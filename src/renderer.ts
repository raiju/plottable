--- conflicted
+++ resolved
@@ -92,277 +92,4 @@
       return this;
     }
   }
-<<<<<<< HEAD
-
-  export class XYRenderer extends Renderer {
-    public dataSelection: D3.UpdateSelection;
-    private static defaultXAccessor = (d: any) => d.x;
-    private static defaultYAccessor = (d: any) => d.y;
-    public xScale: QuantitiveScale;
-    public yScale: QuantitiveScale;
-    public xAccessor: IAccessor;
-    public yAccessor: IAccessor;
-
-    /**
-     * Creates an XYRenderer.
-     *
-     * @constructor
-     * @param {IDataset} dataset The dataset to render.
-     * @param {QuantitiveScale} xScale The x scale to use.
-     * @param {QuantitiveScale} yScale The y scale to use.
-     * @param {IAccessor} [xAccessor] A function for extracting x values from the data.
-     * @param {IAccessor} [yAccessor] A function for extracting y values from the data.
-     */
-    constructor(dataset: IDataset, xScale: QuantitiveScale, yScale: QuantitiveScale, xAccessor?: IAccessor, yAccessor?: IAccessor) {
-      super(dataset);
-      this.classed("xy-renderer");
-
-      this.xAccessor = (xAccessor != null) ? xAccessor : XYRenderer.defaultXAccessor;
-      this.yAccessor = (yAccessor != null) ? yAccessor : XYRenderer.defaultYAccessor;
-
-      this.xScale = xScale;
-      this.yScale = yScale;
-
-      var data = dataset.data;
-
-      var appliedXAccessor = (d: any) => this.xAccessor(d, null, this._metadata);
-      var xDomain = d3.extent(data, appliedXAccessor);
-      this.xScale.widenDomain(xDomain);
-
-      var appliedYAccessor = (d: any) => this.yAccessor(d, null, this._metadata);
-      var yDomain = d3.extent(data, appliedYAccessor);
-      this.yScale.widenDomain(yDomain);
-
-      this.xScale.registerListener(() => this.rescale());
-      this.yScale.registerListener(() => this.rescale());
-    }
-
-    public _computeLayout(xOffset?: number, yOffset?: number, availableWidth?: number, availableHeight? :number) {
-      super._computeLayout(xOffset, yOffset, availableWidth, availableHeight);
-      this.xScale.range([0, this.availableWidth]);
-      this.yScale.range([this.availableHeight, 0]);
-      return this;
-    }
-
-    /**
-     * Converts a SelectionArea with pixel ranges to one with data ranges.
-     *
-     * @param {SelectionArea} pixelArea The selected area, in pixels.
-     * @returns {SelectionArea} The corresponding selected area in the domains of the scales.
-     */
-    public invertXYSelectionArea(pixelArea: SelectionArea): SelectionArea {
-      var xMin = this.xScale.invert(pixelArea.xMin);
-      var xMax = this.xScale.invert(pixelArea.xMax);
-      var yMin = this.yScale.invert(pixelArea.yMin);
-      var yMax = this.yScale.invert(pixelArea.yMax);
-      var dataArea = {xMin: xMin, xMax: xMax, yMin: yMin, yMax: yMax};
-      return dataArea;
-    }
-
-    private getDataFilterFunction(dataArea: SelectionArea): (d: any, i: number) => boolean {
-      var filterFunction = (d: any, i: number) => {
-        var x = this.xAccessor(d, i, this._metadata);
-        var y = this.yAccessor(d, i, this._metadata);
-        return Utils.inRange(x, dataArea.xMin, dataArea.xMax) && Utils.inRange(y, dataArea.yMin, dataArea.yMax);
-      };
-      return filterFunction;
-    }
-
-    /**
-     * Gets the data in a selected area.
-     *
-     * @param {SelectionArea} dataArea The selected area.
-     * @returns {D3.UpdateSelection} The data in the selected area.
-     */
-    public getSelectionFromArea(dataArea: SelectionArea) {
-      var filterFunction = this.getDataFilterFunction(dataArea);
-      return this.dataSelection.filter(filterFunction);
-    }
-
-    /**
-     * Gets the indices of data in a selected area
-     *
-     * @param {SelectionArea} dataArea The selected area.
-     * @returns {number[]} An array of the indices of datapoints in the selected area.
-     */
-    public getDataIndicesFromArea(dataArea: SelectionArea): number[] {
-      var filterFunction = this.getDataFilterFunction(dataArea);
-      var results: number[] = [];
-      this._data.forEach((d, i) => {
-        if (filterFunction(d, i)) {
-          results.push(i);
-        }
-      });
-      return results;
-    }
-
-    private rescale() {
-      if (this.element != null) {
-        this._render();
-      }
-    }
-  }
-
-  export class LineRenderer extends XYRenderer {
-    private path: D3.Selection;
-    private line: D3.Svg.Line;
-
-/**
-     * Creates a LineRenderer.
-     *
-     * @constructor
-     * @param {IDataset} dataset The dataset to render.
-     * @param {QuantitiveScale} xScale The x scale to use.
-     * @param {QuantitiveScale} yScale The y scale to use.
-     * @param {IAccessor} [xAccessor] A function for extracting x values from the data.
-     * @param {IAccessor} [yAccessor] A function for extracting y values from the data.
-     */
-    constructor(dataset: IDataset, xScale: QuantitiveScale, yScale: QuantitiveScale, xAccessor?: IAccessor, yAccessor?: IAccessor) {
-      super(dataset, xScale, yScale, xAccessor, yAccessor);
-      this.classed("line-renderer", true);
-    }
-
-    public _anchor(element: D3.Selection) {
-      super._anchor(element);
-      this.path = this.renderArea.append("path");
-      return this;
-    }
-
-    public _paint() {
-      super._paint();
-      this.line = d3.svg.line()
-            .x((d: any, i: number) => this.xScale.scale(this.xAccessor(d, i, this._metadata)))
-            .y((d: any, i: number) => this.yScale.scale(this.yAccessor(d, i, this._metadata)));
-      this.dataSelection = this.path.classed("line", true)
-        .datum(this._data);
-      this.path.attr("d", this.line);
-      // Since we can only set one stroke for the full line, call colorAccessor on first datum with index 0
-      this.path.attr("stroke", this._colorAccessor(this._data[0], 0, this._metadata));
-    }
-  }
-
-  export class CircleRenderer extends XYRenderer {
-    public size: number;
-
-    /**
-     * Creates a CircleRenderer.
-     *
-     * @constructor
-     * @param {IDataset} dataset The dataset to render.
-     * @param {QuantitiveScale} xScale The x scale to use.
-     * @param {QuantitiveScale} yScale The y scale to use.
-     * @param {IAccessor} [xAccessor] A function for extracting x values from the data.
-     * @param {IAccessor} [yAccessor] A function for extracting y values from the data.
-     * @param {number} [size] The radius of the circles, in pixels.
-     */
-    constructor(dataset: IDataset, xScale: QuantitiveScale, yScale: QuantitiveScale,
-                xAccessor?: IAccessor, yAccessor?: IAccessor, size=3) {
-      super(dataset, xScale, yScale, xAccessor, yAccessor);
-      this.classed("circle-renderer", true);
-      this.size = size;
-    }
-
-    public _paint() {
-      super._paint();
-      this.dataSelection = this.renderArea.selectAll("circle").data(this._data);
-      this.dataSelection.enter().append("circle");
-      this.dataSelection.attr("cx", (d: any, i: number) => this.xScale.scale(this.xAccessor(d, i, this._metadata)))
-                        .attr("cy", (d: any, i: number) => this.yScale.scale(this.yAccessor(d, i, this._metadata)))
-                        .attr("r", this.size)
-                        .attr("fill", (d: any, i: number) => this._colorAccessor(d, i, this._metadata));
-      this.dataSelection.exit().remove();
-    }
-  }
-
-  export class BarRenderer extends XYRenderer {
-    private static defaultDxAccessor = (d: any) => d.dx;
-    public barPaddingPx = 1;
-
-    public dxAccessor: IAccessor;
-
-    /**
-     * Creates a BarRenderer.
-     *
-     * @constructor
-     * @param {IDataset} dataset The dataset to render.
-     * @param {QuantitiveScale} xScale The x scale to use.
-     * @param {QuantitiveScale} yScale The y scale to use.
-     * @param {IAccessor} [xAccessor] A function for extracting the start position of each bar from the data.
-     * @param {IAccessor} [dxAccessor] A function for extracting the width of each bar from the data.
-     * @param {IAccessor} [yAccessor] A function for extracting height of each bar from the data.
-     */
-    constructor(dataset: IDataset,
-                xScale: QuantitiveScale,
-                yScale: QuantitiveScale,
-                xAccessor?: IAccessor,
-                dxAccessor?: IAccessor,
-                yAccessor?: IAccessor) {
-      super(dataset, xScale, yScale, xAccessor, yAccessor);
-      this.classed("bar-renderer", true);
-
-      var yDomain = this.yScale.domain();
-      if (!Utils.inRange(0, yDomain[0], yDomain[1])) {
-        var newMin = 0;
-        var newMax = yDomain[1];
-        this.yScale.widenDomain([newMin, newMax]); // TODO: make this handle reversed scales
-      }
-
-      this.dxAccessor = (dxAccessor != null) ? dxAccessor : BarRenderer.defaultDxAccessor;
-
-
-      var x2Accessor = (d: any) => this.xAccessor(d, null, this._metadata) + this.dxAccessor(d, null, this._metadata);
-      var x2Extent = d3.extent(dataset.data, x2Accessor);
-      this.xScale.widenDomain(x2Extent);
-    }
-
-    public _paint() {
-      super._paint();
-      var yRange = this.yScale.range();
-      var maxScaledY = Math.max(yRange[0], yRange[1]);
-
-      this.dataSelection = this.renderArea.selectAll("rect").data(this._data);
-      var xdr = this.xScale.domain()[1] - this.xScale.domain()[0];
-      var xrr = this.xScale.range()[1] - this.xScale.range()[0];
-      this.dataSelection.enter().append("rect");
-
-      var xFunction = (d: any, i: number) => {
-        var x = this.xAccessor(d, i, this._metadata);
-        var scaledX = this.xScale.scale(x);
-        return scaledX + this.barPaddingPx;
-      };
-
-      var yFunction = (d: any, i: number) => {
-        var y = this.yAccessor(d, i, this._metadata);
-        var scaledY = this.yScale.scale(y);
-        return scaledY;
-      };
-
-      var widthFunction = (d: any, i: number) => {
-        var dx = this.dxAccessor(d, i, this._metadata);
-        var scaledDx = this.xScale.scale(dx);
-        var scaledOffset = this.xScale.scale(0);
-        return scaledDx - scaledOffset - 2 * this.barPaddingPx;
-      };
-
-      var heightFunction = (d: any, i: number) => {
-        var y = this.yAccessor(d, i, this._metadata);
-        var scaledY = this.yScale.scale(y);
-        return maxScaledY - scaledY;
-      };
-
-      var colorFunction = (d: any, i: number) => {
-        return this._colorAccessor(d, i, this._metadata);
-      };
-
-      this.dataSelection
-            .attr("x", xFunction)
-            .attr("y", yFunction)
-            .attr("width", widthFunction)
-            .attr("height", heightFunction)
-            .attr("fill", colorFunction);
-      this.dataSelection.exit().remove();
-    }
-  }
-=======
->>>>>>> c53750c7
 }