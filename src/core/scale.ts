--- conflicted
+++ resolved
@@ -4,14 +4,8 @@
 export module Abstract {
   export class Scale extends Broadcaster {
     public _d3Scale: D3.Scale.Scale;
-<<<<<<< HEAD
-    public _autoDomain = true;
+    public _autoDomainAutomatically = true;
     public _rendererAttrID2Extent: {[rendererAttrID: string]: any[]} = {};
-=======
-    public _autoDomainAutomatically = true;
-    private rendererID2Perspective: {[rendererID: string]: IPerspective} = {};
-    private dataSourceReferenceCounter = new Util.IDCounter();
->>>>>>> 2aee88b0
     public _autoNice = false;
     public _autoPad  = false;
     /**
@@ -45,43 +39,6 @@
       return this;
     }
 
-<<<<<<< HEAD
-=======
-    public _addPerspective(rendererIDAttr: string, dataSource: DataSource, accessor: any) {
-      if (this.rendererID2Perspective[rendererIDAttr] != null) {
-        this._removePerspective(rendererIDAttr);
-      }
-      this.rendererID2Perspective[rendererIDAttr] = {dataSource: dataSource, accessor: accessor};
-
-      var dataSourceID = dataSource._plottableID;
-      if (this.dataSourceReferenceCounter.increment(dataSourceID) === 1 ) {
-        dataSource.registerListener(this, () => {
-          if (this._autoDomainAutomatically) {
-            this.autoDomain();
-          }
-        });
-      }
-      if (this._autoDomainAutomatically) {
-        this.autoDomain();
-      }
-      return this;
-    }
-
-    public _removePerspective(rendererIDAttr: string) {
-      var dataSource = this.rendererID2Perspective[rendererIDAttr].dataSource;
-      var dataSourceID = dataSource._plottableID;
-      if (this.dataSourceReferenceCounter.decrement(dataSourceID) === 0) {
-        dataSource.deregisterListener(this);
-      }
-
-      delete this.rendererID2Perspective[rendererIDAttr];
-      if (this._autoDomainAutomatically) {
-        this.autoDomain();
-      }
-      return this;
-    }
-
->>>>>>> 2aee88b0
     /**
      * Returns the range value corresponding to a given domain value.
      *
@@ -156,7 +113,7 @@
      */
     public updateExtent(rendererID: number, attr: string, extent: any[]) {
       this._rendererAttrID2Extent[rendererID + attr] = extent;
-      if (this._autoDomain) {
+      if (this._autoDomainAutomatically) {
         this.autoDomain();
       }
       return this;
@@ -164,7 +121,7 @@
 
     public removeExtent(rendererID: number, attr: string) {
       delete this._rendererAttrID2Extent[rendererID + attr];
-      if (this._autoDomain) {
+      if (this._autoDomainAutomatically) {
         this.autoDomain();
       }
       return this;
