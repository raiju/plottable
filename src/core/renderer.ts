///<reference path="../reference.ts" />

module Plottable {
  export interface _IProjector {
    accessor: IAccessor;
    scale?: Scale;
  }

  export class Renderer extends Component {
    public _dataSource: DataSource;
    public _dataChanged = false;

    public renderArea: D3.Selection;
    public element: D3.Selection;
    public scales: Scale[];
    public _colorAccessor: IAccessor;
    public _animate = false;
    public _ANIMATION_DURATION = 250; // milliseconds
    public _hasRendered = false;
    private static DEFAULT_COLOR_ACCESSOR = (d: any) => "#1f77b4";
    public _projectors: { [attrToSet: string]: _IProjector; } = {};

    public _rerenderUpdateSelection = false;
    // A perf-efficient manner of rendering would be to calculate attributes only
    // on new nodes, and assume that old nodes (ie the update selection) can
    // maintain their current attributes. If we change the metadata or an
    // accessor function, then this property will not be true, and we will need
    // to recompute attributes on the entire update selection.

    public _requireRerender = false;
    // A perf-efficient approach to rendering scale changes would be to transform
    // the container rather than re-render. In the event that the data is changed,
    // it will be necessary to do a regular rerender.

    /**
     * Creates a Renderer.
     *
     * @constructor
     * @param {any[]|DataSource} [dataset] The data or DataSource to be associated with this Renderer.
     */
    constructor();
    constructor(dataset: any[]);
    constructor(dataset: DataSource);
    constructor(dataset?: any) {
      super();
      this.clipPathEnabled = true;
      this.classed("renderer", true);

      var dataSource: DataSource;
      if (dataset != null) {
        if (typeof dataset.data === "function") {
          dataSource = <DataSource> dataset;
        } else {
          dataSource = dataSource = new DataSource(dataset);
        }
      } else {
        dataSource = new DataSource();
      }
      this.dataSource(dataSource);
    }

    public _anchor(element: D3.Selection) {
      super._anchor(element);
      this._dataChanged = true;
      return this;
    }

    /**
     * Retrieves the current DataSource, or sets a DataSource if the Renderer doesn't yet have one.
     *
     * @param {DataSource} [source] The DataSource the Renderer should use, if it doesn't yet have one.
     * @return {DataSource|Renderer} The current DataSource or the calling Renderer.
     */
    public dataSource(): DataSource;
    public dataSource(source: DataSource): Renderer;
    public dataSource(source?: DataSource): any {
      if (source == null) {
        return this._dataSource;
<<<<<<< HEAD
=======
      } else if (this._dataSource == null) {
        this._dataSource = source;
        this._registerToBroadcaster(this._dataSource, () => {
          this._dataChanged = true;
          this._render();
        });
        this._dataChanged = true;
        this._render();
        return this;
      } else {
        throw new Error("Can't set a new DataSource on the Renderer if it already has one.");
>>>>>>> e8d3e4ba
      }
      var oldSource = this._dataSource;
      if (oldSource != null) {
        this._deregisterFromBroadcaster(this._dataSource);
        this._requireRerender = true;
        this._rerenderUpdateSelection = true;

        // point all scales at the new datasource
        d3.keys(this._projectors).forEach((attrToSet: string) => {
          var projector = this._projectors[attrToSet];
          if (projector.scale != null) {
            var rendererIDAttr = this._plottableID + attrToSet;
            projector.scale._removePerspective(rendererIDAttr);
            projector.scale._addPerspective(rendererIDAttr, source, projector.accessor);
          }
        });
      }
      this._dataSource = source;
      this._registerToBroadcaster(this._dataSource, () => this._render());
      this._render();
      return this;
    }

    public project(attrToSet: string, accessor: any, scale?: Scale) {
      var rendererIDAttr = this._plottableID + attrToSet;
      var currentProjection = this._projectors[attrToSet];
      var existingScale = (currentProjection != null) ? currentProjection.scale : null;
      if (scale == null) {
        scale = existingScale;
      }
      if (existingScale != null) {
        existingScale._removePerspective(rendererIDAttr);
        this._deregisterFromBroadcaster(existingScale);
      }
      if (scale != null) {
        scale._addPerspective(rendererIDAttr, this.dataSource(), accessor);
        this._registerToBroadcaster(scale, () => this._render());
      }
      this._projectors[attrToSet] = {accessor: accessor, scale: scale};
      this._requireRerender = true;
      this._rerenderUpdateSelection = true;
      return this;
    }

    public _generateAttrToProjector(): { [attrToSet: string]: IAppliedAccessor; } {
      var h: { [attrName: string]: IAppliedAccessor; } = {};
      d3.keys(this._projectors).forEach((a) => {
        var projector = this._projectors[a];
        var accessor = Utils.applyAccessor(projector.accessor, this.dataSource());
        var scale = projector.scale;
        var fn = scale == null ? accessor : (d: any, i: number) => scale.scale(accessor(d, i));
        h[a] = fn;
      });
      return h;
    }

    public _doRender(): Renderer {
      if (this.element != null) {
        this._hasRendered = true;
        this._paint();
        this._dataChanged = false;
        this._requireRerender = false;
        this._rerenderUpdateSelection = false;
      }
      return this;
    }

    public _paint() {
      // no-op
    }

    public _setup() {
      super._setup();
      this.renderArea = this.content.append("g").classed("render-area", true);
      return this;
    }

    /**
     * Enables or disables animation.
     *
     * @param {boolean} enabled Whether or not to animate.
     */
    public animate(enabled: boolean) {
      this._animate = enabled;
      return this;
    }
  }
}<|MERGE_RESOLUTION|>--- conflicted
+++ resolved
@@ -76,20 +76,6 @@
     public dataSource(source?: DataSource): any {
       if (source == null) {
         return this._dataSource;
-<<<<<<< HEAD
-=======
-      } else if (this._dataSource == null) {
-        this._dataSource = source;
-        this._registerToBroadcaster(this._dataSource, () => {
-          this._dataChanged = true;
-          this._render();
-        });
-        this._dataChanged = true;
-        this._render();
-        return this;
-      } else {
-        throw new Error("Can't set a new DataSource on the Renderer if it already has one.");
->>>>>>> e8d3e4ba
       }
       var oldSource = this._dataSource;
       if (oldSource != null) {
@@ -108,7 +94,11 @@
         });
       }
       this._dataSource = source;
-      this._registerToBroadcaster(this._dataSource, () => this._render());
+      this._registerToBroadcaster(this._dataSource, () => {
+        this._dataChanged = true;
+        this._render();
+      });
+      this._dataChanged = true;
       this._render();
       return this;
     }
