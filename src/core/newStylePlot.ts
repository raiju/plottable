--- conflicted
+++ resolved
@@ -98,18 +98,6 @@
     }
 
     public removeDataset(key: string): Plot {
-<<<<<<< HEAD
-      if (this.datasetKeySet.has(key)) {
-        for (var i=0; i <= this.datasets.length && this.datasets[i].key !== key; i++) {};
-        var drawer = this.drawers[i];
-        drawer.remove();
-        this.drawers.splice(i, 1);
-        this.datasets.splice(i, 1);
-        this.datasetKeySet.remove(key);
-        this._onDataSourceUpdate();
-      } else {
-        Util.Methods.warn("Attempted to remove series " + key + ", but series not found");
-=======
       if (this._key2DatasetDrawerKey[key] != null) {
         var ddk = this._key2DatasetDrawerKey[key];
         ddk.drawer.remove();
@@ -117,15 +105,15 @@
         var projectors = d3.values(this._projectors);
         var scaleKey = this._plottableID.toString() + "_" + key;
         projectors.forEach((p) => {
-          if (p.scale !== null) {
+          if (p.scale !== undefined) {
             p.scale.removeExtent(scaleKey, p.attribute);
           }
         });
 
         ddk.dataset.broadcaster.deregisterListener(this);
         this._datasetKeysInOrder.splice(this._datasetKeysInOrder.indexOf(key), 1);
-        this._key2DatasetDrawerKey[key] = null;
->>>>>>> 9647828d
+        delete this._key2DatasetDrawerKey[key];
+        this._onDataSourceUpdate();
       }
       return this;
     }
