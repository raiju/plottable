module Plottable {
  // TODO: I'm pretty sure this is a mistake, and we always just mean
  // any[]|DataSource. I mean, we just straight-up cast this thing into a
  // DataSource, but then we expect data to be a function
  export interface IDataset {
    data: any[];
    metadata: IMetadata;
  }

  // TODO: only used by IDataset, remove when IDataset removed
  export interface IMetadata {
    cssClass?: string;
    color?: string;
  }

  export interface _IAccessor {
    (datum: any, index?: number, metadata?: any): any;
  };

  /**
   * A function to map across the data in a DataSource. For example, if your
   * data looked like `{foo: 5, bar: 6}`, then a popular function might be
   * `function(d) { return d.foo; }`.
   *
   * Index, if used, will be the index of the datum in the array.
   */
  export interface IAppliedAccessor {
    (datum: any, index: number) : any;
  }

  export interface _IProjector {
    accessor: _IAccessor;
    scale?: Abstract.Scale<any, any>;
    attribute: string;
  }

  /**
   * A mapping from attributes ("x", "fill", etc.) to the functions that get
   * that information out of the data.
   *
   * So if my data looks like `{foo: 5, bar: 6}` and I want the radius to scale
   * with both `foo` and `bar`, an entry in this type might be `{"r":
   * function(d) { return foo + bar; }`.
   */
  export interface IAttributeToProjector {
    [attrToSet: string]: IAppliedAccessor;
  }

  /**
   * A simple bounding box.
   */
  export interface SelectionArea {
    xMin: number;
    xMax: number;
    yMin: number;
    yMax: number;
  }

<<<<<<< HEAD
  export interface BoxArea {
    x?: number;
    y?: number;
    width?: number;
    height?: number;
  }

  export interface FullSelectionArea {
    pixel: SelectionArea;
    data: SelectionArea;
  }

  export interface ISpaceRequest {
=======
  export interface _ISpaceRequest {
>>>>>>> ff572cac
    width: number;
    height: number;
    wantsWidth: boolean;
    wantsHeight: boolean;
  }

  export interface _IPixelArea {
    xMin: number;
    xMax: number;
    yMin: number;
    yMax: number;
  }

  /**
   * The range of your current data. For example, [1, 2, 6, -5] has the IExtent
   * `{min: -5, max: 6}`.
   *
   * The point of this type is to hopefully replace the less-elegant `[min,
   * max]` extents produced by d3.
   */
  export interface IExtent {
    min: number;
    max: number;
  }

  /**
   * A simple location on the screen.
   */
  export interface Point {
    x: number;
    y: number;
  }

  /**
   * A key that is also coupled with a dataset and a drawer.
   */
  export interface DatasetDrawerKey {
    dataset: Dataset;
    drawer: Abstract._Drawer;
    key: string;
  }
}<|MERGE_RESOLUTION|>--- conflicted
+++ resolved
@@ -56,7 +56,6 @@
     yMax: number;
   }
 
-<<<<<<< HEAD
   export interface BoxArea {
     x?: number;
     y?: number;
@@ -64,15 +63,7 @@
     height?: number;
   }
 
-  export interface FullSelectionArea {
-    pixel: SelectionArea;
-    data: SelectionArea;
-  }
-
-  export interface ISpaceRequest {
-=======
   export interface _ISpaceRequest {
->>>>>>> ff572cac
     width: number;
     height: number;
     wantsWidth: boolean;
