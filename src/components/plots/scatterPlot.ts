///<reference path="../../reference.ts" />

module Plottable {
<<<<<<< HEAD
export module Plots {
  export class Scatter<X, Y> extends AbstractXYPlot<X, Y> implements Interaction.Hoverable {
=======
export module Plot {
  export class Scatter<X, Y> extends AbstractXYPlot<X, Y> implements Interactions.Hoverable {
>>>>>>> 08fb4697
    private _closeDetectionRadius = 5;
    private _defaultFillColor: string;

    /**
     * Constructs a ScatterPlot.
     *
     * @constructor
     * @param {Scale} xScale The x scale to use.
     * @param {Scale} yScale The y scale to use.
     */
    constructor(xScale: Scales.AbstractScale<X, number>, yScale: Scales.AbstractScale<Y, number>) {
      super(xScale, yScale);
      this.classed("scatter-plot", true);
      this._defaultFillColor = new Scales.Color().range()[0];

      this.animator("symbols-reset", new Animators.Null());
      this.animator("symbols", new Animators.Base()
                                           .duration(250)
                                           .delay(5));
    }

    protected _getDrawer(key: string) {
      return new Plottable.Drawers.Symbol(key);
    }

    protected _generateAttrToProjector() {
      var attrToProjector = super._generateAttrToProjector();
      attrToProjector["size"] = attrToProjector["size"] || d3.functor(6);
      attrToProjector["opacity"] = attrToProjector["opacity"] || d3.functor(0.6);
      attrToProjector["fill"] = attrToProjector["fill"] || d3.functor(this._defaultFillColor);
      attrToProjector["symbol"] = attrToProjector["symbol"] || (() => SymbolFactories.circle());

      return attrToProjector;
    }

    protected _generateDrawSteps(): Drawers.DrawStep[] {
      var drawSteps: Drawers.DrawStep[] = [];
      if (this._dataChanged && this._animate) {
        var resetAttrToProjector = this._generateAttrToProjector();
        resetAttrToProjector["size"] = () => 0;
        drawSteps.push({attrToProjector: resetAttrToProjector, animator: this._getAnimator("symbols-reset")});
      }

      drawSteps.push({attrToProjector: this._generateAttrToProjector(), animator: this._getAnimator("symbols")});
      return drawSteps;
    }

    protected _getClosestStruckPoint(p: Point, range: number): Interactions.HoverData {
      var attrToProjector = this._generateAttrToProjector();
      var xProjector = attrToProjector["x"];
      var yProjector = attrToProjector["y"];
      var getDistSq = (d: any, i: number, userMetdata: any, plotMetadata: PlotMetadata) => {
        var dx = attrToProjector["x"](d, i, userMetdata, plotMetadata) - p.x;
        var dy = attrToProjector["y"](d, i, userMetdata, plotMetadata) - p.y;
        return (dx * dx + dy * dy);
      };

      var overAPoint = false;
      var closestElement: Element;
      var closestElementUserMetadata: any;
      var closestElementPlotMetadata: any;
      var closestIndex: number;
      var minDistSq = range * range;

      this._datasetKeysInOrder.forEach((key: string) => {
        var dataset = this._key2PlotDatasetKey.get(key).dataset;
        var plotMetadata = this._key2PlotDatasetKey.get(key).plotMetadata;
        var drawer = <Drawers.Symbol>this._key2PlotDatasetKey.get(key).drawer;
        drawer._getRenderArea().selectAll("path").each(function(d, i) {
          var distSq = getDistSq(d, i, dataset.metadata(), plotMetadata);
          var r = attrToProjector["size"](d, i, dataset.metadata(), plotMetadata) / 2;

          if (distSq < r * r) { // cursor is over this point
            if (!overAPoint || distSq < minDistSq) {
              closestElement = this;
              closestIndex = i;
              minDistSq = distSq;
              closestElementUserMetadata = dataset.metadata();
              closestElementPlotMetadata = plotMetadata;
            }
            overAPoint = true;
          } else if (!overAPoint && distSq < minDistSq) {
            closestElement = this;
            closestIndex = i;
            minDistSq = distSq;
            closestElementUserMetadata = dataset.metadata();
            closestElementPlotMetadata = plotMetadata;
          }
        });
      });

      if (!closestElement) {
        return {
          selection: null,
          pixelPositions: null,
          data: null
        };
      }

      var closestSelection = d3.select(closestElement);
      var closestData = closestSelection.data();
      var closestPoint = {
        x: attrToProjector["x"](closestData[0], closestIndex, closestElementUserMetadata, closestElementPlotMetadata),
        y: attrToProjector["y"](closestData[0], closestIndex, closestElementUserMetadata, closestElementPlotMetadata)
      };
      return {
        selection: closestSelection,
        pixelPositions: [closestPoint],
        data: closestData
      };
    }

    protected _isVisibleOnPlot(datum: any, pixelPoint: Point, selection: D3.Selection): boolean {
      var xRange = { min: 0, max: this.width() };
      var yRange = { min: 0, max: this.height() };

      var translation = d3.transform(selection.attr("transform")).translate;
      var bbox = selection[0][0].getBBox();
      var translatedBbox: SVGRect = {
        x: bbox.x + translation[0],
        y: bbox.y + translation[1],
        width: bbox.width,
        height: bbox.height
      };

      return Plottable.Utils.Methods.intersectsBBox(xRange, yRange, translatedBbox);
    }

    //===== Hover logic =====
    public _hoverOverComponent(p: Point) {
      // no-op
    }

    public _hoverOutComponent(p: Point) {
      // no-op
    }

    public _doHover(p: Point): Interactions.HoverData {
      return this._getClosestStruckPoint(p, this._closeDetectionRadius);
    }
    //===== /Hover logic =====
  }
}
}<|MERGE_RESOLUTION|>--- conflicted
+++ resolved
@@ -1,13 +1,8 @@
 ///<reference path="../../reference.ts" />
 
 module Plottable {
-<<<<<<< HEAD
 export module Plots {
-  export class Scatter<X, Y> extends AbstractXYPlot<X, Y> implements Interaction.Hoverable {
-=======
-export module Plot {
   export class Scatter<X, Y> extends AbstractXYPlot<X, Y> implements Interactions.Hoverable {
->>>>>>> 08fb4697
     private _closeDetectionRadius = 5;
     private _defaultFillColor: string;
 
