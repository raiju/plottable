///<reference path="../../reference.ts" />

module Plottable {
export module Abstract {
<<<<<<< HEAD
  export class Stacked<X, Y> extends Abstract.XYPlot<X, Y> {
=======

  interface StackedDatum {
    key: any;
    value: number;
    offset?: number;
  }

  export class Stacked<X, Y> extends Abstract.NewStylePlot<X, Y> {

>>>>>>> 48ee0135
    private stackedExtent = [0, 0];
    public _isVertical: boolean;

    public _onDatasetUpdate() {
      super._onDatasetUpdate();
      // HACKHACK Caused since onDataSource is called before projectors are set up.  Should be fixed by #803
      if (this._datasetKeysInOrder && this._projectors["x"]  && this._projectors["y"]) {
        this.stack();
      }
    }

    private stack() {
      var datasets = this._getDatasetsInOrder();
      var keyAccessor = this._isVertical ? this._projectors["x"].accessor : this._projectors["y"].accessor;
      var valueAccessor = this._isVertical ? this._projectors["y"].accessor : this._projectors["x"].accessor;

      var dataArray: StackedDatum[][] = datasets.map((dataset) => {
        return dataset.data().map((datum) => {
          return {key: keyAccessor(datum), value: valueAccessor(datum)};
        });
      });

      var positiveDataArray: StackedDatum[][] = dataArray.map((data) => {
        return data.map((datum) => {
          return {key: datum.key, value: Math.max(0, datum.value)};
        });
      });

      var negativeDataArray: StackedDatum[][] = dataArray.map((data) => {
        return data.map((datum) => {
          return {key: datum.key, value: Math.min(datum.value, 0)};
        });
      });

      this.setDatasetStackOffsets(this._stack(positiveDataArray), this._stack(negativeDataArray));

      var maxStack = _Util.Methods.max(datasets, (dataset: Dataset) => {
        return _Util.Methods.max(dataset.data(), (datum: any) => {
          return valueAccessor(datum) + datum["_PLOTTABLE_PROTECTED_FIELD_STACK_OFFSET"];
        });
      });

      var minStack = _Util.Methods.min(datasets, (dataset: Dataset) => {
        return _Util.Methods.min(dataset.data(), (datum: any) => {
          return valueAccessor(datum) + datum["_PLOTTABLE_PROTECTED_FIELD_STACK_OFFSET"];
        });
      });

      this.stackedExtent = [Math.min(minStack, 0), Math.max(0, maxStack)];
    }

    /**
     * Feeds the data through d3's stack layout function which will calculate
     * the stack offsets and use the the function declared in .out to set the offsets on the data.
     */
    private _stack(dataArray: StackedDatum[][]): StackedDatum[][] {
      var outFunction = (d: any, y0: number, y: number) => {
        d.offset = y0;
      };

      d3.layout.stack()
               .x((d) => d.key)
               .y((d) => d.value)
               .values((d) => d)
               .out(outFunction)(dataArray);

      return dataArray;
    }

    /**
     * After the stack offsets have been determined on each separate dataset, the offsets need
     * to be determined correctly on the overall datasets
     */
    private setDatasetStackOffsets(positiveDataArray: StackedDatum[][], negativeDataArray: StackedDatum[][]) {
      var valueAccessor = this._isVertical ? this._projectors["y"].accessor : this._projectors["x"].accessor;
      var positiveDataArrayOffsets = positiveDataArray.map((data) => data.map((datum) => datum.offset));
      var negativeDataArrayOffsets = negativeDataArray.map((data) => data.map((datum) => datum.offset));

      this._getDatasetsInOrder().forEach((dataset, datasetIndex) => {
        dataset.data().forEach((datum: any, datumIndex: number) => {
          var positiveOffset = positiveDataArrayOffsets[datasetIndex][datumIndex];
          var negativeOffset = negativeDataArrayOffsets[datasetIndex][datumIndex];

          datum["_PLOTTABLE_PROTECTED_FIELD_STACK_OFFSET"] = valueAccessor(datum) > 0 ? positiveOffset : negativeOffset;
        });
      });
    }

    public _updateScaleExtents() {
      super._updateScaleExtents();
      var primaryScale: Abstract.Scale<any,number> = this._isVertical ? this._yScale : this._xScale;
      if (!primaryScale) {
        return;
      }
      if (this._isAnchored && this.stackedExtent.length > 0) {
        primaryScale._updateExtent(this._plottableID.toString(), "_PLOTTABLE_PROTECTED_FIELD_STACK_EXTENT", this.stackedExtent);
      } else {
        primaryScale._removeExtent(this._plottableID.toString(), "_PLOTTABLE_PROTECTED_FIELD_STACK_EXTENT");
      }
    }
  }
}
}<|MERGE_RESOLUTION|>--- conflicted
+++ resolved
@@ -2,19 +2,12 @@
 
 module Plottable {
 export module Abstract {
-<<<<<<< HEAD
-  export class Stacked<X, Y> extends Abstract.XYPlot<X, Y> {
-=======
-
   interface StackedDatum {
     key: any;
     value: number;
     offset?: number;
   }
-
-  export class Stacked<X, Y> extends Abstract.NewStylePlot<X, Y> {
-
->>>>>>> 48ee0135
+  export class Stacked<X, Y> extends Abstract.XYPlot<X, Y> {
     private stackedExtent = [0, 0];
     public _isVertical: boolean;
 
