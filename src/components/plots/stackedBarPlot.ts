--- conflicted
+++ resolved
@@ -61,18 +61,6 @@
       return attrToProjector;
     }
 
-<<<<<<< HEAD
-    public _additionalPaint() {
-      AbstractBarPlot.prototype._additionalPaint.apply(this);
-    }
-
-    public _generateDrawSteps(): _Drawer.DrawStep[] {
-      return [{attrToProjector: this._generateAttrToProjector(), animator: this._getAnimator("stacked-bar")}];
-    }
-
-    public baseline(value: number) {
-      return AbstractBarPlot.prototype.baseline.apply(this, [value]);
-=======
     public project(attrToSet: string, accessor: any, scale?: Scale.AbstractScale<any, any>) {
       super.project(attrToSet, accessor, scale);
       AbstractStacked.prototype.project.apply(this, [attrToSet, accessor, scale]);
@@ -108,7 +96,6 @@
 
     public _generateDefaultMapArray(): D3.Map<StackedDatum>[] {
       return AbstractStacked.prototype._generateDefaultMapArray.call(this);
->>>>>>> 536d83cd
     }
 
     public _updateScaleExtents() {
