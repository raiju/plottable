--- conflicted
+++ resolved
@@ -78,18 +78,6 @@
       return Abstract.NewStyleBarPlot.prototype.baseline.apply(this, [value]);
     }
 
-<<<<<<< HEAD
-    public _paint() {
-      var attrHash = this._generateAttrToProjector();
-      var scaledBaseline = this.yScale.scale(this._baselineValue);
-      this._getDrawersInOrder().forEach((d: Abstract._Drawer, i: number) => {
-        var animator: Animator.Rect;
-        if (this._animate) {
-          animator = new Animator.MovingRect(scaledBaseline);
-        }
-        d.draw(this.stackedData[i], attrHash, animator);
-      });
-=======
     public _updateDomainer(scale: Abstract.Scale<any,number>) {
       return Abstract.NewStyleBarPlot.prototype._updateDomainer.apply(this, [scale]);
     }
@@ -100,7 +88,6 @@
 
     public _updateYDomainer() {
       return Abstract.NewStyleBarPlot.prototype._updateYDomainer.apply(this);
->>>>>>> e168948a
     }
   }
 }
