///<reference path="../../reference.ts" />

module Plottable {
export module Plot {

  export class StackedBar extends Abstract.NewStyleBarPlot {
    public stackedData: any[][] = [];
    public _yAccessor: IAccessor;
    public _isVertical = true;
    public _baselineValue = 0;
    public _baseline: D3.Selection;
    private stackedExtent: number[] = [];

<<<<<<< HEAD
=======
    constructor(xScale?: Abstract.Scale<any, number>, yScale?: Abstract.QuantitativeScale<number>) {
      super(xScale, yScale);
    }

>>>>>>> edab20f7
    public _addDataset(key: string, dataset: any) {
      super._addDataset(key, dataset);
      this.stackedData = this.stack(this._projectors["y"].accessor);
    }

    public _updateAllProjectors() {
      super._updateAllProjectors();
      if (this.yScale == null) {
        return;
      }
      if (this._isAnchored && this.stackedExtent.length > 0) {
        this.yScale.updateExtent(this._plottableID.toString(), "_PLOTTABLE_PROTECTED_FIELD_STACK_EXTENT", this.stackedExtent);
      } else {
        this.yScale.removeExtent(this._plottableID.toString(), "_PLOTTABLE_PROTECTED_FIELD_STACK_EXTENT");
      }
    }

    public _generateAttrToProjector() {
      var attrToProjector = super._generateAttrToProjector();
      var primaryScale    = this._isVertical ? this.yScale : this.xScale;
      var getY0 = (d: any) => primaryScale.scale(d._PLOTTABLE_PROTECTED_FIELD_Y0);
      var getY = (d: any) => primaryScale.scale(d._PLOTTABLE_PROTECTED_FIELD_Y);
      attrToProjector["height"] = (d) => Math.abs(getY(d) - getY0(d));
      attrToProjector["y"] = (d) => getY(d);
      return attrToProjector;
    }

    private stack(accessor: IAccessor) {
      var datasets = d3.values(this._key2DatasetDrawerKey);
      var lengths = datasets.map((d) => d.dataset.data().length);
      if (Util.Methods.uniq(lengths).length > 1) {
        Util.Methods.warn("Warning: Attempting to stack data when datasets are of unequal length");
      }
      var currentBase = Util.Methods.createFilledArray(0, lengths[0]);
      var stacks = this._getDatasetsInOrder().map((dataset) => {
        var data = dataset.data();
        var base = currentBase.slice();
        var vals = data.map(accessor);
        if (vals.some((x: number) => x<0)) {
          Util.Methods.warn("Warning: Behavior for stacked bars undefined when data includes negative values");
        }
        currentBase = Util.Methods.addArrays(base, vals);

        return data.map((d: any, i: number) => {
          d["_PLOTTABLE_PROTECTED_FIELD_Y0"] = base[i];
          d["_PLOTTABLE_PROTECTED_FIELD_Y"] = currentBase[i];
          return d;
        });
      });
      this.stackedExtent = [0, Util.Methods.max(currentBase)];
      this._onDataSourceUpdate();
      return stacks;
    }

    public _paint() {
      var attrHash = this._generateAttrToProjector();
      this._getDrawersInOrder().forEach((d: Abstract._Drawer, i: number) => {
        var animator: Animator.Rect;
        if (this._animate) {
          animator = new Animator.Rect();
          animator.delay(animator.duration() * i);
        }
        d.draw(this.stackedData[i], attrHash, animator);
      });
    }
  }
}
}<|MERGE_RESOLUTION|>--- conflicted
+++ resolved
@@ -11,13 +11,7 @@
     public _baseline: D3.Selection;
     private stackedExtent: number[] = [];
 
-<<<<<<< HEAD
-=======
-    constructor(xScale?: Abstract.Scale<any, number>, yScale?: Abstract.QuantitativeScale<number>) {
-      super(xScale, yScale);
-    }
 
->>>>>>> edab20f7
     public _addDataset(key: string, dataset: any) {
       super._addDataset(key, dataset);
       this.stackedData = this.stack(this._projectors["y"].accessor);
