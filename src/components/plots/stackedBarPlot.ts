--- conflicted
+++ resolved
@@ -3,11 +3,6 @@
 module Plottable {
 export module Plot {
   export class StackedBar<X,Y> extends AbstractBarPlot<X, Y> {
-<<<<<<< HEAD
-    public _baselineValue: number;
-    public _barAlignmentFactor: number;
-=======
->>>>>>> be6c3f89
 
     /**
      * Constructs a StackedBar plot.
