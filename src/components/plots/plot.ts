--- conflicted
+++ resolved
@@ -21,15 +21,10 @@
   }
 
   export class Plot extends Component {
-<<<<<<< HEAD
+    protected static ANIMATION_MAX_DURATION = 600;
+
     private _dataChanged = false;
-    protected _datasetToDrawer: Utils.Map<Dataset, Drawer>;
-=======
-    protected static ANIMATION_MAX_DURATION = 600;
-
-    protected _dataChanged = false;
     private _datasetToDrawer: Utils.Map<Dataset, Drawer>;
->>>>>>> 4598800d
 
     protected _renderArea: d3.Selection<void>;
     private _attrBindings: d3.Map<Plots.AccessorScaleBinding<any, any>>;
