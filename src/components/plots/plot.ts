///<reference path="../../reference.ts" />

module Plottable {
export module Abstract {
  export class Plot extends Component {
    public _dataset: Dataset;
    public _dataChanged = false;

    public _renderArea: D3.Selection;
    public _animate: boolean = false;
    public _animators: Animator.IPlotAnimatorMap = {};
    public _ANIMATION_DURATION = 250; // milliseconds
    public _projectors: { [attrToSet: string]: _IProjector; } = {};
    private animateOnNextRender = true;

    /**
     * Constructs a Plot.
     *
     * Plots render data. Common example include Plot.Scatter, Plot.Bar, and Plot.Line.
     *
     * A bare Plot has a DataSource and any number of projectors, which take
     * data and "project" it onto the Plot, such as "x", "y", "fill", "r".
     *
     * @constructor
     * @param {any[]|Dataset} [dataset] If provided, the data or Dataset to be associated with this Plot.
     */
    constructor();
    constructor(data: any[]);
    constructor(dataset: Dataset);
    constructor(dataOrDataset?: any) {
      super();
      this.clipPathEnabled = true;
      this.classed("plot", true);

      var dataset: Dataset;
      if (dataOrDataset) {
        if (typeof dataOrDataset.data === "function") {
          dataset = <Dataset> dataOrDataset;
        } else {
          dataset = new Dataset(dataOrDataset);
        }
      } else {
        dataset = new Dataset();
      }
      this.dataset(dataset);
    }

    public _anchor(element: D3.Selection) {
      super._anchor(element);
      this.animateOnNextRender = true;
      this._dataChanged = true;
      this._updateScaleExtents();
    }

    public remove() {
      super.remove();
      this._dataset.broadcaster.deregisterListener(this);
      // deregister from all scales
      var properties = Object.keys(this._projectors);
      properties.forEach((property) => {
        var projector = this._projectors[property];
        if (projector.scale) {
          projector.scale.broadcaster.deregisterListener(this);
        }
      });
    }

    /**
     * Gets the Plot's Dataset.
     *
     * @returns {Dataset} The current Dataset.
     */
    public dataset(): Dataset;
    /**
     * Sets the Plot's Dataset.
     *
     * @param {Dataset} dataset If provided, the Dataset the Plot should use.
     * @returns {Plot} The calling Plot.
     */
    public dataset(dataset: Dataset): Plot;
    public dataset(dataset?: Dataset): any {
      if (!dataset) {
        return this._dataset;
      }
      if (this._dataset) {
        this._dataset.broadcaster.deregisterListener(this);
      }
      this._dataset = dataset;
      this._dataset.broadcaster.registerListener(this, () => this._onDatasetUpdate());
      this._onDatasetUpdate();
      return this;
    }

    public _onDatasetUpdate() {
      this._updateScaleExtents();
      this.animateOnNextRender = true;
      this._dataChanged = true;
      this._render();
    }

    /**
     * Sets an attribute of every data point.
     *
     * Here's a common use case:
     * ```typescript
     * plot.attr("r", function(d) { return d.foo; });
     * ```
     * This will set the radius of each datum `d` to be `d.foo`.
     *
     * @param {string} attrToSet The attribute to set across each data
     * point. Popular examples include "x", "y", "r". Scales that inherit from
     * Plot define their meaning.
     *
     * @param {Function|string|any} accessor Function to apply to each element
     * of the dataSource. If a Function, use `accessor(d, i)`. If a string,
     * `d[accessor]` is used. If anything else, use `accessor` as a constant
     * across all data points.
     *
     * @param {Abstract.Scale} scale If provided, the result of the accessor
     * is passed through the scale, such as `scale.scale(accessor(d, i))`.
     *
     * @returns {Plot} The calling Plot.
     */
    public attr(attrToSet: string, accessor: any, scale?: Abstract.Scale<any,any>) {
      return this.project(attrToSet, accessor, scale);
    }

    /**
     * Identical to plot.attr
     */
    public project(attrToSet: string, accessor: any, scale?: Abstract.Scale<any, any>) {
      attrToSet = attrToSet.toLowerCase();
      var currentProjection = this._projectors[attrToSet];
      var existingScale = currentProjection && currentProjection.scale;

      if (existingScale) {
        existingScale._removeExtent(this._plottableID.toString(), attrToSet);
        existingScale.broadcaster.deregisterListener(this);
      }

      if (scale) {
        scale.broadcaster.registerListener(this, () => this._render());
      }
      var activatedAccessor = _Util.Methods._applyAccessor(accessor, this);
      this._projectors[attrToSet] = {accessor: activatedAccessor, scale: scale, attribute: attrToSet};
      this._updateScaleExtent(attrToSet);
      this._render(); // queue a re-render upon changing projector
      return this;
    }

    public _generateAttrToProjector(): IAttributeToProjector {
      var h: IAttributeToProjector = {};
      d3.keys(this._projectors).forEach((a) => {
        var projector = this._projectors[a];
        var accessor = projector.accessor;
        var scale = projector.scale;
        var fn = scale ? (d: any, i: number) => scale.scale(accessor(d, i)) : accessor;
        h[a] = fn;
      });
      return h;
    }

    public _doRender() {
      if (this._isAnchored) {
        this._paint();
        this._dataChanged = false;
        this.animateOnNextRender = false;
      }
    }

    public _paint() {
      // no-op
    }

    public _setup() {
      super._setup();
      this._renderArea = this._content.append("g").classed("render-area", true);
    }

    /**
     * Enables or disables animation.
     *
     * @param {boolean} enabled Whether or not to animate.
     */
    public animate(enabled: boolean) {
      this._animate = enabled;
      return this;
    }

    public detach() {
      super.detach();
      // make the domain resize
      this._updateScaleExtents();
      return this;
    }

    /**
     * This function makes sure that all of the scales in this._projectors
     * have an extent that includes all the data that is projected onto them.
     */
    public _updateScaleExtents() {
      d3.keys(this._projectors).forEach((attr: string) => this._updateScaleExtent(attr));
    }

    public _updateScaleExtent(attr: string) {
      var projector = this._projectors[attr];
<<<<<<< HEAD
      if (projector.scale) {
        var extent = this.dataset()._getExtent(projector.accessor);
=======
      if (projector.scale != null) {
        var extent = this.dataset()._getExtent(projector.accessor, projector.scale._typeCoercer);
>>>>>>> a0529b4b
        if (extent.length === 0 || !this._isAnchored) {
          projector.scale._removeExtent(this._plottableID.toString(), attr);
        } else {
          projector.scale._updateExtent(this._plottableID.toString(), attr, extent);
        }
      }
    }

    /**
     * Applies attributes to the selection.
     *
     * If animation is enabled and a valid animator's key is specified, the
     * attributes are applied with the animator. Otherwise, they are applied
     * immediately to the selection.
     *
     * The animation will not animate during auto-resize renders.
     *
     * @param {D3.Selection} selection The selection of elements to update.
     * @param {string} animatorKey The key for the animator.
     * @param {IAttributeToProjector} attrToProjector The set of attributes to set on the selection.
     * @returns {D3.Selection} The resulting selection (potentially after the transition)
     */
    public _applyAnimatedAttributes(selection: any, animatorKey: string, attrToProjector: IAttributeToProjector): any {
      if (this._animate && this.animateOnNextRender && this._animators[animatorKey]) {
        return this._animators[animatorKey].animate(selection, attrToProjector);
      } else {
        return selection.attr(attrToProjector);
      }
    }

    /**
     * Get the animator associated with the specified Animator key.
     *
     * @return {IPlotAnimator} The Animator for the specified key.
     */
    public animator(animatorKey: string): Animator.IPlotAnimator;
    /**
     * Set the animator associated with the specified Animator key.
     *
     * @param {string} animatorKey The key for the Animator.
     * @param {IPlotAnimator} animator An Animator to be assigned to
     * the specified key.
     * @returns {Plot} The calling Plot.
     */
    public animator(animatorKey: string, animator: Animator.IPlotAnimator): Plot;
    public animator(animatorKey: string, animator?: Animator.IPlotAnimator): any {
      if (animator === undefined){
        return this._animators[animatorKey];
      } else {
        this._animators[animatorKey] = animator;
        return this;
      }
    }
  }
}
}<|MERGE_RESOLUTION|>--- conflicted
+++ resolved
@@ -204,13 +204,8 @@
 
     public _updateScaleExtent(attr: string) {
       var projector = this._projectors[attr];
-<<<<<<< HEAD
       if (projector.scale) {
-        var extent = this.dataset()._getExtent(projector.accessor);
-=======
-      if (projector.scale != null) {
         var extent = this.dataset()._getExtent(projector.accessor, projector.scale._typeCoercer);
->>>>>>> a0529b4b
         if (extent.length === 0 || !this._isAnchored) {
           projector.scale._removeExtent(this._plottableID.toString(), attr);
         } else {
