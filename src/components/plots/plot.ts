--- conflicted
+++ resolved
@@ -81,14 +81,8 @@
       this._getDrawersInOrder().forEach((d) => d.setup(this._renderArea.append("g")));
     }
 
-<<<<<<< HEAD
-    public remove() {
-      super.remove();
-=======
     public destroy() {
       super.destroy();
-      this._datasetKeysInOrder.forEach((k) => this.removeDataset(k));
->>>>>>> 2b756635
       this._scales().forEach((scale) => scale.offUpdate(this._renderCallback));
       this.datasets().forEach((dataset) => this.removeDataset(dataset));
     }
