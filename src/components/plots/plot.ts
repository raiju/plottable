--- conflicted
+++ resolved
@@ -3,27 +3,12 @@
 module Plottable {
 
   export module Plots {
-
-<<<<<<< HEAD
-    export type PlotData = {
-      data: any[];
-      pixelPoints: Point[];
-=======
-    /**
-     * A key that is also coupled with a dataset, a drawer and a metadata in Plot.
-     */
-    export type PlotDatasetKey = {
-      dataset: Dataset;
-      drawer: Drawer;
-      key: string;
-    }
 
     export type Entity = {
       datum: any;
       index: number;
       dataset: Dataset;
       position: Point;
->>>>>>> a7cbf8d7
       selection: D3.Selection;
       plot: Plot;
     }
@@ -41,7 +26,7 @@
 
   export class Plot extends Component {
     protected _dataChanged = false;
-    protected _datasetToDrawer: Utils.Map<Dataset, Drawers.AbstractDrawer>;
+    protected _datasetToDrawer: Utils.Map<Dataset, Drawer>;
 
     protected _renderArea: D3.Selection;
     protected _attrBindings: D3.Map<_Projection>;
@@ -65,7 +50,7 @@
       super();
       this._clipPathEnabled = true;
       this.classed("plot", true);
-      this._datasetToDrawer = new Utils.Map<Dataset, Drawers.AbstractDrawer>();
+      this._datasetToDrawer = new Utils.Map<Dataset, Drawer>();
       this._attrBindings = d3.map();
       this._attrExtents = d3.map();
       this._extentsProvider = (scale: Scale<any, any>) => this._extentsForScale(scale);
@@ -399,13 +384,8 @@
       return this;
     }
 
-<<<<<<< HEAD
-    protected _getDrawersInOrder(): Drawers.AbstractDrawer[] {
+    protected _getDrawersInOrder(): Drawer[] {
       return this.datasets().map((dataset) => this._datasetToDrawer.get(dataset));
-=======
-    protected _getDrawersInOrder(): Drawer[] {
-      return this._datasetKeysInOrder.map((k) => this._key2PlotDatasetKey.get(k).drawer);
->>>>>>> a7cbf8d7
     }
 
     protected _generateDrawSteps(): Drawers.DrawStep[] {
@@ -439,28 +419,11 @@
     /**
      * Retrieves Selections of this Plot for the specified Datasets.
      *
-<<<<<<< HEAD
-     * @param {Dataset[]} datasets The Datasets to retrieve the selections from.
-     * If not provided, all selections will be retrieved.
-     * @param {boolean} exclude If set to true, all Datasets will be queried excluding the Datasets referenced
-     * in the previous argument (default = false).
-     * @returns {D3.Selection} The retrieved Selections.
-     */
-    public getAllSelections(datasets = this.datasets(), exclude = false): D3.Selection {
-
-      if (exclude) {
-        datasets = this.datasets().filter((dataset) => datasets.indexOf(dataset) === -1);
-      }
-
-=======
      * @param {Dataset[]} [datasets] The Datasets to retrieve the Selections for.
      *   If not provided, Selections will be retrieved for all Datasets on the Plot.
      * @returns {D3.Selection}
      */
     public getAllSelections(datasets = this.datasets()): D3.Selection {
-      var datasetKeyArray = this._keysForDatasets(datasets);
-
->>>>>>> a7cbf8d7
       var allSelections: EventTarget[] = [];
 
       datasets.forEach((dataset) => {
@@ -481,31 +444,13 @@
      *   If not provided, returns defaults to all Datasets on the Plot.
      * @return {Plots.Entity[]}
      */
-<<<<<<< HEAD
-    public getAllPlotData(datasets = this.datasets()): Plots.PlotData {
-      var data: any[] = [];
-      var pixelPoints: Point[] = [];
-      var allElements: EventTarget[] = [];
-
-      datasets.forEach((dataset) => {
-        var drawer = this._datasetToDrawer.get(dataset);
-        if (drawer == null) { return; }
-        dataset.data().forEach((datum: any, index: number) => {
-          var pixelPoint = this._pixelPoint(datum, index, dataset);
-          if (pixelPoint.x !== pixelPoint.x || pixelPoint.y !== pixelPoint.y) {
-=======
     public entities(datasets = this.datasets()): Plots.Entity[] {
       var entities: Plots.Entity[] = [];
       datasets.forEach((dataset) => {
-        var plotDatasetKey = this._key2PlotDatasetKey.get(this._keyForDataset(dataset));
-        if (plotDatasetKey == null) {
-          return;
-        }
-        var drawer = plotDatasetKey.drawer;
+        var drawer = this._datasetToDrawer.get(dataset);
         dataset.data().forEach((datum: any, index: number) => {
           var position = this._pixelPoint(datum, index, dataset);
           if (position.x !== position.x || position.y !== position.y) {
->>>>>>> a7cbf8d7
             return;
           }
           entities.push({
