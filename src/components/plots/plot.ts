--- conflicted
+++ resolved
@@ -273,29 +273,15 @@
       this._scales().forEach((scale) => scale._autoDomainIfAutomaticMode());
     }
 
-<<<<<<< HEAD
     private _updateExtentsForKey(key: string, bindings: D3.Map<Plots.AccessorScaleBinding<any, any>>, extents: D3.Map<any[]>) {
       var accScaleBinding = bindings.get(key);
       if (accScaleBinding.accessor == null) { return; }
-      var coercer = (accScaleBinding.scale != null) ? accScaleBinding.scale._typeCoercer : (d: any) => d;
       extents.set(key, this._datasetKeysInOrder.map((key) => {
         var plotDatasetKey = this._key2PlotDatasetKey.get(key);
         var dataset = plotDatasetKey.dataset;
         var plotMetadata = plotDatasetKey.plotMetadata;
-        return this._computeExtent(dataset, accScaleBinding.accessor, coercer, plotMetadata);
+        return this._computeExtent(dataset, accScaleBinding.accessor, plotMetadata);
       }));
-=======
-    private _updateExtentsForAttr(attr: string) {
-      var binding = this._attrBindings.get(attr);
-      var accessor = binding.accessor;
-      var extents = this._datasetKeysInOrder.map((key) => {
-        var plotDatasetKey = this._key2PlotDatasetKey.get(key);
-        var dataset = plotDatasetKey.dataset;
-        var plotMetadata = plotDatasetKey.plotMetadata;
-        return this._computeExtent(dataset, accessor, plotMetadata);
-      });
-      this._attrExtents.set(attr, extents);
->>>>>>> 8501172d
     }
 
     private _computeExtent(dataset: Dataset, accessor: _Accessor, plotMetadata: any): any[] {
