///<reference path="../../reference.ts" />

module Plottable {
export module Plots {
  export interface ClusteredPlotMetadata extends PlotMetadata {
    position: number;
  }

  export class ClusteredBar<X, Y> extends Bar<X, Y> {

    /**
     * Creates a ClusteredBarPlot.
     *
     * A ClusteredBarPlot is a plot that plots several bar plots next to each
     * other. For example, when plotting life expectancy across each country,
     * you would want each country to have a "male" and "female" bar.
     *
     * @constructor
     * @param {Scale} xScale The x scale to use.
     * @param {Scale} yScale The y scale to use.
     * @param {boolean} isVertical if the plot if vertical.
     */
    constructor(xScale: Scale<X, number>, yScale: Scale<Y, number>, isVertical = true) {
      super(xScale, yScale, isVertical);
    }

    protected _generateAttrToProjector() {
      var attrToProjector = super._generateAttrToProjector();
      // the width is constant, so set the inner scale range to that
      var innerScale = this._makeInnerScale();
      var innerWidthF = (d: any, i: number) => innerScale.rangeBand();
      attrToProjector["width"] = this._isVertical ? innerWidthF : attrToProjector["width"];
      attrToProjector["height"] = !this._isVertical ? innerWidthF : attrToProjector["height"];

      var xAttr = attrToProjector["x"];
      var yAttr = attrToProjector["y"];
      attrToProjector["x"] = (d: any, i: number, u: any, m: ClusteredPlotMetadata) =>
        this._isVertical ? xAttr(d, i, u, m) + m.position : xAttr(d, u, u, m);
      attrToProjector["y"] = (d: any, i: number, u: any, m: ClusteredPlotMetadata) =>
        this._isVertical ? yAttr(d, i, u, m) : yAttr(d, i, u, m) + m.position;

      return attrToProjector;
    }

    private _updateClusterPosition() {
      var innerScale = this._makeInnerScale();
      this._datasetKeysInOrder.forEach((key: string) => {
        var plotMetadata = <ClusteredPlotMetadata>this._key2PlotDatasetKey.get(key).plotMetadata;
        plotMetadata.position = innerScale.scale(key) - innerScale.rangeBand() / 2;
      });
    }

<<<<<<< HEAD
    private _makeInnerScale(){
      var innerScale = new Scales.Category();
=======
    private _makeInnerScale() {
      var innerScale = new Scale.Category();
>>>>>>> 318cf203
      innerScale.domain(this._datasetKeysInOrder);
      if (!this._projections["width"]) {
        innerScale.range([0, this._getBarPixelWidth()]);
      } else {
        var projection = this._projections["width"];
        var accessor = projection.accessor;
        var scale = projection.scale;
        var fn = scale ? (d: any, i: number, u: any, m: PlotMetadata) => scale.scale(accessor(d, i, u, m)) : accessor;
        innerScale.range([0, fn(null, 0, null, null)]);
      }
      return innerScale;
    }

    protected _getDataToDraw() {
      this._updateClusterPosition();
      return super._getDataToDraw();
    }

    protected _getPlotMetadataForDataset(key: string): ClusteredPlotMetadata {
      var metadata = <ClusteredPlotMetadata>super._getPlotMetadataForDataset(key);
      metadata.position = 0;
      return metadata;
    }
  }
}
}<|MERGE_RESOLUTION|>--- conflicted
+++ resolved
@@ -50,13 +50,8 @@
       });
     }
 
-<<<<<<< HEAD
-    private _makeInnerScale(){
+    private _makeInnerScale() {
       var innerScale = new Scales.Category();
-=======
-    private _makeInnerScale() {
-      var innerScale = new Scale.Category();
->>>>>>> 318cf203
       innerScale.domain(this._datasetKeysInOrder);
       if (!this._projections["width"]) {
         innerScale.range([0, this._getBarPixelWidth()]);
