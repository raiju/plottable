///<reference path="../../reference.ts" />

module Plottable {
export module Plot {
  /*
   * A PiePlot is a plot meant to show how much out of a total an attribute's value is.
   * One usecase is to show how much funding departments are given out of a total budget.
   */
  export class Pie extends Abstract.Plot {

    private static DEFAULT_COLOR_SCALE = new Scale.Color();

    public _key2DatasetDrawerKey: D3.Map<DatasetDrawerKey>;
    public _datasetKeysInOrder: string[];
    private nextSeriesIndex: number;

    /**
     * Constructs a PiePlot.
     *
     * @constructor
     */
    constructor() {
      // make a dummy dataset to satisfy the base Plot (HACKHACK)
      this._key2DatasetDrawerKey = d3.map();
      this._datasetKeysInOrder = [];
      this.nextSeriesIndex = 0;
      super(new Plottable.Dataset());
      this.classed("pie-plot", true);
    }

    public _setup() {
      Abstract.NewStylePlot.prototype._setup.call(this);
    }

    /**
     * Adds a dataset to this plot. Only one dataset can be added to a PiePlot.
     *
     * A key is automatically generated if not supplied.
     *
     * @param {string} [key] The key of the dataset.
     * @param {any[]|Dataset} dataset dataset to add.
     * @returns {Pie} The calling PiePlot.
     */
    public addDataset(key: string, dataset: Dataset): Pie;
    public addDataset(key: string, dataset: any[]): Pie;
    public addDataset(dataset: Dataset): Pie;
    public addDataset(dataset: any[]): Pie;
    public addDataset(keyOrDataset: any, dataset?: any): Pie {
      return Abstract.NewStylePlot.prototype.addDataset.call(this, keyOrDataset, dataset);
    }

    public _addDataset(key: string, dataset: Dataset) {
      if (this._datasetKeysInOrder.length === 1) {
        _Util.Methods.warn("Only one dataset is supported in pie plots");
        return;
      }
      Abstract.NewStylePlot.prototype._addDataset.call(this, key, dataset);
    }

    /**
     * Removes a dataset
     *
     * @param {string} key The key of the dataset
     * @returns {Pie} The calling PiePlot.
     */
    public removeDataset(key: string): Pie {
      return Abstract.NewStylePlot.prototype.removeDataset.call(this, key);
    }

    public _generateAttrToProjector(): IAttributeToProjector {
      var attrToProjector = super._generateAttrToProjector();
      var innerRadiusF = attrToProjector["innerradius"] || d3.functor(0);
      var outerRadiusF = attrToProjector["outerradius"] || d3.functor(Math.min(this.width(), this.height()) / 2);
      attrToProjector["d"] = d3.svg.arc()
<<<<<<< HEAD
                      .outerRadius(Math.min(this.width(), this.height()) / 2)
                      .innerRadius(0);

      if (attrToProjector["fill"] == null) {
        attrToProjector["fill"] = (d: any, i: number) => Pie.DEFAULT_COLOR_SCALE.scale(String(i));
      }

=======
                      .innerRadius(innerRadiusF)
                      .outerRadius(outerRadiusF);
      delete attrToProjector["innerradius"];
      delete attrToProjector["outerradius"];
>>>>>>> 3b853ac5
      attrToProjector["transform"] = () => "translate(" + this.width() / 2 + "," + this.height() / 2 + ")";
      return attrToProjector;
    }

    public _getAnimator(drawer: Abstract._Drawer, index: number): Animator.IPlotAnimator {
      return Abstract.NewStylePlot.prototype._getAnimator.call(this, drawer, index);
    }

    public _getDrawer(key: string): Abstract._Drawer {
      return new Plottable._Drawer.Arc(key);
    }

    public _getDatasetsInOrder(): Dataset[] {
      return Abstract.NewStylePlot.prototype._getDatasetsInOrder.call(this);
    }

    public _getDrawersInOrder(): Abstract._Drawer[] {
      return Abstract.NewStylePlot.prototype._getDrawersInOrder.call(this);
    }

    public _paint() {
      var attrHash = this._generateAttrToProjector();
      var datasets = this._getDatasetsInOrder();
      this._getDrawersInOrder().forEach((d, i) => {
        var animator = this._animate ? this._getAnimator(d, i) : new Animator.Null();
        var pieData = this.pie(datasets[i].data());
        d.draw(pieData, attrHash, animator);
      });
    }

    private pie(d: any[]): D3.Layout.ArcDescriptor[] {
      return d3.layout.pie()
                      .sort(null)
                      .value((d) => d.value)(d);
    }

  }
}
}<|MERGE_RESOLUTION|>--- conflicted
+++ resolved
@@ -72,20 +72,15 @@
       var innerRadiusF = attrToProjector["innerradius"] || d3.functor(0);
       var outerRadiusF = attrToProjector["outerradius"] || d3.functor(Math.min(this.width(), this.height()) / 2);
       attrToProjector["d"] = d3.svg.arc()
-<<<<<<< HEAD
-                      .outerRadius(Math.min(this.width(), this.height()) / 2)
-                      .innerRadius(0);
+                      .innerRadius(innerRadiusF)
+                      .outerRadius(outerRadiusF);
+      delete attrToProjector["innerradius"];
+      delete attrToProjector["outerradius"];
 
       if (attrToProjector["fill"] == null) {
         attrToProjector["fill"] = (d: any, i: number) => Pie.DEFAULT_COLOR_SCALE.scale(String(i));
       }
 
-=======
-                      .innerRadius(innerRadiusF)
-                      .outerRadius(outerRadiusF);
-      delete attrToProjector["innerradius"];
-      delete attrToProjector["outerradius"];
->>>>>>> 3b853ac5
       attrToProjector["transform"] = () => "translate(" + this.width() / 2 + "," + this.height() / 2 + ")";
       return attrToProjector;
     }
