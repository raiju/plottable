--- conflicted
+++ resolved
@@ -58,34 +58,6 @@
       return attrToProjector;
     }
 
-<<<<<<< HEAD
-    public getAllPlotData(datasets = this.datasets()): Plots.PlotData {
-      var data: any[] = [];
-      var pixelPoints: Point[] = [];
-      var allElements: EventTarget[] = [];
-
-      datasets.forEach((dataset) => {
-        var drawer = this._datasetToDrawer.get(dataset);
-        if (drawer == null) { return; }
-        dataset.data().forEach((datum: any, index: number) => {
-          var pixelPoint = this._pixelPoint(datum, index, dataset);
-          if (pixelPoint.x !== pixelPoint.x || pixelPoint.y !== pixelPoint.y) {
-            return;
-          }
-          data.push(datum);
-          pixelPoints.push(pixelPoint);
-        });
-
-        if (dataset.data().length > 0) {
-          allElements.push(drawer._getSelection(0).node());
-        }
-      });
-
-      return { data: data, pixelPoints: pixelPoints, selection: d3.selectAll(allElements) };
-    }
-
-=======
->>>>>>> a7cbf8d7
     /**
      * Returns the Entity nearest to the query point by X then by Y, or undefined if no Entity can be found.
      *
