///<reference path="../../reference.ts" />

module Plottable {
export module Plot {
  export class Line<X> extends Abstract.XYPlot<X,number> {

    public _yScale: Abstract.QuantitativeScale<number>;
    public _animators: Animator.IPlotAnimatorMap = {
      "line-reset" : new Animator.Null(),
      "line"       : new Animator.Base()
        .duration(600)
        .easing("exp-in-out")
    };

    /**
     * Constructs a LinePlot.
     *
     * @constructor
     * @param {any | IDataset} dataset The dataset to render.
     * @param {QuantitativeScale} xScale The x scale to use.
     * @param {QuantitativeScale} yScale The y scale to use.
     */
    constructor(xScale: Abstract.QuantitativeScale<X>, yScale: Abstract.QuantitativeScale<number>) {
      super(xScale, yScale);
      this.classed("line-plot", true);
      this.project("stroke", () => Core.Colors.INDIGO); // default
      this.project("stroke-width", () => "2px"); // default
    }

    public _getResetYFunction() {
      // gets the y-value generator for the animation start point
      var yDomain = this._yScale.domain();
      var domainMax = Math.max(yDomain[0], yDomain[1]);
      var domainMin = Math.min(yDomain[0], yDomain[1]);
      // start from zero, or the closest domain value to zero
      // avoids lines zooming on from offscreen.
      var startValue = (domainMax < 0 && domainMax) || (domainMin > 0 && domainMin) || 0;
      var scaledStartValue = this._yScale.scale(startValue);
      return (d: any, i: number) => scaledStartValue;
    }

    public _generateAttrToProjector() {
      var attrToProjector = super._generateAttrToProjector();
      var wholeDatumAttributes = this._wholeDatumAttributes();
      var isSingleDatumAttr = (attr: string) => wholeDatumAttributes.indexOf(attr) === -1;
      var singleDatumAttributes = d3.keys(attrToProjector).filter(isSingleDatumAttr);
      singleDatumAttributes.forEach((attribute: string) => {
        var projector = attrToProjector[attribute];
        attrToProjector[attribute] = (data: any[], i: number) => data.length > 0 ? projector(data[0], i) : null;
      });
      return attrToProjector;
    }

<<<<<<< HEAD
    // HACKHACK #1106 - should use drawers for paint logic
=======
    public _rejectNullsAndNaNs(d: any, i: number, projector: IAppliedAccessor) {
      var value = projector(d, i);
      return value != null && value === value;
    }

>>>>>>> 58268027
    public _paint() {
      var attrToProjector = this._generateAttrToProjector();
      var xFunction       = attrToProjector["x"];
      var yFunction       = attrToProjector["y"];
      delete attrToProjector["x"];
      delete attrToProjector["y"];

      var datasets = this._getDatasetsInOrder();

      this._getDrawersInOrder().forEach((d, i) => {
        var dataset = datasets[i];
        var linePath: D3.Selection;
        if (d._renderArea.select(".line").node()) {
          linePath = d._renderArea.select(".line");
        } else {
          linePath = d._renderArea.append("path").classed("line", true);
        }
        linePath.datum(dataset.data());

        if (this._dataChanged) {
          attrToProjector["d"] = d3.svg.line()
            .x(xFunction)
            .y(this._getResetYFunction());
          this._applyAnimatedAttributes(linePath, "line-reset", attrToProjector);
        }

<<<<<<< HEAD
        attrToProjector["d"] = d3.svg.line()
          .x(xFunction)
          .y(yFunction);
        this._applyAnimatedAttributes(linePath, "line", attrToProjector);
      });
=======
      var line = d3.svg.line()
                       .x(xFunction);
      line.defined((d, i) => this._rejectNullsAndNaNs(d, i, xFunction) && this._rejectNullsAndNaNs(d, i, yFunction));
      attrToProjector["d"] = line;

      if (this._dataChanged) {
        line.y(this._getResetYFunction());
        this._applyAnimatedAttributes(this.linePath, "line-reset", attrToProjector);
      }

      line.y(yFunction);
      this._applyAnimatedAttributes(this.linePath, "line", attrToProjector);
>>>>>>> 58268027
    }

    public _wholeDatumAttributes() {
      return ["x", "y"];
    }
  }
}
}<|MERGE_RESOLUTION|>--- conflicted
+++ resolved
@@ -51,15 +51,12 @@
       return attrToProjector;
     }
 
-<<<<<<< HEAD
-    // HACKHACK #1106 - should use drawers for paint logic
-=======
     public _rejectNullsAndNaNs(d: any, i: number, projector: IAppliedAccessor) {
       var value = projector(d, i);
       return value != null && value === value;
     }
 
->>>>>>> 58268027
+    // HACKHACK #1106 - should use drawers for paint logic
     public _paint() {
       var attrToProjector = this._generateAttrToProjector();
       var xFunction       = attrToProjector["x"];
@@ -67,8 +64,12 @@
       delete attrToProjector["x"];
       delete attrToProjector["y"];
 
+      var line = d3.svg.line()
+                   .x(xFunction)
+                   .defined((d, i) => this._rejectNullsAndNaNs(d, i, xFunction) && this._rejectNullsAndNaNs(d, i, yFunction));
+      attrToProjector["d"] = line;
+
       var datasets = this._getDatasetsInOrder();
-
       this._getDrawersInOrder().forEach((d, i) => {
         var dataset = datasets[i];
         var linePath: D3.Selection;
@@ -80,32 +81,13 @@
         linePath.datum(dataset.data());
 
         if (this._dataChanged) {
-          attrToProjector["d"] = d3.svg.line()
-            .x(xFunction)
-            .y(this._getResetYFunction());
+          line.y(this._getResetYFunction());
           this._applyAnimatedAttributes(linePath, "line-reset", attrToProjector);
         }
 
-<<<<<<< HEAD
-        attrToProjector["d"] = d3.svg.line()
-          .x(xFunction)
-          .y(yFunction);
+        line.y(yFunction);
         this._applyAnimatedAttributes(linePath, "line", attrToProjector);
       });
-=======
-      var line = d3.svg.line()
-                       .x(xFunction);
-      line.defined((d, i) => this._rejectNullsAndNaNs(d, i, xFunction) && this._rejectNullsAndNaNs(d, i, yFunction));
-      attrToProjector["d"] = line;
-
-      if (this._dataChanged) {
-        line.y(this._getResetYFunction());
-        this._applyAnimatedAttributes(this.linePath, "line-reset", attrToProjector);
-      }
-
-      line.y(yFunction);
-      this._applyAnimatedAttributes(this.linePath, "line", attrToProjector);
->>>>>>> 58268027
     }
 
     public _wholeDatumAttributes() {
