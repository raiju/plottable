///<reference path="../../reference.ts" />

module Plottable {
export module Plot {
  /**
   * A HorizontalBarPlot draws bars horizontally.
   * Key projected attributes:
   *  - "width" - the vertical height of a bar (since the bar is rotated horizontally)
   *      - if an ordinal scale is attached, this defaults to ordinalScale.rangeBand()
   *      - if a quantitative scale is attached, this defaults to 10
   *  - "x" - the horizontal length of a bar
   *  - "y" - the vertical position of a bar
   */
<<<<<<< HEAD
  export class HorizontalBar<Y> extends Bar<number,Y> {
    public static _BarAlignmentToFactor: {[alignment: string]: number} = {"top": 0, "center": 0.5, "bottom": 1};
=======
  export class HorizontalBar<Y> extends AbstractBarPlot<number,Y> {
    protected static _BarAlignmentToFactor: {[alignment: string]: number} = {"top": 0, "center": 0.5, "bottom": 1};
>>>>>>> 7f4f2846

    private static WARNED = false;

    /**
     * Constructs a HorizontalBarPlot.
     *
     * @constructor
     * @param {QuantitativeScale} xScale The x scale to use.
     * @param {Scale} yScale The y scale to use.
     */
    constructor(xScale: Scale.AbstractQuantitative<number>, yScale: Scale.AbstractScale<Y,number>) {
      super(xScale, yScale, false);
      if (!HorizontalBar.WARNED) {
        HorizontalBar.WARNED = true;
        _Util.Methods.warn("Plottable.Plot.HorizontalBar is deprecated. Please use Plottable.Plot.Bar with isVertical = false.");
      }
    }

    protected _updateXDomainer() {
      this._updateDomainer(this._xScale);
    }

<<<<<<< HEAD
=======
    protected _generateAttrToProjector() {
      var attrToProjector = super._generateAttrToProjector();
      // by convention, for API users the 2ndary dimension of a bar is always called its "width", so
      // the "width" of a horziontal bar plot is actually its "height" from the perspective of a svg rect
      var widthF = attrToProjector["width"];
      attrToProjector["width"] = attrToProjector["height"];
      attrToProjector["height"] = widthF;
      return attrToProjector;
    }
>>>>>>> 7f4f2846
  }
}
}<|MERGE_RESOLUTION|>--- conflicted
+++ resolved
@@ -11,13 +11,8 @@
    *  - "x" - the horizontal length of a bar
    *  - "y" - the vertical position of a bar
    */
-<<<<<<< HEAD
   export class HorizontalBar<Y> extends Bar<number,Y> {
-    public static _BarAlignmentToFactor: {[alignment: string]: number} = {"top": 0, "center": 0.5, "bottom": 1};
-=======
-  export class HorizontalBar<Y> extends AbstractBarPlot<number,Y> {
     protected static _BarAlignmentToFactor: {[alignment: string]: number} = {"top": 0, "center": 0.5, "bottom": 1};
->>>>>>> 7f4f2846
 
     private static WARNED = false;
 
@@ -39,19 +34,6 @@
     protected _updateXDomainer() {
       this._updateDomainer(this._xScale);
     }
-
-<<<<<<< HEAD
-=======
-    protected _generateAttrToProjector() {
-      var attrToProjector = super._generateAttrToProjector();
-      // by convention, for API users the 2ndary dimension of a bar is always called its "width", so
-      // the "width" of a horziontal bar plot is actually its "height" from the perspective of a svg rect
-      var widthF = attrToProjector["width"];
-      attrToProjector["width"] = attrToProjector["height"];
-      attrToProjector["height"] = widthF;
-      return attrToProjector;
-    }
->>>>>>> 7f4f2846
   }
 }
 }