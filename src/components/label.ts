--- conflicted
+++ resolved
@@ -32,13 +32,8 @@
       super();
       this.classed("label", true);
       this.text(displayText);
-<<<<<<< HEAD
-      this.orient(orientation);
+      this.orientation(orientation);
       this.xAlignment("center").yAlignment("center");
-=======
-      this.orientation(orientation);
-      this.xAlign("center").yAlign("center");
->>>>>>> b756d641
       this._fixedHeightFlag = true;
       this._fixedWidthFlag = true;
       this._padding = 0;
@@ -156,15 +151,9 @@
       var textRotation: {[s: string]: number} = {horizontal: 0, right: 90, left: -90};
       var writeOptions = {
                         selection: this._textContainer,
-<<<<<<< HEAD
                         xAlign: this.xAlignment(),
                         yAlign: this.yAlignment(),
-                        textRotation: textRotation[this.orient()]
-=======
-                        xAlign: this.xAlign(),
-                        yAlign: this.yAlign(),
                         textRotation: textRotation[this.orientation()]
->>>>>>> b756d641
                     };
       this._writer.write(this._text, writeWidth, writeHeight, writeOptions);
     }
