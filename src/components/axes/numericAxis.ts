///<reference path="../../reference.ts" />

module Plottable {
export module Axis {
  export class Numeric extends AbstractAxis {
    private tickLabelPositioning = "center";
    // Whether or not first/last tick label will still be displayed even if
    // the label is cut off.
    private showFirstTickLabel = false;
    private showLastTickLabel = false;
    private measurer: _Util.Text.TextMeasurer;

    /**
     * Constructs a NumericAxis.
     *
     * Just as an CategoryAxis is for rendering an OrdinalScale, a NumericAxis
     * is for rendering a QuantitativeScale.
     *
     * @constructor
     * @param {QuantitativeScale} scale The QuantitativeScale to base the axis on.
     * @param {string} orientation The orientation of the QuantitativeScale (top/bottom/left/right)
     * @param {Formatter} formatter A function to format tick labels (default Formatters.general()).
     */
    constructor(scale: Scale.AbstractQuantitative<number>, orientation: string, formatter = Formatters.general()) {
      super(scale, orientation, formatter);
    }

    public _setup() {
      super._setup();
      this.measurer = _Util.Text.getTextMeasurer(this._tickLabelContainer.append("text").classed(AbstractAxis.TICK_LABEL_CLASS, true));
    }

    public _computeWidth() {
      var tickValues = this._getTickValues();
      var textLengths = tickValues.map((v: any) => {
        var formattedValue = this.formatter()(v);
        return this.measurer(formattedValue).width;
      });

      var maxTextLength = _Util.Methods.max(textLengths, 0);

      if (this.tickLabelPositioning === "center") {
        this._computedWidth = this._maxLabelTickLength() + this.tickLabelPadding() + maxTextLength;
      } else {
        this._computedWidth = Math.max(this._maxLabelTickLength(), this.tickLabelPadding() + maxTextLength);
      }

      return this._computedWidth;
    }

    public _computeHeight() {
      var textHeight = this.measurer(_Util.Text.HEIGHT_TEXT).height;

      if (this.tickLabelPositioning === "center") {
        this._computedHeight = this._maxLabelTickLength() + this.tickLabelPadding() + textHeight;
      } else {
        this._computedHeight = Math.max(this._maxLabelTickLength(), this.tickLabelPadding()+ textHeight);
      }

      return this._computedHeight;
    }

    public _getTickValues(): any[] {
      return (<Scale.AbstractQuantitative<number>> this._scale).ticks();
    }

    public _rescale() {
      if (!this._isSetup) {
        return;
      }

      if (!this._isHorizontal()) {
        var reComputedWidth = this._computeWidth();
        if (reComputedWidth > this.width() || reComputedWidth < (this.width() - this.gutter())) {
          this._invalidateLayout();
          return;
        }
      }

      this._render();
    }

    public _doRender() {
      super._doRender();

      var tickLabelAttrHash = {
        x: <any> 0,
        y: <any> 0,
        dx: "0em",
        dy: "0.3em"
      };

      var tickMarkLength = this._maxLabelTickLength();
      var tickLabelPadding = this.tickLabelPadding();

      var tickLabelTextAnchor = "middle";

      var labelGroupTransformX = 0;
      var labelGroupTransformY = 0;
      var labelGroupShiftX = 0;
      var labelGroupShiftY = 0;
      if (this._isHorizontal()) {
        switch(this.tickLabelPositioning) {
          case "left":
            tickLabelTextAnchor = "end";
            labelGroupTransformX = -tickLabelPadding;
            labelGroupShiftY = tickLabelPadding;
            break;
          case "center":
            labelGroupShiftY = tickMarkLength + tickLabelPadding;
            break;
          case "right":
            tickLabelTextAnchor = "start";
            labelGroupTransformX = tickLabelPadding;
            labelGroupShiftY = tickLabelPadding;
            break;
        }
      } else {
        switch(this.tickLabelPositioning) {
          case "top":
            tickLabelAttrHash["dy"] = "-0.3em";
            labelGroupShiftX = tickLabelPadding;
            labelGroupTransformY = -tickLabelPadding;
            break;
          case "center":
            labelGroupShiftX = tickMarkLength + tickLabelPadding;
            break;
          case "bottom":
            tickLabelAttrHash["dy"] = "1em";
            labelGroupShiftX = tickLabelPadding;
            labelGroupTransformY = tickLabelPadding;
            break;
        }
      }

      var tickMarkAttrHash = this._generateTickMarkAttrHash();
      switch(this.orient()) {
        case "bottom":
          tickLabelAttrHash["x"] = tickMarkAttrHash["x1"];
          tickLabelAttrHash["dy"] = "0.95em";
          labelGroupTransformY = tickMarkAttrHash["y1"] + labelGroupShiftY;
          break;

        case "top":
          tickLabelAttrHash["x"] = tickMarkAttrHash["x1"];
          tickLabelAttrHash["dy"] = "-.25em";
          labelGroupTransformY = tickMarkAttrHash["y1"] - labelGroupShiftY;
          break;

        case "left":
          tickLabelTextAnchor = "end";
          labelGroupTransformX = tickMarkAttrHash["x1"] - labelGroupShiftX;
          tickLabelAttrHash["y"] = tickMarkAttrHash["y1"];
          break;

        case "right":
          tickLabelTextAnchor = "start";
          labelGroupTransformX = tickMarkAttrHash["x1"] + labelGroupShiftX;
          tickLabelAttrHash["y"] = tickMarkAttrHash["y1"];
          break;
      }

      var tickLabelValues = this._getTickValues();
      var tickLabels = this._tickLabelContainer
                           .selectAll("." + AbstractAxis.TICK_LABEL_CLASS)
                           .data(tickLabelValues);
      tickLabels.enter().append("text").classed(AbstractAxis.TICK_LABEL_CLASS, true);
      tickLabels.exit().remove();

      tickLabels.style("text-anchor", tickLabelTextAnchor)
                .style("visibility", "visible")
<<<<<<< HEAD
                .attr(tickLabelAttrHash);

      if (this._isHorizontal()) {
        tickLabels.text(this._formatter);
      } else {
        var availableTextSpace = this.width() - this.tickLabelPadding();
        availableTextSpace -= this.tickLabelPositioning === "center" ? this._maxLabelTickLength() : 0;
        tickLabels.text((s: any) => _Util.Text.getTruncatedText(this._formatter(s), availableTextSpace, this.measurer));
      }
=======
                .attr(tickLabelAttrHash)
                .text(this.formatter());
>>>>>>> a28d61d2

      var labelGroupTransform = "translate(" + labelGroupTransformX + ", " + labelGroupTransformY + ")";
      this._tickLabelContainer.attr("transform", labelGroupTransform);

      if (!this.showEndTickLabels()) {
        this._hideEndTickLabels();
      }

      this._hideOverlappingTickLabels();
    }

    /**
     * Gets the tick label position relative to the tick marks.
     *
     * @returns {string} The current tick label position.
     */
    public tickLabelPosition(): string;
    /**
     * Sets the tick label position relative to the tick marks.
     *
     * @param {string} position If provided, the relative position of the tick label.
     *                          [top/center/bottom] for a vertical NumericAxis,
     *                          [left/center/right] for a horizontal NumericAxis.
     *                          Defaults to center.
     * @returns {Numeric} The calling Axis.Numeric.
     */
    public tickLabelPosition(position: string): Numeric;
    public tickLabelPosition(position?: string): any {
      if (position == null) {
        return this.tickLabelPositioning;
      } else {
        var positionLC = position.toLowerCase();
        if (this._isHorizontal()) {
          if (!(positionLC === "left" || positionLC === "center" || positionLC === "right")) {
            throw new Error(positionLC + " is not a valid tick label position for a horizontal NumericAxis");
          }
        } else {
          if (!(positionLC === "top" || positionLC === "center" || positionLC === "bottom")) {
            throw new Error(positionLC + " is not a valid tick label position for a vertical NumericAxis");
          }
        }
        this.tickLabelPositioning = positionLC;
        this._invalidateLayout();
        return this;
      }
    }

    /**
     * Gets whether or not the tick labels at the end of the graph are
     * displayed when partially cut off.
     *
     * @param {string} orientation Where on the scale to change tick labels.
     *                 On a "top" or "bottom" axis, this can be "left" or
     *                 "right". On a "left" or "right" axis, this can be "top"
     *                 or "bottom".
     * @returns {boolean} The current setting.
     */
    public showEndTickLabel(orientation: string): boolean;
    /**
     * Sets whether or not the tick labels at the end of the graph are
     * displayed when partially cut off.
     *
     * @param {string} orientation If provided, where on the scale to change tick labels.
     *                 On a "top" or "bottom" axis, this can be "left" or
     *                 "right". On a "left" or "right" axis, this can be "top"
     *                 or "bottom".
     * @param {boolean} show Whether or not the given tick should be
     * displayed.
     * @returns {Numeric} The calling NumericAxis.
     */
    public showEndTickLabel(orientation: string, show: boolean): Numeric;
    public showEndTickLabel(orientation: string, show?: boolean): any {
      if ((this._isHorizontal() && orientation === "left") ||
          (!this._isHorizontal() && orientation === "bottom")) {
        if (show === undefined) {
          return this.showFirstTickLabel;
        } else {
          this.showFirstTickLabel = show;
          this._render();
          return this;
        }
      } else if ((this._isHorizontal() && orientation === "right") ||
                 (!this._isHorizontal() && orientation === "top")) {
        if (show === undefined) {
          return this.showLastTickLabel;
        } else {
          this.showLastTickLabel = show;
          this._render();
          return this;
        }
      } else {
        throw new Error("Attempt to show " + orientation + " tick label on a " +
                        (this._isHorizontal() ? "horizontal" : "vertical") +
                        " axis");
      }
    }
}
}
}<|MERGE_RESOLUTION|>--- conflicted
+++ resolved
@@ -169,20 +169,15 @@
 
       tickLabels.style("text-anchor", tickLabelTextAnchor)
                 .style("visibility", "visible")
-<<<<<<< HEAD
                 .attr(tickLabelAttrHash);
 
       if (this._isHorizontal()) {
-        tickLabels.text(this._formatter);
+        tickLabels.text(this.formatter());
       } else {
         var availableTextSpace = this.width() - this.tickLabelPadding();
         availableTextSpace -= this.tickLabelPositioning === "center" ? this._maxLabelTickLength() : 0;
-        tickLabels.text((s: any) => _Util.Text.getTruncatedText(this._formatter(s), availableTextSpace, this.measurer));
-      }
-=======
-                .attr(tickLabelAttrHash)
-                .text(this.formatter());
->>>>>>> a28d61d2
+        tickLabels.text((s: any) => _Util.Text.getTruncatedText(this.formatter()(s), availableTextSpace, this.measurer));
+      }
 
       var labelGroupTransform = "translate(" + labelGroupTransformX + ", " + labelGroupTransformY + ")";
       this._tickLabelContainer.attr("transform", labelGroupTransform);
