///<reference path="../reference.ts" />

module Plottable {
export module Components {
  type _LayoutAllocation = {
    guaranteedWidths: number[];
    guaranteedHeights: number[];
    wantsWidthArr: boolean[];
    wantsHeightArr: boolean[];
  }

  export type _IterateLayoutResult = {
    colProportionalSpace: number[];
    rowProportionalSpace: number[];
    guaranteedWidths: number[];
    guaranteedHeights: number[];
    wantsWidth: boolean;
    wantsHeight: boolean;
  };

  export class Table extends ComponentContainer {
    private _rowPadding = 0;
    private _colPadding = 0;

    private _rows: Component[][] = [];

    private _rowWeights: number[] = [];
    private _colWeights: number[] = [];

    private _nRows = 0;
    private _nCols = 0;

    private _calculatedLayout: _IterateLayoutResult = null;

    /**
     * Constructs a Table.
     *
     * A Table is used to combine multiple Components in the form of a grid. A
     * common case is combining a y-axis, x-axis, and the plotted data via
     * ```typescript
     * new Table([[yAxis, plot],
     *            [null,  xAxis]]);
     * ```
     *
     * @constructor
     * @param {Component[][]} [rows] A 2-D array of the Components to place in the table.
     * null can be used if a cell is empty. (default = [])
     */
    constructor(rows: Component[][] = []) {
      super();
      this.classed("table", true);
      rows.forEach((row, rowIndex) => {
        row.forEach((component, colIndex) => {
          if (component != null) {
            this.addComponent(rowIndex, colIndex, component);
          }
        });
      });
    }

    /**
     * Adds a Component in the specified cell.
     *
     * If the cell is already occupied, there are 3 cases
     *  - Component + Component => Group containing both components
     *  - Component + Group => Component is added to the group
     *  - Group + Component => Component is added to the group
     *
     * For example, instead of calling `new Table([[a, b], [null, c]])`, you
     * could call
     * ```typescript
     * var table = new Table();
     * table.addComponent(0, 0, a);
     * table.addComponent(0, 1, b);
     * table.addComponent(1, 1, c);
     * ```
     *
     * @param {number} row The row in which to add the Component.
     * @param {number} col The column in which to add the Component.
     * @param {Component} component The Component to be added.
     * @returns {Table} The calling Table.
     */
    public addComponent(row: number, col: number, component: Component): Table {

      if (component == null) {
        throw Error("Cannot add null to a table cell");
      }

      var currentComponent = this._rows[row] && this._rows[row][col];

      if (currentComponent) {
        component = component.above(currentComponent);
      }

      if (this._addComponent(component)) {
        this._nRows = Math.max(row + 1, this._nRows);
        this._nCols = Math.max(col + 1, this._nCols);
        this._padTableToSize(this._nRows, this._nCols);

        this._rows[row][col] = component;
      }
      return this;
    }

    public _removeComponent(component: Component) {
      super._removeComponent(component);
      for (var r = 0; r < this._nRows; r++) {
        for (var c = 0; c < this._nCols; c++) {
          if (this._rows[r][c] === component) {
            this._rows[r][c] = null;
            return;
          }
        }
      }
    }

<<<<<<< HEAD
    private _iterateLayout(availableWidth : number, availableHeight: number, isFinalOffer = false): _IterateLayoutResult {
=======
    private _iterateLayout(availableWidth: number, availableHeight: number): _IterateLayoutResult {
>>>>>>> cbe3da06
    /*
     * Given availableWidth and availableHeight, figure out how to allocate it between rows and columns using an iterative algorithm.
     *
     * For both dimensions, keeps track of "guaranteedSpace", which the fixed-size components have requested, and
     * "proportionalSpace", which is being given to proportionally-growing components according to the weights on the table.
     * Here is how it works (example uses width but it is the same for height). First, columns are guaranteed no width, and
     * the free width is allocated to columns based on their colWeights. Then, in determineGuarantees, every component is
     * offered its column's width and may request some amount of it, which increases that column's guaranteed
     * width. If there are some components that were not satisfied with the width they were offered, and there is free
     * width that has not already been guaranteed, then the remaining width is allocated to the unsatisfied columns and the
     * algorithm runs again. If all components are satisfied, then the remaining width is allocated as proportional space
     * according to the colWeights.
     *
     * The guaranteed width for each column is monotonically increasing as the algorithm iterates. Since it is deterministic
     * and monotonically increasing, if the freeWidth does not change during an iteration it implies that no further progress
     * is possible, so the algorithm will not continue iterating on that dimension's account.
     *
     * If the algorithm runs more than 5 times, we stop and just use whatever we arrived at. It's not clear under what
     * circumstances this will happen or if it will happen at all. A message will be printed to the console if this occurs.
     *
     */
      var rows = this._rows;
      var cols = d3.transpose(this._rows);
      var availableWidthAfterPadding  = availableWidth  - this._colPadding * (this._nCols - 1);
      var availableHeightAfterPadding = availableHeight - this._rowPadding * (this._nRows - 1);

      var rowWeights = Table._calcComponentWeights(this._rowWeights, rows, (c: Component) => (c == null) || c._isFixedHeight());
      var colWeights = Table._calcComponentWeights(this._colWeights,  cols, (c: Component) => (c == null) || c._isFixedWidth());

      // To give the table a good starting position to iterate from, we give the fixed-width components half-weight
      // so that they will get some initial space allocated to work with
      var heuristicColWeights = colWeights.map((c) => c === 0 ? 0.5 : c);
      var heuristicRowWeights = rowWeights.map((c) => c === 0 ? 0.5 : c);

      var colProportionalSpace = Table._calcProportionalSpace(heuristicColWeights, availableWidthAfterPadding );
      var rowProportionalSpace = Table._calcProportionalSpace(heuristicRowWeights, availableHeightAfterPadding);

      var guaranteedWidths  = Utils.Methods.createFilledArray(0, this._nCols);
      var guaranteedHeights = Utils.Methods.createFilledArray(0, this._nRows);

      var freeWidth: number;
      var freeHeight: number;

      var nIterations = 0;
      while (true) {
<<<<<<< HEAD
        var offeredHeights = _Util.Methods.addArrays(guaranteedHeights, rowProportionalSpace);
        var offeredWidths  = _Util.Methods.addArrays(guaranteedWidths,  colProportionalSpace);
        var guarantees = this._determineGuarantees(offeredWidths, offeredHeights, isFinalOffer);
=======
        var offeredHeights = Utils.Methods.addArrays(guaranteedHeights, rowProportionalSpace);
        var offeredWidths  = Utils.Methods.addArrays(guaranteedWidths,  colProportionalSpace);
        var guarantees = this._determineGuarantees(offeredWidths, offeredHeights);
>>>>>>> cbe3da06
        guaranteedWidths = guarantees.guaranteedWidths;
        guaranteedHeights = guarantees.guaranteedHeights;
        var wantsWidth  = guarantees.wantsWidthArr .some((x: boolean) => x);
        var wantsHeight = guarantees.wantsHeightArr.some((x: boolean) => x);

        var lastFreeWidth  = freeWidth ;
        var lastFreeHeight = freeHeight;
        freeWidth  = availableWidthAfterPadding  - d3.sum(guarantees.guaranteedWidths );
        freeHeight = availableHeightAfterPadding - d3.sum(guarantees.guaranteedHeights);
        var xWeights: number[];
        if (wantsWidth) { // If something wants width, divide free space between components that want more width
          xWeights = guarantees.wantsWidthArr.map((x) => x ? 0.1 : 0);
          xWeights = Utils.Methods.addArrays(xWeights, colWeights);
        } else { // Otherwise, divide free space according to the weights
          xWeights = colWeights;
        }

        var yWeights: number[];
        if (wantsHeight) {
          yWeights = guarantees.wantsHeightArr.map((x) => x ? 0.1 : 0);
          yWeights = Utils.Methods.addArrays(yWeights, rowWeights);
        } else {
          yWeights = rowWeights;
        }

        colProportionalSpace = Table._calcProportionalSpace(xWeights, freeWidth );
        rowProportionalSpace = Table._calcProportionalSpace(yWeights, freeHeight);
        nIterations++;

        var canImproveWidthAllocation  = freeWidth  > 0 && freeWidth  !== lastFreeWidth;
        var canImproveHeightAllocation = freeHeight > 0 && freeHeight !== lastFreeHeight;

        if (!(canImproveWidthAllocation || canImproveHeightAllocation)) {
          break;
        }

        if (nIterations > 5) {
          break;
        }
      }

      // Redo the proportional space one last time, to ensure we use the real weights not the wantsWidth/Height weights
      freeWidth  = availableWidthAfterPadding  - d3.sum(guarantees.guaranteedWidths );
      freeHeight = availableHeightAfterPadding - d3.sum(guarantees.guaranteedHeights);
      colProportionalSpace = Table._calcProportionalSpace(colWeights, freeWidth );
      rowProportionalSpace = Table._calcProportionalSpace(rowWeights, freeHeight);

      return {colProportionalSpace: colProportionalSpace,
              rowProportionalSpace: rowProportionalSpace,
              guaranteedWidths: guarantees.guaranteedWidths,
              guaranteedHeights: guarantees.guaranteedHeights,
              wantsWidth: wantsWidth,
              wantsHeight: wantsHeight};
    }

<<<<<<< HEAD
    private _determineGuarantees(offeredWidths: number[], offeredHeights: number[], isFinalOffer = false): _LayoutAllocation {
      var requestedWidths  = _Util.Methods.createFilledArray(0, this._nCols);
      var requestedHeights = _Util.Methods.createFilledArray(0, this._nRows);
      var columnNeedsWidth  = _Util.Methods.createFilledArray(false, this._nCols);
      var rowNeedsHeight = _Util.Methods.createFilledArray(false, this._nRows);

      this._rows.forEach((row: AbstractComponent[], rowIndex: number) => {
        row.forEach((component: AbstractComponent, colIndex: number) => {
=======
    private _determineGuarantees(offeredWidths: number[], offeredHeights: number[]): _LayoutAllocation {
      var requestedWidths  = Utils.Methods.createFilledArray(0, this._nCols);
      var requestedHeights = Utils.Methods.createFilledArray(0, this._nRows);
      var layoutWantsWidth  = Utils.Methods.createFilledArray(false, this._nCols);
      var layoutWantsHeight = Utils.Methods.createFilledArray(false, this._nRows);
      this._rows.forEach((row: Component[], rowIndex: number) => {
        row.forEach((component: Component, colIndex: number) => {
>>>>>>> cbe3da06
          var spaceRequest: _SpaceRequest;
          if (component != null) {
            spaceRequest = component._requestedSpace(offeredWidths[colIndex], offeredHeights[rowIndex]);
          } else {
            spaceRequest = {
              minWidth: 0,
              minHeight: 0
            };
          }

          var columnWidth = isFinalOffer ? Math.min(spaceRequest.minWidth, offeredWidths[colIndex]) : spaceRequest.minWidth;
          requestedWidths[colIndex] = Math.max(requestedWidths[colIndex], columnWidth);

          var rowHeight = isFinalOffer ? Math.min(spaceRequest.minHeight, offeredHeights[rowIndex]) : spaceRequest.minHeight;
          requestedHeights[rowIndex] = Math.max(requestedHeights[rowIndex], rowHeight);

          var componentNeedsWidth = spaceRequest.minWidth > offeredWidths[colIndex];
          columnNeedsWidth[colIndex] = columnNeedsWidth[colIndex] || componentNeedsWidth;

          var componentNeedsHeight = spaceRequest.minHeight > offeredHeights[rowIndex];
          rowNeedsHeight[rowIndex] = rowNeedsHeight[rowIndex] || componentNeedsHeight;
        });
      });
<<<<<<< HEAD

      return {
        guaranteedWidths: requestedWidths,
        guaranteedHeights: requestedHeights,
        wantsWidthArr: columnNeedsWidth,
        wantsHeightArr: rowNeedsHeight
      };
    }

    public _requestedSpace(offeredWidth : number, offeredHeight: number): _SpaceRequest {
      this._calculatedLayout = this._iterateLayout(offeredWidth, offeredHeight);
      return {
        minWidth: d3.sum(this._calculatedLayout.guaranteedWidths),
        minHeight: d3.sum(this._calculatedLayout.guaranteedHeights)
      };
    }

    public _computeLayout(offeredXOrigin?: number, offeredYOrigin?: number, availableWidth?: number, availableHeight?: number) {
      super._computeLayout(offeredXOrigin, offeredYOrigin, availableWidth , availableHeight);
      var lastLayoutWidth = d3.sum(this._calculatedLayout.guaranteedWidths);
      var lastLayoutHeight = d3.sum(this._calculatedLayout.guaranteedHeights);
      var layout = this._calculatedLayout;
      if (lastLayoutWidth > this.width() || lastLayoutHeight > this.height()) {
        layout = this._iterateLayout(this.width(), this.height(), true);
      }
=======
      return {guaranteedWidths: requestedWidths,
              guaranteedHeights: requestedHeights,
              wantsWidthArr: layoutWantsWidth,
              wantsHeightArr: layoutWantsHeight};
    }

    public _requestedSpace(offeredWidth: number, offeredHeight: number): _SpaceRequest {
      this._calculatedLayout = this._iterateLayout(offeredWidth , offeredHeight);
      return {width: d3.sum(this._calculatedLayout.guaranteedWidths ),
              height: d3.sum(this._calculatedLayout.guaranteedHeights),
              wantsWidth: this._calculatedLayout.wantsWidth,
              wantsHeight: this._calculatedLayout.wantsHeight};
    }

    public computeLayout(origin?: Point, availableWidth?: number, availableHeight?: number) {
      super.computeLayout(origin, availableWidth, availableHeight);
      var layout = this._useLastCalculatedLayout() ? this._calculatedLayout : this._iterateLayout(this.width(), this.height());

      this._useLastCalculatedLayout(true);
>>>>>>> cbe3da06

      var childYOrigin = 0;
      var rowHeights = Utils.Methods.addArrays(layout.rowProportionalSpace, layout.guaranteedHeights);
      var colWidths  = Utils.Methods.addArrays(layout.colProportionalSpace, layout.guaranteedWidths );
      this._rows.forEach((row: Component[], rowIndex: number) => {
        var childXOrigin = 0;
        row.forEach((component: Component, colIndex: number) => {
          // recursively compute layout
          if (component != null) {
            component.computeLayout({ x: childXOrigin, y: childYOrigin }, colWidths[colIndex], rowHeights[rowIndex]);
          }
          childXOrigin += colWidths[colIndex] + this._colPadding;
        });
        childYOrigin += rowHeights[rowIndex] + this._rowPadding;
      });
      return this;
    }

    /**
     * Sets the row and column padding on the Table.
     *
     * @param {number} rowPadding The padding above and below each row, in pixels.
     * @param {number} colPadding the padding to the left and right of each column, in pixels.
     * @returns {Table} The calling Table.
     */
    public padding(rowPadding: number, colPadding: number) {
      this._rowPadding = rowPadding;
      this._colPadding = colPadding;
      this.redraw();
      return this;
    }

    /**
     * Sets the layout weight of a particular row.
     * Space is allocated to rows based on their weight. Rows with higher weights receive proportionally more space.
     *
     * A common case would be to have one row take up 2/3rds of the space,
     * and the other row take up 1/3rd.
     *
     * Example:
     *
     * ```JavaScript
     * plot = new Plottable.Component.Table([
     *  [row1],
     *  [row2]
     * ]);
     *
     * // assign twice as much space to the first row
     * plot
     *  .rowWeight(0, 2)
     *  .rowWeight(1, 1)
     * ```
     *
     * @param {number} index The index of the row.
     * @param {number} weight The weight to be set on the row.
     * @returns {Table} The calling Table.
     */
    public rowWeight(index: number, weight: number) {
      this._rowWeights[index] = weight;
      this.redraw();
      return this;
    }

    /**
     * Sets the layout weight of a particular column.
     * Space is allocated to columns based on their weight. Columns with higher weights receive proportionally more space.
     *
     * Please see `rowWeight` docs for an example.
     *
     * @param {number} index The index of the column.
     * @param {number} weight The weight to be set on the column.
     * @returns {Table} The calling Table.
     */
    public colWeight(index: number, weight: number) {
      this._colWeights[index] = weight;
      this.redraw();
      return this;
    }

    public _isFixedWidth(): boolean {
      var cols = d3.transpose(this._rows);
      return Table._fixedSpace(cols, (c: Component) => (c == null) || c._isFixedWidth());
    }

    public _isFixedHeight(): boolean {
      return Table._fixedSpace(this._rows, (c: Component) => (c == null) || c._isFixedHeight());
    }

    private _padTableToSize(nRows: number, nCols: number) {
      for (var i = 0; i < nRows; i++) {
        if (this._rows[i] === undefined) {
          this._rows[i] = [];
          this._rowWeights[i] = null;
        }
        for (var j = 0; j < nCols; j++) {
          if (this._rows[i][j] === undefined) {
            this._rows[i][j] = null;
          }
        }
      }
      for (j = 0; j < nCols; j++) {
        if (this._colWeights[j] === undefined) {
          this._colWeights[j] = null;
        }
      }
    }

    private static _calcComponentWeights(setWeights: number[],
                                        componentGroups: Component[][],
                                        fixityAccessor: (c: Component) => boolean) {
      // If the row/col weight was explicitly set, then return it outright
      // If the weight was not explicitly set, then guess it using the heuristic that if all components are fixed-space
      // then weight is 0, otherwise weight is 1
      return setWeights.map((w, i) => {
        if (w != null) {
          return w;
        }
        var fixities = componentGroups[i].map(fixityAccessor);
        var allFixed = fixities.reduce((a, b) => a && b, true);
        return allFixed ? 0 : 1;
      });
    }

    private static _calcProportionalSpace(weights: number[], freeSpace: number): number[] {
      var weightSum = d3.sum(weights);
      if (weightSum === 0) {
        return Utils.Methods.createFilledArray(0, weights.length);
      } else {
        return weights.map((w) => freeSpace * w / weightSum);
      }
    }

    private static _fixedSpace(componentGroup: Component[][], fixityAccessor: (c: Component) => boolean) {
      var all = (bools: boolean[]) => bools.reduce((a, b) => a && b, true);
      var group_isFixed = (components: Component[]) => all(components.map(fixityAccessor));
      return all(componentGroup.map(group_isFixed));
    }
  }
}
}<|MERGE_RESOLUTION|>--- conflicted
+++ resolved
@@ -114,11 +114,7 @@
       }
     }
 
-<<<<<<< HEAD
-    private _iterateLayout(availableWidth : number, availableHeight: number, isFinalOffer = false): _IterateLayoutResult {
-=======
-    private _iterateLayout(availableWidth: number, availableHeight: number): _IterateLayoutResult {
->>>>>>> cbe3da06
+    private _iterateLayout(availableWidth: number, availableHeight: number, isFinalOffer = false): _IterateLayoutResult {
     /*
      * Given availableWidth and availableHeight, figure out how to allocate it between rows and columns using an iterative algorithm.
      *
@@ -164,15 +160,9 @@
 
       var nIterations = 0;
       while (true) {
-<<<<<<< HEAD
-        var offeredHeights = _Util.Methods.addArrays(guaranteedHeights, rowProportionalSpace);
-        var offeredWidths  = _Util.Methods.addArrays(guaranteedWidths,  colProportionalSpace);
+        var offeredHeights = Utils.Methods.addArrays(guaranteedHeights, rowProportionalSpace);
+        var offeredWidths = Utils.Methods.addArrays(guaranteedWidths,  colProportionalSpace);
         var guarantees = this._determineGuarantees(offeredWidths, offeredHeights, isFinalOffer);
-=======
-        var offeredHeights = Utils.Methods.addArrays(guaranteedHeights, rowProportionalSpace);
-        var offeredWidths  = Utils.Methods.addArrays(guaranteedWidths,  colProportionalSpace);
-        var guarantees = this._determineGuarantees(offeredWidths, offeredHeights);
->>>>>>> cbe3da06
         guaranteedWidths = guarantees.guaranteedWidths;
         guaranteedHeights = guarantees.guaranteedHeights;
         var wantsWidth  = guarantees.wantsWidthArr .some((x: boolean) => x);
@@ -228,24 +218,14 @@
               wantsHeight: wantsHeight};
     }
 
-<<<<<<< HEAD
     private _determineGuarantees(offeredWidths: number[], offeredHeights: number[], isFinalOffer = false): _LayoutAllocation {
-      var requestedWidths  = _Util.Methods.createFilledArray(0, this._nCols);
-      var requestedHeights = _Util.Methods.createFilledArray(0, this._nRows);
-      var columnNeedsWidth  = _Util.Methods.createFilledArray(false, this._nCols);
-      var rowNeedsHeight = _Util.Methods.createFilledArray(false, this._nRows);
-
-      this._rows.forEach((row: AbstractComponent[], rowIndex: number) => {
-        row.forEach((component: AbstractComponent, colIndex: number) => {
-=======
-    private _determineGuarantees(offeredWidths: number[], offeredHeights: number[]): _LayoutAllocation {
       var requestedWidths  = Utils.Methods.createFilledArray(0, this._nCols);
       var requestedHeights = Utils.Methods.createFilledArray(0, this._nRows);
-      var layoutWantsWidth  = Utils.Methods.createFilledArray(false, this._nCols);
-      var layoutWantsHeight = Utils.Methods.createFilledArray(false, this._nRows);
+      var columnNeedsWidth  = Utils.Methods.createFilledArray(false, this._nCols);
+      var rowNeedsHeight = Utils.Methods.createFilledArray(false, this._nRows);
+
       this._rows.forEach((row: Component[], rowIndex: number) => {
         row.forEach((component: Component, colIndex: number) => {
->>>>>>> cbe3da06
           var spaceRequest: _SpaceRequest;
           if (component != null) {
             spaceRequest = component._requestedSpace(offeredWidths[colIndex], offeredHeights[rowIndex]);
@@ -269,7 +249,6 @@
           rowNeedsHeight[rowIndex] = rowNeedsHeight[rowIndex] || componentNeedsHeight;
         });
       });
-<<<<<<< HEAD
 
       return {
         guaranteedWidths: requestedWidths,
@@ -287,35 +266,14 @@
       };
     }
 
-    public _computeLayout(offeredXOrigin?: number, offeredYOrigin?: number, availableWidth?: number, availableHeight?: number) {
-      super._computeLayout(offeredXOrigin, offeredYOrigin, availableWidth , availableHeight);
+    public computeLayout(origin?: Point, availableWidth?: number, availableHeight?: number) {
+      super.computeLayout(origin, availableWidth, availableHeight);
       var lastLayoutWidth = d3.sum(this._calculatedLayout.guaranteedWidths);
       var lastLayoutHeight = d3.sum(this._calculatedLayout.guaranteedHeights);
       var layout = this._calculatedLayout;
       if (lastLayoutWidth > this.width() || lastLayoutHeight > this.height()) {
         layout = this._iterateLayout(this.width(), this.height(), true);
       }
-=======
-      return {guaranteedWidths: requestedWidths,
-              guaranteedHeights: requestedHeights,
-              wantsWidthArr: layoutWantsWidth,
-              wantsHeightArr: layoutWantsHeight};
-    }
-
-    public _requestedSpace(offeredWidth: number, offeredHeight: number): _SpaceRequest {
-      this._calculatedLayout = this._iterateLayout(offeredWidth , offeredHeight);
-      return {width: d3.sum(this._calculatedLayout.guaranteedWidths ),
-              height: d3.sum(this._calculatedLayout.guaranteedHeights),
-              wantsWidth: this._calculatedLayout.wantsWidth,
-              wantsHeight: this._calculatedLayout.wantsHeight};
-    }
-
-    public computeLayout(origin?: Point, availableWidth?: number, availableHeight?: number) {
-      super.computeLayout(origin, availableWidth, availableHeight);
-      var layout = this._useLastCalculatedLayout() ? this._calculatedLayout : this._iterateLayout(this.width(), this.height());
-
-      this._useLastCalculatedLayout(true);
->>>>>>> cbe3da06
 
       var childYOrigin = 0;
       var rowHeights = Utils.Methods.addArrays(layout.rowProportionalSpace, layout.guaranteedHeights);
