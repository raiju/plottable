///<reference path="../reference.ts" />

module Plottable {
export module Component {
  export interface ToggleCallback {
      (datum: string, newState: boolean): any;
  }
  export interface HoverCallback {
      (datum?: string): any;
  }

  export class Legend extends AbstractComponent {
    /**
     * The css class applied to each legend row
     */
    public static SUBELEMENT_CLASS = "legend-row";
    private static MARGIN = 5;

    private colorScale: Scale.Color;
    private maxWidth: number;
    private nRowsDrawn: number;

    private _toggleCallback: ToggleCallback;
    private _hoverCallback: HoverCallback;

    private datumCurrentlyFocusedOn: string;

    // this is the set of all legend domain strings that are currently toggled off
    private isOff: D3.Set<string>;

    /**
     * Constructs a Legend.
     *
     * A legend consists of a series of legend rows, each with a color and label taken from the `colorScale`.
     * The rows will be displayed in the order of the `colorScale` domain.
     * This legend also allows interactions, through the functions `toggleCallback` and `hoverCallback`
     * Setting a callback will also put classes on the individual rows.
     *
     * @constructor
     * @param {ColorScale} colorScale
     */
    constructor(colorScale?: Scale.Color) {
      super();
      this.classed("legend", true);
      this.scale(colorScale);
      this.xAlign("RIGHT").yAlign("TOP");
      this.xOffset(5).yOffset(5);
      this._fixedWidthFlag = true;
      this._fixedHeightFlag = true;
    }

    public remove() {
      super.remove();
      if (this.colorScale != null) {
        this.colorScale.broadcaster.deregisterListener(this);
      }
    }

    /**
     * Gets the toggle callback from the Legend.
     *
     * This callback is associated with toggle events, which trigger when a legend row is clicked.
     * Internally, this will change the state of of the row from "toggled-on" to "toggled-off" and vice versa.
     * Setting a callback will also set a class to each individual legend row as "toggled-on" or "toggled-off".
     * Call with argument of null to remove the callback. This will also remove the above classes to legend rows.
     *
     * @returns {ToggleCallback} The current toggle callback.
     */
    public toggleCallback(): ToggleCallback;
    /**
     * Assigns a toggle callback to the Legend.
     *
     * This callback is associated with toggle events, which trigger when a legend row is clicked.
     * Internally, this will change the state of of the row from "toggled-on" to "toggled-off" and vice versa.
     * Setting a callback will also set a class to each individual legend row as "toggled-on" or "toggled-off".
     * Call with argument of null to remove the callback. This will also remove the above classes to legend rows.
     *
     * @param {ToggleCallback} callback The new callback function.
     * @returns {Legend} The calling Legend.
     */
    public toggleCallback(callback: ToggleCallback): Legend;
    public toggleCallback(callback?: ToggleCallback): any {
      if (callback !== undefined) {
        this._toggleCallback = callback;
        this.isOff = d3.set();
        this.updateListeners();
        this.updateClasses();
        return this;
      } else {
        return this._toggleCallback;
      }
    }

    /**
     * Gets the hover callback from the Legend.
     *
     * This callback is associated with hover events, which trigger when the mouse enters or leaves a legend row
     * Setting a callback will also set the class "hover" to all legend row,
     * as well as the class "focus" to the legend row being hovered over.
     * Call with argument of null to remove the callback. This will also remove the above classes to legend rows.
     *
     * @returns {HoverCallback} The new current hover callback.
     */
    public hoverCallback(): HoverCallback;
    /**
     * Assigns a hover callback to the Legend.
     *
     * This callback is associated with hover events, which trigger when the mouse enters or leaves a legend row
     * Setting a callback will also set the class "hover" to all legend row,
     * as well as the class "focus" to the legend row being hovered over.
     * Call with argument of null to remove the callback. This will also remove the above classes to legend rows.
     *
     * @param {HoverCallback} callback If provided, the new callback function.
     * @returns {Legend} The calling Legend.
     */
    public hoverCallback(callback: HoverCallback): Legend;
    public hoverCallback(callback?: HoverCallback): any {
      if (callback !== undefined) {
        this._hoverCallback = callback;
        this.datumCurrentlyFocusedOn = undefined;
        this.updateListeners();
        this.updateClasses();
        return this;
      } else {
        return this._hoverCallback;
      }
    }

    /**
     * Gets the current color scale from the Legend.
     *
     * @returns {ColorScale} The current color scale.
     */
    public scale(): Scale.Color;
    /**
     * Assigns a new color scale to the Legend.
     *
     * @param {Scale.Color} scale If provided, the new scale.
     * @returns {Legend} The calling Legend.
     */
    public scale(scale: Scale.Color): Legend;
    public scale(scale?: Scale.Color): any {
      if (scale != null) {
        if (this.colorScale != null) {
          this.colorScale.broadcaster.deregisterListener(this);
        }
        this.colorScale = scale;
        this.colorScale.broadcaster.registerListener(this, () => this.updateDomain());
        this.updateDomain();
        return this;
      } else {
        return this.colorScale;
      }
    }

    private updateDomain() {
      if (this._toggleCallback != null) {
        this.isOff = _Util.Methods.intersection(this.isOff, d3.set(this.scale().domain()));
      }
      if (this._hoverCallback != null) {
        this.datumCurrentlyFocusedOn = this.scale().domain().indexOf(this.datumCurrentlyFocusedOn) >= 0 ?
          this.datumCurrentlyFocusedOn : undefined;
      }
      this._invalidateLayout();
    }

    public _computeLayout(xOrigin?: number, yOrigin?: number, availableWidth?: number, availableHeight?: number) {
      super._computeLayout(xOrigin, yOrigin, availableWidth, availableHeight);
      var textHeight = this.measureTextHeight();
      var totalNumRows = this.colorScale.domain().length;
      this.nRowsDrawn = Math.min(totalNumRows, Math.floor(this.height() / textHeight));
    }

    public _requestedSpace(offeredWidth: number, offeredHeight: number): _SpaceRequest {
      var textHeight = this.measureTextHeight();
      var totalNumRows = this.colorScale.domain().length;
      var rowsICanFit = Math.min(totalNumRows, Math.floor( (offeredHeight - 2 * Legend.MARGIN) / textHeight));
      var fakeLegendEl = this._content.append("g").classed(Legend.SUBELEMENT_CLASS, true);
      var measure = _Util.Text.getTextMeasurer(fakeLegendEl.append("text"));
<<<<<<< HEAD
      var maxWidth = _Util.Methods.max<string, number>(this.colorScale.domain(), (d: string) => measure(d).width);
=======
      var maxWidth = _Util.Methods.max<string, number>(this.colorScale.domain(), (d: string) => measure(d).width, 0);
>>>>>>> 21e2e7e6
      fakeLegendEl.remove();
      maxWidth = maxWidth === undefined ? 0 : maxWidth;
      var desiredWidth  = rowsICanFit === 0 ? 0 : maxWidth + textHeight + 2 * Legend.MARGIN;
      var desiredHeight = rowsICanFit === 0 ? 0 : totalNumRows * textHeight + 2 * Legend.MARGIN;
      return {
        width : desiredWidth,
        height: desiredHeight,
        wantsWidth: offeredWidth < desiredWidth,
        wantsHeight: offeredHeight < desiredHeight
      };
    }

    private measureTextHeight(): number {
      // note: can't be called before anchoring atm
      var fakeLegendEl = this._content.append("g").classed(Legend.SUBELEMENT_CLASS, true);
      var textHeight = _Util.Text.getTextMeasurer(fakeLegendEl.append("text"))(_Util.Text.HEIGHT_TEXT).height;
      // HACKHACK
      if (textHeight === 0) {
        textHeight = 1;
      }
      fakeLegendEl.remove();
      return textHeight;
    }

    public _doRender() {
      super._doRender();
      var domain = this.colorScale.domain().slice(0, this.nRowsDrawn);
      var textHeight = this.measureTextHeight();
      var availableWidth  = this.width()  - textHeight - Legend.MARGIN;
      var r = textHeight * 0.3;
      var legend: D3.UpdateSelection = this._content.selectAll("." + Legend.SUBELEMENT_CLASS).data(domain, (d) => d);
      var legendEnter = legend.enter()
          .append("g").classed(Legend.SUBELEMENT_CLASS, true);

      legendEnter.append("circle");
      legendEnter.append("g").classed("text-container", true);

      legend.exit().remove();

      legend.selectAll("circle")
        .attr("cx", textHeight / 2)
        .attr("cy", textHeight / 2)
        .attr("r",  r)
        .attr("fill", this.colorScale._d3Scale);
      legend.selectAll("g.text-container")
        .text("")
        .attr("transform", "translate(" + textHeight + ", 0)")
        .each(function(d: string) {
          var d3this = d3.select(this);
          var measure = _Util.Text.getTextMeasurer(d3this.append("text"));
          var writeLine = _Util.Text.getTruncatedText(d, availableWidth, measure);
          var writeLineMeasure = measure(writeLine);
          _Util.Text.writeLineHorizontally(writeLine, d3this, writeLineMeasure.width, writeLineMeasure.height);
        });

      legend.attr("transform", (d: string) => {
        return "translate(" + Legend.MARGIN + "," + (domain.indexOf(d) * textHeight + Legend.MARGIN) + ")";
      });

      this.updateClasses();
      this.updateListeners();
    }

    private updateListeners() {
      if (!this._isSetup) {
        return;
      }
      var dataSelection = this._content.selectAll("." + Legend.SUBELEMENT_CLASS);
      if (this._hoverCallback != null) {
        // tag the element that is being hovered over with the class "focus"
        // this callback will trigger with the specific element being hovered over.
        var hoverRow = (mouseover: boolean) => (datum: string) => {
          this.datumCurrentlyFocusedOn = mouseover ? datum : undefined;
          this._hoverCallback(this.datumCurrentlyFocusedOn);
          this.updateClasses();
        };
        dataSelection.on("mouseover", hoverRow(true));
        dataSelection.on("mouseout", hoverRow(false));
      } else {
        // remove all mouseover/mouseout listeners
        dataSelection.on("mouseover", null);
        dataSelection.on("mouseout", null);
      }

      if (this._toggleCallback != null) {
        dataSelection.on("click", (datum: string) => {
          var turningOn = this.isOff.has(datum);
          if (turningOn) {
            this.isOff.remove(datum);
          } else {
            this.isOff.add(datum);
          }
          this._toggleCallback(datum, turningOn);
          this.updateClasses();
        });
      } else {
        // remove all click listeners
        dataSelection.on("click", null);
      }
    }

    private updateClasses() {
      if (!this._isSetup) {
        return;
      }
      var dataSelection = this._content.selectAll("." + Legend.SUBELEMENT_CLASS);
      if (this._hoverCallback != null) {
        dataSelection.classed("focus", (d: string) => this.datumCurrentlyFocusedOn === d);
        dataSelection.classed("hover", this.datumCurrentlyFocusedOn !== undefined);
      } else {
        dataSelection.classed("hover", false);
        dataSelection.classed("focus", false);
      }
      if (this._toggleCallback != null) {
        dataSelection.classed("toggled-on", (d: string) => !this.isOff.has(d));
        dataSelection.classed("toggled-off", (d: string) => this.isOff.has(d));
      } else {
        dataSelection.classed("toggled-on", false);
        dataSelection.classed("toggled-off", false);
      }
    }
  }
}
}<|MERGE_RESOLUTION|>--- conflicted
+++ resolved
@@ -177,11 +177,7 @@
       var rowsICanFit = Math.min(totalNumRows, Math.floor( (offeredHeight - 2 * Legend.MARGIN) / textHeight));
       var fakeLegendEl = this._content.append("g").classed(Legend.SUBELEMENT_CLASS, true);
       var measure = _Util.Text.getTextMeasurer(fakeLegendEl.append("text"));
-<<<<<<< HEAD
-      var maxWidth = _Util.Methods.max<string, number>(this.colorScale.domain(), (d: string) => measure(d).width);
-=======
       var maxWidth = _Util.Methods.max<string, number>(this.colorScale.domain(), (d: string) => measure(d).width, 0);
->>>>>>> 21e2e7e6
       fakeLegendEl.remove();
       maxWidth = maxWidth === undefined ? 0 : maxWidth;
       var desiredWidth  = rowsICanFit === 0 ? 0 : maxWidth + textHeight + 2 * Legend.MARGIN;
