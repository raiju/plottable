--- conflicted
+++ resolved
@@ -129,7 +129,6 @@
       return delay;
     }
 
-<<<<<<< HEAD
     /**
      * Retrieves the renderArea selection for the drawer
      *
@@ -139,8 +138,6 @@
       return this._renderArea;
     }
 
-=======
->>>>>>> 6710875a
   }
 }
 }