///<reference path="../../reference.ts" />

module Plottable {
export module Interaction {
  export class XYDragBox extends DragBox {

    public _drag(){
      super._drag();
<<<<<<< HEAD
      if (this.dragBox == null) {return;}
      var attrs: BoxArea = {};
      var drawnX = true;
      var drawnY = true;
      var x0 = this._selectionOrigin[0];
      var x1 = this.location[0];
      var y0 = this._selectionOrigin[1];
      var y1 = this.location[1];

      if (!this.resize() || this.isResizingX || !this.isResizingY) {
        attrs.width = Math.abs(x0 - x1);
        attrs.x = Math.min(x0, x1);
        drawnX = attrs.width > 0;
      }
      if (!this.resize() || this.isResizingY || !this.isResizingX) {
        attrs.height = Math.abs(y0 - y1);
        attrs.y = Math.min(y0, y1);
        drawnY = attrs.height > 0;
      }
      this.dragBox.attr(attrs);
      var xMin = attrs.x || parseInt(this.dragBox.attr("x"), 10);
      var yMin = attrs.y || parseInt(this.dragBox.attr("y"), 10);
      this.selection = {
        xMin: xMin,
        xMax: (attrs.width || parseInt(this.dragBox.attr("width"), 10)) + xMin,
        yMin: yMin,
        yMax: (attrs.height || parseInt(this.dragBox.attr("height"), 10)) + yMin
      };
      this.boxIsDrawn = drawnX && drawnY;
    }

    public _enableResize() {
      this._resizeXEnabled = true;
      this._resizeYEnabled = true;
    }

    public _cursorStyle(x: number, y: number): string {
      var x1 = parseInt(this.dragBox.attr("x"), 10);
      var width = parseInt(this.dragBox.attr("width"), 10);
      var x2 = width + x1;
      var y1 = parseInt(this.dragBox.attr("y"), 10);
      var height = parseInt(this.dragBox.attr("height"), 10);
      var y2 = height + y1;
      var otherWidthPadding = Math.min(this.resizePadding, width / 2);
      var otherHeightPadding = Math.min(this.resizePadding, height / 2);
      var left = this._isCloseEnoughLeft(x, x1, width);
      var top = this._isCloseEnoughLeft(y, y1, height);
      var right = this._isCloseEnoughRight(x, x2, width);
      var bottom = this._isCloseEnoughRight(y, y2, height);

      if (this.isResizingX && this.isResizingY) {
        if (left && top || bottom && right) {
          return "nwse-resize";
        } else if (top && right || bottom && left) {
          return "nesw-resize";
        } else {
          return "";
        }
      } else if (this.isResizingX) {
        return left || right ? "ew-resize" : "";
      } else if (this.isResizingY) {
        return top || bottom ? "ns-resize": "";
      }

      if (left && top || bottom && right) {
        return "nwse-resize";
      } else if (top && right || bottom && left) {
        return "nesw-resize";
      } else if ((left || right) && y1 - this.resizePadding <= y && y <= y2 + this.resizePadding) {
        return "ew-resize";
      } else if ((top || bottom) && x1 - this.resizePadding <= x && x <= x2 + this.resizePadding) {
        return "ns-resize";
      } else {
        return "";
      }
=======
      this.setBox(this._origin[0], this._location[0], this._origin[1], this._location[1]);
>>>>>>> ff572cac
    }
  }
}
}<|MERGE_RESOLUTION|>--- conflicted
+++ resolved
@@ -6,7 +6,6 @@
 
     public _drag(){
       super._drag();
-<<<<<<< HEAD
       if (this.dragBox == null) {return;}
       var attrs: BoxArea = {};
       var drawnX = true;
@@ -39,6 +38,7 @@
     }
 
     public _enableResize() {
+      super._enableResize();
       this._resizeXEnabled = true;
       this._resizeYEnabled = true;
     }
@@ -82,9 +82,6 @@
       } else {
         return "";
       }
-=======
-      this.setBox(this._origin[0], this._location[0], this._origin[1], this._location[1]);
->>>>>>> ff572cac
     }
   }
 }
