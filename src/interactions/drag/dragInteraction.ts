--- conflicted
+++ resolved
@@ -3,17 +3,12 @@
 module Plottable {
 export module Interaction {
   export class Drag extends AbstractInteraction {
-<<<<<<< HEAD
+
     private _dragBehavior: D3.Behavior.Drag;
     private      _origin = [0,0];
     private    _location = [0,0];
     public   _isDragging = false;
-=======
-    private dragBehavior: D3.Behavior.Drag;
-    private      origin = [0,0];
-    private    location = [0,0];
-    public  _isDragging = false;
->>>>>>> e51f7f3c
+
     public  _constrainX: (n: number) => number;
     public  _constrainY: (n: number) => number;
     private _ondragstart: (start: Point) => void;
