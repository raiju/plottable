--- conflicted
+++ resolved
@@ -118,19 +118,6 @@
       return (d: any, i: number) => activatedAccessor(d, i, plot.dataSource().metadata());
     }
 
-<<<<<<< HEAD
-    export function uniq(strings: string[]): string[] {
-      return d3.set(strings).values();
-    }
-
-    export function uniqNumbers(a: number[]): number[] {
-      var seen = d3.set();
-      var result: number[] = [];
-      a.forEach((n) =>  {
-        if (!seen.has(n)) {
-          seen.add(n);
-          result.push(n);
-=======
     /**
      * Take an array of values, and return the unique values.
      * Will work iff ∀ a, b, a.toString() == b.toString() => a == b; will break on Object inputs
@@ -145,7 +132,6 @@
         if (!seen.has(x)) {
           seen.add(x);
           result.push(x);
->>>>>>> acf84d71
         }
       });
       return result;
@@ -215,7 +201,6 @@
     }
 
     export function max(arr: number[], default_val?: number): number;
-<<<<<<< HEAD
     export function max<T>(arr: T[], acc: (x: T) => number, default_val?: number): number;
     export function max(arr: any[], one: any = 0, two: any = 0) {
       if (arr.length === 0) {
@@ -227,20 +212,11 @@
       }
       /* tslint:disable:ban */
       var acc = typeof(one) === "function" ? one : typeof(two) === "function" ? two : undefined;
-=======
-    export function max<T>(arr: T[], default_val: number, acc: (x: T) => number): number;
-    export function max(arr: any[], default_val?: number, acc?: any) {
-      if (arr.length === 0) {
-        return default_val === undefined ? 0 : default_val;
-      }
-      /* tslint:disable:ban */
->>>>>>> acf84d71
       return acc === undefined ? d3.max(arr) : d3.max(arr, acc);
       /* tslint:enable:ban */
     }
 
     export function min(arr: number[], default_val?: number): number;
-<<<<<<< HEAD
     export function min<T>(arr: T[], acc: (x: T) => number, default_val?: number): number;
     export function min(arr: any[], one: any = 0, two: any = 0) {
       if (arr.length === 0) {
@@ -252,14 +228,6 @@
       }
       /* tslint:disable:ban */
       var acc = typeof(one) === "function" ? one : typeof(two) === "function" ? two : undefined;
-=======
-    export function min<T>(arr: T[], default_val: number, acc: (x: T) => number): number;
-    export function min(arr: any[], default_val?: number, acc?: any) {
-      if (arr.length === 0) {
-        return default_val === undefined ? 0 : default_val;
-      }
-      /* tslint:disable:ban */
->>>>>>> acf84d71
       return acc === undefined ? d3.min(arr) : d3.min(arr, acc);
       /* tslint:enable:ban */
     }
