--- conflicted
+++ resolved
@@ -3,21 +3,17 @@
 module Plottable {
   export module Formatter {
     export class Custom extends Abstract.Formatter {
-<<<<<<< HEAD
       /**
        * Creates a Custom Formatter.
        *
        * @constructor
-       * @param {number} precision The precision of the Custom Formatter. The
-       *                           actual behavior will depend on the customFormatFunction.
        * @param {(d: any, formatter: Formatter.Custom) => string} customFormatFunction A
        *                           formatting function that is passed a datum
        *                           and the Custom Formatter itself.
+       * @param {number} precision The precision of the Custom Formatter. The
+       *                           actual behavior will depend on the customFormatFunction.
        */
-      constructor(precision: number, customFormatFunction: (d: any, formatter: Formatter.Custom) => string) {
-=======
       constructor(customFormatFunction: (d: any, formatter: Formatter.Custom) => string, precision = 0) {
->>>>>>> d7435e74
         super(precision);
         if (customFormatFunction == null) {throw new Error("Custom Formatters require a formatting function");}
         this._onlyShowUnchanged = false;
