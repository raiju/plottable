///<reference path="../reference.ts" />

module Plottable {
export module Scales {
  export class Time extends QuantitativeScale<Date> {
    private _d3Scale: D3.Scale.TimeScale;
    /**
     * Constructs a TimeScale.
     *
     * A TimeScale maps Date objects to numbers.
     *
     * @constructor
     * @param {D3.Scale.Time} scale The D3 LinearScale backing the Scale.Time. If not supplied, uses a default scale.
     */
    constructor() {
      super();
      this._d3Scale = d3.time.scale();
    }

    /**
     * Specifies the interval between ticks
     *
     * @param {string} interval TimeInterval string specifying the interval unit measure
     * @param {number?} step? The distance between adjacent ticks (using the interval unit measure)
     *
     * @return {Date[]}
     */
    public tickInterval(interval: string, step?: number): Date[] {
      // temporarily creats a time scale from our linear scale into a time scale so we can get access to its api
      var tempScale = d3.time.scale();
      var d3Interval = Formatters.timeIntervalToD3Time(interval);
      tempScale.domain(this.domain());
      tempScale.range(this.range());
      return tempScale.ticks(d3Interval.range, step);
    }

    protected _setDomain(values: Date[]) {
      if (values[1] < values[0]) {
        throw new Error("Scale.Time domain values must be in chronological order");
      }
      return super._setDomain(values);
    }

    protected _defaultExtent(): Date[] {
      var endTimeValue = new Date().valueOf();
      var startTimeValue = endTimeValue - MILLISECONDS_IN_ONE_DAY;
      return [new Date(startTimeValue), new Date(endTimeValue)];
    }

<<<<<<< HEAD
    protected _expandSingleValueDomain(singleValueDomain: Date[]): Date[] {
      var startTime = singleValueDomain[0].getTime();
      var endTime = singleValueDomain[1].getTime();
      if (startTime === endTime) {
        return [new Date(startTime - MILLISECONDS_IN_ONE_DAY), new Date(endTime + MILLISECONDS_IN_ONE_DAY)];
      }
      return singleValueDomain;
=======
    public scale(value: Date): number {
      return this._d3Scale(value);
    }

    protected _getDomain() {
      return this._d3Scale.domain();
    }

    protected _setBackingScaleDomain(values: Date[]) {
      this._d3Scale.domain(values);
    }

    protected _getRange() {
      return this._d3Scale.range();
    }

    protected _setRange(values: number[]) {
      this._d3Scale.range(values);
    }

    public invert(value: number) {
      return this._d3Scale.invert(value);
    }

    public getDefaultTicks(): Date[] {
      return this._d3Scale.ticks(QuantitativeScale._DEFAULT_NUM_TICKS);
    }

    public _niceDomain(domain: Date[], count?: number) {
      return Utils.D3Scale.niceDomain(this._d3Scale, domain, count);
>>>>>>> ed97da6a
    }
  }
}
}<|MERGE_RESOLUTION|>--- conflicted
+++ resolved
@@ -47,7 +47,6 @@
       return [new Date(startTimeValue), new Date(endTimeValue)];
     }
 
-<<<<<<< HEAD
     protected _expandSingleValueDomain(singleValueDomain: Date[]): Date[] {
       var startTime = singleValueDomain[0].getTime();
       var endTime = singleValueDomain[1].getTime();
@@ -55,7 +54,8 @@
         return [new Date(startTime - MILLISECONDS_IN_ONE_DAY), new Date(endTime + MILLISECONDS_IN_ONE_DAY)];
       }
       return singleValueDomain;
-=======
+    }
+
     public scale(value: Date): number {
       return this._d3Scale(value);
     }
@@ -84,9 +84,8 @@
       return this._d3Scale.ticks(QuantitativeScale._DEFAULT_NUM_TICKS);
     }
 
-    public _niceDomain(domain: Date[], count?: number) {
+    protected _niceDomain(domain: Date[], count?: number) {
       return Utils.D3Scale.niceDomain(this._d3Scale, domain, count);
->>>>>>> ed97da6a
     }
   }
 }
