--- conflicted
+++ resolved
@@ -204,29 +204,6 @@
     return this;
   }
 
-<<<<<<< HEAD
-    /**
-     * Removes the IncludedValuesProvider from the Scale.
-     *
-     * @param {Scales.IncludedValuesProvider} provider
-     * @returns {Scale} The calling Scale.
-     */
-    public removeIncludedValuesProvider(provider: Scales.IncludedValuesProvider<D>) {
-      this._includedValuesProviders.delete(provider);
-      this._autoDomainIfAutomaticMode();
-      return this;
-    }
-
-   /**
-    * Gets an array of tick values spanning the domain.
-    *
-    * @returns {D[]}
-    */
-    public ticks(): D[] {
-      return this.domain();
-    }
-
-=======
   /**
    * Removes the IncludedValuesProvider from the Scale.
    *
@@ -237,7 +214,16 @@
     this._includedValuesProviders.delete(provider);
     this._autoDomainIfAutomaticMode();
     return this;
->>>>>>> 165ac952
-  }
+  }
+
+  /**
+   * Gets an array of tick values spanning the domain.
+   *
+   * @returns {D[]}
+   */
+  public ticks(): D[] {
+    return this.domain();
+  }
+
 }
 }