--- conflicted
+++ resolved
@@ -14,18 +14,9 @@
 
     private _callbacks: Utils.CallbackSet<Function>;
     private _autoDomainAutomatically = true;
-<<<<<<< HEAD
-    private _rendererAttrID2Extent: {[rendererAttrID: string]: D[]} = {};
     private _domainModificationInProgress: boolean = false;
-
-=======
-    public broadcaster: Core.Broadcaster<Scale<D, R>>;
-    public _typeCoercer: (d: any) => any = (d: any) => d;
-    private _domainModificationInProgress: boolean = false;
-
     private _extentProviders: Utils.Set<Scales.ExtentProvider<D>>;
 
->>>>>>> 13b1d524
     /**
      * Constructs a new Scale.
      *
@@ -39,12 +30,8 @@
     constructor(scale: D3.Scale.Scale) {
       super();
       this._d3Scale = scale;
-<<<<<<< HEAD
       this._callbacks = new Utils.CallbackSet<Function>();
-=======
-      this.broadcaster = new Core.Broadcaster(this);
       this._extentProviders = new Utils.Set<Scales.ExtentProvider<D>>();
->>>>>>> 13b1d524
     }
 
     protected _getAllExtents(): D[][] {
