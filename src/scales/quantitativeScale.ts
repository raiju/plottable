///<reference path="../reference.ts" />

module Plottable {
  export class QuantitativeScale<D> extends Scale<D, number> {
    protected static _DEFAULT_NUM_TICKS = 10;
<<<<<<< HEAD
    protected _d3Scale: D3.Scale.QuantitativeScale;
=======
    public _userSetDomainer = false;
    private _domainer: Domainer = new Domainer();
>>>>>>> ed97da6a
    private _tickGenerator: Scales.TickGenerators.TickGenerator<D> = (scale: Plottable.QuantitativeScale<D>) => scale.getDefaultTicks();
    private _padProportion = 0.05;
    private _paddingExceptions: Utils.Map<any, D>;
    private _includedValues: Utils.Map<any, D>;
    private _domainMin: D;
    private _domainMax: D;

<<<<<<< HEAD
    /**
     * Constructs a new QuantitativeScale.
     *
     * A QuantitativeScale is a Scale that maps anys to numbers. It
     * is invertible and continuous.
     *
     * @constructor
     * @param {D3.Scale.QuantitativeScale} scale The D3 QuantitativeScale
     * backing the QuantitativeScale.
     */
    constructor(scale: D3.Scale.QuantitativeScale) {
      super(scale);
      this._paddingExceptions = new Utils.Map<any, D>();
      this._includedValues = new Utils.Map<any, D>();
    }

    public autoDomain() {
      this._domainMin = null;
      this._domainMax = null;
      super.autoDomain();
      return this;
    }

    public _autoDomainIfAutomaticMode() {
      if (this._domainMin != null && this._domainMax != null) {
        this._setDomain([this._domainMin, this._domainMax]);
        return;
      }

      var computedExtent = this._getExtent();

      if (this._domainMin != null) {
        var maxValue = computedExtent[1];
        if (this._domainMin >= maxValue) {
          maxValue = this._expandSingleValueDomain([this._domainMin, this._domainMin])[1];
        }
        this._setDomain([this._domainMin, maxValue]);
        return;
      }

      if (this._domainMax != null) {
        var minValue = computedExtent[0];
        if (this._domainMax <= minValue) {
          minValue = this._expandSingleValueDomain([this._domainMax, this._domainMax])[0];
        }
        this._setDomain([minValue, this._domainMax]);
        return;
      }

      super._autoDomainIfAutomaticMode();
    }

=======
>>>>>>> ed97da6a
    protected _getExtent(): D[] {
      var extents = this._getAllExtents().filter((extent) => extent.length > 0);
      var extent: D[];
      var defaultExtent = this._defaultExtent();
      if (extents.length === 0) {
        extent = defaultExtent;
      } else {
        var combinedExtent = [
          Utils.Methods.min<D[], D>(extents, (extent) => extent[0], defaultExtent[0]),
          Utils.Methods.max<D[], D>(extents, (extent) => extent[1], defaultExtent[1])
        ];
        var includedDomain = this._includeValues(combinedExtent);
        extent = this._padDomain(includedDomain);
      }

      if (this._domainMin != null) {
        extent[0] = this._domainMin;
      }
      if (this._domainMax != null) {
        extent[1] = this._domainMax;
      }
      return extent;
    }

    public addPaddingException(key: any, exception: D) {
      this._paddingExceptions.set(key, exception);
      this._autoDomainIfAutomaticMode();
      return this;
    }

    public removePaddingException(key: any) {
      this._paddingExceptions.delete(key);
      this._autoDomainIfAutomaticMode();
      return this;
    }

    public addIncludedValue(key: any, value: D) {
      this._includedValues.set(key, value);
      this._autoDomainIfAutomaticMode();
      return this;
    }

    public removeIncludedValue(key: any) {
      this._includedValues.delete(key);
      this._autoDomainIfAutomaticMode();
      return this;
    }

    public padProportion(): number;
    public padProportion(padProportion: number): QuantitativeScale<D>;
    public padProportion(padProportion?: number): any {
      if (padProportion == null) {
        return this._padProportion;
      }
      if (padProportion < 0) {
        throw new Error("padProportion must be non-negative");
      }
      this._padProportion = padProportion;
      this._autoDomainIfAutomaticMode();
      return this;
    }

    private _includeValues(domain: D[]) {
      var includedValues = this._includedValues.values();
      return includedValues.reduce(
        (domain, value) => [Math.min(domain[0], value), Math.max(domain[1], value)],
        domain
      );
    }

    private _padDomain(domain: D[]) {
      if (domain[0].valueOf() === domain[1].valueOf()) {
        return this._expandSingleValueDomain(domain);
      }
      if (this._padProportion === 0) {
        return domain;
      }
      var p = this._padProportion / 2;
      var min = domain[0];
      var max = domain[1];
      var paddingExceptions = this._paddingExceptions.values();
      var newMin = paddingExceptions.indexOf(min) === -1 ? this.invert(this.scale(min) - (this.scale(max) - this.scale(min)) * p) : min;
      var newMax = paddingExceptions.indexOf(max) === -1 ? this.invert(this.scale(max) + (this.scale(max) - this.scale(min)) * p) : max;
      return this._niceDomain([newMin, newMax]);
    }

    protected _expandSingleValueDomain(singleValueDomain: D[]): D[] {
      return singleValueDomain;
    }

    /**
     * Retrieves the domain value corresponding to a supplied range value.
     *
     * @param {number} value: A value from the Scale's range.
     * @returns {D} The domain value corresponding to the supplied range value.
     */
    public invert(value: number): D {
<<<<<<< HEAD
      return <any> this._d3Scale.invert(value);
    }

    public domain(): D[];
    public domain(values: D[]): QuantitativeScale<D>;
    public domain(values?: D[]): any {
      if (values != null) {
        this._domainMin = values[0];
        this._domainMax = values[1];
      }
      return super.domain(values);
    }

    /**
     * Gets the lower end of the domain.
     * 
     * @return {D}
     */
    public domainMin(): D;
    /**
     * Sets the lower end of the domain.
     * 
     * @return {QuantitativeScale} The calling QuantitativeScale.
     */
    public domainMin(domainMin: D): QuantitativeScale<D>;
    public domainMin(domainMin?: D): any {
      if (domainMin == null) {
        return this.domain()[0];
      }
      this._domainMin = domainMin;
      this._autoDomainIfAutomaticMode();
      return this;
    }

    /**
     * Gets the upper end of the domain.
     * 
     * @return {D}
     */
    public domainMax(): D;
    /**
     * Sets the upper end of the domain.
     * 
     * @return {QuantitativeScale} The calling QuantitativeScale.
     */
    public domainMax(domainMax: D): QuantitativeScale<D>;
    public domainMax(domainMax?: D): any {
      if (domainMax == null) {
        return this.domain()[1];
      }
      this._domainMax = domainMax;
      this._autoDomainIfAutomaticMode();
      return this;
=======
      throw new Error("Subclasses should override _invert");
>>>>>>> ed97da6a
    }

    protected _setDomain(values: D[]) {
      var isNaNOrInfinity = (x: any) => x !== x || x === Infinity || x === -Infinity;
      if (isNaNOrInfinity(values[0]) || isNaNOrInfinity(values[1])) {
        Utils.Methods.warn("Warning: QuantitativeScales cannot take NaN or Infinity as a domain value. Ignoring.");
        return;
      }
      super._setDomain(values);
    }

    /**
     * Gets ticks generated by the default algorithm.
     */
    public getDefaultTicks(): D[] {
      throw new Error("Subclasses should override _getDefaultTicks");
    }

    /**
     * Gets a set of tick values spanning the domain.
     *
     * @returns {D[]} The generated ticks.
     */
    public ticks(): D[] {
      return this._tickGenerator(this);
    }

    /**
     * Given a domain, expands its domain onto "nice" values, e.g. whole
     * numbers.
     */
    public _niceDomain(domain: D[], count?: number): D[] {
      throw new Error("Subclasses should override _niceDomain");
    }

<<<<<<< HEAD
    protected _defaultExtent(): D[] {
      throw Error("The quantitative scale itself does not have a default extent");
=======
    /**
     * Gets a Domainer of a scale. A Domainer is responsible for combining
     * multiple extents into a single domain.
     *
     * @return {Domainer} The scale's current domainer.
     */
    public domainer(): Domainer;
    /**
     * Sets a Domainer of a scale. A Domainer is responsible for combining
     * multiple extents into a single domain.
     *
     * When you set domainer, we assume that you know what you want the domain
     * to look like better that we do. Ensuring that the domain is padded,
     * includes 0, etc., will be the responsability of the new domainer.
     *
     * @param {Domainer} domainer If provided, the new domainer.
     * @return {QuantitativeScale} The calling QuantitativeScale.
     */
    public domainer(domainer: Domainer): QuantitativeScale<D>;
    public domainer(domainer?: Domainer): any {
      if (domainer == null) {
        return this._domainer;
      } else {
        this._domainer = domainer;
        this._userSetDomainer = true;
        this._autoDomainIfAutomaticMode();
        return this;
      }
    }

    public _defaultExtent(): D[] {
      throw new Error("Subclasses should override _defaultExtent");
>>>>>>> ed97da6a
    }

    /**
     * Gets the tick generator of the QuantitativeScale.
     *
     * @returns {TickGenerator} The current tick generator.
     */
    public tickGenerator(): Scales.TickGenerators.TickGenerator<D>;
    /**
     * Sets a tick generator
     *
     * @param {TickGenerator} generator, the new tick generator.
     * @return {QuantitativeScale} The calling QuantitativeScale.
     */
    public tickGenerator(generator: Scales.TickGenerators.TickGenerator<D>): QuantitativeScale<D>;
    public tickGenerator(generator?: Scales.TickGenerators.TickGenerator<D>): any {
      if (generator == null) {
        return this._tickGenerator;
      } else {
        this._tickGenerator = generator;
        return this;
      }
    }
  }
}<|MERGE_RESOLUTION|>--- conflicted
+++ resolved
@@ -3,12 +3,6 @@
 module Plottable {
   export class QuantitativeScale<D> extends Scale<D, number> {
     protected static _DEFAULT_NUM_TICKS = 10;
-<<<<<<< HEAD
-    protected _d3Scale: D3.Scale.QuantitativeScale;
-=======
-    public _userSetDomainer = false;
-    private _domainer: Domainer = new Domainer();
->>>>>>> ed97da6a
     private _tickGenerator: Scales.TickGenerators.TickGenerator<D> = (scale: Plottable.QuantitativeScale<D>) => scale.getDefaultTicks();
     private _padProportion = 0.05;
     private _paddingExceptions: Utils.Map<any, D>;
@@ -16,7 +10,6 @@
     private _domainMin: D;
     private _domainMax: D;
 
-<<<<<<< HEAD
     /**
      * Constructs a new QuantitativeScale.
      *
@@ -24,11 +17,9 @@
      * is invertible and continuous.
      *
      * @constructor
-     * @param {D3.Scale.QuantitativeScale} scale The D3 QuantitativeScale
-     * backing the QuantitativeScale.
-     */
-    constructor(scale: D3.Scale.QuantitativeScale) {
-      super(scale);
+     */
+    constructor() {
+      super();
       this._paddingExceptions = new Utils.Map<any, D>();
       this._includedValues = new Utils.Map<any, D>();
     }
@@ -69,8 +60,6 @@
       super._autoDomainIfAutomaticMode();
     }
 
-=======
->>>>>>> ed97da6a
     protected _getExtent(): D[] {
       var extents = this._getAllExtents().filter((extent) => extent.length > 0);
       var extent: D[];
@@ -136,7 +125,7 @@
     private _includeValues(domain: D[]) {
       var includedValues = this._includedValues.values();
       return includedValues.reduce(
-        (domain, value) => [Math.min(domain[0], value), Math.max(domain[1], value)],
+        (domain, value) => [<D> <any>Math.min(<any>domain[0], <any>value), <D> <any>Math.max(<any>domain[1], <any>value)],
         domain
       );
     }
@@ -168,8 +157,7 @@
      * @returns {D} The domain value corresponding to the supplied range value.
      */
     public invert(value: number): D {
-<<<<<<< HEAD
-      return <any> this._d3Scale.invert(value);
+      throw new Error("Subclasses should override _invert");
     }
 
     public domain(): D[];
@@ -222,9 +210,6 @@
       this._domainMax = domainMax;
       this._autoDomainIfAutomaticMode();
       return this;
-=======
-      throw new Error("Subclasses should override _invert");
->>>>>>> ed97da6a
     }
 
     protected _setDomain(values: D[]) {
@@ -256,47 +241,12 @@
      * Given a domain, expands its domain onto "nice" values, e.g. whole
      * numbers.
      */
-    public _niceDomain(domain: D[], count?: number): D[] {
+    protected _niceDomain(domain: D[], count?: number): D[] {
       throw new Error("Subclasses should override _niceDomain");
     }
 
-<<<<<<< HEAD
     protected _defaultExtent(): D[] {
-      throw Error("The quantitative scale itself does not have a default extent");
-=======
-    /**
-     * Gets a Domainer of a scale. A Domainer is responsible for combining
-     * multiple extents into a single domain.
-     *
-     * @return {Domainer} The scale's current domainer.
-     */
-    public domainer(): Domainer;
-    /**
-     * Sets a Domainer of a scale. A Domainer is responsible for combining
-     * multiple extents into a single domain.
-     *
-     * When you set domainer, we assume that you know what you want the domain
-     * to look like better that we do. Ensuring that the domain is padded,
-     * includes 0, etc., will be the responsability of the new domainer.
-     *
-     * @param {Domainer} domainer If provided, the new domainer.
-     * @return {QuantitativeScale} The calling QuantitativeScale.
-     */
-    public domainer(domainer: Domainer): QuantitativeScale<D>;
-    public domainer(domainer?: Domainer): any {
-      if (domainer == null) {
-        return this._domainer;
-      } else {
-        this._domainer = domainer;
-        this._userSetDomainer = true;
-        this._autoDomainIfAutomaticMode();
-        return this;
-      }
-    }
-
-    public _defaultExtent(): D[] {
       throw new Error("Subclasses should override _defaultExtent");
->>>>>>> ed97da6a
     }
 
     /**
