--- conflicted
+++ resolved
@@ -7384,12 +7384,8 @@
             Bar.prototype.getAllBars = function () {
                 return this._renderArea.selectAll("rect");
             };
-<<<<<<< HEAD
             Bar.prototype.getBars = function (xValOrExtent, yValOrExtent) {
-=======
-            AbstractBarPlot.prototype.getBars = function (xValOrExtent, yValOrExtent) {
                 var _this = this;
->>>>>>> 0eeca91f
                 if (!this._isSetup) {
                     return d3.select();
                 }
@@ -7399,7 +7395,7 @@
                 var bars = this._datasetKeysInOrder.reduce(function (bars, key) { return bars.concat(_this._getBarsFromDataset(key, xExtent, yExtent)); }, []);
                 return d3.selectAll(bars);
             };
-            AbstractBarPlot.prototype._getBarsFromDataset = function (key, xExtent, yExtent) {
+            Bar.prototype._getBarsFromDataset = function (key, xExtent, yExtent) {
                 // the SVGRects are positioned with sub-pixel accuracy (the default unit
                 // for the x, y, height & width attributes), but user selections (e.g. via
                 // mouse events) usually have pixel accuracy. A tolerance of half-a-pixel
@@ -7609,12 +7605,7 @@
             Bar.prototype._hoverOutComponent = function (p) {
                 this._clearHoverSelection();
             };
-<<<<<<< HEAD
-            // HACKHACK User and plot metadata should be applied here - #1306.
             Bar.prototype._doHover = function (p) {
-=======
-            AbstractBarPlot.prototype._doHover = function (p) {
->>>>>>> 0eeca91f
                 var _this = this;
                 var xPositionOrExtent = p.x;
                 var yPositionOrExtent = p.y;
@@ -8050,23 +8041,14 @@
                 // the width is constant, so set the inner scale range to that
                 var innerScale = this._makeInnerScale();
                 var innerWidthF = function (d, i) { return innerScale.rangeBand(); };
-<<<<<<< HEAD
                 attrToProjector["width"] = this._isVertical ? innerWidthF : attrToProjector["width"];
                 attrToProjector["height"] = !this._isVertical ? innerWidthF : attrToProjector["height"];
-                var positionF = function (d) { return d._PLOTTABLE_PROTECTED_FIELD_POSITION; };
-                attrToProjector["x"] = this._isVertical ? positionF : attrToProjector["x"];
-                attrToProjector["y"] = this._isVertical ? attrToProjector["y"] : positionF;
-=======
-                var heightF = attrToProjector["height"];
-                attrToProjector["width"] = this._isVertical ? innerWidthF : heightF;
-                attrToProjector["height"] = this._isVertical ? heightF : innerWidthF;
                 var xAttr = attrToProjector["x"];
                 var yAttr = attrToProjector["y"];
                 var primaryScale = this._isVertical ? this._xScale : this._yScale;
                 var accessor = this._isVertical ? this._projections["x"].accessor : this._projections["y"].accessor;
                 attrToProjector["x"] = function (d, i, u, m) { return _this._isVertical ? primaryScale.scale(accessor(d, i, u, m)) + m.position : xAttr(d, u, u, m); };
                 attrToProjector["y"] = function (d, i, u, m) { return _this._isVertical ? yAttr(d, i, u, m) : primaryScale.scale(accessor(d, i, u, m)) + m.position; };
->>>>>>> 0eeca91f
                 return attrToProjector;
             };
             ClusteredBar.prototype._updateClusterPosition = function () {
