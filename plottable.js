--- conflicted
+++ resolved
@@ -3715,17 +3715,10 @@
                 testTextEl.remove();
                 var maxTextLength = d3.max(textLengths);
                 if (this.tickLabelPositioning === "center") {
-<<<<<<< HEAD
-                    this._computedWidth = this._maxTickLength() + this.tickLabelPadding() + textLength;
-                }
-                else {
-                    this._computedWidth = Math.max(this._maxTickLength(), this.tickLabelPadding() + textLength);
-=======
-                    this._computedWidth = this.tickLength() + this.tickLabelPadding() + maxTextLength;
-                }
-                else {
-                    this._computedWidth = Math.max(this.tickLength(), this.tickLabelPadding() + maxTextLength);
->>>>>>> 145dabcc
+                    this._computedWidth = this._maxTickLength() + this.tickLabelPadding() + maxTextLength;
+                }
+                else {
+                    this._computedWidth = Math.max(this._maxTickLength(), this.tickLabelPadding() + maxTextLength);
                 }
                 return this._computedWidth;
             };
@@ -3911,21 +3904,8 @@
                 return this;
             };
             Category.prototype._requestedSpace = function (offeredWidth, offeredHeight) {
-<<<<<<< HEAD
                 var widthRequiredByTicks = this._isHorizontal() ? 0 : this._maxTickLength() + this.tickLabelPadding();
                 var heightRequiredByTicks = this._isHorizontal() ? this._maxTickLength() + this.tickLabelPadding() : 0;
-                if (offeredWidth < 0 || offeredHeight < 0) {
-                    return {
-                        width: offeredWidth,
-                        height: offeredHeight,
-                        wantsWidth: !this._isHorizontal(),
-                        wantsHeight: this._isHorizontal()
-                    };
-                }
-=======
-                var widthRequiredByTicks = this._isHorizontal() ? 0 : this.tickLength() + this.tickLabelPadding();
-                var heightRequiredByTicks = this._isHorizontal() ? this.tickLength() + this.tickLabelPadding() : 0;
->>>>>>> 145dabcc
                 if (this._scale.domain().length === 0) {
                     return { width: 0, height: 0, wantsWidth: false, wantsHeight: false };
                 }
