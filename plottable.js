/*!
Plottable 0.38.0 (https://github.com/palantir/plottable)
Copyright 2014 Palantir Technologies
Licensed under MIT (https://github.com/palantir/plottable/blob/master/LICENSE)
*/

///<reference path="../reference.ts" />
var Plottable;
(function (Plottable) {
    var _Util;
    (function (_Util) {
        var Methods;
        (function (Methods) {
            /**
             * Checks if x is between a and b.
             *
             * @param {number} x The value to test if in range
             * @param {number} a The beginning of the (inclusive) range
             * @param {number} b The ending of the (inclusive) range
             * @return {boolean} Whether x is in [a, b]
             */
            function inRange(x, a, b) {
                return (Math.min(a, b) <= x && x <= Math.max(a, b));
            }
            Methods.inRange = inRange;
            /** Print a warning message to the console, if it is available.
             *
             * @param {string} The warnings to print
             */
            function warn(warning) {
                if (!Plottable.Config.SHOW_WARNINGS) {
                    return;
                }
                /* tslint:disable:no-console */
                if (window.console != null) {
                    if (window.console.warn != null) {
                        console.warn(warning);
                    }
                    else if (window.console.log != null) {
                        console.log(warning);
                    }
                }
                /* tslint:enable:no-console */
            }
            Methods.warn = warn;
            /**
             * Takes two arrays of numbers and adds them together
             *
             * @param {number[]} alist The first array of numbers
             * @param {number[]} blist The second array of numbers
             * @return {number[]} An array of numbers where x[i] = alist[i] + blist[i]
             */
            function addArrays(alist, blist) {
                if (alist.length !== blist.length) {
                    throw new Error("attempted to add arrays of unequal length");
                }
                return alist.map(function (_, i) { return alist[i] + blist[i]; });
            }
            Methods.addArrays = addArrays;
            /**
             * Takes two sets and returns the intersection
             *
             * Due to the fact that D3.Sets store strings internally, return type is always a string set
             *
             * @param {D3.Set<T>} set1 The first set
             * @param {D3.Set<T>} set2 The second set
             * @return {D3.Set<string>} A set that contains elements that appear in both set1 and set2
             */
            function intersection(set1, set2) {
                var set = d3.set();
                set1.forEach(function (v) {
                    if (set2.has(v)) {
                        set.add(v);
                    }
                });
                return set;
            }
            Methods.intersection = intersection;
            /**
             * Take an accessor object (may be a string to be made into a key, or a value, or a color code)
             * and "activate" it by turning it into a function in (datum, index, metadata)
             */
            function accessorize(accessor) {
                if (typeof (accessor) === "function") {
                    return accessor;
                }
                else if (typeof (accessor) === "string" && accessor[0] !== "#") {
                    return function (d, i, s) { return d[accessor]; };
                }
                else {
                    return function (d, i, s) { return accessor; };
                }
                ;
            }
            Methods.accessorize = accessorize;
            /**
             * Takes two sets and returns the union
             *
             * Due to the fact that D3.Sets store strings internally, return type is always a string set
             *
             * @param {D3.Set<T>} set1 The first set
             * @param {D3.Set<T>} set2 The second set
             * @return {D3.Set<string>} A set that contains elements that appear in either set1 or set2
             */
            function union(set1, set2) {
                var set = d3.set();
                set1.forEach(function (v) { return set.add(v); });
                set2.forEach(function (v) { return set.add(v); });
                return set;
            }
            Methods.union = union;
            /**
             * Populates a map from an array of keys and a transformation function.
             *
             * @param {string[]} keys The array of keys.
             * @param {(string, number) => T} transform A transformation function to apply to the keys.
             * @return {D3.Map<T>} A map mapping keys to their transformed values.
             */
            function populateMap(keys, transform) {
                var map = d3.map();
                keys.forEach(function (key, i) {
                    map.set(key, transform(key, i));
                });
                return map;
            }
            Methods.populateMap = populateMap;
            /**
             * Take an array of values, and return the unique values.
             * Will work iff ∀ a, b, a.toString() == b.toString() => a == b; will break on Object inputs
             *
             * @param {T[]} values The values to find uniqueness for
             * @return {T[]} The unique values
             */
            function uniq(arr) {
                var seen = d3.set();
                var result = [];
                arr.forEach(function (x) {
                    if (!seen.has(x)) {
                        seen.add(x);
                        result.push(x);
                    }
                });
                return result;
            }
            Methods.uniq = uniq;
            function createFilledArray(value, count) {
                var out = [];
                for (var i = 0; i < count; i++) {
                    out[i] = typeof (value) === "function" ? value(i) : value;
                }
                return out;
            }
            Methods.createFilledArray = createFilledArray;
            /**
             * @param {T[][]} a The 2D array that will have its elements joined together.
             * @return {T[]} Every array in a, concatenated together in the order they appear.
             */
            function flatten(a) {
                return Array.prototype.concat.apply([], a);
            }
            Methods.flatten = flatten;
            /**
             * Check if two arrays are equal by strict equality.
             */
            function arrayEq(a, b) {
                // Technically, null and undefined are arrays too
                if (a == null || b == null) {
                    return a === b;
                }
                if (a.length !== b.length) {
                    return false;
                }
                for (var i = 0; i < a.length; i++) {
                    if (a[i] !== b[i]) {
                        return false;
                    }
                }
                return true;
            }
            Methods.arrayEq = arrayEq;
            /**
             * @param {any} a Object to check against b for equality.
             * @param {any} b Object to check against a for equality.
             *
             * @returns {boolean} whether or not two objects share the same keys, and
             *          values associated with those keys. Values will be compared
             *          with ===.
             */
            function objEq(a, b) {
                if (a == null || b == null) {
                    return a === b;
                }
                var keysA = Object.keys(a).sort();
                var keysB = Object.keys(b).sort();
                var valuesA = keysA.map(function (k) { return a[k]; });
                var valuesB = keysB.map(function (k) { return b[k]; });
                return arrayEq(keysA, keysB) && arrayEq(valuesA, valuesB);
            }
            Methods.objEq = objEq;
            function max(arr, one, two) {
                if (arr.length === 0) {
                    if (typeof (one) !== "function") {
                        return one;
                    }
                    else {
                        return two;
                    }
                }
                /* tslint:disable:ban */
                var acc = typeof (one) === "function" ? one : typeof (two) === "function" ? two : undefined;
                return acc === undefined ? d3.max(arr) : d3.max(arr, acc);
                /* tslint:enable:ban */
            }
            Methods.max = max;
            function min(arr, one, two) {
                if (arr.length === 0) {
                    if (typeof (one) !== "function") {
                        return one;
                    }
                    else {
                        return two;
                    }
                }
                /* tslint:disable:ban */
                var acc = typeof (one) === "function" ? one : typeof (two) === "function" ? two : undefined;
                return acc === undefined ? d3.min(arr) : d3.min(arr, acc);
                /* tslint:enable:ban */
            }
            Methods.min = min;
            /**
             * Creates shallow copy of map.
             * @param {{ [key: string]: any }} oldMap Map to copy
             *
             * @returns {[{ [key: string]: any }} coppied map.
             */
            function copyMap(oldMap) {
                var newMap = {};
                d3.keys(oldMap).forEach(function (key) { return newMap[key] = oldMap[key]; });
                return newMap;
            }
            Methods.copyMap = copyMap;
            function range(start, stop, step) {
                if (step === void 0) { step = 1; }
                if (step === 0) {
                    throw new Error("step cannot be 0");
                }
                var length = Math.max(Math.ceil((stop - start) / step), 0);
                var range = [];
                for (var i = 0; i < length; ++i) {
                    range[i] = start + step * i;
                }
                return range;
            }
            Methods.range = range;
            /** Is like setTimeout, but activates synchronously if time=0
             * We special case 0 because of an observed issue where calling setTimeout causes visible flickering.
             * We believe this is because when requestAnimationFrame calls into the paint function, as soon as that function finishes
             * evaluating, the results are painted to the screen. As a result, if we want something to occur immediately but call setTimeout
             * with time=0, then it is pushed to the call stack and rendered in the next frame, so the component that was rendered via
             * setTimeout appears out-of-sync with the rest of the plot.
             */
            function setTimeout(f, time) {
                var args = [];
                for (var _i = 2; _i < arguments.length; _i++) {
                    args[_i - 2] = arguments[_i];
                }
                if (time === 0) {
                    f(args);
                    return -1;
                }
                else {
                    return window.setTimeout(f, time, args);
                }
            }
            Methods.setTimeout = setTimeout;
            function colorTest(colorTester, className) {
                colorTester.classed(className, true);
                // Use regex to get the text inside the rgb parentheses
                var colorStyle = colorTester.style("background-color");
                if (colorStyle === "transparent") {
                    return null;
                }
                var rgb = /\((.+)\)/.exec(colorStyle)[1].split(",").map(function (colorValue) {
                    var colorNumber = +colorValue;
                    var hexValue = colorNumber.toString(16);
                    return colorNumber < 16 ? "0" + hexValue : hexValue;
                });
                if (rgb.length === 4 && rgb[3] === "00") {
                    return null;
                }
                var hexCode = "#" + rgb.join("");
                colorTester.classed(className, false);
                return hexCode;
            }
            Methods.colorTest = colorTest;
            // Code adapted from https://stackoverflow.com/questions/5560248/programmatically-lighten-or-darken-a-hex-color-or-rgb-and-blend-colors
            function lightenColor(color, factor, lightenAmount) {
                var r = parseInt(color.substring(1, 3), 16);
                var g = parseInt(color.substring(3, 5), 16);
                var b = parseInt(color.substring(5, 7), 16);
                var hsl = _Util.Color.rgbToHsl(r, g, b);
                var newL = Math.min(hsl[2] + lightenAmount * factor, 1);
                var newRgb = _Util.Color.hslToRgb(hsl[0], hsl[1], newL);
                var rHex = newRgb[0].toString(16);
                var gHex = newRgb[1].toString(16);
                var bHex = newRgb[2].toString(16);
                rHex = rHex.length < 2 ? "0" + rHex : rHex;
                gHex = gHex.length < 2 ? "0" + gHex : gHex;
                bHex = bHex.length < 2 ? "0" + bHex : bHex;
                return "#" + rHex + gHex + bHex;
            }
            Methods.lightenColor = lightenColor;
            // Code adapted from https://stackoverflow.com/questions/5560248/programmatically-lighten-or-darken-a-hex-color-or-rgb-and-blend-colors
            function darkenColor(color, factor, darkenAmount) {
                var r = parseInt(color.substring(1, 3), 16);
                var g = parseInt(color.substring(3, 5), 16);
                var b = parseInt(color.substring(5, 7), 16);
                var hsl = _Util.Color.rgbToHsl(r, g, b);
                var newL = Math.max(hsl[2] - darkenAmount * factor, 0);
                var newRgb = _Util.Color.hslToRgb(hsl[0], hsl[1], newL);
                var rHex = newRgb[0].toString(16);
                var gHex = newRgb[1].toString(16);
                var bHex = newRgb[2].toString(16);
                rHex = rHex.length < 2 ? "0" + rHex : rHex;
                gHex = gHex.length < 2 ? "0" + gHex : gHex;
                bHex = bHex.length < 2 ? "0" + bHex : bHex;
                return "#" + rHex + gHex + bHex;
            }
            Methods.darkenColor = darkenColor;
        })(Methods = _Util.Methods || (_Util.Methods = {}));
    })(_Util = Plottable._Util || (Plottable._Util = {}));
})(Plottable || (Plottable = {}));

///<reference path="../reference.ts" />
// This file contains open source utilities, along with their copyright notices
var Plottable;
(function (Plottable) {
    var _Util;
    (function (_Util) {
        var OpenSource;
        (function (OpenSource) {
            function sortedIndex(val, arr, accessor) {
                var low = 0;
                var high = arr.length;
                while (low < high) {
                    /* tslint:disable:no-bitwise */
                    var mid = (low + high) >>> 1;
                    /* tslint:enable:no-bitwise */
                    var x = accessor == null ? arr[mid] : accessor(arr[mid]);
                    if (x < val) {
                        low = mid + 1;
                    }
                    else {
                        high = mid;
                    }
                }
                return low;
            }
            OpenSource.sortedIndex = sortedIndex;
            ;
        })(OpenSource = _Util.OpenSource || (_Util.OpenSource = {}));
    })(_Util = Plottable._Util || (Plottable._Util = {}));
})(Plottable || (Plottable = {}));

///<reference path="../reference.ts" />
var Plottable;
(function (Plottable) {
    var _Util;
    (function (_Util) {
        var IDCounter = (function () {
            function IDCounter() {
                this._counter = {};
            }
            IDCounter.prototype._setDefault = function (id) {
                if (this._counter[id] == null) {
                    this._counter[id] = 0;
                }
            };
            IDCounter.prototype.increment = function (id) {
                this._setDefault(id);
                return ++this._counter[id];
            };
            IDCounter.prototype.decrement = function (id) {
                this._setDefault(id);
                return --this._counter[id];
            };
            IDCounter.prototype.get = function (id) {
                this._setDefault(id);
                return this._counter[id];
            };
            return IDCounter;
        })();
        _Util.IDCounter = IDCounter;
    })(_Util = Plottable._Util || (Plottable._Util = {}));
})(Plottable || (Plottable = {}));

///<reference path="../reference.ts" />
var Plottable;
(function (Plottable) {
    var _Util;
    (function (_Util) {
        /**
         * An associative array that can be keyed by anything (inc objects).
         * Uses pointer equality checks which is why this works.
         * This power has a price: everything is linear time since it is actually backed by an array...
         */
        var StrictEqualityAssociativeArray = (function () {
            function StrictEqualityAssociativeArray() {
                this._keyValuePairs = [];
            }
            /**
             * Set a new key/value pair in the store.
             *
             * @param {any} key Key to set in the store
             * @param {any} value Value to set in the store
             * @return {boolean} True if key already in store, false otherwise
             */
            StrictEqualityAssociativeArray.prototype.set = function (key, value) {
                if (key !== key) {
                    throw new Error("NaN may not be used as a key to the StrictEqualityAssociativeArray");
                }
                for (var i = 0; i < this._keyValuePairs.length; i++) {
                    if (this._keyValuePairs[i][0] === key) {
                        this._keyValuePairs[i][1] = value;
                        return true;
                    }
                }
                this._keyValuePairs.push([key, value]);
                return false;
            };
            /**
             * Get a value from the store, given a key.
             *
             * @param {any} key Key associated with value to retrieve
             * @return {any} Value if found, undefined otherwise
             */
            StrictEqualityAssociativeArray.prototype.get = function (key) {
                for (var i = 0; i < this._keyValuePairs.length; i++) {
                    if (this._keyValuePairs[i][0] === key) {
                        return this._keyValuePairs[i][1];
                    }
                }
                return undefined;
            };
            /**
             * Test whether store has a value associated with given key.
             *
             * Will return true if there is a key/value entry,
             * even if the value is explicitly `undefined`.
             *
             * @param {any} key Key to test for presence of an entry
             * @return {boolean} Whether there was a matching entry for that key
             */
            StrictEqualityAssociativeArray.prototype.has = function (key) {
                for (var i = 0; i < this._keyValuePairs.length; i++) {
                    if (this._keyValuePairs[i][0] === key) {
                        return true;
                    }
                }
                return false;
            };
            /**
             * Return an array of the values in the key-value store
             *
             * @return {any[]} The values in the store
             */
            StrictEqualityAssociativeArray.prototype.values = function () {
                return this._keyValuePairs.map(function (x) { return x[1]; });
            };
            /**
             * Return an array of keys in the key-value store
             *
             * @return {any[]} The keys in the store
             */
            StrictEqualityAssociativeArray.prototype.keys = function () {
                return this._keyValuePairs.map(function (x) { return x[0]; });
            };
            /**
             * Execute a callback for each entry in the array.
             *
             * @param {(key: any, val?: any, index?: number) => any} callback The callback to eecute
             * @return {any[]} The results of mapping the callback over the entries
             */
            StrictEqualityAssociativeArray.prototype.map = function (cb) {
                return this._keyValuePairs.map(function (kv, index) {
                    return cb(kv[0], kv[1], index);
                });
            };
            /**
             * Delete a key from the key-value store. Return whether the key was present.
             *
             * @param {any} The key to remove
             * @return {boolean} Whether a matching entry was found and removed
             */
            StrictEqualityAssociativeArray.prototype.delete = function (key) {
                for (var i = 0; i < this._keyValuePairs.length; i++) {
                    if (this._keyValuePairs[i][0] === key) {
                        this._keyValuePairs.splice(i, 1);
                        return true;
                    }
                }
                return false;
            };
            return StrictEqualityAssociativeArray;
        })();
        _Util.StrictEqualityAssociativeArray = StrictEqualityAssociativeArray;
    })(_Util = Plottable._Util || (Plottable._Util = {}));
})(Plottable || (Plottable = {}));

///<reference path="../reference.ts" />
var Plottable;
(function (Plottable) {
    var _Util;
    (function (_Util) {
        var Cache = (function () {
            /**
             * @constructor
             *
             * @param {string} compute The function whose results will be cached.
             * @param {string} [canonicalKey] If present, when clear() is called,
             *        this key will be re-computed. If its result hasn't been changed,
             *        the cache will not be cleared.
             * @param {(v: T, w: T) => boolean} [valueEq]
             *        Used to determine if the value of canonicalKey has changed.
             *        If omitted, defaults to === comparision.
             */
            function Cache(compute, canonicalKey, valueEq) {
                if (valueEq === void 0) { valueEq = function (v, w) { return v === w; }; }
                this._cache = d3.map();
                this._canonicalKey = null;
                this._compute = compute;
                this._canonicalKey = canonicalKey;
                this._valueEq = valueEq;
                if (canonicalKey !== undefined) {
                    this._cache.set(this._canonicalKey, this._compute(this._canonicalKey));
                }
            }
            /**
             * Attempt to look up k in the cache, computing the result if it isn't
             * found.
             *
             * @param {string} k The key to look up in the cache.
             * @return {T} The value associated with k; the result of compute(k).
             */
            Cache.prototype.get = function (k) {
                if (!this._cache.has(k)) {
                    this._cache.set(k, this._compute(k));
                }
                return this._cache.get(k);
            };
            /**
             * Reset the cache empty.
             *
             * If canonicalKey was provided at construction, compute(canonicalKey)
             * will be re-run. If the result matches what is already in the cache,
             * it will not clear the cache.
             *
             * @return {Cache<T>} The calling Cache.
             */
            Cache.prototype.clear = function () {
                if (this._canonicalKey === undefined || !this._valueEq(this._cache.get(this._canonicalKey), this._compute(this._canonicalKey))) {
                    this._cache = d3.map();
                }
                return this;
            };
            return Cache;
        })();
        _Util.Cache = Cache;
    })(_Util = Plottable._Util || (Plottable._Util = {}));
})(Plottable || (Plottable = {}));

///<reference path="../reference.ts" />
var Plottable;
(function (Plottable) {
    var _Util;
    (function (_Util) {
        var Text;
        (function (Text) {
            Text.HEIGHT_TEXT = "bqpdl";
            ;
            ;
            /**
             * Returns a quasi-pure function of typesignature (t: string) => Dimensions which measures height and width of text
             * in the given text selection
             *
             * @param {D3.Selection} selection: A temporary text selection that the string will be placed into for measurement.
             *                                  Will be removed on function creation and appended only for measurement.
             * @returns {Dimensions} width and height of the text
             */
            function getTextMeasurer(selection) {
                var parentNode = selection.node().parentNode;
                selection.remove();
                return function (s) {
                    if (s.trim() === "") {
                        return { width: 0, height: 0 };
                    }
                    parentNode.appendChild(selection.node());
                    selection.text(s);
                    var bb = _Util.DOM.getBBox(selection);
                    selection.remove();
                    return { width: bb.width, height: bb.height };
                };
            }
            Text.getTextMeasurer = getTextMeasurer;
            /**
             * @return {TextMeasurer} A test measurer that will treat all sequences
             *         of consecutive whitespace as a single " ".
             */
            function combineWhitespace(tm) {
                return function (s) { return tm(s.replace(/\s+/g, " ")); };
            }
            /**
             * Returns a text measure that measures each individual character of the
             * string with tm, then combines all the individual measurements.
             */
            function measureByCharacter(tm) {
                return function (s) {
                    var whs = s.trim().split("").map(tm);
                    return {
                        width: d3.sum(whs, function (wh) { return wh.width; }),
                        height: _Util.Methods.max(whs, function (wh) { return wh.height; }, 0)
                    };
                };
            }
            var CANONICAL_CHR = "a";
            /**
             * Some TextMeasurers get confused when measuring something that's only
             * whitespace: only whitespace in a dom node takes up 0 x 0 space.
             *
             * @return {TextMeasurer} A function that if its argument is all
             *         whitespace, it will wrap its argument in CANONICAL_CHR before
             *         measuring in order to get a non-zero size of the whitespace.
             */
            function wrapWhitespace(tm) {
                return function (s) {
                    if (/^\s*$/.test(s)) {
                        var whs = s.split("").map(function (c) {
                            var wh = tm(CANONICAL_CHR + c + CANONICAL_CHR);
                            var whWrapping = tm(CANONICAL_CHR);
                            return {
                                width: wh.width - 2 * whWrapping.width,
                                height: wh.height
                            };
                        });
                        return {
                            width: d3.sum(whs, function (x) { return x.width; }),
                            height: _Util.Methods.max(whs, function (x) { return x.height; }, 0)
                        };
                    }
                    else {
                        return tm(s);
                    }
                };
            }
            /**
             * This class will measure text by measuring each character individually,
             * then adding up the dimensions. It will also cache the dimensions of each
             * letter.
             */
            var CachingCharacterMeasurer = (function () {
                /**
                 * @param {D3.Selection} textSelection The element that will have text inserted into
                 *        it in order to measure text. The styles present for text in
                 *        this element will to the text being measured.
                 */
                function CachingCharacterMeasurer(textSelection) {
                    var _this = this;
                    this._cache = new _Util.Cache(getTextMeasurer(textSelection), CANONICAL_CHR, _Util.Methods.objEq);
                    this.measure = combineWhitespace(measureByCharacter(wrapWhitespace(function (s) { return _this._cache.get(s); })));
                }
                /**
                 * Clear the cache, if it seems that the text has changed size.
                 */
                CachingCharacterMeasurer.prototype.clear = function () {
                    this._cache.clear();
                    return this;
                };
                return CachingCharacterMeasurer;
            })();
            Text.CachingCharacterMeasurer = CachingCharacterMeasurer;
            /**
             * Gets a truncated version of a sting that fits in the available space, given the element in which to draw the text
             *
             * @param {string} text: The string to be truncated
             * @param {number} availableWidth: The available width, in pixels
             * @param {D3.Selection} element: The text element used to measure the text
             * @returns {string} text - the shortened text
             */
            function getTruncatedText(text, availableWidth, measurer) {
                if (measurer(text).width <= availableWidth) {
                    return text;
                }
                else {
                    return addEllipsesToLine(text, availableWidth, measurer);
                }
            }
            Text.getTruncatedText = getTruncatedText;
            /**
             * Takes a line, a width to fit it in, and a text measurer. Will attempt to add ellipses to the end of the line,
             * shortening the line as required to ensure that it fits within width.
             */
            function addEllipsesToLine(line, width, measureText) {
                var mutatedLine = line.trim(); // Leave original around for debugging utility
                var widthMeasure = function (s) { return measureText(s).width; };
                var lineWidth = widthMeasure(line);
                var ellipsesWidth = widthMeasure("...");
                if (width < ellipsesWidth) {
                    var periodWidth = widthMeasure(".");
                    var numPeriodsThatFit = Math.floor(width / periodWidth);
                    return "...".substr(0, numPeriodsThatFit);
                }
                while (lineWidth + ellipsesWidth > width) {
                    mutatedLine = mutatedLine.substr(0, mutatedLine.length - 1).trim();
                    lineWidth = widthMeasure(mutatedLine);
                }
                if (widthMeasure(mutatedLine + "...") > width) {
                    throw new Error("addEllipsesToLine failed :(");
                }
                return mutatedLine + "...";
            }
            Text.addEllipsesToLine = addEllipsesToLine;
            function writeLineHorizontally(line, g, width, height, xAlign, yAlign) {
                if (xAlign === void 0) { xAlign = "left"; }
                if (yAlign === void 0) { yAlign = "top"; }
                var xOffsetFactor = { left: 0, center: 0.5, right: 1 };
                var yOffsetFactor = { top: 0, center: 0.5, bottom: 1 };
                if (xOffsetFactor[xAlign] === undefined || yOffsetFactor[yAlign] === undefined) {
                    throw new Error("unrecognized alignment x:" + xAlign + ", y:" + yAlign);
                }
                var innerG = g.append("g");
                var textEl = innerG.append("text");
                textEl.text(line);
                var bb = _Util.DOM.getBBox(textEl);
                var h = bb.height;
                var w = bb.width;
                if (w > width || h > height) {
                    _Util.Methods.warn("Insufficient space to fit text: " + line);
                    textEl.text("");
                    return { width: 0, height: 0 };
                }
                var anchorConverter = { left: "start", center: "middle", right: "end" };
                var anchor = anchorConverter[xAlign];
                var xOff = width * xOffsetFactor[xAlign];
                var yOff = height * yOffsetFactor[yAlign];
                var ems = 0.85 - yOffsetFactor[yAlign];
                textEl.attr("text-anchor", anchor).attr("y", ems + "em");
                _Util.DOM.translate(innerG, xOff, yOff);
                return { width: w, height: h };
            }
            Text.writeLineHorizontally = writeLineHorizontally;
            function writeLineVertically(line, g, width, height, xAlign, yAlign, rotation) {
                if (xAlign === void 0) { xAlign = "left"; }
                if (yAlign === void 0) { yAlign = "top"; }
                if (rotation === void 0) { rotation = "right"; }
                if (rotation !== "right" && rotation !== "left") {
                    throw new Error("unrecognized rotation: " + rotation);
                }
                var isRight = rotation === "right";
                var rightTranslator = { left: "bottom", right: "top", center: "center", top: "left", bottom: "right" };
                var leftTranslator = { left: "top", right: "bottom", center: "center", top: "right", bottom: "left" };
                var alignTranslator = isRight ? rightTranslator : leftTranslator;
                var innerG = g.append("g");
                var wh = writeLineHorizontally(line, innerG, height, width, alignTranslator[yAlign], alignTranslator[xAlign]);
                var xForm = d3.transform("");
                xForm.rotate = rotation === "right" ? 90 : -90;
                xForm.translate = [isRight ? width : 0, isRight ? 0 : height];
                innerG.attr("transform", xForm.toString());
                innerG.classed("rotated-" + rotation, true);
                return { width: wh.height, height: wh.width };
            }
            Text.writeLineVertically = writeLineVertically;
            function writeTextHorizontally(brokenText, g, width, height, xAlign, yAlign) {
                if (xAlign === void 0) { xAlign = "left"; }
                if (yAlign === void 0) { yAlign = "top"; }
                var h = getTextMeasurer(g.append("text"))(Text.HEIGHT_TEXT).height;
                var maxWidth = 0;
                var blockG = g.append("g");
                brokenText.forEach(function (line, i) {
                    var innerG = blockG.append("g");
                    _Util.DOM.translate(innerG, 0, i * h);
                    var wh = writeLineHorizontally(line, innerG, width, h, xAlign, yAlign);
                    if (wh.width > maxWidth) {
                        maxWidth = wh.width;
                    }
                });
                var usedSpace = h * brokenText.length;
                var freeSpace = height - usedSpace;
                var translator = { center: 0.5, top: 0, bottom: 1 };
                _Util.DOM.translate(blockG, 0, freeSpace * translator[yAlign]);
                return { width: maxWidth, height: usedSpace };
            }
            function writeTextVertically(brokenText, g, width, height, xAlign, yAlign, rotation) {
                if (xAlign === void 0) { xAlign = "left"; }
                if (yAlign === void 0) { yAlign = "top"; }
                if (rotation === void 0) { rotation = "left"; }
                var h = getTextMeasurer(g.append("text"))(Text.HEIGHT_TEXT).height;
                var maxHeight = 0;
                var blockG = g.append("g");
                brokenText.forEach(function (line, i) {
                    var innerG = blockG.append("g");
                    _Util.DOM.translate(innerG, i * h, 0);
                    var wh = writeLineVertically(line, innerG, h, height, xAlign, yAlign, rotation);
                    if (wh.height > maxHeight) {
                        maxHeight = wh.height;
                    }
                });
                var usedSpace = h * brokenText.length;
                var freeSpace = width - usedSpace;
                var translator = { center: 0.5, left: 0, right: 1 };
                _Util.DOM.translate(blockG, freeSpace * translator[xAlign], 0);
                return { width: usedSpace, height: maxHeight };
            }
            ;
            /**
             * @param {write} [IWriteOptions] If supplied, the text will be written
             *        To the given g. Will align the text vertically if it seems like
             *        that is appropriate.
             * Returns an IWriteTextResult with info on whether the text fit, and how much width/height was used.
             */
            function writeText(text, width, height, tm, orientation, write) {
                if (orientation === void 0) { orientation = "horizontal"; }
                if (["left", "right", "horizontal"].indexOf(orientation) === -1) {
                    throw new Error("Unrecognized orientation to writeText: " + orientation);
                }
                var orientHorizontally = orientation === "horizontal";
                var primaryDimension = orientHorizontally ? width : height;
                var secondaryDimension = orientHorizontally ? height : width;
                var wrappedText = _Util.WordWrap.breakTextToFitRect(text, primaryDimension, secondaryDimension, tm);
                if (wrappedText.lines.length === 0) {
                    return { textFits: wrappedText.textFits, usedWidth: 0, usedHeight: 0 };
                }
                var usedWidth, usedHeight;
                if (write == null) {
                    var widthFn = orientHorizontally ? _Util.Methods.max : d3.sum;
                    var heightFn = orientHorizontally ? d3.sum : _Util.Methods.max;
                    var heightAcc = function (line) { return orientHorizontally ? tm(line).height : tm(line).width; };
                    var widthAcc = function (line) { return orientHorizontally ? tm(line).width : tm(line).height; };
                    usedWidth = widthFn(wrappedText.lines, widthAcc, 0);
                    usedHeight = heightFn(wrappedText.lines, heightAcc, 0);
                }
                else {
                    var innerG = write.g.append("g").classed("writeText-inner-g", true); // unleash your inner G
                    // the outerG contains general transforms for positining the whole block, the inner g
                    // will contain transforms specific to orienting the text properly within the block.
                    var writeTextFn = orientHorizontally ? writeTextHorizontally : writeTextVertically;
                    var wh = writeTextFn.call(this, wrappedText.lines, innerG, width, height, write.xAlign, write.yAlign, orientation);
                    usedWidth = wh.width;
                    usedHeight = wh.height;
                }
                return { textFits: wrappedText.textFits, usedWidth: usedWidth, usedHeight: usedHeight };
            }
            Text.writeText = writeText;
        })(Text = _Util.Text || (_Util.Text = {}));
    })(_Util = Plottable._Util || (Plottable._Util = {}));
})(Plottable || (Plottable = {}));

///<reference path="../reference.ts" />
var Plottable;
(function (Plottable) {
    var _Util;
    (function (_Util) {
        var WordWrap;
        (function (WordWrap) {
            var LINE_BREAKS_BEFORE = /[{\[]/;
            var LINE_BREAKS_AFTER = /[!"%),-.:;?\]}]/;
            var SPACES = /^\s+$/;
            ;
            /**
             * Takes a block of text, a width and height to fit it in, and a 2-d text measurement function.
             * Wraps words and fits as much of the text as possible into the given width and height.
             */
            function breakTextToFitRect(text, width, height, measureText) {
                var widthMeasure = function (s) { return measureText(s).width; };
                var lines = breakTextToFitWidth(text, width, widthMeasure);
                var textHeight = measureText("hello world").height;
                var nLinesThatFit = Math.floor(height / textHeight);
                var textFit = nLinesThatFit >= lines.length;
                if (!textFit) {
                    lines = lines.splice(0, nLinesThatFit);
                    if (nLinesThatFit > 0) {
                        // Overwrite the last line to one that has had a ... appended to the end
                        lines[nLinesThatFit - 1] = _Util.Text.addEllipsesToLine(lines[nLinesThatFit - 1], width, measureText);
                    }
                }
                return { originalText: text, lines: lines, textFits: textFit };
            }
            WordWrap.breakTextToFitRect = breakTextToFitRect;
            /**
             * Splits up the text so that it will fit in width (or splits into a list of single characters if it is impossible
             * to fit in width). Tries to avoid breaking words on non-linebreak-or-space characters, and will only break a word if
             * the word is too big to fit within width on its own.
             */
            function breakTextToFitWidth(text, width, widthMeasure) {
                var ret = [];
                var paragraphs = text.split("\n");
                for (var i = 0, len = paragraphs.length; i < len; i++) {
                    var paragraph = paragraphs[i];
                    if (paragraph !== null) {
                        ret = ret.concat(breakParagraphToFitWidth(paragraph, width, widthMeasure));
                    }
                    else {
                        ret.push("");
                    }
                }
                return ret;
            }
            /**
             * Determines if it is possible to fit a given text within width without breaking any of the words.
             * Simple algorithm, split the text up into tokens, and make sure that the widest token doesn't exceed
             * allowed width.
             */
            function canWrapWithoutBreakingWords(text, width, widthMeasure) {
                var tokens = tokenize(text);
                var widths = tokens.map(widthMeasure);
                var maxWidth = _Util.Methods.max(widths, 0);
                return maxWidth <= width;
            }
            WordWrap.canWrapWithoutBreakingWords = canWrapWithoutBreakingWords;
            /**
             * A paragraph is a string of text containing no newlines.
             * Given a paragraph, break it up into lines that are no
             * wider than width.  widthMeasure is a function that takes
             * text as input, and returns the width of the text in pixels.
             */
            function breakParagraphToFitWidth(text, width, widthMeasure) {
                var lines = [];
                var tokens = tokenize(text);
                var curLine = "";
                var i = 0;
                var nextToken;
                while (nextToken || i < tokens.length) {
                    if (typeof nextToken === "undefined" || nextToken === null) {
                        nextToken = tokens[i++];
                    }
                    var brokenToken = breakNextTokenToFitInWidth(curLine, nextToken, width, widthMeasure);
                    var canAdd = brokenToken[0];
                    var leftOver = brokenToken[1];
                    if (canAdd !== null) {
                        curLine += canAdd;
                    }
                    nextToken = leftOver;
                    if (leftOver) {
                        lines.push(curLine);
                        curLine = "";
                    }
                }
                if (curLine) {
                    lines.push(curLine);
                }
                return lines;
            }
            /**
             * Breaks up the next token and so that some part of it can be
             * added to curLine and fits in the width. the return value
             * is an array with 2 elements, the part that can be added
             * and the left over part of the token
             * widthMeasure is a function that takes text as input,
             * and returns the width of the text in pixels.
             */
            function breakNextTokenToFitInWidth(curLine, nextToken, width, widthMeasure) {
                if (isBlank(nextToken)) {
                    return [nextToken, null];
                }
                if (widthMeasure(curLine + nextToken) <= width) {
                    return [nextToken, null];
                }
                if (!isBlank(curLine)) {
                    return [null, nextToken];
                }
                var i = 0;
                while (i < nextToken.length) {
                    if (widthMeasure(curLine + nextToken[i] + "-") <= width) {
                        curLine += nextToken[i++];
                    }
                    else {
                        break;
                    }
                }
                var append = "-";
                if (isBlank(curLine) && i === 0) {
                    i = 1;
                    append = "";
                }
                return [nextToken.substring(0, i) + append, nextToken.substring(i)];
            }
            /**
             * Breaks up into tokens for word wrapping
             * Each token is comprised of either:
             *  1) Only word and non line break characters
             *  2) Only spaces characters
             *  3) Line break characters such as ":" or ";" or ","
             *  (will be single character token, unless there is a repeated linebreak character)
             */
            function tokenize(text) {
                var ret = [];
                var token = "";
                var lastChar = "";
                for (var i = 0, len = text.length; i < len; i++) {
                    var curChar = text[i];
                    if (token === "" || isTokenizedTogether(token[0], curChar, lastChar)) {
                        token += curChar;
                    }
                    else {
                        ret.push(token);
                        token = curChar;
                    }
                    lastChar = curChar;
                }
                if (token) {
                    ret.push(token);
                }
                return ret;
            }
            /**
             * Returns whether a string is blank.
             *
             * @param {string} str: The string to test for blank-ness
             * @returns {boolean} Whether the string is blank
             */
            function isBlank(text) {
                return text == null ? true : text.trim() === "";
            }
            /**
             * Given a token (ie a string of characters that are similar and shouldn't be broken up) and a character, determine
             * whether that character should be added to the token. Groups of characters that don't match the space or line break
             * regex are always tokenzied together. Spaces are always tokenized together. Line break characters are almost always
             * split into their own token, except that two subsequent identical line break characters are put into the same token.
             * For isTokenizedTogether(":", ",") == False but isTokenizedTogether("::") == True.
             */
            function isTokenizedTogether(text, nextChar, lastChar) {
                if (!(text && nextChar)) {
                    false;
                }
                if (SPACES.test(text) && SPACES.test(nextChar)) {
                    return true;
                }
                else if (SPACES.test(text) || SPACES.test(nextChar)) {
                    return false;
                }
                if (LINE_BREAKS_AFTER.test(lastChar) || LINE_BREAKS_BEFORE.test(nextChar)) {
                    return false;
                }
                return true;
            }
        })(WordWrap = _Util.WordWrap || (_Util.WordWrap = {}));
    })(_Util = Plottable._Util || (Plottable._Util = {}));
})(Plottable || (Plottable = {}));

var Plottable;
(function (Plottable) {
    var _Util;
    (function (_Util) {
        var DOM;
        (function (DOM) {
            /**
             * Gets the bounding box of an element.
             * @param {D3.Selection} element
             * @returns {SVGRed} The bounding box.
             */
            function getBBox(element) {
                var bbox;
                try {
                    bbox = element.node().getBBox();
                }
                catch (err) {
                    bbox = {
                        x: 0,
                        y: 0,
                        width: 0,
                        height: 0
                    };
                }
                return bbox;
            }
            DOM.getBBox = getBBox;
            DOM.POLYFILL_TIMEOUT_MSEC = 1000 / 60; // 60 fps
            function requestAnimationFramePolyfill(fn) {
                if (window.requestAnimationFrame != null) {
                    window.requestAnimationFrame(fn);
                }
                else {
                    setTimeout(fn, DOM.POLYFILL_TIMEOUT_MSEC);
                }
            }
            DOM.requestAnimationFramePolyfill = requestAnimationFramePolyfill;
            function getParsedStyleValue(style, prop) {
                var value = style.getPropertyValue(prop);
                var parsedValue = parseFloat(value);
                if (parsedValue !== parsedValue) {
                    return 0;
                }
                return parsedValue;
            }
            function isSelectionRemovedFromSVG(selection) {
                var n = selection.node();
                while (n !== null && n.nodeName.toLowerCase() !== "svg") {
                    n = n.parentNode;
                }
                return (n == null);
            }
            DOM.isSelectionRemovedFromSVG = isSelectionRemovedFromSVG;
            function getElementWidth(elem) {
                var style = window.getComputedStyle(elem);
                return getParsedStyleValue(style, "width") + getParsedStyleValue(style, "padding-left") + getParsedStyleValue(style, "padding-right") + getParsedStyleValue(style, "border-left-width") + getParsedStyleValue(style, "border-right-width");
            }
            DOM.getElementWidth = getElementWidth;
            function getElementHeight(elem) {
                var style = window.getComputedStyle(elem);
                return getParsedStyleValue(style, "height") + getParsedStyleValue(style, "padding-top") + getParsedStyleValue(style, "padding-bottom") + getParsedStyleValue(style, "border-top-width") + getParsedStyleValue(style, "border-bottom-width");
            }
            DOM.getElementHeight = getElementHeight;
            function getSVGPixelWidth(svg) {
                var width = svg.node().clientWidth;
                if (width === 0) {
                    var widthAttr = svg.attr("width");
                    if (widthAttr.indexOf("%") !== -1) {
                        var ancestorNode = svg.node().parentNode;
                        while (ancestorNode != null && ancestorNode.clientWidth === 0) {
                            ancestorNode = ancestorNode.parentNode;
                        }
                        if (ancestorNode == null) {
                            throw new Error("Could not compute width of element");
                        }
                        width = ancestorNode.clientWidth * parseFloat(widthAttr) / 100;
                    }
                    else {
                        width = parseFloat(widthAttr);
                    }
                }
                return width;
            }
            DOM.getSVGPixelWidth = getSVGPixelWidth;
            function translate(s, x, y) {
                var xform = d3.transform(s.attr("transform"));
                if (x == null) {
                    return xform.translate;
                }
                else {
                    y = (y == null) ? 0 : y;
                    xform.translate[0] = x;
                    xform.translate[1] = y;
                    s.attr("transform", xform.toString());
                    return s;
                }
            }
            DOM.translate = translate;
            function boxesOverlap(boxA, boxB) {
                if (boxA.right < boxB.left) {
                    return false;
                }
                if (boxA.left > boxB.right) {
                    return false;
                }
                if (boxA.bottom < boxB.top) {
                    return false;
                }
                if (boxA.top > boxB.bottom) {
                    return false;
                }
                return true;
            }
            DOM.boxesOverlap = boxesOverlap;
        })(DOM = _Util.DOM || (_Util.DOM = {}));
    })(_Util = Plottable._Util || (Plottable._Util = {}));
})(Plottable || (Plottable = {}));

///<reference path="../reference.ts" />
var Plottable;
(function (Plottable) {
    var _Util;
    (function (_Util) {
        var Color;
        (function (Color) {
            /**
             * Return relative luminance (defined here: http://www.w3.org/TR/2008/REC-WCAG20-20081211/#relativeluminancedef)
             * Based on implementation from chroma.js by Gregor Aisch (gka) (licensed under BSD)
             * chroma.js may be found here: https://github.com/gka/chroma.js
             * License may be found here: https://github.com/gka/chroma.js/blob/master/LICENSE
             */
            function luminance(color) {
                var rgb = d3.rgb(color);
                var lum = function (x) {
                    x = x / 255;
                    return x <= 0.03928 ? x / 12.92 : Math.pow((x + 0.055) / 1.055, 2.4);
                };
                var r = lum(rgb.r);
                var g = lum(rgb.g);
                var b = lum(rgb.b);
                return 0.2126 * r + 0.7152 * g + 0.0722 * b;
            }
            /**
             * Return contrast ratio between two colors
             * Based on implementation from chroma.js by Gregor Aisch (gka) (licensed under BSD)
             * chroma.js may be found here: https://github.com/gka/chroma.js
             * License may be found here: https://github.com/gka/chroma.js/blob/master/LICENSE
             * see http://www.w3.org/TR/2008/REC-WCAG20-20081211/#contrast-ratiodef
             */
            function contrast(a, b) {
                var l1 = luminance(a) + 0.05;
                var l2 = luminance(b) + 0.05;
                return l1 > l2 ? l1 / l2 : l2 / l1;
            }
            Color.contrast = contrast;
            /**
             * Converts an RGB color value to HSL. Conversion formula
             * adapted from http://en.wikipedia.org/wiki/HSL_color_space.
             * Assumes r, g, and b are contained in the set [0, 255] and
             * returns h, s, and l in the set [0, 1].
             * Source: https://stackoverflow.com/questions/2353211/hsl-to-rgb-color-conversion
             *
             * @param   Number  r       The red color value
             * @param   Number  g       The green color value
             * @param   Number  b       The blue color value
             * @return  Array           The HSL representation
             */
            function rgbToHsl(r, g, b) {
                r /= 255, g /= 255, b /= 255;
                var max = Math.max(r, g, b);
                var min = Math.min(r, g, b);
                var h;
                var s;
                var l = (max + min) / 2;
                if (max === min) {
                    h = s = 0; // achromatic
                }
                else {
                    var d = max - min;
                    s = l > 0.5 ? d / (2 - max - min) : d / (max + min);
                    switch (max) {
                        case r:
                            h = (g - b) / d + (g < b ? 6 : 0);
                            break;
                        case g:
                            h = (b - r) / d + 2;
                            break;
                        case b:
                            h = (r - g) / d + 4;
                            break;
                    }
                    h /= 6;
                }
                return [h, s, l];
            }
            Color.rgbToHsl = rgbToHsl;
            /**
             * Converts an HSL color value to RGB. Conversion formula
             * adapted from http://en.wikipedia.org/wiki/HSL_color_space.
             * Assumes h, s, and l are contained in the set [0, 1] and
             * returns r, g, and b in the set [0, 255].
             * Source: https://stackoverflow.com/questions/2353211/hsl-to-rgb-color-conversion
             *
             * @param   Number  h       The hue
             * @param   Number  s       The saturation
             * @param   Number  l       The lightness
             * @return  Array           The RGB representation
             */
            function hslToRgb(h, s, l) {
                var r;
                var g;
                var b;
                if (s === 0) {
                    r = g = b = l; // achromatic
                }
                else {
                    function hue2rgb(p, q, t) {
                        if (t < 0) {
                            t += 1;
                        }
                        if (t > 1) {
                            t -= 1;
                        }
                        if (t < 1 / 6) {
                            return p + (q - p) * 6 * t;
                        }
                        if (t < 1 / 2) {
                            return q;
                        }
                        if (t < 2 / 3) {
                            return p + (q - p) * (2 / 3 - t) * 6;
                        }
                        return p;
                    }
                    var q = l < 0.5 ? l * (1 + s) : l + s - l * s;
                    var p = 2 * l - q;
                    r = hue2rgb(p, q, h + 1 / 3);
                    g = hue2rgb(p, q, h);
                    b = hue2rgb(p, q, h - 1 / 3);
                }
                return [Math.round(r * 255), Math.round(g * 255), Math.round(b * 255)];
            }
            Color.hslToRgb = hslToRgb;
        })(Color = _Util.Color || (_Util.Color = {}));
    })(_Util = Plottable._Util || (Plottable._Util = {}));
})(Plottable || (Plottable = {}));

///<reference path="../reference.ts" />
var Plottable;
(function (Plottable) {
    Plottable.MILLISECONDS_IN_ONE_DAY = 24 * 60 * 60 * 1000;
    var Formatters;
    (function (Formatters) {
        /**
         * Creates a formatter for currency values.
         *
         * @param {number} [precision] The number of decimal places to show (default 2).
         * @param {string} [symbol] The currency symbol to use (default "$").
         * @param {boolean} [prefix] Whether to prepend or append the currency symbol (default true).
         * @param {boolean} [onlyShowUnchanged] Whether to return a value if value changes after formatting (default true).
         *
         * @returns {Formatter} A formatter for currency values.
         */
        function currency(precision, symbol, prefix) {
            if (precision === void 0) { precision = 2; }
            if (symbol === void 0) { symbol = "$"; }
            if (prefix === void 0) { prefix = true; }
            var fixedFormatter = Formatters.fixed(precision);
            return function (d) {
                var formattedValue = fixedFormatter(Math.abs(d));
                if (formattedValue !== "") {
                    if (prefix) {
                        formattedValue = symbol + formattedValue;
                    }
                    else {
                        formattedValue += symbol;
                    }
                    if (d < 0) {
                        formattedValue = "-" + formattedValue;
                    }
                }
                return formattedValue;
            };
        }
        Formatters.currency = currency;
        /**
         * Creates a formatter that displays exactly [precision] decimal places.
         *
         * @param {number} [precision] The number of decimal places to show (default 3).
         * @param {boolean} [onlyShowUnchanged] Whether to return a value if value changes after formatting (default true).
         *
         * @returns {Formatter} A formatter that displays exactly [precision] decimal places.
         */
        function fixed(precision) {
            if (precision === void 0) { precision = 3; }
            verifyPrecision(precision);
            return function (d) {
                return d.toFixed(precision);
            };
        }
        Formatters.fixed = fixed;
        /**
         * Creates a formatter that formats numbers to show no more than
         * [precision] decimal places. All other values are stringified.
         *
         * @param {number} [precision] The number of decimal places to show (default 3).
         * @param {boolean} [onlyShowUnchanged] Whether to return a value if value changes after formatting (default true).
         *
         * @returns {Formatter} A formatter for general values.
         */
        function general(precision) {
            if (precision === void 0) { precision = 3; }
            verifyPrecision(precision);
            return function (d) {
                if (typeof d === "number") {
                    var multiplier = Math.pow(10, precision);
                    return String(Math.round(d * multiplier) / multiplier);
                }
                else {
                    return String(d);
                }
            };
        }
        Formatters.general = general;
        /**
         * Creates a formatter that stringifies its input.
         *
         * @returns {Formatter} A formatter that stringifies its input.
         */
        function identity() {
            return function (d) {
                return String(d);
            };
        }
        Formatters.identity = identity;
        /**
         * Creates a formatter for percentage values.
         * Multiplies the input by 100 and appends "%".
         *
         * @param {number} [precision] The number of decimal places to show (default 0).
         * @param {boolean} [onlyShowUnchanged] Whether to return a value if value changes after formatting (default true).
         *
         * @returns {Formatter} A formatter for percentage values.
         */
        function percentage(precision) {
            if (precision === void 0) { precision = 0; }
            var fixedFormatter = Formatters.fixed(precision);
            return function (d) {
                var valToFormat = d * 100;
                // Account for float imprecision
                var valString = d.toString();
                var integerPowerTen = Math.pow(10, valString.length - (valString.indexOf(".") + 1));
                valToFormat = parseInt((valToFormat * integerPowerTen).toString(), 10) / integerPowerTen;
                return fixedFormatter(valToFormat) + "%";
            };
        }
        Formatters.percentage = percentage;
        /**
         * Creates a formatter for values that displays [precision] significant figures
         * and puts SI notation.
         *
         * @param {number} [precision] The number of significant figures to show (default 3).
         *
         * @returns {Formatter} A formatter for SI values.
         */
        function siSuffix(precision) {
            if (precision === void 0) { precision = 3; }
            verifyPrecision(precision);
            return function (d) {
                return d3.format("." + precision + "s")(d);
            };
        }
        Formatters.siSuffix = siSuffix;
        /**
         * Creates a multi time formatter that displays dates.
         *
         * @returns {Formatter} A formatter for time/date values.
         */
        function multiTime() {
            var numFormats = 8;
            // these defaults were taken from d3
            // https://github.com/mbostock/d3/wiki/Time-Formatting#format_multi
            var timeFormat = {};
            timeFormat[0] = {
                format: ".%L",
                filter: function (d) { return d.getMilliseconds() !== 0; }
            };
            timeFormat[1] = {
                format: ":%S",
                filter: function (d) { return d.getSeconds() !== 0; }
            };
            timeFormat[2] = {
                format: "%I:%M",
                filter: function (d) { return d.getMinutes() !== 0; }
            };
            timeFormat[3] = {
                format: "%I %p",
                filter: function (d) { return d.getHours() !== 0; }
            };
            timeFormat[4] = {
                format: "%a %d",
                filter: function (d) { return d.getDay() !== 0 && d.getDate() !== 1; }
            };
            timeFormat[5] = {
                format: "%b %d",
                filter: function (d) { return d.getDate() !== 1; }
            };
            timeFormat[6] = {
                format: "%b",
                filter: function (d) { return d.getMonth() !== 0; }
            };
            timeFormat[7] = {
                format: "%Y",
                filter: function () { return true; }
            };
            return function (d) {
                for (var i = 0; i < numFormats; i++) {
                    if (timeFormat[i].filter(d)) {
                        return d3.time.format(timeFormat[i].format)(d);
                    }
                }
            };
        }
        Formatters.multiTime = multiTime;
        /**
         * Creates a time formatter that displays time/date using given specifier.
         *
         * List of directives can be found on: https://github.com/mbostock/d3/wiki/Time-Formatting#format
         *
         * @param {string} [specifier] The specifier for the formatter.
         *
         * @returns {Formatter} A formatter for time/date values.
         */
        function time(specifier) {
            return d3.time.format(specifier);
        }
        Formatters.time = time;
        /**
         * Creates a formatter for relative dates.
         *
         * @param {number} baseValue The start date (as epoch time) used in computing relative dates (default 0)
         * @param {number} increment The unit used in calculating relative date values (default MILLISECONDS_IN_ONE_DAY)
         * @param {string} label The label to append to the formatted string (default "")
         *
         * @returns {Formatter} A formatter for time/date values.
         */
        function relativeDate(baseValue, increment, label) {
            if (baseValue === void 0) { baseValue = 0; }
            if (increment === void 0) { increment = Plottable.MILLISECONDS_IN_ONE_DAY; }
            if (label === void 0) { label = ""; }
            return function (d) {
                var relativeDate = Math.round((d.valueOf() - baseValue) / increment);
                return relativeDate.toString() + label;
            };
        }
        Formatters.relativeDate = relativeDate;
        function verifyPrecision(precision) {
            if (precision < 0 || precision > 20) {
                throw new RangeError("Formatter precision must be between 0 and 20");
            }
        }
    })(Formatters = Plottable.Formatters || (Plottable.Formatters = {}));
})(Plottable || (Plottable = {}));

///<reference path="../reference.ts" />
var Plottable;
(function (Plottable) {
    var Config;
    (function (Config) {
        /**
         * Specifies if Plottable should show warnings.
         */
        Config.SHOW_WARNINGS = true;
    })(Config = Plottable.Config || (Plottable.Config = {}));
})(Plottable || (Plottable = {}));

///<reference path="../reference.ts" />
var Plottable;
(function (Plottable) {
    Plottable.version = "0.38.0";
})(Plottable || (Plottable = {}));

///<reference path="../reference.ts" />
var Plottable;
(function (Plottable) {
    var Core;
    (function (Core) {
        /**
         * Colors we use as defaults on a number of graphs.
         */
        var Colors = (function () {
            function Colors() {
            }
            Colors.CORAL_RED = "#fd373e";
            Colors.INDIGO = "#5279c7";
            Colors.ROBINS_EGG_BLUE = "#06cccc";
            Colors.FERN = "#63c261";
            Colors.BURNING_ORANGE = "#ff7939";
            Colors.ROYAL_HEATH = "#962565";
            Colors.CONIFER = "#99ce50";
            Colors.CERISE_RED = "#db2e65";
            Colors.BRIGHT_SUN = "#fad419";
            Colors.JACARTA = "#2c2b6f";
            Colors.PLOTTABLE_COLORS = [
                Colors.INDIGO,
                Colors.CORAL_RED,
                Colors.FERN,
                Colors.BRIGHT_SUN,
                Colors.JACARTA,
                Colors.BURNING_ORANGE,
                Colors.CERISE_RED,
                Colors.CONIFER,
                Colors.ROYAL_HEATH,
                Colors.ROBINS_EGG_BLUE,
            ];
            return Colors;
        })();
        Core.Colors = Colors;
    })(Core = Plottable.Core || (Plottable.Core = {}));
})(Plottable || (Plottable = {}));

///<reference path="../reference.ts" />
var Plottable;
(function (Plottable) {
    var Core;
    (function (Core) {
        /**
         * A class most other Plottable classes inherit from, in order to have a
         * unique ID.
         */
        var PlottableObject = (function () {
            function PlottableObject() {
                this._plottableID = PlottableObject._nextID++;
            }
            PlottableObject.prototype.getID = function () {
                return this._plottableID;
            };
            PlottableObject._nextID = 0;
            return PlottableObject;
        })();
        Core.PlottableObject = PlottableObject;
    })(Core = Plottable.Core || (Plottable.Core = {}));
})(Plottable || (Plottable = {}));

///<reference path="../reference.ts" />
var __extends = this.__extends || function (d, b) {
    for (var p in b) if (b.hasOwnProperty(p)) d[p] = b[p];
    function __() { this.constructor = d; }
    __.prototype = b.prototype;
    d.prototype = new __();
};
var Plottable;
(function (Plottable) {
    var Core;
    (function (Core) {
        /**
         * The Broadcaster class is owned by an Listenable. Third parties can register and deregister listeners
         * from the broadcaster. When the broadcaster.broadcast method is activated, all registered callbacks are
         * called. The registered callbacks are called with the registered Listenable that the broadcaster is attached
         * to, along with optional arguments passed to the `broadcast` method.
         *
         * The listeners are called synchronously.
         */
        var Broadcaster = (function (_super) {
            __extends(Broadcaster, _super);
            /**
             * Constructs a broadcaster, taking the Listenable that the broadcaster will be attached to.
             *
             * @constructor
             * @param {Listenable} listenable The Listenable-object that this broadcaster is attached to.
             */
            function Broadcaster(listenable) {
                _super.call(this);
                this._key2callback = new Plottable._Util.StrictEqualityAssociativeArray();
                this.listenable = listenable;
            }
            /**
             * Registers a callback to be called when the broadcast method is called. Also takes a key which
             * is used to support deregistering the same callback later, by passing in the same key.
             * If there is already a callback associated with that key, then the callback will be replaced.
             *
             * @param key The key associated with the callback. Key uniqueness is determined by deep equality.
             * @param {BroadcasterCallback} callback A callback to be called when the Scale's domain changes.
             * @returns {Broadcaster} this object
             */
            Broadcaster.prototype.registerListener = function (key, callback) {
                this._key2callback.set(key, callback);
                return this;
            };
            /**
             * Call all listening callbacks, optionally with arguments passed through.
             *
             * @param ...args A variable number of optional arguments
             * @returns {Broadcaster} this object
             */
            Broadcaster.prototype.broadcast = function () {
                var _this = this;
                var args = [];
                for (var _i = 0; _i < arguments.length; _i++) {
                    args[_i - 0] = arguments[_i];
                }
                this._key2callback.values().forEach(function (callback) { return callback(_this.listenable, args); });
                return this;
            };
            /**
             * Deregisters the callback associated with a key.
             *
             * @param key The key to deregister.
             * @returns {Broadcaster} this object
             */
            Broadcaster.prototype.deregisterListener = function (key) {
                this._key2callback.delete(key);
                return this;
            };
            /**
             * Deregisters all listeners and callbacks associated with the broadcaster.
             *
             * @returns {Broadcaster} this object
             */
            Broadcaster.prototype.deregisterAllListeners = function () {
                this._key2callback = new Plottable._Util.StrictEqualityAssociativeArray();
            };
            return Broadcaster;
        })(Core.PlottableObject);
        Core.Broadcaster = Broadcaster;
    })(Core = Plottable.Core || (Plottable.Core = {}));
})(Plottable || (Plottable = {}));

///<reference path="../reference.ts" />
var __extends = this.__extends || function (d, b) {
    for (var p in b) if (b.hasOwnProperty(p)) d[p] = b[p];
    function __() { this.constructor = d; }
    __.prototype = b.prototype;
    d.prototype = new __();
};
var Plottable;
(function (Plottable) {
    var Dataset = (function (_super) {
        __extends(Dataset, _super);
        /**
         * Constructs a new set.
         *
         * A Dataset is mostly just a wrapper around an any[], Dataset is the
         * data you're going to plot.
         *
         * @constructor
         * @param {any[]} data The data for this DataSource (default = []).
         * @param {any} metadata An object containing additional information (default = {}).
         */
        function Dataset(data, metadata) {
            if (data === void 0) { data = []; }
            if (metadata === void 0) { metadata = {}; }
            _super.call(this);
            this._data = data;
            this._metadata = metadata;
            this._accessor2cachedExtent = new Plottable._Util.StrictEqualityAssociativeArray();
            this.broadcaster = new Plottable.Core.Broadcaster(this);
        }
        Dataset.prototype.data = function (data) {
            if (data == null) {
                return this._data;
            }
            else {
                this._data = data;
                this._accessor2cachedExtent = new Plottable._Util.StrictEqualityAssociativeArray();
                this.broadcaster.broadcast();
                return this;
            }
        };
        Dataset.prototype.metadata = function (metadata) {
            if (metadata == null) {
                return this._metadata;
            }
            else {
                this._metadata = metadata;
                this._accessor2cachedExtent = new Plottable._Util.StrictEqualityAssociativeArray();
                this.broadcaster.broadcast();
                return this;
            }
        };
        Dataset.prototype._getExtent = function (accessor, typeCoercer, plotMetadata) {
            if (plotMetadata === void 0) { plotMetadata = {}; }
            var cachedExtent = this._accessor2cachedExtent.get(accessor);
            if (cachedExtent === undefined) {
                cachedExtent = this._computeExtent(accessor, typeCoercer, plotMetadata);
                this._accessor2cachedExtent.set(accessor, cachedExtent);
            }
            return cachedExtent;
        };
        Dataset.prototype._computeExtent = function (accessor, typeCoercer, plotMetadata) {
            var _this = this;
            var appliedAccessor = function (d, i) { return accessor(d, i, _this._metadata, plotMetadata); };
            var mappedData = this._data.map(appliedAccessor).map(typeCoercer);
            if (mappedData.length === 0) {
                return [];
            }
            else if (typeof (mappedData[0]) === "string") {
                return Plottable._Util.Methods.uniq(mappedData);
            }
            else {
                var extent = d3.extent(mappedData);
                if (extent[0] == null || extent[1] == null) {
                    return [];
                }
                else {
                    return extent;
                }
            }
        };
        return Dataset;
    })(Plottable.Core.PlottableObject);
    Plottable.Dataset = Dataset;
})(Plottable || (Plottable = {}));

///<reference path="../reference.ts" />
var Plottable;
(function (Plottable) {
    var Core;
    (function (Core) {
        var RenderController;
        (function (RenderController) {
            var RenderPolicy;
            (function (RenderPolicy) {
                /**
                 * Never queue anything, render everything immediately. Useful for
                 * debugging, horrible for performance.
                 */
                var Immediate = (function () {
                    function Immediate() {
                    }
                    Immediate.prototype.render = function () {
                        RenderController.flush();
                    };
                    return Immediate;
                })();
                RenderPolicy.Immediate = Immediate;
                /**
                 * The default way to render, which only tries to render every frame
                 * (usually, 1/60th of a second).
                 */
                var AnimationFrame = (function () {
                    function AnimationFrame() {
                    }
                    AnimationFrame.prototype.render = function () {
                        Plottable._Util.DOM.requestAnimationFramePolyfill(RenderController.flush);
                    };
                    return AnimationFrame;
                })();
                RenderPolicy.AnimationFrame = AnimationFrame;
                /**
                 * Renders with `setTimeout`. This is generally an inferior way to render
                 * compared to `requestAnimationFrame`, but it's still there if you want
                 * it.
                 */
                var Timeout = (function () {
                    function Timeout() {
                        this._timeoutMsec = Plottable._Util.DOM.POLYFILL_TIMEOUT_MSEC;
                    }
                    Timeout.prototype.render = function () {
                        setTimeout(RenderController.flush, this._timeoutMsec);
                    };
                    return Timeout;
                })();
                RenderPolicy.Timeout = Timeout;
            })(RenderPolicy = RenderController.RenderPolicy || (RenderController.RenderPolicy = {}));
        })(RenderController = Core.RenderController || (Core.RenderController = {}));
    })(Core = Plottable.Core || (Plottable.Core = {}));
})(Plottable || (Plottable = {}));

///<reference path="../reference.ts" />
var Plottable;
(function (Plottable) {
    var Core;
    (function (Core) {
        /**
         * The RenderController is responsible for enqueueing and synchronizing
         * layout and render calls for Plottable components.
         *
         * Layouts and renders occur inside an animation callback
         * (window.requestAnimationFrame if available).
         *
         * If you require immediate rendering, call RenderController.flush() to
         * perform enqueued layout and rendering serially.
         *
         * If you want to always have immediate rendering (useful for debugging),
         * call
         * ```typescript
         * Plottable.Core.RenderController.setRenderPolicy(
         *   new Plottable.Core.RenderController.RenderPolicy.Immediate()
         * );
         * ```
         */
        var RenderController;
        (function (RenderController) {
            var _componentsNeedingRender = {};
            var _componentsNeedingComputeLayout = {};
            var _animationRequested = false;
            var _isCurrentlyFlushing = false;
            RenderController._renderPolicy = new RenderController.RenderPolicy.AnimationFrame();
            function setRenderPolicy(policy) {
                if (typeof (policy) === "string") {
                    switch (policy.toLowerCase()) {
                        case "immediate":
                            policy = new RenderController.RenderPolicy.Immediate();
                            break;
                        case "animationframe":
                            policy = new RenderController.RenderPolicy.AnimationFrame();
                            break;
                        case "timeout":
                            policy = new RenderController.RenderPolicy.Timeout();
                            break;
                        default:
                            Plottable._Util.Methods.warn("Unrecognized renderPolicy: " + policy);
                            return;
                    }
                }
                RenderController._renderPolicy = policy;
            }
            RenderController.setRenderPolicy = setRenderPolicy;
            /**
             * If the RenderController is enabled, we enqueue the component for
             * render. Otherwise, it is rendered immediately.
             *
             * @param {AbstractComponent} component Any Plottable component.
             */
            function registerToRender(c) {
                if (_isCurrentlyFlushing) {
                    Plottable._Util.Methods.warn("Registered to render while other components are flushing: request may be ignored");
                }
                _componentsNeedingRender[c.getID()] = c;
                requestRender();
            }
            RenderController.registerToRender = registerToRender;
            /**
             * If the RenderController is enabled, we enqueue the component for
             * layout and render. Otherwise, it is rendered immediately.
             *
             * @param {AbstractComponent} component Any Plottable component.
             */
            function registerToComputeLayout(c) {
                _componentsNeedingComputeLayout[c.getID()] = c;
                _componentsNeedingRender[c.getID()] = c;
                requestRender();
            }
            RenderController.registerToComputeLayout = registerToComputeLayout;
            function requestRender() {
                // Only run or enqueue flush on first request.
                if (!_animationRequested) {
                    _animationRequested = true;
                    RenderController._renderPolicy.render();
                }
            }
            /**
             * Render everything that is waiting to be rendered right now, instead of
             * waiting until the next frame.
             *
             * Useful to call when debugging.
             */
            function flush() {
                if (_animationRequested) {
                    // Layout
                    var toCompute = d3.values(_componentsNeedingComputeLayout);
                    toCompute.forEach(function (c) { return c._computeLayout(); });
                    // Top level render.
                    // Containers will put their children in the toRender queue
                    var toRender = d3.values(_componentsNeedingRender);
                    toRender.forEach(function (c) { return c._render(); });
                    // now we are flushing
                    _isCurrentlyFlushing = true;
                    // Finally, perform render of all components
                    var failed = {};
                    Object.keys(_componentsNeedingRender).forEach(function (k) {
                        try {
                            _componentsNeedingRender[k]._doRender();
                        }
                        catch (err) {
                            // using setTimeout instead of console.log, we get the familiar red
                            // stack trace
                            setTimeout(function () {
                                throw err;
                            }, 0);
                            failed[k] = _componentsNeedingRender[k];
                        }
                    });
                    // Reset queues
                    _componentsNeedingComputeLayout = {};
                    _componentsNeedingRender = failed;
                    _animationRequested = false;
                    _isCurrentlyFlushing = false;
                }
                // Reset resize flag regardless of queue'd components
                Core.ResizeBroadcaster.clearResizing();
            }
            RenderController.flush = flush;
        })(RenderController = Core.RenderController || (Core.RenderController = {}));
    })(Core = Plottable.Core || (Plottable.Core = {}));
})(Plottable || (Plottable = {}));

///<reference path="../reference.ts" />
var Plottable;
(function (Plottable) {
    var Core;
    (function (Core) {
        /**
         * The ResizeBroadcaster will broadcast a notification to any registered
         * components when the window is resized.
         *
         * The broadcaster and single event listener are lazily constructed.
         *
         * Upon resize, the _resized flag will be set to true until after the next
         * flush of the RenderController. This is used, for example, to disable
         * animations during resize.
         */
        var ResizeBroadcaster;
        (function (ResizeBroadcaster) {
            var broadcaster;
            var _resizing = false;
            function _lazyInitialize() {
                if (broadcaster === undefined) {
                    broadcaster = new Core.Broadcaster(ResizeBroadcaster);
                    window.addEventListener("resize", _onResize);
                }
            }
            function _onResize() {
                _resizing = true;
                broadcaster.broadcast();
            }
            /**
             * Checks if the window has been resized and the RenderController
             * has not yet been flushed.
             *
             * @returns {boolean} If the window has been resized/RenderController
             * has not yet been flushed.
             */
            function resizing() {
                return _resizing;
            }
            ResizeBroadcaster.resizing = resizing;
            /**
             * Sets that it is not resizing anymore. Good if it stubbornly thinks
             * it is still resizing, or for cancelling the effects of resizing
             * prematurely.
             */
            function clearResizing() {
                _resizing = false;
            }
            ResizeBroadcaster.clearResizing = clearResizing;
            /**
             * Registers a component.
             *
             * When the window is resized, ._invalidateLayout() is invoked on the
             * component, which will enqueue the component for layout and rendering
             * with the RenderController.
             *
             * @param {Component} component Any Plottable component.
             */
            function register(c) {
                _lazyInitialize();
                broadcaster.registerListener(c.getID(), function () { return c._invalidateLayout(); });
            }
            ResizeBroadcaster.register = register;
            /**
             * Deregisters the components.
             *
             * The component will no longer receive updates on window resize.
             *
             * @param {Component} component Any Plottable component.
             */
            function deregister(c) {
                if (broadcaster) {
                    broadcaster.deregisterListener(c.getID());
                }
            }
            ResizeBroadcaster.deregister = deregister;
        })(ResizeBroadcaster = Core.ResizeBroadcaster || (Core.ResizeBroadcaster = {}));
    })(Core = Plottable.Core || (Plottable.Core = {}));
})(Plottable || (Plottable = {}));

var Plottable;
(function (Plottable) {
    ;
})(Plottable || (Plottable = {}));

///<reference path="../reference.ts" />
var Plottable;
(function (Plottable) {
    var Domainer = (function () {
        /**
         * Constructs a new Domainer.
         *
         * @constructor
         * @param {(extents: any[][]) => any[]} combineExtents
         *        If present, this function will be used by the Domainer to merge
         *        all the extents that are present on a scale.
         *
         *        A plot may draw multiple things relative to a scale, e.g.
         *        different stocks over time. The plot computes their extents,
         *        which are a [min, max] pair. combineExtents is responsible for
         *        merging them all into one [min, max] pair. It defaults to taking
         *        the min of the first elements and the max of the second arguments.
         */
        function Domainer(combineExtents) {
            this._doNice = false;
            this._padProportion = 0.0;
            this._paddingExceptions = d3.map();
            this._unregisteredPaddingExceptions = d3.set();
            this._includedValues = d3.map();
            // _includedValues needs to be a map, even unregistered, to support getting un-stringified values back out
            this._unregisteredIncludedValues = d3.map();
            this._combineExtents = combineExtents;
        }
        /**
         * @param {any[][]} extents The list of extents to be reduced to a single
         *        extent.
         * @param {QuantitativeScale} scale
         *        Since nice() must do different things depending on Linear, Log,
         *        or Time scale, the scale must be passed in for nice() to work.
         * @returns {any[]} The domain, as a merging of all exents, as a [min, max]
         *                 pair.
         */
        Domainer.prototype.computeDomain = function (extents, scale) {
            var domain;
            if (this._combineExtents != null) {
                domain = this._combineExtents(extents);
            }
            else if (extents.length === 0) {
                domain = scale._defaultExtent();
            }
            else {
                domain = [Plottable._Util.Methods.min(extents, function (e) { return e[0]; }, 0), Plottable._Util.Methods.max(extents, function (e) { return e[1]; }, 0)];
            }
            domain = this._includeDomain(domain);
            domain = this._padDomain(scale, domain);
            domain = this._niceDomain(scale, domain);
            return domain;
        };
        /**
         * Sets the Domainer to pad by a given ratio.
         *
         * @param {number} padProportion Proportionally how much bigger the
         *         new domain should be (0.05 = 5% larger).
         *
         *         A domainer will pad equal visual amounts on each side.
         *         On a linear scale, this means both sides are padded the same
         *         amount: [10, 20] will be padded to [5, 25].
         *         On a log scale, the top will be padded more than the bottom, so
         *         [10, 100] will be padded to [1, 1000].
         *
         * @returns {Domainer} The calling Domainer.
         */
        Domainer.prototype.pad = function (padProportion) {
            if (padProportion === void 0) { padProportion = 0.05; }
            this._padProportion = padProportion;
            return this;
        };
        /**
         * Adds a padding exception, a value that will not be padded at either end of the domain.
         *
         * Eg, if a padding exception is added at x=0, then [0, 100] will pad to [0, 105] instead of [-2.5, 102.5].
         * If a key is provided, it will be registered under that key with standard map semantics. (Overwrite / remove by key)
         * If a key is not provided, it will be added with set semantics (Can be removed by value)
         *
         * @param {any} exception The padding exception to add.
         * @param {string} key The key to register the exception under.
         * @returns {Domainer} The calling domainer
         */
        Domainer.prototype.addPaddingException = function (exception, key) {
            if (key != null) {
                this._paddingExceptions.set(key, exception);
            }
            else {
                this._unregisteredPaddingExceptions.add(exception);
            }
            return this;
        };
        /**
         * Removes a padding exception, allowing the domain to pad out that value again.
         *
         * If a string is provided, it is assumed to be a key and the exception associated with that key is removed.
         * If a non-string is provdied, it is assumed to be an unkeyed exception and that exception is removed.
         *
         * @param {any} keyOrException The key for the value to remove, or the value to remove
         * @return {Domainer} The calling domainer
         */
        Domainer.prototype.removePaddingException = function (keyOrException) {
            if (typeof (keyOrException) === "string") {
                this._paddingExceptions.remove(keyOrException);
            }
            else {
                this._unregisteredPaddingExceptions.remove(keyOrException);
            }
            return this;
        };
        /**
         * Adds an included value, a value that must be included inside the domain.
         *
         * Eg, if a value exception is added at x=0, then [50, 100] will expand to [0, 100] rather than [50, 100].
         * If a key is provided, it will be registered under that key with standard map semantics. (Overwrite / remove by key)
         * If a key is not provided, it will be added with set semantics (Can be removed by value)
         *
         * @param {any} value The included value to add.
         * @param {string} key The key to register the value under.
         * @returns {Domainer} The calling domainer
         */
        Domainer.prototype.addIncludedValue = function (value, key) {
            if (key != null) {
                this._includedValues.set(key, value);
            }
            else {
                this._unregisteredIncludedValues.set(value, value);
            }
            return this;
        };
        /**
         * Remove an included value, allowing the domain to not include that value gain again.
         *
         * If a string is provided, it is assumed to be a key and the value associated with that key is removed.
         * If a non-string is provdied, it is assumed to be an unkeyed value and that value is removed.
         *
         * @param {any} keyOrException The key for the value to remove, or the value to remove
         * @return {Domainer} The calling domainer
         */
        Domainer.prototype.removeIncludedValue = function (valueOrKey) {
            if (typeof (valueOrKey) === "string") {
                this._includedValues.remove(valueOrKey);
            }
            else {
                this._unregisteredIncludedValues.remove(valueOrKey);
            }
            return this;
        };
        /**
         * Extends the scale's domain so it starts and ends with "nice" values.
         *
         * @param {number} count The number of ticks that should fit inside the new domain.
         * @return {Domainer} The calling Domainer.
         */
        Domainer.prototype.nice = function (count) {
            this._doNice = true;
            this._niceCount = count;
            return this;
        };
        Domainer.prototype._padDomain = function (scale, domain) {
            var min = domain[0];
            var max = domain[1];
            if (min === max && this._padProportion > 0.0) {
                var d = min.valueOf(); // valueOf accounts for dates properly
                if (min instanceof Date) {
                    return [d - Domainer._ONE_DAY, d + Domainer._ONE_DAY];
                }
                else {
                    return [d - Domainer._PADDING_FOR_IDENTICAL_DOMAIN, d + Domainer._PADDING_FOR_IDENTICAL_DOMAIN];
                }
            }
            if (scale.domain()[0] === scale.domain()[1]) {
                return domain;
            }
            var p = this._padProportion / 2;
            // This scaling is done to account for log scales and other non-linear
            // scales. A log scale should be padded more on the max than on the min.
            var newMin = scale.invert(scale.scale(min) - (scale.scale(max) - scale.scale(min)) * p);
            var newMax = scale.invert(scale.scale(max) + (scale.scale(max) - scale.scale(min)) * p);
            var exceptionValues = this._paddingExceptions.values().concat(this._unregisteredPaddingExceptions.values());
            var exceptionSet = d3.set(exceptionValues);
            if (exceptionSet.has(min)) {
                newMin = min;
            }
            if (exceptionSet.has(max)) {
                newMax = max;
            }
            return [newMin, newMax];
        };
        Domainer.prototype._niceDomain = function (scale, domain) {
            if (this._doNice) {
                return scale._niceDomain(domain, this._niceCount);
            }
            else {
                return domain;
            }
        };
        Domainer.prototype._includeDomain = function (domain) {
            var includedValues = this._includedValues.values().concat(this._unregisteredIncludedValues.values());
            return includedValues.reduce(function (domain, value) { return [Math.min(domain[0], value), Math.max(domain[1], value)]; }, domain);
        };
        Domainer._PADDING_FOR_IDENTICAL_DOMAIN = 1;
        Domainer._ONE_DAY = 1000 * 60 * 60 * 24;
        return Domainer;
    })();
    Plottable.Domainer = Domainer;
})(Plottable || (Plottable = {}));

///<reference path="../reference.ts" />
var __extends = this.__extends || function (d, b) {
    for (var p in b) if (b.hasOwnProperty(p)) d[p] = b[p];
    function __() { this.constructor = d; }
    __.prototype = b.prototype;
    d.prototype = new __();
};
var Plottable;
(function (Plottable) {
    var Scale;
    (function (Scale) {
        var AbstractScale = (function (_super) {
            __extends(AbstractScale, _super);
            /**
             * Constructs a new Scale.
             *
             * A Scale is a wrapper around a D3.Scale.Scale. A Scale is really just a
             * function. Scales have a domain (input), a range (output), and a function
             * from domain to range.
             *
             * @constructor
             * @param {D3.Scale.Scale} scale The D3 scale backing the Scale.
             */
            function AbstractScale(scale) {
                _super.call(this);
                this._autoDomainAutomatically = true;
                this._rendererAttrID2Extent = {};
                this._typeCoercer = function (d) { return d; };
                this._domainModificationInProgress = false;
                this._d3Scale = scale;
                this.broadcaster = new Plottable.Core.Broadcaster(this);
            }
            AbstractScale.prototype._getAllExtents = function () {
                return d3.values(this._rendererAttrID2Extent);
            };
            AbstractScale.prototype._getExtent = function () {
                return []; // this should be overwritten
            };
            /**
             * Modifies the domain on the scale so that it includes the extent of all
             * perspectives it depends on. This will normally happen automatically, but
             * if you set domain explicitly with `plot.domain(x)`, you will need to
             * call this function if you want the domain to neccessarily include all
             * the data.
             *
             * Extent: The [min, max] pair for a Scale.Quantitative, all covered
             * strings for a Scale.Ordinal.
             *
             * Perspective: A combination of a Dataset and an Accessor that
             * represents a view in to the data.
             *
             * @returns {Scale} The calling Scale.
             */
            AbstractScale.prototype.autoDomain = function () {
                this._autoDomainAutomatically = true;
                this._setDomain(this._getExtent());
                return this;
            };
            AbstractScale.prototype._autoDomainIfAutomaticMode = function () {
                if (this._autoDomainAutomatically) {
                    this.autoDomain();
                }
            };
            /**
             * Computes the range value corresponding to a given domain value. In other
             * words, apply the function to value.
             *
             * @param {R} value A domain value to be scaled.
             * @returns {R} The range value corresponding to the supplied domain value.
             */
            AbstractScale.prototype.scale = function (value) {
                return this._d3Scale(value);
            };
            AbstractScale.prototype.domain = function (values) {
                if (values == null) {
                    return this._getDomain();
                }
                else {
                    this._autoDomainAutomatically = false;
                    this._setDomain(values);
                    return this;
                }
            };
            AbstractScale.prototype._getDomain = function () {
                return this._d3Scale.domain();
            };
            AbstractScale.prototype._setDomain = function (values) {
                if (!this._domainModificationInProgress) {
                    this._domainModificationInProgress = true;
                    this._d3Scale.domain(values);
                    this.broadcaster.broadcast();
                    this._domainModificationInProgress = false;
                }
            };
            AbstractScale.prototype.range = function (values) {
                if (values == null) {
                    return this._d3Scale.range();
                }
                else {
                    this._d3Scale.range(values);
                    return this;
                }
            };
            /**
             * Constructs a copy of the Scale with the same domain and range but without
             * any registered listeners.
             *
             * @returns {Scale} A copy of the calling Scale.
             */
            AbstractScale.prototype.copy = function () {
                return new AbstractScale(this._d3Scale.copy());
            };
            /**
             * When a renderer determines that the extent of a projector has changed,
             * it will call this function. This function should ensure that
             * the scale has a domain at least large enough to include extent.
             *
             * @param {number} rendererID A unique indentifier of the renderer sending
             *                 the new extent.
             * @param {string} attr The attribute being projected, e.g. "x", "y0", "r"
             * @param {D[]} extent The new extent to be included in the scale.
             */
            AbstractScale.prototype._updateExtent = function (plotProvidedKey, attr, extent) {
                this._rendererAttrID2Extent[plotProvidedKey + attr] = extent;
                this._autoDomainIfAutomaticMode();
                return this;
            };
            AbstractScale.prototype._removeExtent = function (plotProvidedKey, attr) {
                delete this._rendererAttrID2Extent[plotProvidedKey + attr];
                this._autoDomainIfAutomaticMode();
                return this;
            };
            return AbstractScale;
        })(Plottable.Core.PlottableObject);
        Scale.AbstractScale = AbstractScale;
    })(Scale = Plottable.Scale || (Plottable.Scale = {}));
})(Plottable || (Plottable = {}));

///<reference path="../reference.ts" />
var __extends = this.__extends || function (d, b) {
    for (var p in b) if (b.hasOwnProperty(p)) d[p] = b[p];
    function __() { this.constructor = d; }
    __.prototype = b.prototype;
    d.prototype = new __();
};
var Plottable;
(function (Plottable) {
    var Scale;
    (function (Scale) {
        var AbstractQuantitative = (function (_super) {
            __extends(AbstractQuantitative, _super);
            /**
             * Constructs a new QuantitativeScale.
             *
             * A QuantitativeScale is a Scale that maps anys to numbers. It
             * is invertible and continuous.
             *
             * @constructor
             * @param {D3.Scale.QuantitativeScale} scale The D3 QuantitativeScale
             * backing the QuantitativeScale.
             */
            function AbstractQuantitative(scale) {
                _super.call(this, scale);
                this._numTicks = 10;
                this._PADDING_FOR_IDENTICAL_DOMAIN = 1;
                this._userSetDomainer = false;
                this._domainer = new Plottable.Domainer();
                this._typeCoercer = function (d) { return +d; };
                this._tickGenerator = function (scale) { return scale.getDefaultTicks(); };
            }
            AbstractQuantitative.prototype._getExtent = function () {
                return this._domainer.computeDomain(this._getAllExtents(), this);
            };
            /**
             * Retrieves the domain value corresponding to a supplied range value.
             *
             * @param {number} value: A value from the Scale's range.
             * @returns {D} The domain value corresponding to the supplied range value.
             */
            AbstractQuantitative.prototype.invert = function (value) {
                return this._d3Scale.invert(value);
            };
            /**
             * Creates a copy of the QuantitativeScale with the same domain and range but without any registered list.
             *
             * @returns {AbstractQuantitative} A copy of the calling QuantitativeScale.
             */
            AbstractQuantitative.prototype.copy = function () {
                return new AbstractQuantitative(this._d3Scale.copy());
            };
            AbstractQuantitative.prototype.domain = function (values) {
                return _super.prototype.domain.call(this, values); // need to override type sig to enable method chaining :/
            };
            AbstractQuantitative.prototype._setDomain = function (values) {
                var isNaNOrInfinity = function (x) { return x !== x || x === Infinity || x === -Infinity; };
                if (isNaNOrInfinity(values[0]) || isNaNOrInfinity(values[1])) {
                    Plottable._Util.Methods.warn("Warning: QuantitativeScales cannot take NaN or Infinity as a domain value. Ignoring.");
                    return;
                }
                _super.prototype._setDomain.call(this, values);
            };
            AbstractQuantitative.prototype.interpolate = function (factory) {
                if (factory == null) {
                    return this._d3Scale.interpolate();
                }
                this._d3Scale.interpolate(factory);
                return this;
            };
            /**
             * Sets the range of the QuantitativeScale and sets the interpolator to d3.interpolateRound.
             *
             * @param {number[]} values The new range value for the range.
             */
            AbstractQuantitative.prototype.rangeRound = function (values) {
                this._d3Scale.rangeRound(values);
                return this;
            };
            /**
             * Gets ticks generated by the default algorithm.
             */
            AbstractQuantitative.prototype.getDefaultTicks = function () {
                return this._d3Scale.ticks(this.numTicks());
            };
            AbstractQuantitative.prototype.clamp = function (clamp) {
                if (clamp == null) {
                    return this._d3Scale.clamp();
                }
                this._d3Scale.clamp(clamp);
                return this;
            };
            /**
             * Gets a set of tick values spanning the domain.
             *
             * @returns {any[]} The generated ticks.
             */
            AbstractQuantitative.prototype.ticks = function () {
                return this._tickGenerator(this);
            };
            AbstractQuantitative.prototype.numTicks = function (count) {
                if (count == null) {
                    return this._numTicks;
                }
                this._numTicks = count;
                return this;
            };
            /**
             * Given a domain, expands its domain onto "nice" values, e.g. whole
             * numbers.
             */
            AbstractQuantitative.prototype._niceDomain = function (domain, count) {
                return this._d3Scale.copy().domain(domain).nice(count).domain();
            };
            AbstractQuantitative.prototype.domainer = function (domainer) {
                if (domainer == null) {
                    return this._domainer;
                }
                else {
                    this._domainer = domainer;
                    this._userSetDomainer = true;
                    this._autoDomainIfAutomaticMode();
                    return this;
                }
            };
            AbstractQuantitative.prototype._defaultExtent = function () {
                return [0, 1];
            };
            AbstractQuantitative.prototype.tickGenerator = function (generator) {
                if (generator == null) {
                    return this._tickGenerator;
                }
                else {
                    this._tickGenerator = generator;
                    return this;
                }
            };
            return AbstractQuantitative;
        })(Scale.AbstractScale);
        Scale.AbstractQuantitative = AbstractQuantitative;
    })(Scale = Plottable.Scale || (Plottable.Scale = {}));
})(Plottable || (Plottable = {}));

///<reference path="../reference.ts" />
var __extends = this.__extends || function (d, b) {
    for (var p in b) if (b.hasOwnProperty(p)) d[p] = b[p];
    function __() { this.constructor = d; }
    __.prototype = b.prototype;
    d.prototype = new __();
};
var Plottable;
(function (Plottable) {
    var Scale;
    (function (Scale) {
        var Linear = (function (_super) {
            __extends(Linear, _super);
            function Linear(scale) {
                _super.call(this, scale == null ? d3.scale.linear() : scale);
            }
            /**
             * Constructs a copy of the LinearScale with the same domain and range but
             * without any registered listeners.
             *
             * @returns {Linear} A copy of the calling LinearScale.
             */
            Linear.prototype.copy = function () {
                return new Linear(this._d3Scale.copy());
            };
            return Linear;
        })(Scale.AbstractQuantitative);
        Scale.Linear = Linear;
    })(Scale = Plottable.Scale || (Plottable.Scale = {}));
})(Plottable || (Plottable = {}));

///<reference path="../reference.ts" />
var __extends = this.__extends || function (d, b) {
    for (var p in b) if (b.hasOwnProperty(p)) d[p] = b[p];
    function __() { this.constructor = d; }
    __.prototype = b.prototype;
    d.prototype = new __();
};
var Plottable;
(function (Plottable) {
    var Scale;
    (function (Scale) {
        var Log = (function (_super) {
            __extends(Log, _super);
            function Log(scale) {
                _super.call(this, scale == null ? d3.scale.log() : scale);
                if (!Log.warned) {
                    Log.warned = true;
                    Plottable._Util.Methods.warn("Plottable.Scale.Log is deprecated. If possible, use Plottable.Scale.ModifiedLog instead.");
                }
            }
            /**
             * Creates a copy of the Scale.Log with the same domain and range but without any registered listeners.
             *
             * @returns {Log} A copy of the calling Log.
             */
            Log.prototype.copy = function () {
                return new Log(this._d3Scale.copy());
            };
            Log.prototype._defaultExtent = function () {
                return [1, 10];
            };
            Log.warned = false;
            return Log;
        })(Scale.AbstractQuantitative);
        Scale.Log = Log;
    })(Scale = Plottable.Scale || (Plottable.Scale = {}));
})(Plottable || (Plottable = {}));

///<reference path="../reference.ts" />
var __extends = this.__extends || function (d, b) {
    for (var p in b) if (b.hasOwnProperty(p)) d[p] = b[p];
    function __() { this.constructor = d; }
    __.prototype = b.prototype;
    d.prototype = new __();
};
var Plottable;
(function (Plottable) {
    var Scale;
    (function (Scale) {
        var ModifiedLog = (function (_super) {
            __extends(ModifiedLog, _super);
            /**
             * Creates a new Scale.ModifiedLog.
             *
             * A ModifiedLog scale acts as a regular log scale for large numbers.
             * As it approaches 0, it gradually becomes linear. This means that the
             * scale won't freak out if you give it 0 or a negative number, where an
             * ordinary Log scale would.
             *
             * However, it does mean that scale will be effectively linear as values
             * approach 0. If you want very small values on a log scale, you should use
             * an ordinary Scale.Log instead.
             *
             * @constructor
             * @param {number} [base]
             *        The base of the log. Defaults to 10, and must be > 1.
             *
             *        For base <= x, scale(x) = log(x).
             *
             *        For 0 < x < base, scale(x) will become more and more
             *        linear as it approaches 0.
             *
             *        At x == 0, scale(x) == 0.
             *
             *        For negative values, scale(-x) = -scale(x).
             */
            function ModifiedLog(base) {
                if (base === void 0) { base = 10; }
                _super.call(this, d3.scale.linear());
                this._showIntermediateTicks = false;
                this.base = base;
                this.pivot = this.base;
                this.untransformedDomain = this._defaultExtent();
                this._numTicks = 10;
                if (base <= 1) {
                    throw new Error("ModifiedLogScale: The base must be > 1");
                }
            }
            /**
             * Returns an adjusted log10 value for graphing purposes.  The first
             * adjustment is that negative values are changed to positive during
             * the calculations, and then the answer is negated at the end.  The
             * second is that, for values less than 10, an increasingly large
             * (0 to 1) scaling factor is added such that at 0 the value is
             * adjusted to 1, resulting in a returned result of 0.
             */
            ModifiedLog.prototype.adjustedLog = function (x) {
                var negationFactor = x < 0 ? -1 : 1;
                x *= negationFactor;
                if (x < this.pivot) {
                    x += (this.pivot - x) / this.pivot;
                }
                x = Math.log(x) / Math.log(this.base);
                x *= negationFactor;
                return x;
            };
            ModifiedLog.prototype.invertedAdjustedLog = function (x) {
                var negationFactor = x < 0 ? -1 : 1;
                x *= negationFactor;
                x = Math.pow(this.base, x);
                if (x < this.pivot) {
                    x = (this.pivot * (x - 1)) / (this.pivot - 1);
                }
                x *= negationFactor;
                return x;
            };
            ModifiedLog.prototype.scale = function (x) {
                return this._d3Scale(this.adjustedLog(x));
            };
            ModifiedLog.prototype.invert = function (x) {
                return this.invertedAdjustedLog(this._d3Scale.invert(x));
            };
            ModifiedLog.prototype._getDomain = function () {
                return this.untransformedDomain;
            };
            ModifiedLog.prototype._setDomain = function (values) {
                this.untransformedDomain = values;
                var transformedDomain = [this.adjustedLog(values[0]), this.adjustedLog(values[1])];
                this._d3Scale.domain(transformedDomain);
                this.broadcaster.broadcast();
            };
            ModifiedLog.prototype.ticks = function (count) {
                if (count === void 0) { count = this.numTicks(); }
                // Say your domain is [-100, 100] and your pivot is 10.
                // then we're going to draw negative log ticks from -100 to -10,
                // linear ticks from -10 to 10, and positive log ticks from 10 to 100.
                var middle = function (x, y, z) { return [x, y, z].sort(function (a, b) { return a - b; })[1]; };
                var min = Plottable._Util.Methods.min(this.untransformedDomain, 0);
                var max = Plottable._Util.Methods.max(this.untransformedDomain, 0);
                var negativeLower = min;
                var negativeUpper = middle(min, max, -this.pivot);
                var positiveLower = middle(min, max, this.pivot);
                var positiveUpper = max;
                var negativeLogTicks = this.logTicks(-negativeUpper, -negativeLower).map(function (x) { return -x; }).reverse();
                var positiveLogTicks = this.logTicks(positiveLower, positiveUpper);
                var linearTicks = this._showIntermediateTicks ? d3.scale.linear().domain([negativeUpper, positiveLower]).ticks(this.howManyTicks(negativeUpper, positiveLower)) : [-this.pivot, 0, this.pivot].filter(function (x) { return min <= x && x <= max; });
                var ticks = negativeLogTicks.concat(linearTicks).concat(positiveLogTicks);
                // If you only have 1 tick, you can't tell how big the scale is.
                if (ticks.length <= 1) {
                    ticks = d3.scale.linear().domain([min, max]).ticks(count);
                }
                return ticks;
            };
            /**
             * Return an appropriate number of ticks from lower to upper.
             *
             * This will first try to fit as many powers of this.base as it can from
             * lower to upper.
             *
             * If it still has ticks after that, it will generate ticks in "clusters",
             * e.g. [20, 30, ... 90, 100] would be a cluster, [200, 300, ... 900, 1000]
             * would be another cluster.
             *
             * This function will generate clusters as large as it can while not
             * drastically exceeding its number of ticks.
             */
            ModifiedLog.prototype.logTicks = function (lower, upper) {
                var _this = this;
                var nTicks = this.howManyTicks(lower, upper);
                if (nTicks === 0) {
                    return [];
                }
                var startLogged = Math.floor(Math.log(lower) / Math.log(this.base));
                var endLogged = Math.ceil(Math.log(upper) / Math.log(this.base));
                var bases = d3.range(endLogged, startLogged, -Math.ceil((endLogged - startLogged) / nTicks));
                var nMultiples = this._showIntermediateTicks ? Math.floor(nTicks / bases.length) : 1;
                var multiples = d3.range(this.base, 1, -(this.base - 1) / nMultiples).map(Math.floor);
                var uniqMultiples = Plottable._Util.Methods.uniq(multiples);
                var clusters = bases.map(function (b) { return uniqMultiples.map(function (x) { return Math.pow(_this.base, b - 1) * x; }); });
                var flattened = Plottable._Util.Methods.flatten(clusters);
                var filtered = flattened.filter(function (x) { return lower <= x && x <= upper; });
                var sorted = filtered.sort(function (x, y) { return x - y; });
                return sorted;
            };
            /**
             * How many ticks does the range [lower, upper] deserve?
             *
             * e.g. if your domain was [10, 1000] and I asked howManyTicks(10, 100),
             * I would get 1/2 of the ticks. The range 10, 100 takes up 1/2 of the
             * distance when plotted.
             */
            ModifiedLog.prototype.howManyTicks = function (lower, upper) {
                var adjustedMin = this.adjustedLog(Plottable._Util.Methods.min(this.untransformedDomain, 0));
                var adjustedMax = this.adjustedLog(Plottable._Util.Methods.max(this.untransformedDomain, 0));
                var adjustedLower = this.adjustedLog(lower);
                var adjustedUpper = this.adjustedLog(upper);
                var proportion = (adjustedUpper - adjustedLower) / (adjustedMax - adjustedMin);
                var ticks = Math.ceil(proportion * this._numTicks);
                return ticks;
            };
            ModifiedLog.prototype.copy = function () {
                return new ModifiedLog(this.base);
            };
            ModifiedLog.prototype._niceDomain = function (domain, count) {
                return domain;
            };
            ModifiedLog.prototype.showIntermediateTicks = function (show) {
                if (show == null) {
                    return this._showIntermediateTicks;
                }
                else {
                    this._showIntermediateTicks = show;
                }
            };
            return ModifiedLog;
        })(Scale.AbstractQuantitative);
        Scale.ModifiedLog = ModifiedLog;
    })(Scale = Plottable.Scale || (Plottable.Scale = {}));
})(Plottable || (Plottable = {}));

///<reference path="../reference.ts" />
var __extends = this.__extends || function (d, b) {
    for (var p in b) if (b.hasOwnProperty(p)) d[p] = b[p];
    function __() { this.constructor = d; }
    __.prototype = b.prototype;
    d.prototype = new __();
};
var Plottable;
(function (Plottable) {
    var Scale;
    (function (Scale) {
        var Ordinal = (function (_super) {
            __extends(Ordinal, _super);
            /**
             * Creates an OrdinalScale.
             *
             * An OrdinalScale maps strings to numbers. A common use is to map the
             * labels of a bar plot (strings) to their pixel locations (numbers).
             *
             * @constructor
             */
            function Ordinal(scale) {
                _super.call(this, scale == null ? d3.scale.ordinal() : scale);
                this._range = [0, 1];
                this._rangeType = "bands";
                // Padding as a proportion of the spacing between domain values
                this._innerPadding = 0.3;
                this._outerPadding = 0.5;
                this._typeCoercer = function (d) { return d != null && d.toString ? d.toString() : d; };
                if (this._innerPadding > this._outerPadding) {
                    throw new Error("outerPadding must be >= innerPadding so cat axis bands work out reasonably");
                }
            }
            Ordinal.prototype._getExtent = function () {
                var extents = this._getAllExtents();
                return Plottable._Util.Methods.uniq(Plottable._Util.Methods.flatten(extents));
            };
            Ordinal.prototype.domain = function (values) {
                return _super.prototype.domain.call(this, values);
            };
            Ordinal.prototype._setDomain = function (values) {
                _super.prototype._setDomain.call(this, values);
                this.range(this.range()); // update range
            };
            Ordinal.prototype.range = function (values) {
                if (values == null) {
                    return this._range;
                }
                else {
                    this._range = values;
                    if (this._rangeType === "points") {
                        this._d3Scale.rangePoints(values, 2 * this._outerPadding); // d3 scale takes total padding
                    }
                    else if (this._rangeType === "bands") {
                        this._d3Scale.rangeBands(values, this._innerPadding, this._outerPadding);
                    }
                    return this;
                }
            };
            /**
             * Returns the width of the range band. Only valid when rangeType is set to "bands".
             *
             * @returns {number} The range band width or 0 if rangeType isn't "bands".
             */
            Ordinal.prototype.rangeBand = function () {
                return this._d3Scale.rangeBand();
            };
            Ordinal.prototype.innerPadding = function () {
                var d = this.domain();
                if (d.length < 2) {
                    return 0;
                }
                var step = Math.abs(this.scale(d[1]) - this.scale(d[0]));
                return step - this.rangeBand();
            };
            Ordinal.prototype.fullBandStartAndWidth = function (v) {
                var start = this.scale(v) - this.innerPadding() / 2;
                var width = this.rangeBand() + this.innerPadding();
                return [start, width];
            };
            Ordinal.prototype.rangeType = function (rangeType, outerPadding, innerPadding) {
                if (rangeType == null) {
                    return this._rangeType;
                }
                else {
                    if (!(rangeType === "points" || rangeType === "bands")) {
                        throw new Error("Unsupported range type: " + rangeType);
                    }
                    this._rangeType = rangeType;
                    if (outerPadding != null) {
                        this._outerPadding = outerPadding;
                    }
                    if (innerPadding != null) {
                        this._innerPadding = innerPadding;
                    }
                    this.range(this.range());
                    this.broadcaster.broadcast();
                    return this;
                }
            };
            Ordinal.prototype.copy = function () {
                return new Ordinal(this._d3Scale.copy());
            };
            return Ordinal;
        })(Scale.AbstractScale);
        Scale.Ordinal = Ordinal;
    })(Scale = Plottable.Scale || (Plottable.Scale = {}));
})(Plottable || (Plottable = {}));

///<reference path="../reference.ts" />
var __extends = this.__extends || function (d, b) {
    for (var p in b) if (b.hasOwnProperty(p)) d[p] = b[p];
    function __() { this.constructor = d; }
    __.prototype = b.prototype;
    d.prototype = new __();
};
var Plottable;
(function (Plottable) {
    var Scale;
    (function (Scale) {
        var Color = (function (_super) {
            __extends(Color, _super);
            /**
             * Constructs a ColorScale.
             *
             * @constructor
             * @param {string} [scaleType] the type of color scale to create
             *     (Category10/Category20/Category20b/Category20c).
             * See https://github.com/mbostock/d3/wiki/Ordinal-Scales#categorical-colors
             */
            function Color(scaleType) {
                var scale;
                switch (scaleType) {
                    case null:
                    case undefined:
                        scale = d3.scale.ordinal().range(Color._getPlottableColors());
                        break;
                    case "Category10":
                    case "category10":
                    case "10":
                        scale = d3.scale.category10();
                        break;
                    case "Category20":
                    case "category20":
                    case "20":
                        scale = d3.scale.category20();
                        break;
                    case "Category20b":
                    case "category20b":
                    case "20b":
                        scale = d3.scale.category20b();
                        break;
                    case "Category20c":
                    case "category20c":
                    case "20c":
                        scale = d3.scale.category20c();
                        break;
                    default:
                        throw new Error("Unsupported ColorScale type");
                }
                _super.call(this, scale);
                this._lightenAmount = 0.16;
            }
            // Duplicated from OrdinalScale._getExtent - should be removed in #388
            Color.prototype._getExtent = function () {
                var extents = this._getAllExtents();
                var concatenatedExtents = [];
                extents.forEach(function (e) {
                    concatenatedExtents = concatenatedExtents.concat(e);
                });
                return Plottable._Util.Methods.uniq(concatenatedExtents);
            };
            Color._getPlottableColors = function () {
                var plottableDefaultColors = [];
                var colorTester = d3.select("body").append("div");
                var i = 0;
                var colorHex;
                while ((colorHex = Plottable._Util.Methods.colorTest(colorTester, "plottable-colors-" + i)) !== null) {
                    plottableDefaultColors.push(colorHex);
                    i++;
                }
                colorTester.remove();
                return plottableDefaultColors;
            };
            // Modifying the original scale method so that colors that are looped are lightened according
            // to how many times they are looped.
            Color.prototype.scale = function (value) {
                var color = _super.prototype.scale.call(this, value);
                var index = this.domain().indexOf(value);
                var modifyFactor = Math.floor(index / this.range().length);
                return Plottable._Util.Methods.lightenColor(color, modifyFactor, this._lightenAmount);
            };
            Color.HEX_SCALE_FACTOR = 20;
            return Color;
        })(Scale.AbstractScale);
        Scale.Color = Color;
    })(Scale = Plottable.Scale || (Plottable.Scale = {}));
})(Plottable || (Plottable = {}));

///<reference path="../reference.ts" />
var __extends = this.__extends || function (d, b) {
    for (var p in b) if (b.hasOwnProperty(p)) d[p] = b[p];
    function __() { this.constructor = d; }
    __.prototype = b.prototype;
    d.prototype = new __();
};
var Plottable;
(function (Plottable) {
    var Scale;
    (function (Scale) {
        var Time = (function (_super) {
            __extends(Time, _super);
            function Time(scale) {
                // need to cast since d3 time scales do not descend from Quantitative scales
                _super.call(this, scale == null ? d3.time.scale() : scale);
                this._typeCoercer = function (d) { return d && d._isAMomentObject || d instanceof Date ? d : new Date(d); };
            }
            Time.prototype._tickInterval = function (interval, step) {
                // temporarily creats a time scale from our linear scale into a time scale so we can get access to its api
                var tempScale = d3.time.scale();
                tempScale.domain(this.domain());
                tempScale.range(this.range());
                return tempScale.ticks(interval.range, step);
            };
            Time.prototype._setDomain = function (values) {
                // attempt to parse dates
                values = values.map(this._typeCoercer);
                return _super.prototype._setDomain.call(this, values);
            };
            Time.prototype.copy = function () {
                return new Time(this._d3Scale.copy());
            };
            Time.prototype._defaultExtent = function () {
                var endTime = new Date().valueOf();
                var startTime = endTime - Plottable.MILLISECONDS_IN_ONE_DAY;
                return [startTime, endTime];
            };
            return Time;
        })(Scale.AbstractQuantitative);
        Scale.Time = Time;
    })(Scale = Plottable.Scale || (Plottable.Scale = {}));
})(Plottable || (Plottable = {}));

///<reference path="../reference.ts" />
var __extends = this.__extends || function (d, b) {
    for (var p in b) if (b.hasOwnProperty(p)) d[p] = b[p];
    function __() { this.constructor = d; }
    __.prototype = b.prototype;
    d.prototype = new __();
};
var Plottable;
(function (Plottable) {
    var Scale;
    (function (Scale) {
        ;
        /**
         * This class implements a color scale that takes quantitive input and
         * interpolates between a list of color values. It returns a hex string
         * representing the interpolated color.
         *
         * By default it generates a linear scale internally.
         */
        var InterpolatedColor = (function (_super) {
            __extends(InterpolatedColor, _super);
            /**
             * Constructs an InterpolatedColorScale.
             *
             * An InterpolatedColorScale maps numbers evenly to color strings.
             *
             * @constructor
             * @param {string|string[]} colorRange the type of color scale to
             *     create. Default is "reds". @see {@link colorRange} for further
             *     options.
             * @param {string} scaleType the type of underlying scale to use
             *     (linear/pow/log/sqrt). Default is "linear". @see {@link scaleType}
             *     for further options.
             */
            function InterpolatedColor(colorRange, scaleType) {
                if (colorRange === void 0) { colorRange = "reds"; }
                if (scaleType === void 0) { scaleType = "linear"; }
                this._colorRange = this._resolveColorValues(colorRange);
                this._scaleType = scaleType;
                _super.call(this, InterpolatedColor._getD3InterpolatedScale(this._colorRange, this._scaleType));
            }
            /**
             * Converts the string array into a d3 scale.
             *
             * @param {string[]} colors an array of strings representing color
             *     values in hex ("#FFFFFF") or keywords ("white").
             * @param {string} scaleType a string representing the underlying scale
             *     type ("linear"/"log"/"sqrt"/"pow")
             * @returns {D3.Scale.QuantitativeScale} The converted Quantitative d3 scale.
             */
            InterpolatedColor._getD3InterpolatedScale = function (colors, scaleType) {
                var scale;
                switch (scaleType) {
                    case "linear":
                        scale = d3.scale.linear();
                        break;
                    case "log":
                        scale = d3.scale.log();
                        break;
                    case "sqrt":
                        scale = d3.scale.sqrt();
                        break;
                    case "pow":
                        scale = d3.scale.pow();
                        break;
                }
                if (scale == null) {
                    throw new Error("unknown Quantitative scale type " + scaleType);
                }
                return scale.range([0, 1]).interpolate(InterpolatedColor._interpolateColors(colors));
            };
            /**
             * Creates a d3 interpolator given the color array.
             *
             * This class implements a scale that maps numbers to strings.
             *
             * @param {string[]} colors an array of strings representing color
             *     values in hex ("#FFFFFF") or keywords ("white").
             * @returns {D3.Transition.Interpolate} The d3 interpolator for colors.
             */
            InterpolatedColor._interpolateColors = function (colors) {
                if (colors.length < 2) {
                    throw new Error("Color scale arrays must have at least two elements.");
                }
                ;
                return function (ignored) {
                    return function (t) {
                        // Clamp t parameter to [0,1]
                        t = Math.max(0, Math.min(1, t));
                        // Determine indices for colors
                        var tScaled = t * (colors.length - 1);
                        var i0 = Math.floor(tScaled);
                        var i1 = Math.ceil(tScaled);
                        var frac = (tScaled - i0);
                        // Interpolate in the L*a*b color space
                        return d3.interpolateLab(colors[i0], colors[i1])(frac);
                    };
                };
            };
            InterpolatedColor.prototype.colorRange = function (colorRange) {
                if (colorRange == null) {
                    return this._colorRange;
                }
                this._colorRange = this._resolveColorValues(colorRange);
                this._resetScale();
                return this;
            };
            InterpolatedColor.prototype.scaleType = function (scaleType) {
                if (scaleType == null) {
                    return this._scaleType;
                }
                this._scaleType = scaleType;
                this._resetScale();
                return this;
            };
            InterpolatedColor.prototype._resetScale = function () {
                this._d3Scale = InterpolatedColor._getD3InterpolatedScale(this._colorRange, this._scaleType);
                this._autoDomainIfAutomaticMode();
                this.broadcaster.broadcast();
            };
            InterpolatedColor.prototype._resolveColorValues = function (colorRange) {
                if (colorRange instanceof Array) {
                    return colorRange;
                }
                else if (InterpolatedColor._COLOR_SCALES[colorRange] != null) {
                    return InterpolatedColor._COLOR_SCALES[colorRange];
                }
                else {
                    return InterpolatedColor._COLOR_SCALES["reds"];
                }
            };
            InterpolatedColor.prototype.autoDomain = function () {
                // unlike other QuantitativeScales, interpolatedColorScale ignores its domainer
                var extents = this._getAllExtents();
                if (extents.length > 0) {
                    this._setDomain([Plottable._Util.Methods.min(extents, function (x) { return x[0]; }, 0), Plottable._Util.Methods.max(extents, function (x) { return x[1]; }, 0)]);
                }
                return this;
            };
            InterpolatedColor._COLOR_SCALES = {
                reds: [
                    "#FFFFFF",
                    "#FFF6E1",
                    "#FEF4C0",
                    "#FED976",
                    "#FEB24C",
                    "#FD8D3C",
                    "#FC4E2A",
                    "#E31A1C",
                    "#B10026"
                ],
                blues: [
                    "#FFFFFF",
                    "#CCFFFF",
                    "#A5FFFD",
                    "#85F7FB",
                    "#6ED3EF",
                    "#55A7E0",
                    "#417FD0",
                    "#2545D3",
                    "#0B02E1"
                ],
                posneg: [
                    "#0B02E1",
                    "#2545D3",
                    "#417FD0",
                    "#55A7E0",
                    "#6ED3EF",
                    "#85F7FB",
                    "#A5FFFD",
                    "#CCFFFF",
                    "#FFFFFF",
                    "#FFF6E1",
                    "#FEF4C0",
                    "#FED976",
                    "#FEB24C",
                    "#FD8D3C",
                    "#FC4E2A",
                    "#E31A1C",
                    "#B10026"
                ]
            };
            return InterpolatedColor;
        })(Scale.AbstractScale);
        Scale.InterpolatedColor = InterpolatedColor;
    })(Scale = Plottable.Scale || (Plottable.Scale = {}));
})(Plottable || (Plottable = {}));

///<reference path="../reference.ts" />
var Plottable;
(function (Plottable) {
    var _Util;
    (function (_Util) {
        var ScaleDomainCoordinator = (function () {
            /**
             * Constructs a ScaleDomainCoordinator.
             *
             * @constructor
             * @param {Scale[]} scales A list of scales whose domains should be linked.
             */
            function ScaleDomainCoordinator(scales) {
                var _this = this;
                /* This class is responsible for maintaining coordination between linked scales.
                It registers event listeners for when one of its scales changes its domain. When the scale
                does change its domain, it re-propogates the change to every linked scale.
                */
                this._rescaleInProgress = false;
                if (scales == null) {
                    throw new Error("ScaleDomainCoordinator requires scales to coordinate");
                }
                this._scales = scales;
                this._scales.forEach(function (s) { return s.broadcaster.registerListener(_this, function (sx) { return _this.rescale(sx); }); });
            }
            ScaleDomainCoordinator.prototype.rescale = function (scale) {
                if (this._rescaleInProgress) {
                    return;
                }
                this._rescaleInProgress = true;
                var newDomain = scale.domain();
                this._scales.forEach(function (s) { return s.domain(newDomain); });
                this._rescaleInProgress = false;
            };
            return ScaleDomainCoordinator;
        })();
        _Util.ScaleDomainCoordinator = ScaleDomainCoordinator;
    })(_Util = Plottable._Util || (Plottable._Util = {}));
})(Plottable || (Plottable = {}));

///<reference path="../reference.ts" />
var Plottable;
(function (Plottable) {
    var Scale;
    (function (Scale) {
        var TickGenerators;
        (function (TickGenerators) {
            /**
             * Creates a tick generator using the specified interval.
             *
             * Generates ticks at multiples of the interval while also including the domain boundaries.
             *
             * @param {number} interval The interval between two ticks (not including the end ticks).
             *
             * @returns {TickGenerator} A tick generator using the specified interval.
             */
            function intervalTickGenerator(interval) {
                if (interval <= 0) {
                    throw new Error("interval must be positive number");
                }
                return function (s) {
                    var domain = s.domain();
                    var low = Math.min(domain[0], domain[1]);
                    var high = Math.max(domain[0], domain[1]);
                    var firstTick = Math.ceil(low / interval) * interval;
                    var numTicks = Math.floor((high - firstTick) / interval) + 1;
                    var lowTicks = low % interval === 0 ? [] : [low];
                    var middleTicks = Plottable._Util.Methods.range(0, numTicks).map(function (t) { return firstTick + t * interval; });
                    var highTicks = high % interval === 0 ? [] : [high];
                    return lowTicks.concat(middleTicks).concat(highTicks);
                };
            }
            TickGenerators.intervalTickGenerator = intervalTickGenerator;
            /**
             * Creates a tick generator that will filter for only the integers in defaultTicks and return them.
             *
             * Will also include the end ticks.
             *
             * @returns {TickGenerator} A tick generator returning only integer ticks.
             */
            function integerTickGenerator() {
                return function (s) {
                    var defaultTicks = s.getDefaultTicks();
                    return defaultTicks.filter(function (tick, i) { return (tick % 1 === 0) || (i === 0) || (i === defaultTicks.length - 1); });
                };
            }
            TickGenerators.integerTickGenerator = integerTickGenerator;
        })(TickGenerators = Scale.TickGenerators || (Scale.TickGenerators = {}));
    })(Scale = Plottable.Scale || (Plottable.Scale = {}));
})(Plottable || (Plottable = {}));

///<reference path="../reference.ts" />
var Plottable;
(function (Plottable) {
    var _Drawer;
    (function (_Drawer) {
        var AbstractDrawer = (function () {
            /**
             * Constructs a Drawer
             *
             * @constructor
             * @param{string} key The key associated with this Drawer
             */
            function AbstractDrawer(key) {
                this.key = key;
            }
            /**
             * Sets the class, which needs to be applied to bound elements.
             *
             * @param{string} className The class name to be applied.
             */
            AbstractDrawer.prototype.setClass = function (className) {
                this._className = className;
                return this;
            };
            AbstractDrawer.prototype.setup = function (area) {
                this._renderArea = area;
            };
            /**
             * Removes the Drawer and its renderArea
             */
            AbstractDrawer.prototype.remove = function () {
                if (this._renderArea != null) {
                    this._renderArea.remove();
                }
            };
            /**
             * Enter new data to render area and creates binding
             *
             * @param{any[]} data The data to be drawn
             */
            AbstractDrawer.prototype._enterData = function (data) {
                // no-op
            };
            /**
             * Draws data using one step
             *
             * @param{AppliedDrawStep} step The step, how data should be drawn.
             */
            AbstractDrawer.prototype._drawStep = function (step) {
                // no-op
            };
            AbstractDrawer.prototype._numberOfAnimationIterations = function (data) {
                return data.length;
            };
            AbstractDrawer.prototype._applyMetadata = function (attrToProjector, userMetadata, plotMetadata) {
                var modifiedAttrToProjector = {};
                d3.keys(attrToProjector).forEach(function (attr) {
                    modifiedAttrToProjector[attr] = function (datum, index) { return attrToProjector[attr](datum, index, userMetadata, plotMetadata); };
                });
                return modifiedAttrToProjector;
            };
            AbstractDrawer.prototype._prepareDrawSteps = function (drawSteps) {
                // no-op
            };
            AbstractDrawer.prototype._prepareData = function (data, drawSteps) {
                return data;
            };
            /**
             * Draws the data into the renderArea using the spefic steps and metadata
             *
             * @param{any[]} data The data to be drawn
             * @param{DrawStep[]} drawSteps The list of steps, which needs to be drawn
             * @param{any} userMetadata The metadata provided by user
             * @param{any} plotMetadata The metadata provided by plot
             */
            AbstractDrawer.prototype.draw = function (data, drawSteps, userMetadata, plotMetadata) {
                var _this = this;
                var appliedDrawSteps = drawSteps.map(function (dr) {
                    return {
                        attrToProjector: _this._applyMetadata(dr.attrToProjector, userMetadata, plotMetadata),
                        animator: dr.animator
                    };
                });
                var preparedData = this._prepareData(data, appliedDrawSteps);
                this._prepareDrawSteps(appliedDrawSteps);
                this._enterData(preparedData);
                var numberOfIterations = this._numberOfAnimationIterations(preparedData);
                var delay = 0;
                appliedDrawSteps.forEach(function (drawStep, i) {
                    Plottable._Util.Methods.setTimeout(function () { return _this._drawStep(drawStep); }, delay);
                    delay += drawStep.animator.getTiming(numberOfIterations);
                });
                return delay;
            };
            return AbstractDrawer;
        })();
        _Drawer.AbstractDrawer = AbstractDrawer;
    })(_Drawer = Plottable._Drawer || (Plottable._Drawer = {}));
})(Plottable || (Plottable = {}));

///<reference path="../reference.ts" />
var __extends = this.__extends || function (d, b) {
    for (var p in b) if (b.hasOwnProperty(p)) d[p] = b[p];
    function __() { this.constructor = d; }
    __.prototype = b.prototype;
    d.prototype = new __();
};
var Plottable;
(function (Plottable) {
    var _Drawer;
    (function (_Drawer) {
        var Line = (function (_super) {
            __extends(Line, _super);
            function Line() {
                _super.apply(this, arguments);
            }
            Line.prototype._enterData = function (data) {
                _super.prototype._enterData.call(this, data);
                this._pathSelection.datum(data);
            };
            Line.prototype.setup = function (area) {
                this._pathSelection = area.append("path").classed("line", true).style({
                    "fill": "none",
                    "vector-effect": "non-scaling-stroke"
                });
                _super.prototype.setup.call(this, area);
            };
            Line.prototype._createLine = function (xFunction, yFunction, definedFunction) {
                if (!definedFunction) {
                    definedFunction = function (d, i) { return true; };
                }
                return d3.svg.line().x(xFunction).y(yFunction).defined(definedFunction);
            };
            Line.prototype._numberOfAnimationIterations = function (data) {
                return 1;
            };
            Line.prototype._drawStep = function (step) {
                var baseTime = _super.prototype._drawStep.call(this, step);
                var attrToProjector = Plottable._Util.Methods.copyMap(step.attrToProjector);
                var xFunction = attrToProjector["x"];
                var yFunction = attrToProjector["y"];
                var definedFunction = attrToProjector["defined"];
                delete attrToProjector["x"];
                delete attrToProjector["y"];
                if (attrToProjector["defined"]) {
                    delete attrToProjector["defined"];
                }
                attrToProjector["d"] = this._createLine(xFunction, yFunction, definedFunction);
                if (attrToProjector["fill"]) {
                    this._pathSelection.attr("fill", attrToProjector["fill"]); // so colors don't animate
                }
                step.animator.animate(this._pathSelection, attrToProjector);
            };
            return Line;
        })(_Drawer.AbstractDrawer);
        _Drawer.Line = Line;
    })(_Drawer = Plottable._Drawer || (Plottable._Drawer = {}));
})(Plottable || (Plottable = {}));

///<reference path="../reference.ts" />
var __extends = this.__extends || function (d, b) {
    for (var p in b) if (b.hasOwnProperty(p)) d[p] = b[p];
    function __() { this.constructor = d; }
    __.prototype = b.prototype;
    d.prototype = new __();
};
var Plottable;
(function (Plottable) {
    var _Drawer;
    (function (_Drawer) {
        var Area = (function (_super) {
            __extends(Area, _super);
            function Area() {
                _super.apply(this, arguments);
                this._drawLine = true;
            }
            Area.prototype._enterData = function (data) {
                if (this._drawLine) {
                    _super.prototype._enterData.call(this, data);
                }
                else {
                    _Drawer.AbstractDrawer.prototype._enterData.call(this, data);
                }
                this._areaSelection.datum(data);
            };
            /**
             * Sets the value determining if line should be drawn.
             *
             * @param{boolean} draw The value determing if line should be drawn.
             */
            Area.prototype.drawLine = function (draw) {
                this._drawLine = draw;
                return this;
            };
            Area.prototype.setup = function (area) {
                this._areaSelection = area.append("path").classed("area", true).style({ "stroke": "none" });
                if (this._drawLine) {
                    _super.prototype.setup.call(this, area);
                }
                else {
                    _Drawer.AbstractDrawer.prototype.setup.call(this, area);
                }
            };
            Area.prototype._createArea = function (xFunction, y0Function, y1Function, definedFunction) {
                if (!definedFunction) {
                    definedFunction = function () { return true; };
                }
                return d3.svg.area().x(xFunction).y0(y0Function).y1(y1Function).defined(definedFunction);
            };
            Area.prototype._drawStep = function (step) {
                if (this._drawLine) {
                    _super.prototype._drawStep.call(this, step);
                }
                else {
                    _Drawer.AbstractDrawer.prototype._drawStep.call(this, step);
                }
                var attrToProjector = Plottable._Util.Methods.copyMap(step.attrToProjector);
                var xFunction = attrToProjector["x"];
                var y0Function = attrToProjector["y0"];
                var y1Function = attrToProjector["y"];
                var definedFunction = attrToProjector["defined"];
                delete attrToProjector["x"];
                delete attrToProjector["y0"];
                delete attrToProjector["y"];
                if (attrToProjector["defined"]) {
                    delete attrToProjector["defined"];
                }
                attrToProjector["d"] = this._createArea(xFunction, y0Function, y1Function, definedFunction);
                if (attrToProjector["fill"]) {
                    this._areaSelection.attr("fill", attrToProjector["fill"]); // so colors don't animate
                }
                step.animator.animate(this._areaSelection, attrToProjector);
            };
            return Area;
        })(_Drawer.Line);
        _Drawer.Area = Area;
    })(_Drawer = Plottable._Drawer || (Plottable._Drawer = {}));
})(Plottable || (Plottable = {}));

///<reference path="../reference.ts" />
var __extends = this.__extends || function (d, b) {
    for (var p in b) if (b.hasOwnProperty(p)) d[p] = b[p];
    function __() { this.constructor = d; }
    __.prototype = b.prototype;
    d.prototype = new __();
};
var Plottable;
(function (Plottable) {
    var _Drawer;
    (function (_Drawer) {
        var Element = (function (_super) {
            __extends(Element, _super);
            function Element() {
                _super.apply(this, arguments);
            }
            /**
             * Sets the svg element, which needs to be bind to data
             *
             * @param{string} tag The svg element to be bind
             */
            Element.prototype.svgElement = function (tag) {
                this._svgElement = tag;
                return this;
            };
            Element.prototype._getDrawSelection = function () {
                return this._renderArea.selectAll(this._svgElement);
            };
            Element.prototype._drawStep = function (step) {
                _super.prototype._drawStep.call(this, step);
                var drawSelection = this._getDrawSelection();
                if (step.attrToProjector["fill"]) {
                    drawSelection.attr("fill", step.attrToProjector["fill"]); // so colors don't animate
                }
                step.animator.animate(drawSelection, step.attrToProjector);
            };
            Element.prototype._enterData = function (data) {
                _super.prototype._enterData.call(this, data);
                var dataElements = this._getDrawSelection().data(data);
                dataElements.enter().append(this._svgElement);
                if (this._className != null) {
                    dataElements.classed(this._className, true);
                }
                dataElements.exit().remove();
            };
            Element.prototype._filterDefinedData = function (data, definedFunction) {
                return definedFunction ? data.filter(definedFunction) : data;
            };
            // HACKHACK To prevent populating undesired attribute to d3, we delete them here.
            Element.prototype._prepareDrawSteps = function (drawSteps) {
                _super.prototype._prepareDrawSteps.call(this, drawSteps);
                drawSteps.forEach(function (d) {
                    if (d.attrToProjector["defined"]) {
                        delete d.attrToProjector["defined"];
                    }
                });
            };
            Element.prototype._prepareData = function (data, drawSteps) {
                var _this = this;
                return drawSteps.reduce(function (data, drawStep) { return _this._filterDefinedData(data, drawStep.attrToProjector["defined"]); }, _super.prototype._prepareData.call(this, data, drawSteps));
            };
            return Element;
        })(_Drawer.AbstractDrawer);
        _Drawer.Element = Element;
    })(_Drawer = Plottable._Drawer || (Plottable._Drawer = {}));
})(Plottable || (Plottable = {}));

///<reference path="../reference.ts" />
var __extends = this.__extends || function (d, b) {
    for (var p in b) if (b.hasOwnProperty(p)) d[p] = b[p];
    function __() { this.constructor = d; }
    __.prototype = b.prototype;
    d.prototype = new __();
};
var Plottable;
(function (Plottable) {
    var _Drawer;
    (function (_Drawer) {
        var LABEL_VERTICAL_PADDING = 5;
        var LABEL_HORIZONTAL_PADDING = 5;
        var Rect = (function (_super) {
            __extends(Rect, _super);
            function Rect(key, isVertical) {
                _super.call(this, key);
                this._someLabelsTooWide = false;
                this.svgElement("rect");
                this._isVertical = isVertical;
            }
            Rect.prototype.setup = function (area) {
                // need to put the bars in a seperate container so we can ensure that they don't cover labels
                _super.prototype.setup.call(this, area.append("g").classed("bar-area", true));
                this._textArea = area.append("g").classed("bar-label-text-area", true);
                this._measurer = new Plottable._Util.Text.CachingCharacterMeasurer(this._textArea.append("text")).measure;
            };
            Rect.prototype.removeLabels = function () {
                this._textArea.selectAll("g").remove();
            };
            Rect.prototype.drawText = function (data, attrToProjector, userMetadata, plotMetadata) {
                var _this = this;
                var labelTooWide = data.map(function (d, i) {
                    var text = attrToProjector["label"](d, i, userMetadata, plotMetadata).toString();
                    var w = attrToProjector["width"](d, i, userMetadata, plotMetadata);
                    var h = attrToProjector["height"](d, i, userMetadata, plotMetadata);
                    var x = attrToProjector["x"](d, i, userMetadata, plotMetadata);
                    var y = attrToProjector["y"](d, i, userMetadata, plotMetadata);
                    var positive = attrToProjector["positive"](d, i, userMetadata, plotMetadata);
                    var measurement = _this._measurer(text);
                    var color = attrToProjector["fill"](d, i, userMetadata, plotMetadata);
                    var dark = Plottable._Util.Color.contrast("white", color) * 1.6 < Plottable._Util.Color.contrast("black", color);
                    var primary = _this._isVertical ? h : w;
                    var primarySpace = _this._isVertical ? measurement.height : measurement.width;
                    var secondaryAttrTextSpace = _this._isVertical ? measurement.width : measurement.height;
                    var secondaryAttrAvailableSpace = _this._isVertical ? w : h;
                    var tooWide = secondaryAttrTextSpace + 2 * LABEL_HORIZONTAL_PADDING > secondaryAttrAvailableSpace;
                    if (measurement.height <= h && measurement.width <= w) {
                        var offset = Math.min((primary - primarySpace) / 2, LABEL_VERTICAL_PADDING);
                        if (!positive) {
                            offset = offset * -1;
                        }
                        if (_this._isVertical) {
                            y += offset;
                        }
                        else {
                            x += offset;
                        }
                        var g = _this._textArea.append("g").attr("transform", "translate(" + x + "," + y + ")");
                        var className = dark ? "dark-label" : "light-label";
                        g.classed(className, true);
                        var xAlign;
                        var yAlign;
                        if (_this._isVertical) {
                            xAlign = "center";
                            yAlign = positive ? "top" : "bottom";
                        }
                        else {
                            xAlign = positive ? "left" : "right";
                            yAlign = "center";
                        }
                        Plottable._Util.Text.writeLineHorizontally(text, g, w, h, xAlign, yAlign);
                    }
                    return tooWide;
                });
                this._someLabelsTooWide = labelTooWide.some(function (d) { return d; });
            };
            return Rect;
        })(_Drawer.Element);
        _Drawer.Rect = Rect;
    })(_Drawer = Plottable._Drawer || (Plottable._Drawer = {}));
})(Plottable || (Plottable = {}));

///<reference path="../reference.ts" />
var __extends = this.__extends || function (d, b) {
    for (var p in b) if (b.hasOwnProperty(p)) d[p] = b[p];
    function __() { this.constructor = d; }
    __.prototype = b.prototype;
    d.prototype = new __();
};
var Plottable;
(function (Plottable) {
    var _Drawer;
    (function (_Drawer) {
        var Arc = (function (_super) {
            __extends(Arc, _super);
            function Arc(key) {
                _super.call(this, key);
                this._svgElement = "path";
            }
            Arc.prototype._createArc = function (innerRadiusF, outerRadiusF) {
                return d3.svg.arc().innerRadius(innerRadiusF).outerRadius(outerRadiusF);
            };
            Arc.prototype.retargetProjectors = function (attrToProjector) {
                var retargetedAttrToProjector = {};
                d3.entries(attrToProjector).forEach(function (entry) {
                    retargetedAttrToProjector[entry.key] = function (d, i) { return entry.value(d.data, i); };
                });
                return retargetedAttrToProjector;
            };
            Arc.prototype._drawStep = function (step) {
                var attrToProjector = Plottable._Util.Methods.copyMap(step.attrToProjector);
                attrToProjector = this.retargetProjectors(attrToProjector);
                var innerRadiusF = attrToProjector["inner-radius"];
                var outerRadiusF = attrToProjector["outer-radius"];
                delete attrToProjector["inner-radius"];
                delete attrToProjector["outer-radius"];
                attrToProjector["d"] = this._createArc(innerRadiusF, outerRadiusF);
                return _super.prototype._drawStep.call(this, { attrToProjector: attrToProjector, animator: step.animator });
            };
            Arc.prototype.draw = function (data, drawSteps, userMetadata, plotMetadata) {
                // HACKHACK Applying metadata should be done in base class
                var valueAccessor = function (d, i) { return drawSteps[0].attrToProjector["value"](d, i, userMetadata, plotMetadata); };
                var pie = d3.layout.pie().sort(null).value(valueAccessor)(data);
                drawSteps.forEach(function (s) { return delete s.attrToProjector["value"]; });
                return _super.prototype.draw.call(this, pie, drawSteps, userMetadata, plotMetadata);
            };
            return Arc;
        })(_Drawer.Element);
        _Drawer.Arc = Arc;
    })(_Drawer = Plottable._Drawer || (Plottable._Drawer = {}));
})(Plottable || (Plottable = {}));

///<reference path="../reference.ts" />
var __extends = this.__extends || function (d, b) {
    for (var p in b) if (b.hasOwnProperty(p)) d[p] = b[p];
    function __() { this.constructor = d; }
    __.prototype = b.prototype;
    d.prototype = new __();
};
var Plottable;
(function (Plottable) {
    var Component;
    (function (Component) {
        var AbstractComponent = (function (_super) {
            __extends(AbstractComponent, _super);
            function AbstractComponent() {
                _super.apply(this, arguments);
                this.clipPathEnabled = false;
                this._xAlignProportion = 0; // What % along the free space do we want to position (0 = left, .5 = center, 1 = right)
                this._yAlignProportion = 0;
                this._fixedHeightFlag = false;
                this._fixedWidthFlag = false;
                this._isSetup = false;
                this._isAnchored = false;
                this._interactionsToRegister = [];
                this._boxes = [];
                this._isTopLevelComponent = false;
                this._width = 0; // Width and height of the component. Used to size the hitbox, bounding box, etc
                this._height = 0;
                this._xOffset = 0; // Offset from Origin, used for alignment and floating positioning
                this._yOffset = 0;
                this._cssClasses = ["component"];
                this._removed = false;
                this._autoResize = AbstractComponent.AUTORESIZE_BY_DEFAULT;
            }
            /**
             * Attaches the Component as a child of a given a DOM element. Usually only directly invoked on root-level Components.
             *
             * @param {D3.Selection} element A D3 selection consisting of the element to anchor under.
             */
            AbstractComponent.prototype._anchor = function (element) {
                if (this._removed) {
                    throw new Error("Can't reuse remove()-ed components!");
                }
                if (element.node().nodeName.toLowerCase() === "svg") {
                    // svg node gets the "plottable" CSS class
                    this._rootSVG = element;
                    this._rootSVG.classed("plottable", true);
                    // visible overflow for firefox https://stackoverflow.com/questions/5926986/why-does-firefox-appear-to-truncate-embedded-svgs
                    this._rootSVG.style("overflow", "visible");
                    this._isTopLevelComponent = true;
                }
                if (this._element != null) {
                    // reattach existing element
                    element.node().appendChild(this._element.node());
                }
                else {
                    this._element = element.append("g");
                    this._setup();
                }
                this._isAnchored = true;
            };
            /**
             * Creates additional elements as necessary for the Component to function.
             * Called during _anchor() if the Component's element has not been created yet.
             * Override in subclasses to provide additional functionality.
             */
            AbstractComponent.prototype._setup = function () {
                var _this = this;
                if (this._isSetup) {
                    return;
                }
                this._cssClasses.forEach(function (cssClass) {
                    _this._element.classed(cssClass, true);
                });
                this._cssClasses = null;
                this._backgroundContainer = this._element.append("g").classed("background-container", true);
                this._content = this._element.append("g").classed("content", true);
                this._foregroundContainer = this._element.append("g").classed("foreground-container", true);
                this._boxContainer = this._element.append("g").classed("box-container", true);
                if (this.clipPathEnabled) {
                    this._generateClipPath();
                }
                ;
                this._addBox("bounding-box");
                this._interactionsToRegister.forEach(function (r) { return _this.registerInteraction(r); });
                this._interactionsToRegister = null;
                if (this._isTopLevelComponent) {
                    this.autoResize(this._autoResize);
                }
                this._isSetup = true;
            };
            AbstractComponent.prototype._requestedSpace = function (availableWidth, availableHeight) {
                return { width: 0, height: 0, wantsWidth: false, wantsHeight: false };
            };
            /**
             * Computes the size, position, and alignment from the specified values.
             * If no parameters are supplied and the component is a root node,
             * they are inferred from the size of the component's element.
             *
             * @param {number} xOrigin x-coordinate of the origin of the component
             * @param {number} yOrigin y-coordinate of the origin of the component
             * @param {number} availableWidth available width for the component to render in
             * @param {number} availableHeight available height for the component to render in
             */
            AbstractComponent.prototype._computeLayout = function (xOrigin, yOrigin, availableWidth, availableHeight) {
                var _this = this;
                if (xOrigin == null || yOrigin == null || availableWidth == null || availableHeight == null) {
                    if (this._element == null) {
                        throw new Error("anchor must be called before computeLayout");
                    }
                    else if (this._isTopLevelComponent) {
                        // we are the root node, retrieve height/width from root SVG
                        xOrigin = 0;
                        yOrigin = 0;
                        // Set width/height to 100% if not specified, to allow accurate size calculation
                        // see http://www.w3.org/TR/CSS21/visudet.html#block-replaced-width
                        // and http://www.w3.org/TR/CSS21/visudet.html#inline-replaced-height
                        if (this._rootSVG.attr("width") == null) {
                            this._rootSVG.attr("width", "100%");
                        }
                        if (this._rootSVG.attr("height") == null) {
                            this._rootSVG.attr("height", "100%");
                        }
                        var elem = this._rootSVG.node();
                        availableWidth = Plottable._Util.DOM.getElementWidth(elem);
                        availableHeight = Plottable._Util.DOM.getElementHeight(elem);
                    }
                    else {
                        throw new Error("null arguments cannot be passed to _computeLayout() on a non-root node");
                    }
                }
                this._xOrigin = xOrigin;
                this._yOrigin = yOrigin;
                var requestedSpace = this._requestedSpace(availableWidth, availableHeight);
                this._width = this._isFixedWidth() ? Math.min(availableWidth, requestedSpace.width) : availableWidth;
                this._height = this._isFixedHeight() ? Math.min(availableHeight, requestedSpace.height) : availableHeight;
                var xPosition = this._xOrigin + this._xOffset;
                var yPosition = this._yOrigin + this._yOffset;
                xPosition += (availableWidth - this.width()) * this._xAlignProportion;
                yPosition += (availableHeight - requestedSpace.height) * this._yAlignProportion;
                this._element.attr("transform", "translate(" + xPosition + "," + yPosition + ")");
                this._boxes.forEach(function (b) { return b.attr("width", _this.width()).attr("height", _this.height()); });
            };
            AbstractComponent.prototype._render = function () {
                if (this._isAnchored && this._isSetup) {
                    Plottable.Core.RenderController.registerToRender(this);
                }
            };
            AbstractComponent.prototype._scheduleComputeLayout = function () {
                if (this._isAnchored && this._isSetup) {
                    Plottable.Core.RenderController.registerToComputeLayout(this);
                }
            };
            AbstractComponent.prototype._doRender = function () {
            };
            AbstractComponent.prototype._invalidateLayout = function () {
                if (this._isAnchored && this._isSetup) {
                    if (this._isTopLevelComponent) {
                        this._scheduleComputeLayout();
                    }
                    else {
                        this._parent._invalidateLayout();
                    }
                }
            };
            AbstractComponent.prototype.renderTo = function (element) {
                if (element != null) {
                    var selection;
                    if (typeof (element.node) === "function") {
                        selection = element;
                    }
                    else {
                        selection = d3.select(element);
                    }
                    if (!selection.node() || selection.node().nodeName.toLowerCase() !== "svg") {
                        throw new Error("Plottable requires a valid SVG to renderTo");
                    }
                    this._anchor(selection);
                }
                if (this._element == null) {
                    throw new Error("If a component has never been rendered before, then renderTo must be given a node to render to, \
          or a D3.Selection, or a selector string");
                }
                this._computeLayout();
                this._render();
                // flush so that consumers can immediately attach to stuff we create in the DOM
                Plottable.Core.RenderController.flush();
                return this;
            };
            /**
             * Causes the Component to recompute layout and redraw. If passed arguments, will resize the root SVG it lives in.
             *
             * This function should be called when CSS changes could influence the size
             * of the components, e.g. changing the font size.
             *
             * @param {number} [availableWidth]  - the width of the container element
             * @param {number} [availableHeight] - the height of the container element
             * @returns {Component} The calling component.
             */
            AbstractComponent.prototype.resize = function (width, height) {
                if (!this._isTopLevelComponent) {
                    throw new Error("Cannot resize on non top-level component");
                }
                if (width != null && height != null && this._isAnchored) {
                    this._rootSVG.attr({ width: width, height: height });
                }
                this._invalidateLayout();
                return this;
            };
            /**
             * Enables or disables resize on window resizes.
             *
             * If enabled, window resizes will enqueue this component for a re-layout
             * and re-render. Animations are disabled during window resizes when auto-
             * resize is enabled.
             *
             * @param {boolean} flag Enable (true) or disable (false) auto-resize.
             * @returns {Component} The calling component.
             */
            AbstractComponent.prototype.autoResize = function (flag) {
                if (flag) {
                    Plottable.Core.ResizeBroadcaster.register(this);
                }
                else {
                    Plottable.Core.ResizeBroadcaster.deregister(this);
                }
                this._autoResize = flag; // if _setup were called by constructor, this var could be _removed #591
                return this;
            };
            /**
             * Sets the x alignment of the Component. This will be used if the
             * Component is given more space than it needs.
             *
             * For example, you may want to make a Legend postition itself it the top
             * right, so you would call `legend.xAlign("right")` and
             * `legend.yAlign("top")`.
             *
             * @param {string} alignment The x alignment of the Component (one of ["left", "center", "right"]).
             * @returns {Component} The calling Component.
             */
            AbstractComponent.prototype.xAlign = function (alignment) {
                alignment = alignment.toLowerCase();
                if (alignment === "left") {
                    this._xAlignProportion = 0;
                }
                else if (alignment === "center") {
                    this._xAlignProportion = 0.5;
                }
                else if (alignment === "right") {
                    this._xAlignProportion = 1;
                }
                else {
                    throw new Error("Unsupported alignment");
                }
                this._invalidateLayout();
                return this;
            };
            /**
             * Sets the y alignment of the Component. This will be used if the
             * Component is given more space than it needs.
             *
             * For example, you may want to make a Legend postition itself it the top
             * right, so you would call `legend.xAlign("right")` and
             * `legend.yAlign("top")`.
             *
             * @param {string} alignment The x alignment of the Component (one of ["top", "center", "bottom"]).
             * @returns {Component} The calling Component.
             */
            AbstractComponent.prototype.yAlign = function (alignment) {
                alignment = alignment.toLowerCase();
                if (alignment === "top") {
                    this._yAlignProportion = 0;
                }
                else if (alignment === "center") {
                    this._yAlignProportion = 0.5;
                }
                else if (alignment === "bottom") {
                    this._yAlignProportion = 1;
                }
                else {
                    throw new Error("Unsupported alignment");
                }
                this._invalidateLayout();
                return this;
            };
            /**
             * Sets the x offset of the Component. This will be used if the Component
             * is given more space than it needs.
             *
             * @param {number} offset The desired x offset, in pixels, from the left
             * side of the container.
             * @returns {Component} The calling Component.
             */
            AbstractComponent.prototype.xOffset = function (offset) {
                this._xOffset = offset;
                this._invalidateLayout();
                return this;
            };
            /**
             * Sets the y offset of the Component. This will be used if the Component
             * is given more space than it needs.
             *
             * @param {number} offset The desired y offset, in pixels, from the top
             * side of the container.
             * @returns {Component} The calling Component.
             */
            AbstractComponent.prototype.yOffset = function (offset) {
                this._yOffset = offset;
                this._invalidateLayout();
                return this;
            };
            AbstractComponent.prototype._addBox = function (className, parentElement) {
                if (this._element == null) {
                    throw new Error("Adding boxes before anchoring is currently disallowed");
                }
                parentElement = parentElement == null ? this._boxContainer : parentElement;
                var box = parentElement.append("rect");
                if (className != null) {
                    box.classed(className, true);
                }
                ;
                this._boxes.push(box);
                if (this.width() != null && this.height() != null) {
                    box.attr("width", this.width()).attr("height", this.height());
                }
                return box;
            };
            AbstractComponent.prototype._generateClipPath = function () {
                // The clip path will prevent content from overflowing its component space.
                // HACKHACK: IE <=9 does not respect the HTML base element in SVG.
                // They don't need the current URL in the clip path reference.
                var prefix = /MSIE [5-9]/.test(navigator.userAgent) ? "" : document.location.href;
                prefix = prefix.split("#")[0]; // To fix cases where an anchor tag was used
                this._element.attr("clip-path", "url(\"" + prefix + "#clipPath" + this.getID() + "\")");
                var clipPathParent = this._boxContainer.append("clipPath").attr("id", "clipPath" + this.getID());
                this._addBox("clip-rect", clipPathParent);
            };
            /**
             * Attaches an Interaction to the Component, so that the Interaction will listen for events on the Component.
             *
             * @param {Interaction} interaction The Interaction to attach to the Component.
             * @returns {Component} The calling Component.
             */
            AbstractComponent.prototype.registerInteraction = function (interaction) {
                // Interactions can be registered before or after anchoring. If registered before, they are
                // pushed to this._interactionsToRegister and registered during anchoring. If after, they are
                // registered immediately
                if (this._element) {
                    if (!this._hitBox) {
                        this._hitBox = this._addBox("hit-box");
                        this._hitBox.style("fill", "#ffffff").style("opacity", 0); // We need to set these so Chrome will register events
                    }
                    interaction._anchor(this, this._hitBox);
                }
                else {
                    this._interactionsToRegister.push(interaction);
                }
                return this;
            };
            AbstractComponent.prototype.classed = function (cssClass, addClass) {
                if (addClass == null) {
                    if (cssClass == null) {
                        return false;
                    }
                    else if (this._element == null) {
                        return (this._cssClasses.indexOf(cssClass) !== -1);
                    }
                    else {
                        return this._element.classed(cssClass);
                    }
                }
                else {
                    if (cssClass == null) {
                        return this;
                    }
                    if (this._element == null) {
                        var classIndex = this._cssClasses.indexOf(cssClass);
                        if (addClass && classIndex === -1) {
                            this._cssClasses.push(cssClass);
                        }
                        else if (!addClass && classIndex !== -1) {
                            this._cssClasses.splice(classIndex, 1);
                        }
                    }
                    else {
                        this._element.classed(cssClass, addClass);
                    }
                    return this;
                }
            };
            /**
             * Checks if the Component has a fixed width or false if it grows to fill available space.
             * Returns false by default on the base Component class.
             *
             * @returns {boolean} Whether the component has a fixed width.
             */
            AbstractComponent.prototype._isFixedWidth = function () {
                return this._fixedWidthFlag;
            };
            /**
             * Checks if the Component has a fixed height or false if it grows to fill available space.
             * Returns false by default on the base Component class.
             *
             * @returns {boolean} Whether the component has a fixed height.
             */
            AbstractComponent.prototype._isFixedHeight = function () {
                return this._fixedHeightFlag;
            };
            /**
             * Merges this Component with another Component, returning a
             * ComponentGroup. This is used to layer Components on top of each other.
             *
             * There are four cases:
             * Component + Component: Returns a ComponentGroup with both components inside it.
             * ComponentGroup + Component: Returns the ComponentGroup with the Component appended.
             * Component + ComponentGroup: Returns the ComponentGroup with the Component prepended.
             * ComponentGroup + ComponentGroup: Returns a new ComponentGroup with two ComponentGroups inside it.
             *
             * @param {Component} c The component to merge in.
             * @returns {ComponentGroup} The relevant ComponentGroup out of the above four cases.
             */
            AbstractComponent.prototype.merge = function (c) {
                var cg;
                if (this._isSetup || this._isAnchored) {
                    throw new Error("Can't presently merge a component that's already been anchored");
                }
                if (Plottable.Component.Group.prototype.isPrototypeOf(c)) {
                    cg = c;
                    cg._addComponent(this, true);
                    return cg;
                }
                else {
                    cg = new Plottable.Component.Group([this, c]);
                    return cg;
                }
            };
            /**
             * Detaches a Component from the DOM. The component can be reused.
             *
             * This should only be used if you plan on reusing the calling
             * Components. Otherwise, use remove().
             *
             * @returns The calling Component.
             */
            AbstractComponent.prototype.detach = function () {
                if (this._isAnchored) {
                    this._element.remove();
                }
                if (this._parent != null) {
                    this._parent._removeComponent(this);
                }
                this._isAnchored = false;
                this._parent = null;
                return this;
            };
            /**
             * Removes a Component from the DOM and disconnects it from everything it's
             * listening to (effectively destroying it).
             */
            AbstractComponent.prototype.remove = function () {
                this._removed = true;
                this.detach();
                Plottable.Core.ResizeBroadcaster.deregister(this);
            };
            /**
             * Return the width of the component
             *
             * @return {number} width of the component
             */
            AbstractComponent.prototype.width = function () {
                return this._width;
            };
            /**
             * Return the height of the component
             *
             * @return {number} height of the component
             */
            AbstractComponent.prototype.height = function () {
                return this._height;
            };
            /**
             * Returns the foreground selection for the component
             * (A selection covering the front of the component)
             *
             * Will return undefined if the component has not been anchored
             *
             * @return {D3.Selection} foreground selection for the component
             */
            AbstractComponent.prototype.foreground = function () {
                return this._foregroundContainer;
            };
            /**
             * Returns the background selection for the component
             * (A selection appearing behind of the component)
             *
             * Will return undefined if the component has not been anchored
             *
             * @return {D3.Selection} background selection for the component
             */
            AbstractComponent.prototype.background = function () {
                return this._backgroundContainer;
            };
            /**
             * Returns the hitbox selection for the component
             * (A selection in front of the foreground used mainly for interactions)
             *
             * Will return undefined if the component has not been anchored
             *
             * @return {D3.Selection} hitbox selection for the component
             */
            AbstractComponent.prototype.hitBox = function () {
                return this._hitBox;
            };
            AbstractComponent.AUTORESIZE_BY_DEFAULT = true;
            return AbstractComponent;
        })(Plottable.Core.PlottableObject);
        Component.AbstractComponent = AbstractComponent;
    })(Component = Plottable.Component || (Plottable.Component = {}));
})(Plottable || (Plottable = {}));

///<reference path="../reference.ts" />
var __extends = this.__extends || function (d, b) {
    for (var p in b) if (b.hasOwnProperty(p)) d[p] = b[p];
    function __() { this.constructor = d; }
    __.prototype = b.prototype;
    d.prototype = new __();
};
var Plottable;
(function (Plottable) {
    var Component;
    (function (Component) {
        /*
         * An abstract ComponentContainer class to encapsulate Table and ComponentGroup's shared functionality.
         * It will not do anything if instantiated directly.
         */
        var AbstractComponentContainer = (function (_super) {
            __extends(AbstractComponentContainer, _super);
            function AbstractComponentContainer() {
                _super.apply(this, arguments);
                this._components = [];
            }
            AbstractComponentContainer.prototype._anchor = function (element) {
                var _this = this;
                _super.prototype._anchor.call(this, element);
                this.components().forEach(function (c) { return c._anchor(_this._content); });
            };
            AbstractComponentContainer.prototype._render = function () {
                this._components.forEach(function (c) { return c._render(); });
            };
            AbstractComponentContainer.prototype._removeComponent = function (c) {
                var removeIndex = this._components.indexOf(c);
                if (removeIndex >= 0) {
                    this.components().splice(removeIndex, 1);
                    this._invalidateLayout();
                }
            };
            AbstractComponentContainer.prototype._addComponent = function (c, prepend) {
                if (prepend === void 0) { prepend = false; }
                if (!c || this._components.indexOf(c) >= 0) {
                    return false;
                }
                if (prepend) {
                    this.components().unshift(c);
                }
                else {
                    this.components().push(c);
                }
                c._parent = this;
                if (this._isAnchored) {
                    c._anchor(this._content);
                }
                this._invalidateLayout();
                return true;
            };
            /**
             * Returns a list of components in the ComponentContainer.
             *
             * @returns {Component[]} the contained Components
             */
            AbstractComponentContainer.prototype.components = function () {
                return this._components;
            };
            /**
             * Returns true iff the ComponentContainer is empty.
             *
             * @returns {boolean} Whether the calling ComponentContainer is empty.
             */
            AbstractComponentContainer.prototype.empty = function () {
                return this._components.length === 0;
            };
            /**
             * Detaches all components contained in the ComponentContainer, and
             * empties the ComponentContainer.
             *
             * @returns {ComponentContainer} The calling ComponentContainer
             */
            AbstractComponentContainer.prototype.detachAll = function () {
                // Calling c.remove() will mutate this._components because the component will call this._parent._removeComponent(this)
                // Since mutating an array while iterating over it is dangerous, we instead iterate over a copy generated by Arr.slice()
                this.components().slice().forEach(function (c) { return c.detach(); });
                return this;
            };
            AbstractComponentContainer.prototype.remove = function () {
                _super.prototype.remove.call(this);
                this.components().slice().forEach(function (c) { return c.remove(); });
            };
            return AbstractComponentContainer;
        })(Component.AbstractComponent);
        Component.AbstractComponentContainer = AbstractComponentContainer;
    })(Component = Plottable.Component || (Plottable.Component = {}));
})(Plottable || (Plottable = {}));

///<reference path="../reference.ts" />
var __extends = this.__extends || function (d, b) {
    for (var p in b) if (b.hasOwnProperty(p)) d[p] = b[p];
    function __() { this.constructor = d; }
    __.prototype = b.prototype;
    d.prototype = new __();
};
var Plottable;
(function (Plottable) {
    var Component;
    (function (Component) {
        var Group = (function (_super) {
            __extends(Group, _super);
            /**
             * Constructs a GroupComponent.
             *
             * A GroupComponent is a set of Components that will be rendered on top of
             * each other. When you call Component.merge(Component), it creates and
             * returns a GroupComponent.
             *
             * @constructor
             * @param {Component[]} components The Components in the Group (default = []).
             */
            function Group(components) {
                var _this = this;
                if (components === void 0) { components = []; }
                _super.call(this);
                this.classed("component-group", true);
                components.forEach(function (c) { return _this._addComponent(c); });
            }
            Group.prototype._requestedSpace = function (offeredWidth, offeredHeight) {
                var requests = this.components().map(function (c) { return c._requestedSpace(offeredWidth, offeredHeight); });
                requests.push({
                    width: offeredWidth,
                    height: offeredHeight,
                    wantsWidth: false,
                    wantsHeight: false
                });
                return {
                    width: Plottable._Util.Methods.max(requests, function (request) { return request.width; }, 0),
                    height: Plottable._Util.Methods.max(requests, function (request) { return request.height; }, 0),
                    wantsWidth: requests.map(function (r) { return r.wantsWidth; }).some(function (x) { return x; }),
                    wantsHeight: requests.map(function (r) { return r.wantsHeight; }).some(function (x) { return x; })
                };
            };
            Group.prototype.merge = function (c) {
                this._addComponent(c);
                return this;
            };
            Group.prototype._computeLayout = function (xOrigin, yOrigin, availableWidth, availableHeight) {
                var _this = this;
                _super.prototype._computeLayout.call(this, xOrigin, yOrigin, availableWidth, availableHeight);
                this.components().forEach(function (c) {
                    c._computeLayout(0, 0, _this.width(), _this.height());
                });
                return this;
            };
            Group.prototype._isFixedWidth = function () {
                return false;
            };
            Group.prototype._isFixedHeight = function () {
                return false;
            };
            return Group;
        })(Component.AbstractComponentContainer);
        Component.Group = Group;
    })(Component = Plottable.Component || (Plottable.Component = {}));
})(Plottable || (Plottable = {}));

///<reference path="../../reference.ts" />
var __extends = this.__extends || function (d, b) {
    for (var p in b) if (b.hasOwnProperty(p)) d[p] = b[p];
    function __() { this.constructor = d; }
    __.prototype = b.prototype;
    d.prototype = new __();
};
var Plottable;
(function (Plottable) {
    var Axis;
    (function (Axis) {
        var AbstractAxis = (function (_super) {
            __extends(AbstractAxis, _super);
            /**
             * Constructs an axis. An axis is a wrapper around a scale for rendering.
             *
             * @constructor
             * @param {Scale} scale The scale for this axis to render.
             * @param {string} orientation One of ["top", "left", "bottom", "right"];
             * on which side the axis will appear. On most axes, this is either "left"
             * or "bottom".
             * @param {Formatter} Data is passed through this formatter before being
             * displayed.
             */
            function AbstractAxis(scale, orientation, formatter) {
                var _this = this;
                if (formatter === void 0) { formatter = Plottable.Formatters.identity(); }
                _super.call(this);
                this._endTickLength = 5;
                this._tickLength = 5;
                this._tickLabelPadding = 10;
                this._gutter = 15;
                this._showEndTickLabels = false;
                if (scale == null || orientation == null) {
                    throw new Error("Axis requires a scale and orientation");
                }
                this._scale = scale;
                this.orient(orientation);
                this._setDefaultAlignment();
                this.classed("axis", true);
                if (this._isHorizontal()) {
                    this.classed("x-axis", true);
                }
                else {
                    this.classed("y-axis", true);
                }
                this.formatter(formatter);
                this._scale.broadcaster.registerListener(this, function () { return _this._rescale(); });
            }
            AbstractAxis.prototype.remove = function () {
                _super.prototype.remove.call(this);
                this._scale.broadcaster.deregisterListener(this);
            };
            AbstractAxis.prototype._isHorizontal = function () {
                return this._orientation === "top" || this._orientation === "bottom";
            };
            AbstractAxis.prototype._computeWidth = function () {
                // to be overridden by subclass logic
                this._computedWidth = this._maxLabelTickLength();
                return this._computedWidth;
            };
            AbstractAxis.prototype._computeHeight = function () {
                // to be overridden by subclass logic
                this._computedHeight = this._maxLabelTickLength();
                return this._computedHeight;
            };
            AbstractAxis.prototype._requestedSpace = function (offeredWidth, offeredHeight) {
                var requestedWidth = 0;
                var requestedHeight = 0;
                if (this._isHorizontal()) {
                    if (this._computedHeight == null) {
                        this._computeHeight();
                    }
                    requestedHeight = this._computedHeight + this._gutter;
                }
                else {
                    if (this._computedWidth == null) {
                        this._computeWidth();
                    }
                    requestedWidth = this._computedWidth + this._gutter;
                }
                return {
                    width: requestedWidth,
                    height: requestedHeight,
                    wantsWidth: !this._isHorizontal() && offeredWidth < requestedWidth,
                    wantsHeight: this._isHorizontal() && offeredHeight < requestedHeight
                };
            };
            AbstractAxis.prototype._isFixedHeight = function () {
                return this._isHorizontal();
            };
            AbstractAxis.prototype._isFixedWidth = function () {
                return !this._isHorizontal();
            };
            AbstractAxis.prototype._rescale = function () {
                // default implementation; subclasses may call _invalidateLayout() here
                this._render();
            };
            AbstractAxis.prototype._computeLayout = function (xOffset, yOffset, availableWidth, availableHeight) {
                _super.prototype._computeLayout.call(this, xOffset, yOffset, availableWidth, availableHeight);
                if (this._isHorizontal()) {
                    this._scale.range([0, this.width()]);
                }
                else {
                    this._scale.range([this.height(), 0]);
                }
            };
            AbstractAxis.prototype._setup = function () {
                _super.prototype._setup.call(this);
                this._tickMarkContainer = this._content.append("g").classed(AbstractAxis.TICK_MARK_CLASS + "-container", true);
                this._tickLabelContainer = this._content.append("g").classed(AbstractAxis.TICK_LABEL_CLASS + "-container", true);
                this._baseline = this._content.append("line").classed("baseline", true);
            };
            /*
             * Function for generating tick values in data-space (as opposed to pixel values).
             * To be implemented by subclasses.
             */
            AbstractAxis.prototype._getTickValues = function () {
                return [];
            };
            AbstractAxis.prototype._doRender = function () {
                var tickMarkValues = this._getTickValues();
                var tickMarks = this._tickMarkContainer.selectAll("." + AbstractAxis.TICK_MARK_CLASS).data(tickMarkValues);
                tickMarks.enter().append("line").classed(AbstractAxis.TICK_MARK_CLASS, true);
                tickMarks.attr(this._generateTickMarkAttrHash());
                d3.select(tickMarks[0][0]).classed(AbstractAxis.END_TICK_MARK_CLASS, true).attr(this._generateTickMarkAttrHash(true));
                d3.select(tickMarks[0][tickMarkValues.length - 1]).classed(AbstractAxis.END_TICK_MARK_CLASS, true).attr(this._generateTickMarkAttrHash(true));
                tickMarks.exit().remove();
                this._baseline.attr(this._generateBaselineAttrHash());
            };
            AbstractAxis.prototype._generateBaselineAttrHash = function () {
                var baselineAttrHash = {
                    x1: 0,
                    y1: 0,
                    x2: 0,
                    y2: 0
                };
                switch (this._orientation) {
                    case "bottom":
                        baselineAttrHash.x2 = this.width();
                        break;
                    case "top":
                        baselineAttrHash.x2 = this.width();
                        baselineAttrHash.y1 = this.height();
                        baselineAttrHash.y2 = this.height();
                        break;
                    case "left":
                        baselineAttrHash.x1 = this.width();
                        baselineAttrHash.x2 = this.width();
                        baselineAttrHash.y2 = this.height();
                        break;
                    case "right":
                        baselineAttrHash.y2 = this.height();
                        break;
                }
                return baselineAttrHash;
            };
            AbstractAxis.prototype._generateTickMarkAttrHash = function (isEndTickMark) {
                var _this = this;
                if (isEndTickMark === void 0) { isEndTickMark = false; }
                var tickMarkAttrHash = {
                    x1: 0,
                    y1: 0,
                    x2: 0,
                    y2: 0
                };
                var scalingFunction = function (d) { return _this._scale.scale(d); };
                if (this._isHorizontal()) {
                    tickMarkAttrHash["x1"] = scalingFunction;
                    tickMarkAttrHash["x2"] = scalingFunction;
                }
                else {
                    tickMarkAttrHash["y1"] = scalingFunction;
                    tickMarkAttrHash["y2"] = scalingFunction;
                }
                var tickLength = isEndTickMark ? this._endTickLength : this._tickLength;
                switch (this._orientation) {
                    case "bottom":
                        tickMarkAttrHash["y2"] = tickLength;
                        break;
                    case "top":
                        tickMarkAttrHash["y1"] = this.height();
                        tickMarkAttrHash["y2"] = this.height() - tickLength;
                        break;
                    case "left":
                        tickMarkAttrHash["x1"] = this.width();
                        tickMarkAttrHash["x2"] = this.width() - tickLength;
                        break;
                    case "right":
                        tickMarkAttrHash["x2"] = tickLength;
                        break;
                }
                return tickMarkAttrHash;
            };
            AbstractAxis.prototype._invalidateLayout = function () {
                this._computedWidth = null;
                this._computedHeight = null;
                _super.prototype._invalidateLayout.call(this);
            };
            AbstractAxis.prototype._setDefaultAlignment = function () {
                switch (this._orientation) {
                    case "bottom":
                        this.yAlign("top");
                        break;
                    case "top":
                        this.yAlign("bottom");
                        break;
                    case "left":
                        this.xAlign("right");
                        break;
                    case "right":
                        this.xAlign("left");
                        break;
                }
            };
            AbstractAxis.prototype.formatter = function (formatter) {
                if (formatter === undefined) {
                    return this._formatter;
                }
                this._formatter = formatter;
                this._invalidateLayout();
                return this;
            };
            AbstractAxis.prototype.tickLength = function (length) {
                if (length == null) {
                    return this._tickLength;
                }
                else {
                    if (length < 0) {
                        throw new Error("tick length must be positive");
                    }
                    this._tickLength = length;
                    this._invalidateLayout();
                    return this;
                }
            };
            AbstractAxis.prototype.endTickLength = function (length) {
                if (length == null) {
                    return this._endTickLength;
                }
                else {
                    if (length < 0) {
                        throw new Error("end tick length must be positive");
                    }
                    this._endTickLength = length;
                    this._invalidateLayout();
                    return this;
                }
            };
            AbstractAxis.prototype._maxLabelTickLength = function () {
                if (this.showEndTickLabels()) {
                    return Math.max(this.tickLength(), this.endTickLength());
                }
                else {
                    return this.tickLength();
                }
            };
            AbstractAxis.prototype.tickLabelPadding = function (padding) {
                if (padding == null) {
                    return this._tickLabelPadding;
                }
                else {
                    if (padding < 0) {
                        throw new Error("tick label padding must be positive");
                    }
                    this._tickLabelPadding = padding;
                    this._invalidateLayout();
                    return this;
                }
            };
            AbstractAxis.prototype.gutter = function (size) {
                if (size == null) {
                    return this._gutter;
                }
                else {
                    if (size < 0) {
                        throw new Error("gutter size must be positive");
                    }
                    this._gutter = size;
                    this._invalidateLayout();
                    return this;
                }
            };
            AbstractAxis.prototype.orient = function (newOrientation) {
                if (newOrientation == null) {
                    return this._orientation;
                }
                else {
                    var newOrientationLC = newOrientation.toLowerCase();
                    if (newOrientationLC !== "top" && newOrientationLC !== "bottom" && newOrientationLC !== "left" && newOrientationLC !== "right") {
                        throw new Error("unsupported orientation");
                    }
                    this._orientation = newOrientationLC;
                    this._invalidateLayout();
                    return this;
                }
            };
            AbstractAxis.prototype.showEndTickLabels = function (show) {
                if (show == null) {
                    return this._showEndTickLabels;
                }
                this._showEndTickLabels = show;
                this._render();
                return this;
            };
            AbstractAxis.prototype._hideEndTickLabels = function () {
                var _this = this;
                var boundingBox = this._element.select(".bounding-box")[0][0].getBoundingClientRect();
                var isInsideBBox = function (tickBox) {
                    return (Math.floor(boundingBox.left) <= Math.ceil(tickBox.left) && Math.floor(boundingBox.top) <= Math.ceil(tickBox.top) && Math.floor(tickBox.right) <= Math.ceil(boundingBox.left + _this.width()) && Math.floor(tickBox.bottom) <= Math.ceil(boundingBox.top + _this.height()));
                };
                var tickLabels = this._tickLabelContainer.selectAll("." + AbstractAxis.TICK_LABEL_CLASS);
                if (tickLabels[0].length === 0) {
                    return;
                }
                var firstTickLabel = tickLabels[0][0];
                if (!isInsideBBox(firstTickLabel.getBoundingClientRect())) {
                    d3.select(firstTickLabel).style("visibility", "hidden");
                }
                var lastTickLabel = tickLabels[0][tickLabels[0].length - 1];
                if (!isInsideBBox(lastTickLabel.getBoundingClientRect())) {
                    d3.select(lastTickLabel).style("visibility", "hidden");
                }
            };
            AbstractAxis.prototype._hideOverlappingTickLabels = function () {
                var visibleTickLabels = this._tickLabelContainer.selectAll("." + AbstractAxis.TICK_LABEL_CLASS).filter(function (d, i) {
                    return d3.select(this).style("visibility") === "visible";
                });
                var lastLabelClientRect;
                visibleTickLabels.each(function (d) {
                    var clientRect = this.getBoundingClientRect();
                    var tickLabel = d3.select(this);
                    if (lastLabelClientRect != null && Plottable._Util.DOM.boxesOverlap(clientRect, lastLabelClientRect)) {
                        tickLabel.style("visibility", "hidden");
                    }
                    else {
                        lastLabelClientRect = clientRect;
                        tickLabel.style("visibility", "visible");
                    }
                });
            };
            /**
             * The css class applied to each end tick mark (the line on the end tick).
             */
            AbstractAxis.END_TICK_MARK_CLASS = "end-tick-mark";
            /**
             * The css class applied to each tick mark (the line on the tick).
             */
            AbstractAxis.TICK_MARK_CLASS = "tick-mark";
            /**
             * The css class applied to each tick label (the text associated with the tick).
             */
            AbstractAxis.TICK_LABEL_CLASS = "tick-label";
            return AbstractAxis;
        })(Plottable.Component.AbstractComponent);
        Axis.AbstractAxis = AbstractAxis;
    })(Axis = Plottable.Axis || (Plottable.Axis = {}));
})(Plottable || (Plottable = {}));

///<reference path="../../reference.ts" />
var __extends = this.__extends || function (d, b) {
    for (var p in b) if (b.hasOwnProperty(p)) d[p] = b[p];
    function __() { this.constructor = d; }
    __.prototype = b.prototype;
    d.prototype = new __();
};
var Plottable;
(function (Plottable) {
    var Axis;
    (function (Axis) {
        ;
        var Time = (function (_super) {
            __extends(Time, _super);
            /**
             * Constructs a TimeAxis.
             *
             * A TimeAxis is used for rendering a TimeScale.
             *
             * @constructor
             * @param {TimeScale} scale The scale to base the Axis on.
             * @param {string} orientation The orientation of the Axis (top/bottom)
             */
            function Time(scale, orientation) {
                _super.call(this, scale, orientation);
                /*
                 * Default possible axis configurations.
                 */
                this._possibleTimeAxisConfigurations = [
                    { tierConfigurations: [
                        { interval: d3.time.second, step: 1, formatter: Plottable.Formatters.time("%I:%M:%S %p") },
                        { interval: d3.time.day, step: 1, formatter: Plottable.Formatters.time("%B %e, %Y") }
                    ] },
                    { tierConfigurations: [
                        { interval: d3.time.second, step: 5, formatter: Plottable.Formatters.time("%I:%M:%S %p") },
                        { interval: d3.time.day, step: 1, formatter: Plottable.Formatters.time("%B %e, %Y") }
                    ] },
                    { tierConfigurations: [
                        { interval: d3.time.second, step: 10, formatter: Plottable.Formatters.time("%I:%M:%S %p") },
                        { interval: d3.time.day, step: 1, formatter: Plottable.Formatters.time("%B %e, %Y") }
                    ] },
                    { tierConfigurations: [
                        { interval: d3.time.second, step: 15, formatter: Plottable.Formatters.time("%I:%M:%S %p") },
                        { interval: d3.time.day, step: 1, formatter: Plottable.Formatters.time("%B %e, %Y") }
                    ] },
                    { tierConfigurations: [
                        { interval: d3.time.second, step: 30, formatter: Plottable.Formatters.time("%I:%M:%S %p") },
                        { interval: d3.time.day, step: 1, formatter: Plottable.Formatters.time("%B %e, %Y") }
                    ] },
                    { tierConfigurations: [
                        { interval: d3.time.minute, step: 1, formatter: Plottable.Formatters.time("%I:%M %p") },
                        { interval: d3.time.day, step: 1, formatter: Plottable.Formatters.time("%B %e, %Y") }
                    ] },
                    { tierConfigurations: [
                        { interval: d3.time.minute, step: 5, formatter: Plottable.Formatters.time("%I:%M %p") },
                        { interval: d3.time.day, step: 1, formatter: Plottable.Formatters.time("%B %e, %Y") }
                    ] },
                    { tierConfigurations: [
                        { interval: d3.time.minute, step: 10, formatter: Plottable.Formatters.time("%I:%M %p") },
                        { interval: d3.time.day, step: 1, formatter: Plottable.Formatters.time("%B %e, %Y") }
                    ] },
                    { tierConfigurations: [
                        { interval: d3.time.minute, step: 15, formatter: Plottable.Formatters.time("%I:%M %p") },
                        { interval: d3.time.day, step: 1, formatter: Plottable.Formatters.time("%B %e, %Y") }
                    ] },
                    { tierConfigurations: [
                        { interval: d3.time.minute, step: 30, formatter: Plottable.Formatters.time("%I:%M %p") },
                        { interval: d3.time.day, step: 1, formatter: Plottable.Formatters.time("%B %e, %Y") }
                    ] },
                    { tierConfigurations: [
                        { interval: d3.time.hour, step: 1, formatter: Plottable.Formatters.time("%I %p") },
                        { interval: d3.time.day, step: 1, formatter: Plottable.Formatters.time("%B %e, %Y") }
                    ] },
                    { tierConfigurations: [
                        { interval: d3.time.hour, step: 3, formatter: Plottable.Formatters.time("%I %p") },
                        { interval: d3.time.day, step: 1, formatter: Plottable.Formatters.time("%B %e, %Y") }
                    ] },
                    { tierConfigurations: [
                        { interval: d3.time.hour, step: 6, formatter: Plottable.Formatters.time("%I %p") },
                        { interval: d3.time.day, step: 1, formatter: Plottable.Formatters.time("%B %e, %Y") }
                    ] },
                    { tierConfigurations: [
                        { interval: d3.time.hour, step: 12, formatter: Plottable.Formatters.time("%I %p") },
                        { interval: d3.time.day, step: 1, formatter: Plottable.Formatters.time("%B %e, %Y") }
                    ] },
                    { tierConfigurations: [
                        { interval: d3.time.day, step: 1, formatter: Plottable.Formatters.time("%a %e") },
                        { interval: d3.time.month, step: 1, formatter: Plottable.Formatters.time("%B %Y") }
                    ] },
                    { tierConfigurations: [
                        { interval: d3.time.day, step: 1, formatter: Plottable.Formatters.time("%e") },
                        { interval: d3.time.month, step: 1, formatter: Plottable.Formatters.time("%B %Y") }
                    ] },
                    { tierConfigurations: [
                        { interval: d3.time.month, step: 1, formatter: Plottable.Formatters.time("%B") },
                        { interval: d3.time.year, step: 1, formatter: Plottable.Formatters.time("%Y") }
                    ] },
                    { tierConfigurations: [
                        { interval: d3.time.month, step: 1, formatter: Plottable.Formatters.time("%b") },
                        { interval: d3.time.year, step: 1, formatter: Plottable.Formatters.time("%Y") }
                    ] },
                    { tierConfigurations: [
                        { interval: d3.time.month, step: 3, formatter: Plottable.Formatters.time("%b") },
                        { interval: d3.time.year, step: 1, formatter: Plottable.Formatters.time("%Y") }
                    ] },
                    { tierConfigurations: [
                        { interval: d3.time.month, step: 6, formatter: Plottable.Formatters.time("%b") },
                        { interval: d3.time.year, step: 1, formatter: Plottable.Formatters.time("%Y") }
                    ] },
                    { tierConfigurations: [
                        { interval: d3.time.year, step: 1, formatter: Plottable.Formatters.time("%Y") }
                    ] },
                    { tierConfigurations: [
                        { interval: d3.time.year, step: 1, formatter: Plottable.Formatters.time("%y") }
                    ] },
                    { tierConfigurations: [
                        { interval: d3.time.year, step: 5, formatter: Plottable.Formatters.time("%Y") }
                    ] },
                    { tierConfigurations: [
                        { interval: d3.time.year, step: 25, formatter: Plottable.Formatters.time("%Y") }
                    ] },
                    { tierConfigurations: [
                        { interval: d3.time.year, step: 50, formatter: Plottable.Formatters.time("%Y") }
                    ] },
                    { tierConfigurations: [
                        { interval: d3.time.year, step: 100, formatter: Plottable.Formatters.time("%Y") }
                    ] },
                    { tierConfigurations: [
                        { interval: d3.time.year, step: 200, formatter: Plottable.Formatters.time("%Y") }
                    ] },
                    { tierConfigurations: [
                        { interval: d3.time.year, step: 500, formatter: Plottable.Formatters.time("%Y") }
                    ] },
                    { tierConfigurations: [
                        { interval: d3.time.year, step: 1000, formatter: Plottable.Formatters.time("%Y") }
                    ] }
                ];
                this.classed("time-axis", true);
                this.tickLabelPadding(5);
            }
            Time.prototype.axisConfigurations = function (configurations) {
                if (configurations == null) {
                    return this._possibleTimeAxisConfigurations;
                }
                this._possibleTimeAxisConfigurations = configurations;
                this._invalidateLayout();
                return this;
            };
            /**
             * Gets the index of the most precise TimeAxisConfiguration that will fit in the current width.
             */
            Time.prototype._getMostPreciseConfigurationIndex = function () {
                var _this = this;
                var mostPreciseIndex = this._possibleTimeAxisConfigurations.length;
                this._possibleTimeAxisConfigurations.forEach(function (interval, index) {
                    if (index < mostPreciseIndex && interval.tierConfigurations.every(function (tier) { return _this._checkTimeAxisTierConfigurationWidth(tier); })) {
                        mostPreciseIndex = index;
                    }
                });
                if (mostPreciseIndex === this._possibleTimeAxisConfigurations.length) {
                    Plottable._Util.Methods.warn("zoomed out too far: could not find suitable interval to display labels");
                    --mostPreciseIndex;
                }
                return mostPreciseIndex;
            };
            Time.prototype.orient = function (orientation) {
                if (orientation && (orientation.toLowerCase() === "right" || orientation.toLowerCase() === "left")) {
                    throw new Error(orientation + " is not a supported orientation for TimeAxis - only horizontal orientations are supported");
                }
                return _super.prototype.orient.call(this, orientation); // maintains getter-setter functionality
            };
            Time.prototype._computeHeight = function () {
                if (this._computedHeight !== null) {
                    return this._computedHeight;
                }
                var textHeight = this._measureTextHeight() * 2;
                this.tickLength(textHeight);
                this.endTickLength(textHeight);
                this._computedHeight = this._maxLabelTickLength() + 2 * this.tickLabelPadding();
                return this._computedHeight;
            };
            Time.prototype._getIntervalLength = function (config) {
                var startDate = this._scale.domain()[0];
                var endDate = config.interval.offset(startDate, config.step);
                if (endDate > this._scale.domain()[1]) {
                    // this offset is too large, so just return available width
                    return this.width();
                }
                // measure how much space one date can get
                var stepLength = Math.abs(this._scale.scale(endDate) - this._scale.scale(startDate));
                return stepLength;
            };
            Time.prototype._maxWidthForInterval = function (config) {
                return this._measurer(config.formatter(Time._LONG_DATE)).width;
            };
            /**
             * Check if tier configuration fits in the current width.
             */
            Time.prototype._checkTimeAxisTierConfigurationWidth = function (config) {
                var worstWidth = this._maxWidthForInterval(config) + 2 * this.tickLabelPadding();
                return Math.min(this._getIntervalLength(config), this.width()) >= worstWidth;
            };
            Time.prototype._setup = function () {
                _super.prototype._setup.call(this);
                this._tierLabelContainers = [];
                for (var i = 0; i < Time._NUM_TIERS; ++i) {
                    this._tierLabelContainers.push(this._content.append("g").classed(Axis.AbstractAxis.TICK_LABEL_CLASS, true));
                }
                this._measurer = Plottable._Util.Text.getTextMeasurer(this._tierLabelContainers[0].append("text"));
            };
            Time.prototype._getTickIntervalValues = function (config) {
                return this._scale._tickInterval(config.interval, config.step);
            };
            Time.prototype._getTickValues = function () {
                var _this = this;
                return this._possibleTimeAxisConfigurations[this._mostPreciseConfigIndex].tierConfigurations.reduce(function (ticks, config) { return ticks.concat(_this._getTickIntervalValues(config)); }, []);
            };
            Time.prototype._measureTextHeight = function () {
                return this._measurer(Plottable._Util.Text.HEIGHT_TEXT).height;
            };
            Time.prototype._cleanContainer = function (container) {
                container.selectAll("." + Axis.AbstractAxis.TICK_LABEL_CLASS).remove();
            };
            Time.prototype._renderTierLabels = function (container, config, height) {
                var _this = this;
                var tickPos = this._scale._tickInterval(config.interval, config.step);
                tickPos.splice(0, 0, this._scale.domain()[0]);
                tickPos.push(this._scale.domain()[1]);
                var shouldCenterText = config.step === 1;
                // only center when the label should span the whole interval
                var labelPos = [];
                if (shouldCenterText) {
                    tickPos.map(function (datum, index) {
                        if (index + 1 >= tickPos.length) {
                            return;
                        }
                        labelPos.push(new Date((tickPos[index + 1].valueOf() - tickPos[index].valueOf()) / 2 + tickPos[index].valueOf()));
                    });
                }
                else {
                    labelPos = tickPos;
                }
                var filteredTicks = [];
                labelPos = labelPos.filter(function (d, i) {
                    var fits = _this._canFitLabelFilter(container, d, tickPos.slice(i, i + 2), config.formatter(d), shouldCenterText);
                    if (fits) {
                        filteredTicks.push(tickPos[i]);
                    }
                    return fits;
                });
                var tickLabels = container.selectAll("." + Axis.AbstractAxis.TICK_LABEL_CLASS).data(labelPos, function (d) { return d.valueOf(); });
                var tickLabelsEnter = tickLabels.enter().append("g").classed(Axis.AbstractAxis.TICK_LABEL_CLASS, true);
                tickLabelsEnter.append("text");
                var xTranslate = shouldCenterText ? 0 : this.tickLabelPadding();
                var yTranslate = (this.orient() === "bottom" ? (this._maxLabelTickLength() / 2 * height) : (this.height() - this._maxLabelTickLength() / 2 * height + 2 * this.tickLabelPadding()));
                var textSelection = tickLabels.selectAll("text");
                if (textSelection.size() > 0) {
                    Plottable._Util.DOM.translate(textSelection, xTranslate, yTranslate);
                }
                tickLabels.exit().remove();
                tickLabels.attr("transform", function (d) { return "translate(" + _this._scale.scale(d) + ",0)"; });
                var anchor = shouldCenterText ? "middle" : "start";
                tickLabels.selectAll("text").text(config.formatter).style("text-anchor", anchor);
                return filteredTicks;
            };
            Time.prototype._canFitLabelFilter = function (container, position, bounds, label, isCentered) {
                var endPosition;
                var startPosition;
                var width = this._measurer(label).width + this.tickLabelPadding();
                var leftBound = this._scale.scale(bounds[0]);
                var rightBound = this._scale.scale(bounds[1]);
                if (isCentered) {
                    endPosition = this._scale.scale(position) + width / 2;
                    startPosition = this._scale.scale(position) - width / 2;
                }
                else {
                    endPosition = this._scale.scale(position) + width;
                    startPosition = this._scale.scale(position);
                }
                return endPosition <= rightBound && startPosition >= leftBound;
            };
            Time.prototype._adjustTickLength = function (tickValues, height) {
                var selection = this._tickMarkContainer.selectAll("." + Axis.AbstractAxis.TICK_MARK_CLASS).filter(function (d) { return tickValues.map(function (x) { return x.valueOf(); }).indexOf(d.valueOf()) >= 0; });
                if (this.orient() === "top") {
                    height = this.height() - height;
                }
                selection.attr("y2", height);
            };
            Time.prototype._generateLabellessTicks = function () {
                if (this._mostPreciseConfigIndex < 1) {
                    return [];
                }
                return this._getTickIntervalValues(this._possibleTimeAxisConfigurations[this._mostPreciseConfigIndex - 1].tierConfigurations[0]);
            };
            Time.prototype._createTickMarks = function (ticks) {
                var tickMarks = this._tickMarkContainer.selectAll("." + Axis.AbstractAxis.TICK_MARK_CLASS).data(ticks);
                tickMarks.enter().append("line").classed(Axis.AbstractAxis.TICK_MARK_CLASS, true);
                tickMarks.attr(this._generateTickMarkAttrHash());
                tickMarks.exit().remove();
            };
            Time.prototype._doRender = function () {
                var _this = this;
                this._mostPreciseConfigIndex = this._getMostPreciseConfigurationIndex();
                _super.prototype._doRender.call(this);
                var tierConfigs = this._possibleTimeAxisConfigurations[this._mostPreciseConfigIndex].tierConfigurations;
                this._tierLabelContainers.forEach(this._cleanContainer);
                var tierTicks = tierConfigs.map(function (config, i) { return _this._renderTierLabels(_this._tierLabelContainers[i], config, i + 1); });
                var ticks = tierTicks.slice();
                var labelLessTicks = [];
                var domain = this._scale.domain();
                var totalLength = this._scale.scale(domain[1]) - this._scale.scale(domain[0]);
                if (this._getIntervalLength(tierConfigs[0]) * 1.5 >= totalLength) {
                    labelLessTicks = this._generateLabellessTicks();
                }
                ticks.push(labelLessTicks);
                this._createTickMarks(Plottable._Util.Methods.flatten(ticks));
                this._adjustTickLength(labelLessTicks, this.tickLabelPadding());
                tierConfigs.forEach(function (config, i) { return _this._adjustTickLength(tierTicks[i], _this._maxLabelTickLength() * (i + 1) / Time._NUM_TIERS); });
                return this;
            };
            Time._LONG_DATE = new Date(9999, 8, 29, 12, 59, 9999);
            /**
             * Number of possible tiers.
             */
            Time._NUM_TIERS = 2;
            return Time;
        })(Axis.AbstractAxis);
        Axis.Time = Time;
    })(Axis = Plottable.Axis || (Plottable.Axis = {}));
})(Plottable || (Plottable = {}));

///<reference path="../../reference.ts" />
var __extends = this.__extends || function (d, b) {
    for (var p in b) if (b.hasOwnProperty(p)) d[p] = b[p];
    function __() { this.constructor = d; }
    __.prototype = b.prototype;
    d.prototype = new __();
};
var Plottable;
(function (Plottable) {
    var Axis;
    (function (Axis) {
        var Numeric = (function (_super) {
            __extends(Numeric, _super);
            /**
             * Constructs a NumericAxis.
             *
             * Just as an CategoryAxis is for rendering an OrdinalScale, a NumericAxis
             * is for rendering a QuantitativeScale.
             *
             * @constructor
             * @param {QuantitativeScale} scale The QuantitativeScale to base the axis on.
             * @param {string} orientation The orientation of the QuantitativeScale (top/bottom/left/right)
             * @param {Formatter} formatter A function to format tick labels (default Formatters.general()).
             */
            function Numeric(scale, orientation, formatter) {
                if (formatter === void 0) { formatter = Plottable.Formatters.general(); }
                _super.call(this, scale, orientation, formatter);
                this._tickLabelPositioning = "center";
                // Whether or not first/last tick label will still be displayed even if
                // the label is cut off.
                this._showFirstTickLabel = false;
                this._showLastTickLabel = false;
            }
            Numeric.prototype._setup = function () {
                _super.prototype._setup.call(this);
                this._measurer = Plottable._Util.Text.getTextMeasurer(this._tickLabelContainer.append("text").classed(Axis.AbstractAxis.TICK_LABEL_CLASS, true));
            };
            Numeric.prototype._computeWidth = function () {
                var _this = this;
                var tickValues = this._getTickValues();
                var textLengths = tickValues.map(function (v) {
                    var formattedValue = _this.formatter()(v);
                    return _this._measurer(formattedValue).width;
                });
                var maxTextLength = Plottable._Util.Methods.max(textLengths, 0);
                if (this._tickLabelPositioning === "center") {
                    this._computedWidth = this._maxLabelTickLength() + this.tickLabelPadding() + maxTextLength;
                }
                else {
                    this._computedWidth = Math.max(this._maxLabelTickLength(), this.tickLabelPadding() + maxTextLength);
                }
                return this._computedWidth;
            };
            Numeric.prototype._computeHeight = function () {
                var textHeight = this._measurer(Plottable._Util.Text.HEIGHT_TEXT).height;
                if (this._tickLabelPositioning === "center") {
                    this._computedHeight = this._maxLabelTickLength() + this.tickLabelPadding() + textHeight;
                }
                else {
                    this._computedHeight = Math.max(this._maxLabelTickLength(), this.tickLabelPadding() + textHeight);
                }
                return this._computedHeight;
            };
            Numeric.prototype._getTickValues = function () {
                return this._scale.ticks();
            };
            Numeric.prototype._rescale = function () {
                if (!this._isSetup) {
                    return;
                }
                if (!this._isHorizontal()) {
                    var reComputedWidth = this._computeWidth();
                    if (reComputedWidth > this.width() || reComputedWidth < (this.width() - this.gutter())) {
                        this._invalidateLayout();
                        return;
                    }
                }
                this._render();
            };
            Numeric.prototype._doRender = function () {
                var _this = this;
                _super.prototype._doRender.call(this);
                var tickLabelAttrHash = {
                    x: 0,
                    y: 0,
                    dx: "0em",
                    dy: "0.3em"
                };
                var tickMarkLength = this._maxLabelTickLength();
                var tickLabelPadding = this.tickLabelPadding();
                var tickLabelTextAnchor = "middle";
                var labelGroupTransformX = 0;
                var labelGroupTransformY = 0;
                var labelGroupShiftX = 0;
                var labelGroupShiftY = 0;
                if (this._isHorizontal()) {
                    switch (this._tickLabelPositioning) {
                        case "left":
                            tickLabelTextAnchor = "end";
                            labelGroupTransformX = -tickLabelPadding;
                            labelGroupShiftY = tickLabelPadding;
                            break;
                        case "center":
                            labelGroupShiftY = tickMarkLength + tickLabelPadding;
                            break;
                        case "right":
                            tickLabelTextAnchor = "start";
                            labelGroupTransformX = tickLabelPadding;
                            labelGroupShiftY = tickLabelPadding;
                            break;
                    }
                }
                else {
                    switch (this._tickLabelPositioning) {
                        case "top":
                            tickLabelAttrHash["dy"] = "-0.3em";
                            labelGroupShiftX = tickLabelPadding;
                            labelGroupTransformY = -tickLabelPadding;
                            break;
                        case "center":
                            labelGroupShiftX = tickMarkLength + tickLabelPadding;
                            break;
                        case "bottom":
                            tickLabelAttrHash["dy"] = "1em";
                            labelGroupShiftX = tickLabelPadding;
                            labelGroupTransformY = tickLabelPadding;
                            break;
                    }
                }
                var tickMarkAttrHash = this._generateTickMarkAttrHash();
                switch (this.orient()) {
                    case "bottom":
                        tickLabelAttrHash["x"] = tickMarkAttrHash["x1"];
                        tickLabelAttrHash["dy"] = "0.95em";
                        labelGroupTransformY = tickMarkAttrHash["y1"] + labelGroupShiftY;
                        break;
                    case "top":
                        tickLabelAttrHash["x"] = tickMarkAttrHash["x1"];
                        tickLabelAttrHash["dy"] = "-.25em";
                        labelGroupTransformY = tickMarkAttrHash["y1"] - labelGroupShiftY;
                        break;
                    case "left":
                        tickLabelTextAnchor = "end";
                        labelGroupTransformX = tickMarkAttrHash["x1"] - labelGroupShiftX;
                        tickLabelAttrHash["y"] = tickMarkAttrHash["y1"];
                        break;
                    case "right":
                        tickLabelTextAnchor = "start";
                        labelGroupTransformX = tickMarkAttrHash["x1"] + labelGroupShiftX;
                        tickLabelAttrHash["y"] = tickMarkAttrHash["y1"];
                        break;
                }
                var tickLabelValues = this._getTickValues();
                var tickLabels = this._tickLabelContainer.selectAll("." + Axis.AbstractAxis.TICK_LABEL_CLASS).data(tickLabelValues);
                tickLabels.enter().append("text").classed(Axis.AbstractAxis.TICK_LABEL_CLASS, true);
                tickLabels.exit().remove();
                tickLabels.style("text-anchor", tickLabelTextAnchor).style("visibility", "visible").attr(tickLabelAttrHash).text(function (s) {
                    var formattedText = _this.formatter()(s);
                    if (!_this._isHorizontal()) {
                        var availableTextSpace = _this.width() - _this.tickLabelPadding();
                        availableTextSpace -= _this._tickLabelPositioning === "center" ? _this._maxLabelTickLength() : 0;
                        formattedText = Plottable._Util.Text.getTruncatedText(formattedText, availableTextSpace, _this._measurer);
                    }
                    return formattedText;
                });
                var labelGroupTransform = "translate(" + labelGroupTransformX + ", " + labelGroupTransformY + ")";
                this._tickLabelContainer.attr("transform", labelGroupTransform);
                if (!this.showEndTickLabels()) {
                    this._hideEndTickLabels();
                }
                this._hideOverlappingTickLabels();
            };
            Numeric.prototype.tickLabelPosition = function (position) {
                if (position == null) {
                    return this._tickLabelPositioning;
                }
                else {
                    var positionLC = position.toLowerCase();
                    if (this._isHorizontal()) {
                        if (!(positionLC === "left" || positionLC === "center" || positionLC === "right")) {
                            throw new Error(positionLC + " is not a valid tick label position for a horizontal NumericAxis");
                        }
                    }
                    else {
                        if (!(positionLC === "top" || positionLC === "center" || positionLC === "bottom")) {
                            throw new Error(positionLC + " is not a valid tick label position for a vertical NumericAxis");
                        }
                    }
                    this._tickLabelPositioning = positionLC;
                    this._invalidateLayout();
                    return this;
                }
            };
            Numeric.prototype.showEndTickLabel = function (orientation, show) {
                if ((this._isHorizontal() && orientation === "left") || (!this._isHorizontal() && orientation === "bottom")) {
                    if (show === undefined) {
                        return this._showFirstTickLabel;
                    }
                    else {
                        this._showFirstTickLabel = show;
                        this._render();
                        return this;
                    }
                }
                else if ((this._isHorizontal() && orientation === "right") || (!this._isHorizontal() && orientation === "top")) {
                    if (show === undefined) {
                        return this._showLastTickLabel;
                    }
                    else {
                        this._showLastTickLabel = show;
                        this._render();
                        return this;
                    }
                }
                else {
                    throw new Error("Attempt to show " + orientation + " tick label on a " + (this._isHorizontal() ? "horizontal" : "vertical") + " axis");
                }
            };
            return Numeric;
        })(Axis.AbstractAxis);
        Axis.Numeric = Numeric;
    })(Axis = Plottable.Axis || (Plottable.Axis = {}));
})(Plottable || (Plottable = {}));

///<reference path="../../reference.ts" />
var __extends = this.__extends || function (d, b) {
    for (var p in b) if (b.hasOwnProperty(p)) d[p] = b[p];
    function __() { this.constructor = d; }
    __.prototype = b.prototype;
    d.prototype = new __();
};
var Plottable;
(function (Plottable) {
    var Axis;
    (function (Axis) {
        var Category = (function (_super) {
            __extends(Category, _super);
            /**
             * Constructs a CategoryAxis.
             *
             * A CategoryAxis takes an OrdinalScale and includes word-wrapping
             * algorithms and advanced layout logic to try to display the scale as
             * efficiently as possible.
             *
             * @constructor
             * @param {OrdinalScale} scale The scale to base the Axis on.
             * @param {string} orientation The orientation of the Axis (top/bottom/left/right) (default = "bottom").
             * @param {Formatter} formatter The Formatter for the Axis (default Formatters.identity())
             */
            function Category(scale, orientation, formatter) {
                if (orientation === void 0) { orientation = "bottom"; }
                if (formatter === void 0) { formatter = Plottable.Formatters.identity(); }
                _super.call(this, scale, orientation, formatter);
                this._tickLabelAngle = 0;
                this.classed("category-axis", true);
            }
            Category.prototype._setup = function () {
                _super.prototype._setup.call(this);
                this._measurer = new Plottable._Util.Text.CachingCharacterMeasurer(this._tickLabelContainer.append("text"));
            };
            Category.prototype._rescale = function () {
                return this._invalidateLayout();
            };
            Category.prototype._requestedSpace = function (offeredWidth, offeredHeight) {
                var widthRequiredByTicks = this._isHorizontal() ? 0 : this._maxLabelTickLength() + this.tickLabelPadding() + this.gutter();
                var heightRequiredByTicks = this._isHorizontal() ? this._maxLabelTickLength() + this.tickLabelPadding() + this.gutter() : 0;
                if (this._scale.domain().length === 0) {
                    return { width: 0, height: 0, wantsWidth: false, wantsHeight: false };
                }
                var ordinalScale = this._scale;
                var fakeScale = ordinalScale.copy();
                if (this._isHorizontal()) {
                    fakeScale.range([0, offeredWidth]);
                }
                else {
                    fakeScale.range([offeredHeight, 0]);
                }
                var textResult = this._measureTicks(offeredWidth, offeredHeight, fakeScale, ordinalScale.domain());
                return {
                    width: textResult.usedWidth + widthRequiredByTicks,
                    height: textResult.usedHeight + heightRequiredByTicks,
                    wantsWidth: !textResult.textFits,
                    wantsHeight: !textResult.textFits
                };
            };
            Category.prototype._getTickValues = function () {
                return this._scale.domain();
            };
            Category.prototype.tickLabelAngle = function (angle) {
                if (angle == null) {
                    return this._tickLabelAngle;
                }
                if (angle !== 0 && angle !== 90 && angle !== -90) {
                    throw new Error("Angle " + angle + " not supported; only 0, 90, and -90 are valid values");
                }
                this._tickLabelAngle = angle;
                this._invalidateLayout();
                return this;
            };
            Category.prototype._tickLabelOrientation = function () {
                switch (this._tickLabelAngle) {
                    case 0:
                        return "horizontal";
                    case -90:
                        return "left";
                    case 90:
                        return "right";
                    default:
                        throw new Error("bad orientation");
                }
            };
            /**
             * Measures the size of the ticks while also writing them to the DOM.
             * @param {D3.Selection} ticks The tick elements to be written to.
             */
            Category.prototype._drawTicks = function (axisWidth, axisHeight, scale, ticks) {
                return this._drawOrMeasureTicks(axisWidth, axisHeight, scale, ticks, true);
            };
            /**
             * Measures the size of the ticks without making any (permanent) DOM
             * changes.
             *
             * @param {string[]} ticks The strings that will be printed on the ticks.
             */
            Category.prototype._measureTicks = function (axisWidth, axisHeight, scale, ticks) {
                return this._drawOrMeasureTicks(axisWidth, axisHeight, scale, ticks, false);
            };
            Category.prototype._drawOrMeasureTicks = function (axisWidth, axisHeight, scale, dataOrTicks, draw) {
                var self = this;
                var textWriteResults = [];
                var tm = function (s) { return self._measurer.measure(s); };
                var iterator = draw ? function (f) { return dataOrTicks.each(f); } : function (f) { return dataOrTicks.forEach(f); };
                iterator(function (d) {
                    var bandWidth = scale.fullBandStartAndWidth(d)[1];
                    var width = self._isHorizontal() ? bandWidth : axisWidth - self._maxLabelTickLength() - self.tickLabelPadding();
                    var height = self._isHorizontal() ? axisHeight - self._maxLabelTickLength() - self.tickLabelPadding() : bandWidth;
                    var textWriteResult;
                    var formatter = self.formatter();
                    if (draw) {
                        var d3this = d3.select(this);
                        var xAlign = { left: "right", right: "left", top: "center", bottom: "center" };
                        var yAlign = { left: "center", right: "center", top: "bottom", bottom: "top" };
                        textWriteResult = Plottable._Util.Text.writeText(formatter(d), width, height, tm, self._tickLabelOrientation(), {
                            g: d3this,
                            xAlign: xAlign[self.orient()],
                            yAlign: yAlign[self.orient()]
                        });
                    }
                    else {
                        textWriteResult = Plottable._Util.Text.writeText(formatter(d), width, height, tm, self._tickLabelOrientation());
                    }
                    textWriteResults.push(textWriteResult);
                });
                var widthFn = this._isHorizontal() ? d3.sum : Plottable._Util.Methods.max;
                var heightFn = this._isHorizontal() ? Plottable._Util.Methods.max : d3.sum;
                return {
                    textFits: textWriteResults.every(function (t) { return t.textFits; }),
                    usedWidth: widthFn(textWriteResults, function (t) { return t.usedWidth; }, 0),
                    usedHeight: heightFn(textWriteResults, function (t) { return t.usedHeight; }, 0)
                };
            };
            Category.prototype._doRender = function () {
                var _this = this;
                _super.prototype._doRender.call(this);
                var ordScale = this._scale;
                var tickLabels = this._tickLabelContainer.selectAll("." + Axis.AbstractAxis.TICK_LABEL_CLASS).data(this._scale.domain(), function (d) { return d; });
                var getTickLabelTransform = function (d, i) {
                    var startAndWidth = ordScale.fullBandStartAndWidth(d);
                    var bandStartPosition = startAndWidth[0];
                    var x = _this._isHorizontal() ? bandStartPosition : 0;
                    var y = _this._isHorizontal() ? 0 : bandStartPosition;
                    return "translate(" + x + "," + y + ")";
                };
                tickLabels.enter().append("g").classed(Axis.AbstractAxis.TICK_LABEL_CLASS, true);
                tickLabels.exit().remove();
                tickLabels.attr("transform", getTickLabelTransform);
                // erase all text first, then rewrite
                tickLabels.text("");
                this._drawTicks(this.width(), this.height(), ordScale, tickLabels);
                var translate = this._isHorizontal() ? [ordScale.rangeBand() / 2, 0] : [0, ordScale.rangeBand() / 2];
                var xTranslate = this.orient() === "right" ? this._maxLabelTickLength() + this.tickLabelPadding() : 0;
                var yTranslate = this.orient() === "bottom" ? this._maxLabelTickLength() + this.tickLabelPadding() : 0;
                Plottable._Util.DOM.translate(this._tickLabelContainer, xTranslate, yTranslate);
                Plottable._Util.DOM.translate(this._tickMarkContainer, translate[0], translate[1]);
                return this;
            };
            Category.prototype._computeLayout = function (xOrigin, yOrigin, availableWidth, availableHeight) {
                // When anyone calls _invalidateLayout, _computeLayout will be called
                // on everyone, including this. Since CSS or something might have
                // affected the size of the characters, clear the cache.
                this._measurer.clear();
                return _super.prototype._computeLayout.call(this, xOrigin, yOrigin, availableWidth, availableHeight);
            };
            return Category;
        })(Axis.AbstractAxis);
        Axis.Category = Category;
    })(Axis = Plottable.Axis || (Plottable.Axis = {}));
})(Plottable || (Plottable = {}));

///<reference path="../reference.ts" />
var __extends = this.__extends || function (d, b) {
    for (var p in b) if (b.hasOwnProperty(p)) d[p] = b[p];
    function __() { this.constructor = d; }
    __.prototype = b.prototype;
    d.prototype = new __();
};
var Plottable;
(function (Plottable) {
    var Component;
    (function (Component) {
        var Label = (function (_super) {
            __extends(Label, _super);
            /**
             * Creates a Label.
             *
             * A label is component that renders just text. The most common use of
             * labels is to create a title or axis labels.
             *
             * @constructor
             * @param {string} displayText The text of the Label (default = "").
             * @param {string} orientation The orientation of the Label (horizontal/left/right) (default = "horizontal").
             */
            function Label(displayText, orientation) {
                if (displayText === void 0) { displayText = ""; }
                if (orientation === void 0) { orientation = "horizontal"; }
                _super.call(this);
                this.classed("label", true);
                this.text(displayText);
                this.orient(orientation);
                this.xAlign("center").yAlign("center");
                this._fixedHeightFlag = true;
                this._fixedWidthFlag = true;
                this._padding = 0;
            }
            /**
             * Sets the horizontal side the label will go to given the label is given more space that it needs
             *
             * @param {string} alignment The new setting, one of `["left", "center",
             * "right"]`. Defaults to `"center"`.
             * @returns {Label} The calling Label.
             */
            Label.prototype.xAlign = function (alignment) {
                var alignmentLC = alignment.toLowerCase();
                _super.prototype.xAlign.call(this, alignmentLC);
                this._xAlignment = alignmentLC;
                return this;
            };
            /**
             * Sets the vertical side the label will go to given the label is given more space that it needs
             *
             * @param {string} alignment The new setting, one of `["top", "center",
             * "bottom"]`. Defaults to `"center"`.
             * @returns {Label} The calling Label.
             */
            Label.prototype.yAlign = function (alignment) {
                var alignmentLC = alignment.toLowerCase();
                _super.prototype.yAlign.call(this, alignmentLC);
                this._yAlignment = alignmentLC;
                return this;
            };
            Label.prototype._requestedSpace = function (offeredWidth, offeredHeight) {
                var desiredWH = this._measurer(this._text);
                var desiredWidth = (this.orient() === "horizontal" ? desiredWH.width : desiredWH.height) + 2 * this.padding();
                var desiredHeight = (this.orient() === "horizontal" ? desiredWH.height : desiredWH.width) + 2 * this.padding();
                return {
                    width: desiredWidth,
                    height: desiredHeight,
                    wantsWidth: desiredWidth > offeredWidth,
                    wantsHeight: desiredHeight > offeredHeight
                };
            };
            Label.prototype._setup = function () {
                _super.prototype._setup.call(this);
                this._textContainer = this._content.append("g");
                this._measurer = Plottable._Util.Text.getTextMeasurer(this._textContainer.append("text"));
                this.text(this._text);
            };
            Label.prototype.text = function (displayText) {
                if (displayText === undefined) {
                    return this._text;
                }
                else {
                    this._text = displayText;
                    this._invalidateLayout();
                    return this;
                }
            };
            Label.prototype.orient = function (newOrientation) {
                if (newOrientation == null) {
                    return this._orientation;
                }
                else {
                    newOrientation = newOrientation.toLowerCase();
                    if (newOrientation === "horizontal" || newOrientation === "left" || newOrientation === "right") {
                        this._orientation = newOrientation;
                    }
                    else {
                        throw new Error(newOrientation + " is not a valid orientation for LabelComponent");
                    }
                    this._invalidateLayout();
                    return this;
                }
            };
            Label.prototype.padding = function (padAmount) {
                if (padAmount == null) {
                    return this._padding;
                }
                else {
                    padAmount = +padAmount;
                    if (padAmount < 0) {
                        throw new Error(padAmount + " is not a valid padding value.  Cannot be less than 0.");
                    }
                    this._padding = padAmount;
                    this._invalidateLayout();
                    return this;
                }
            };
            Label.prototype._doRender = function () {
                _super.prototype._doRender.call(this);
                var textMeasurement = this._measurer(this._text);
                var heightPadding = Math.max(Math.min((this.height() - textMeasurement.height) / 2, this.padding()), 0);
                var widthPadding = Math.max(Math.min((this.width() - textMeasurement.width) / 2, this.padding()), 0);
                this._textContainer.attr("transform", "translate(" + widthPadding + "," + heightPadding + ")");
                this._textContainer.text("");
                var dimension = this.orient() === "horizontal" ? this.width() : this.height();
                var truncatedText = Plottable._Util.Text.getTruncatedText(this._text, dimension, this._measurer);
                var writeWidth = this.width() - 2 * widthPadding;
                var writeHeight = this.height() - 2 * heightPadding;
                if (this.orient() === "horizontal") {
                    Plottable._Util.Text.writeLineHorizontally(truncatedText, this._textContainer, writeWidth, writeHeight, this._xAlignment, this._yAlignment);
                }
                else {
                    Plottable._Util.Text.writeLineVertically(truncatedText, this._textContainer, writeWidth, writeHeight, this._xAlignment, this._yAlignment, this.orient());
                }
            };
            Label.prototype._computeLayout = function (xOffset, yOffset, availableWidth, availableHeight) {
                this._measurer = Plottable._Util.Text.getTextMeasurer(this._textContainer.append("text")); // reset it in case fonts have changed
                _super.prototype._computeLayout.call(this, xOffset, yOffset, availableWidth, availableHeight);
                return this;
            };
            return Label;
        })(Component.AbstractComponent);
        Component.Label = Label;
        var TitleLabel = (function (_super) {
            __extends(TitleLabel, _super);
            /**
             * Creates a TitleLabel, a type of label made for rendering titles.
             *
             * @constructor
             */
            function TitleLabel(text, orientation) {
                _super.call(this, text, orientation);
                this.classed("title-label", true);
            }
            return TitleLabel;
        })(Label);
        Component.TitleLabel = TitleLabel;
        var AxisLabel = (function (_super) {
            __extends(AxisLabel, _super);
            /**
             * Creates a AxisLabel, a type of label made for rendering axis labels.
             *
             * @constructor
             */
            function AxisLabel(text, orientation) {
                _super.call(this, text, orientation);
                this.classed("axis-label", true);
            }
            return AxisLabel;
        })(Label);
        Component.AxisLabel = AxisLabel;
    })(Component = Plottable.Component || (Plottable.Component = {}));
})(Plottable || (Plottable = {}));

///<reference path="../reference.ts" />
var __extends = this.__extends || function (d, b) {
    for (var p in b) if (b.hasOwnProperty(p)) d[p] = b[p];
    function __() { this.constructor = d; }
    __.prototype = b.prototype;
    d.prototype = new __();
};
var Plottable;
(function (Plottable) {
    var Component;
    (function (Component) {
        var Legend = (function (_super) {
            __extends(Legend, _super);
            /**
             * Creates a Legend.
             *
             * The legend consists of a series of legend entries, each with a color and label taken from the `colorScale`.
             * The entries will be displayed in the order of the `colorScale` domain.
             *
             * @constructor
             * @param {Scale.Color} colorScale
             */
            function Legend(colorScale) {
                var _this = this;
                _super.call(this);
                this._padding = 5;
                this.classed("legend", true);
                this.maxEntriesPerRow(Infinity);
                if (colorScale == null) {
                    throw new Error("Legend requires a colorScale");
                }
                this._scale = colorScale;
                this._scale.broadcaster.registerListener(this, function () { return _this._invalidateLayout(); });
                this.xAlign("right").yAlign("top");
                this._fixedWidthFlag = true;
                this._fixedHeightFlag = true;
            }
            Legend.prototype.maxEntriesPerRow = function (numEntries) {
                if (numEntries == null) {
                    return this._maxEntriesPerRow;
                }
                else {
                    this._maxEntriesPerRow = numEntries;
                    this._invalidateLayout();
                    return this;
                }
            };
            Legend.prototype.scale = function (scale) {
                var _this = this;
                if (scale != null) {
                    this._scale.broadcaster.deregisterListener(this);
                    this._scale = scale;
                    this._scale.broadcaster.registerListener(this, function () { return _this._invalidateLayout(); });
                    this._invalidateLayout();
                    return this;
                }
                else {
                    return this._scale;
                }
            };
<<<<<<< HEAD
            Legend.prototype._updateClasses = function () {
                var _this = this;
                if (!this._isSetup) {
                    return;
                }
                var dataSelection = this._content.selectAll("." + Legend.SUBELEMENT_CLASS);
                if (this._hoverCallback != null) {
                    dataSelection.classed("focus", function (d) { return _this._datumCurrentlyFocusedOn === d; });
                    dataSelection.classed("hover", this._datumCurrentlyFocusedOn !== undefined);
                }
                else {
                    dataSelection.classed("hover", false);
                    dataSelection.classed("focus", false);
                }
                if (this._toggleCallback != null) {
                    dataSelection.classed("toggled-on", function (d) { return !_this._isOff.has(d); });
                    dataSelection.classed("toggled-off", function (d) { return _this._isOff.has(d); });
                }
                else {
                    dataSelection.classed("toggled-on", false);
                    dataSelection.classed("toggled-off", false);
                }
            };
            /**
             * The css class applied to each legend row
             */
            Legend.SUBELEMENT_CLASS = "legend-row";
            Legend._MARGIN = 5;
            return Legend;
        })(Component.AbstractComponent);
        Component.Legend = Legend;
    })(Component = Plottable.Component || (Plottable.Component = {}));
})(Plottable || (Plottable = {}));

///<reference path="../reference.ts" />
var __extends = this.__extends || function (d, b) {
    for (var p in b) if (b.hasOwnProperty(p)) d[p] = b[p];
    function __() { this.constructor = d; }
    __.prototype = b.prototype;
    d.prototype = new __();
};
var Plottable;
(function (Plottable) {
    var Component;
    (function (Component) {
        var HorizontalLegend = (function (_super) {
            __extends(HorizontalLegend, _super);
            /**
             * Creates a Horizontal Legend.
             *
             * The legend consists of a series of legend entries, each with a color and label taken from the `colorScale`.
             * The entries will be displayed in the order of the `colorScale` domain.
             *
             * @constructor
             * @param {Scale.Color} colorScale
             */
            function HorizontalLegend(colorScale) {
                var _this = this;
                _super.call(this);
                this._padding = 5;
                this.classed("legend", true);
                this._scale = colorScale;
                this._scale.broadcaster.registerListener(this, function () { return _this._invalidateLayout(); });
                this.xAlign("left").yAlign("center");
                this._fixedWidthFlag = true;
                this._fixedHeightFlag = true;
            }
            HorizontalLegend.prototype.remove = function () {
=======
            Legend.prototype.remove = function () {
>>>>>>> b9e5ccb7
                _super.prototype.remove.call(this);
                this._scale.broadcaster.deregisterListener(this);
            };
            Legend.prototype._calculateLayoutInfo = function (availableWidth, availableHeight) {
                var _this = this;
                var fakeLegendRow = this._content.append("g").classed(Legend.LEGEND_ROW_CLASS, true);
                var fakeLegendEntry = fakeLegendRow.append("g").classed(Legend.LEGEND_ENTRY_CLASS, true);
                var measure = Plottable._Util.Text.getTextMeasurer(fakeLegendRow.append("text"));
                var textHeight = measure(Plottable._Util.Text.HEIGHT_TEXT).height;
                var availableWidthForEntries = Math.max(0, (availableWidth - this._padding));
                var measureEntry = function (entryText) {
                    var originalEntryLength = (textHeight + measure(entryText).width + _this._padding);
                    return Math.min(originalEntryLength, availableWidthForEntries);
                };
                var entries = this._scale.domain();
                var entryLengths = Plottable._Util.Methods.populateMap(entries, measureEntry);
                fakeLegendRow.remove();
                var rows = this._packRows(availableWidthForEntries, entries, entryLengths);
                var rowsAvailable = Math.floor((availableHeight - 2 * this._padding) / textHeight);
                if (rowsAvailable !== rowsAvailable) {
                    rowsAvailable = 0;
                }
                return {
                    textHeight: textHeight,
                    entryLengths: entryLengths,
                    rows: rows,
                    numRowsToDraw: Math.max(Math.min(rowsAvailable, rows.length), 0)
                };
            };
            Legend.prototype._requestedSpace = function (offeredWidth, offeredHeight) {
                var estimatedLayout = this._calculateLayoutInfo(offeredWidth, offeredHeight);
                var rowLengths = estimatedLayout.rows.map(function (row) {
                    return d3.sum(row, function (entry) { return estimatedLayout.entryLengths.get(entry); });
                });
                var longestRowLength = Plottable._Util.Methods.max(rowLengths, 0);
                var desiredWidth = this._padding + longestRowLength;
                var acceptableHeight = estimatedLayout.numRowsToDraw * estimatedLayout.textHeight + 2 * this._padding;
                var desiredHeight = estimatedLayout.rows.length * estimatedLayout.textHeight + 2 * this._padding;
                return {
                    width: desiredWidth,
                    height: acceptableHeight,
                    wantsWidth: offeredWidth < desiredWidth,
                    wantsHeight: offeredHeight < desiredHeight
                };
            };
            Legend.prototype._packRows = function (availableWidth, entries, entryLengths) {
                var _this = this;
                var rows = [];
                var currentRow = [];
                var spaceLeft = availableWidth;
                entries.forEach(function (e) {
                    var entryLength = entryLengths.get(e);
                    if (entryLength > spaceLeft || currentRow.length === _this._maxEntriesPerRow) {
                        rows.push(currentRow);
                        currentRow = [];
                        spaceLeft = availableWidth;
                    }
                    currentRow.push(e);
                    spaceLeft -= entryLength;
                });
                if (currentRow.length !== 0) {
                    rows.push(currentRow);
                }
                return rows;
            };
            /**
             * Gets the legend entry under the given pixel position.
             *
             * @param {Point} position The pixel position.
             * @returns {D3.Selection} The selected entry, or null selection if no entry was selected.
             */
            Legend.prototype.getEntry = function (position) {
                if (!this._isSetup) {
                    return d3.select();
                }
                var entry = d3.select();
                var layout = this._calculateLayoutInfo(this.width(), this.height());
                var legendPadding = this._padding;
                this._content.selectAll("g." + Legend.LEGEND_ROW_CLASS).each(function (d, i) {
                    var lowY = i * layout.textHeight + legendPadding;
                    var highY = (i + 1) * layout.textHeight + legendPadding;
                    var lowX = legendPadding;
                    var highX = legendPadding;
                    d3.select(this).selectAll("g." + Legend.LEGEND_ENTRY_CLASS).each(function (value) {
                        highX += layout.entryLengths.get(value);
                        if (highX >= position.x && lowX <= position.x && highY >= position.y && lowY <= position.y) {
                            entry = d3.select(this);
                        }
                        lowX += layout.entryLengths.get(value);
                    });
                });
                return entry;
            };
            Legend.prototype._doRender = function () {
                var _this = this;
                _super.prototype._doRender.call(this);
                var layout = this._calculateLayoutInfo(this.width(), this.height());
                var rowsToDraw = layout.rows.slice(0, layout.numRowsToDraw);
                var rows = this._content.selectAll("g." + Legend.LEGEND_ROW_CLASS).data(rowsToDraw);
                rows.enter().append("g").classed(Legend.LEGEND_ROW_CLASS, true);
                rows.exit().remove();
                rows.attr("transform", function (d, i) { return "translate(0, " + (i * layout.textHeight + _this._padding) + ")"; });
                var entries = rows.selectAll("g." + Legend.LEGEND_ENTRY_CLASS).data(function (d) { return d; });
                var entriesEnter = entries.enter().append("g").classed(Legend.LEGEND_ENTRY_CLASS, true);
                entries.each(function (d) {
                    d3.select(this).classed(d.replace(" ", "-"), true);
                });
                entriesEnter.append("circle");
                entriesEnter.append("g").classed("text-container", true);
                entries.exit().remove();
                var legendPadding = this._padding;
                rows.each(function (values) {
                    var xShift = legendPadding;
                    var entriesInRow = d3.select(this).selectAll("g." + Legend.LEGEND_ENTRY_CLASS);
                    entriesInRow.attr("transform", function (value, i) {
                        var translateString = "translate(" + xShift + ", 0)";
                        xShift += layout.entryLengths.get(value);
                        return translateString;
                    });
                });
                entries.select("circle").attr("cx", layout.textHeight / 2).attr("cy", layout.textHeight / 2).attr("r", layout.textHeight * 0.3).attr("fill", function (value) { return _this._scale.scale(value); });
                var padding = this._padding;
                var textContainers = entries.select("g.text-container");
                textContainers.text(""); // clear out previous results
                textContainers.append("title").text(function (value) { return value; });
                // HACKHACK (translate vertical shift): #864
                textContainers.attr("transform", "translate(" + layout.textHeight + ", " + (layout.textHeight * 0.1) + ")").each(function (value) {
                    var container = d3.select(this);
                    var measure = Plottable._Util.Text.getTextMeasurer(container.append("text"));
                    var maxTextLength = layout.entryLengths.get(value) - layout.textHeight - padding;
                    var textToWrite = Plottable._Util.Text.getTruncatedText(value, maxTextLength, measure);
                    var textSize = measure(textToWrite);
                    Plottable._Util.Text.writeLineHorizontally(textToWrite, container, textSize.width, textSize.height);
                });
            };
            /**
             * The css class applied to each legend row
             */
            Legend.LEGEND_ROW_CLASS = "legend-row";
            /**
             * The css class applied to each legend entry
             */
            Legend.LEGEND_ENTRY_CLASS = "legend-entry";
            return Legend;
        })(Component.AbstractComponent);
<<<<<<< HEAD
        Component.HorizontalLegend = HorizontalLegend;
    })(Component = Plottable.Component || (Plottable.Component = {}));
=======
        Component.Legend = Legend;
    })(Plottable.Component || (Plottable.Component = {}));
    var Component = Plottable.Component;
>>>>>>> b9e5ccb7
})(Plottable || (Plottable = {}));

///<reference path="../reference.ts" />
var __extends = this.__extends || function (d, b) {
    for (var p in b) if (b.hasOwnProperty(p)) d[p] = b[p];
    function __() { this.constructor = d; }
    __.prototype = b.prototype;
    d.prototype = new __();
};
var Plottable;
(function (Plottable) {
    var Component;
    (function (Component) {
        var Gridlines = (function (_super) {
            __extends(Gridlines, _super);
            /**
             * Creates a set of Gridlines.
             * @constructor
             *
             * @param {QuantitativeScale} xScale The scale to base the x gridlines on. Pass null if no gridlines are desired.
             * @param {QuantitativeScale} yScale The scale to base the y gridlines on. Pass null if no gridlines are desired.
             */
            function Gridlines(xScale, yScale) {
                var _this = this;
                if (xScale != null && !(Plottable.Scale.AbstractQuantitative.prototype.isPrototypeOf(xScale))) {
                    throw new Error("xScale needs to inherit from Scale.AbstractQuantitative");
                }
                if (yScale != null && !(Plottable.Scale.AbstractQuantitative.prototype.isPrototypeOf(yScale))) {
                    throw new Error("yScale needs to inherit from Scale.AbstractQuantitative");
                }
                _super.call(this);
                this.classed("gridlines", true);
                this._xScale = xScale;
                this._yScale = yScale;
                if (this._xScale) {
                    this._xScale.broadcaster.registerListener(this, function () { return _this._render(); });
                }
                if (this._yScale) {
                    this._yScale.broadcaster.registerListener(this, function () { return _this._render(); });
                }
            }
            Gridlines.prototype.remove = function () {
                _super.prototype.remove.call(this);
                if (this._xScale) {
                    this._xScale.broadcaster.deregisterListener(this);
                }
                if (this._yScale) {
                    this._yScale.broadcaster.deregisterListener(this);
                }
                return this;
            };
            Gridlines.prototype._setup = function () {
                _super.prototype._setup.call(this);
                this._xLinesContainer = this._content.append("g").classed("x-gridlines", true);
                this._yLinesContainer = this._content.append("g").classed("y-gridlines", true);
            };
            Gridlines.prototype._doRender = function () {
                _super.prototype._doRender.call(this);
                this._redrawXLines();
                this._redrawYLines();
            };
            Gridlines.prototype._redrawXLines = function () {
                var _this = this;
                if (this._xScale) {
                    var xTicks = this._xScale.ticks();
                    var getScaledXValue = function (tickVal) { return _this._xScale.scale(tickVal); };
                    var xLines = this._xLinesContainer.selectAll("line").data(xTicks);
                    xLines.enter().append("line");
                    xLines.attr("x1", getScaledXValue).attr("y1", 0).attr("x2", getScaledXValue).attr("y2", this.height()).classed("zeroline", function (t) { return t === 0; });
                    xLines.exit().remove();
                }
            };
            Gridlines.prototype._redrawYLines = function () {
                var _this = this;
                if (this._yScale) {
                    var yTicks = this._yScale.ticks();
                    var getScaledYValue = function (tickVal) { return _this._yScale.scale(tickVal); };
                    var yLines = this._yLinesContainer.selectAll("line").data(yTicks);
                    yLines.enter().append("line");
                    yLines.attr("x1", 0).attr("y1", getScaledYValue).attr("x2", this.width()).attr("y2", getScaledYValue).classed("zeroline", function (t) { return t === 0; });
                    yLines.exit().remove();
                }
            };
            return Gridlines;
        })(Component.AbstractComponent);
        Component.Gridlines = Gridlines;
    })(Component = Plottable.Component || (Plottable.Component = {}));
})(Plottable || (Plottable = {}));

///<reference path="../reference.ts" />
var __extends = this.__extends || function (d, b) {
    for (var p in b) if (b.hasOwnProperty(p)) d[p] = b[p];
    function __() { this.constructor = d; }
    __.prototype = b.prototype;
    d.prototype = new __();
};
var Plottable;
(function (Plottable) {
    var Component;
    (function (Component) {
        ;
        var Table = (function (_super) {
            __extends(Table, _super);
            /**
             * Constructs a Table.
             *
             * A Table is used to combine multiple Components in the form of a grid. A
             * common case is combining a y-axis, x-axis, and the plotted data via
             * ```typescript
             * new Table([[yAxis, plot],
             *            [null,  xAxis]]);
             * ```
             *
             * @constructor
             * @param {Component[][]} [rows] A 2-D array of the Components to place in the table.
             * null can be used if a cell is empty. (default = [])
             */
            function Table(rows) {
                var _this = this;
                if (rows === void 0) { rows = []; }
                _super.call(this);
                this._rowPadding = 0;
                this._colPadding = 0;
                this._rows = [];
                this._rowWeights = [];
                this._colWeights = [];
                this._nRows = 0;
                this._nCols = 0;
                this.classed("table", true);
                rows.forEach(function (row, rowIndex) {
                    row.forEach(function (component, colIndex) {
                        _this.addComponent(rowIndex, colIndex, component);
                    });
                });
            }
            /**
             * Adds a Component in the specified cell. The cell must be unoccupied.
             *
             * For example, instead of calling `new Table([[a, b], [null, c]])`, you
             * could call
             * ```typescript
             * var table = new Table();
             * table.addComponent(0, 0, a);
             * table.addComponent(0, 1, b);
             * table.addComponent(1, 1, c);
             * ```
             *
             * @param {number} row The row in which to add the Component.
             * @param {number} col The column in which to add the Component.
             * @param {Component} component The Component to be added.
             * @returns {Table} The calling Table.
             */
            Table.prototype.addComponent = function (row, col, component) {
                if (this._addComponent(component)) {
                    this._nRows = Math.max(row + 1, this._nRows);
                    this._nCols = Math.max(col + 1, this._nCols);
                    this._padTableToSize(this._nRows, this._nCols);
                    var currentComponent = this._rows[row][col];
                    if (currentComponent) {
                        throw new Error("Table.addComponent cannot be called on a cell where a component already exists (for the moment)");
                    }
                    this._rows[row][col] = component;
                }
                return this;
            };
            Table.prototype._removeComponent = function (component) {
                _super.prototype._removeComponent.call(this, component);
                var rowpos;
                var colpos;
                outer: for (var i = 0; i < this._nRows; i++) {
                    for (var j = 0; j < this._nCols; j++) {
                        if (this._rows[i][j] === component) {
                            rowpos = i;
                            colpos = j;
                            break outer;
                        }
                    }
                }
                if (rowpos !== undefined) {
                    this._rows[rowpos][colpos] = null;
                }
            };
            Table.prototype._iterateLayout = function (availableWidth, availableHeight) {
                /*
                 * Given availableWidth and availableHeight, figure out how to allocate it between rows and columns using an iterative algorithm.
                 *
                 * For both dimensions, keeps track of "guaranteedSpace", which the fixed-size components have requested, and
                 * "proportionalSpace", which is being given to proportionally-growing components according to the weights on the table.
                 * Here is how it works (example uses width but it is the same for height). First, columns are guaranteed no width, and
                 * the free width is allocated to columns based on their colWeights. Then, in determineGuarantees, every component is
                 * offered its column's width and may request some amount of it, which increases that column's guaranteed
                 * width. If there are some components that were not satisfied with the width they were offered, and there is free
                 * width that has not already been guaranteed, then the remaining width is allocated to the unsatisfied columns and the
                 * algorithm runs again. If all components are satisfied, then the remaining width is allocated as proportional space
                 * according to the colWeights.
                 *
                 * The guaranteed width for each column is monotonically increasing as the algorithm iterates. Since it is deterministic
                 * and monotonically increasing, if the freeWidth does not change during an iteration it implies that no further progress
                 * is possible, so the algorithm will not continue iterating on that dimension's account.
                 *
                 * If the algorithm runs more than 5 times, we stop and just use whatever we arrived at. It's not clear under what
                 * circumstances this will happen or if it will happen at all. A message will be printed to the console if this occurs.
                 *
                 */
                var rows = this._rows;
                var cols = d3.transpose(this._rows);
                var availableWidthAfterPadding = availableWidth - this._colPadding * (this._nCols - 1);
                var availableHeightAfterPadding = availableHeight - this._rowPadding * (this._nRows - 1);
                var rowWeights = Table._calcComponentWeights(this._rowWeights, rows, function (c) { return (c == null) || c._isFixedHeight(); });
                var colWeights = Table._calcComponentWeights(this._colWeights, cols, function (c) { return (c == null) || c._isFixedWidth(); });
                // To give the table a good starting position to iterate from, we give the fixed-width components half-weight
                // so that they will get some initial space allocated to work with
                var heuristicColWeights = colWeights.map(function (c) { return c === 0 ? 0.5 : c; });
                var heuristicRowWeights = rowWeights.map(function (c) { return c === 0 ? 0.5 : c; });
                var colProportionalSpace = Table._calcProportionalSpace(heuristicColWeights, availableWidthAfterPadding);
                var rowProportionalSpace = Table._calcProportionalSpace(heuristicRowWeights, availableHeightAfterPadding);
                var guaranteedWidths = Plottable._Util.Methods.createFilledArray(0, this._nCols);
                var guaranteedHeights = Plottable._Util.Methods.createFilledArray(0, this._nRows);
                var freeWidth;
                var freeHeight;
                var nIterations = 0;
                while (true) {
                    var offeredHeights = Plottable._Util.Methods.addArrays(guaranteedHeights, rowProportionalSpace);
                    var offeredWidths = Plottable._Util.Methods.addArrays(guaranteedWidths, colProportionalSpace);
                    var guarantees = this._determineGuarantees(offeredWidths, offeredHeights);
                    guaranteedWidths = guarantees.guaranteedWidths;
                    guaranteedHeights = guarantees.guaranteedHeights;
                    var wantsWidth = guarantees.wantsWidthArr.some(function (x) { return x; });
                    var wantsHeight = guarantees.wantsHeightArr.some(function (x) { return x; });
                    var lastFreeWidth = freeWidth;
                    var lastFreeHeight = freeHeight;
                    freeWidth = availableWidthAfterPadding - d3.sum(guarantees.guaranteedWidths);
                    freeHeight = availableHeightAfterPadding - d3.sum(guarantees.guaranteedHeights);
                    var xWeights;
                    if (wantsWidth) {
                        xWeights = guarantees.wantsWidthArr.map(function (x) { return x ? 0.1 : 0; });
                        xWeights = Plottable._Util.Methods.addArrays(xWeights, colWeights);
                    }
                    else {
                        xWeights = colWeights;
                    }
                    var yWeights;
                    if (wantsHeight) {
                        yWeights = guarantees.wantsHeightArr.map(function (x) { return x ? 0.1 : 0; });
                        yWeights = Plottable._Util.Methods.addArrays(yWeights, rowWeights);
                    }
                    else {
                        yWeights = rowWeights;
                    }
                    colProportionalSpace = Table._calcProportionalSpace(xWeights, freeWidth);
                    rowProportionalSpace = Table._calcProportionalSpace(yWeights, freeHeight);
                    nIterations++;
                    var canImproveWidthAllocation = freeWidth > 0 && wantsWidth && freeWidth !== lastFreeWidth;
                    var canImproveHeightAllocation = freeHeight > 0 && wantsHeight && freeHeight !== lastFreeHeight;
                    if (!(canImproveWidthAllocation || canImproveHeightAllocation)) {
                        break;
                    }
                    if (nIterations > 5) {
                        break;
                    }
                }
                // Redo the proportional space one last time, to ensure we use the real weights not the wantsWidth/Height weights
                freeWidth = availableWidthAfterPadding - d3.sum(guarantees.guaranteedWidths);
                freeHeight = availableHeightAfterPadding - d3.sum(guarantees.guaranteedHeights);
                colProportionalSpace = Table._calcProportionalSpace(colWeights, freeWidth);
                rowProportionalSpace = Table._calcProportionalSpace(rowWeights, freeHeight);
                return { colProportionalSpace: colProportionalSpace, rowProportionalSpace: rowProportionalSpace, guaranteedWidths: guarantees.guaranteedWidths, guaranteedHeights: guarantees.guaranteedHeights, wantsWidth: wantsWidth, wantsHeight: wantsHeight };
            };
            Table.prototype._determineGuarantees = function (offeredWidths, offeredHeights) {
                var requestedWidths = Plottable._Util.Methods.createFilledArray(0, this._nCols);
                var requestedHeights = Plottable._Util.Methods.createFilledArray(0, this._nRows);
                var layoutWantsWidth = Plottable._Util.Methods.createFilledArray(false, this._nCols);
                var layoutWantsHeight = Plottable._Util.Methods.createFilledArray(false, this._nRows);
                this._rows.forEach(function (row, rowIndex) {
                    row.forEach(function (component, colIndex) {
                        var spaceRequest;
                        if (component != null) {
                            spaceRequest = component._requestedSpace(offeredWidths[colIndex], offeredHeights[rowIndex]);
                        }
                        else {
                            spaceRequest = { width: 0, height: 0, wantsWidth: false, wantsHeight: false };
                        }
                        var allocatedWidth = Math.min(spaceRequest.width, offeredWidths[colIndex]);
                        var allocatedHeight = Math.min(spaceRequest.height, offeredHeights[rowIndex]);
                        requestedWidths[colIndex] = Math.max(requestedWidths[colIndex], allocatedWidth);
                        requestedHeights[rowIndex] = Math.max(requestedHeights[rowIndex], allocatedHeight);
                        layoutWantsWidth[colIndex] = layoutWantsWidth[colIndex] || spaceRequest.wantsWidth;
                        layoutWantsHeight[rowIndex] = layoutWantsHeight[rowIndex] || spaceRequest.wantsHeight;
                    });
                });
                return { guaranteedWidths: requestedWidths, guaranteedHeights: requestedHeights, wantsWidthArr: layoutWantsWidth, wantsHeightArr: layoutWantsHeight };
            };
            Table.prototype._requestedSpace = function (offeredWidth, offeredHeight) {
                var layout = this._iterateLayout(offeredWidth, offeredHeight);
                return { width: d3.sum(layout.guaranteedWidths), height: d3.sum(layout.guaranteedHeights), wantsWidth: layout.wantsWidth, wantsHeight: layout.wantsHeight };
            };
            // xOffset is relative to parent element, not absolute
            Table.prototype._computeLayout = function (xOffset, yOffset, availableWidth, availableHeight) {
                var _this = this;
                _super.prototype._computeLayout.call(this, xOffset, yOffset, availableWidth, availableHeight);
                var layout = this._iterateLayout(this.width(), this.height());
                var sumPair = function (p) { return p[0] + p[1]; };
                var rowHeights = Plottable._Util.Methods.addArrays(layout.rowProportionalSpace, layout.guaranteedHeights);
                var colWidths = Plottable._Util.Methods.addArrays(layout.colProportionalSpace, layout.guaranteedWidths);
                var childYOffset = 0;
                this._rows.forEach(function (row, rowIndex) {
                    var childXOffset = 0;
                    row.forEach(function (component, colIndex) {
                        // recursively compute layout
                        if (component != null) {
                            component._computeLayout(childXOffset, childYOffset, colWidths[colIndex], rowHeights[rowIndex]);
                        }
                        childXOffset += colWidths[colIndex] + _this._colPadding;
                    });
                    childYOffset += rowHeights[rowIndex] + _this._rowPadding;
                });
            };
            /**
             * Sets the row and column padding on the Table.
             *
             * @param {number} rowPadding The padding above and below each row, in pixels.
             * @param {number} colPadding the padding to the left and right of each column, in pixels.
             * @returns {Table} The calling Table.
             */
            Table.prototype.padding = function (rowPadding, colPadding) {
                this._rowPadding = rowPadding;
                this._colPadding = colPadding;
                this._invalidateLayout();
                return this;
            };
            /**
             * Sets the layout weight of a particular row.
             * Space is allocated to rows based on their weight. Rows with higher weights receive proportionally more space.
             *
             * A common case would be to have one row take up 2/3rds of the space,
             * and the other row take up 1/3rd.
             *
             * Example:
             *
             * ```JavaScript
             * plot = new Plottable.Component.Table([
             *  [row1],
             *  [row2]
             * ]);
             *
             * // assign twice as much space to the first row
             * plot
             *  .rowWeight(0, 2)
             *  .rowWeight(1, 1)
             * ```
             *
             * @param {number} index The index of the row.
             * @param {number} weight The weight to be set on the row.
             * @returns {Table} The calling Table.
             */
            Table.prototype.rowWeight = function (index, weight) {
                this._rowWeights[index] = weight;
                this._invalidateLayout();
                return this;
            };
            /**
             * Sets the layout weight of a particular column.
             * Space is allocated to columns based on their weight. Columns with higher weights receive proportionally more space.
             *
             * Please see `rowWeight` docs for an example.
             *
             * @param {number} index The index of the column.
             * @param {number} weight The weight to be set on the column.
             * @returns {Table} The calling Table.
             */
            Table.prototype.colWeight = function (index, weight) {
                this._colWeights[index] = weight;
                this._invalidateLayout();
                return this;
            };
            Table.prototype._isFixedWidth = function () {
                var cols = d3.transpose(this._rows);
                return Table._fixedSpace(cols, function (c) { return (c == null) || c._isFixedWidth(); });
            };
            Table.prototype._isFixedHeight = function () {
                return Table._fixedSpace(this._rows, function (c) { return (c == null) || c._isFixedHeight(); });
            };
            Table.prototype._padTableToSize = function (nRows, nCols) {
                for (var i = 0; i < nRows; i++) {
                    if (this._rows[i] === undefined) {
                        this._rows[i] = [];
                        this._rowWeights[i] = null;
                    }
                    for (var j = 0; j < nCols; j++) {
                        if (this._rows[i][j] === undefined) {
                            this._rows[i][j] = null;
                        }
                    }
                }
                for (j = 0; j < nCols; j++) {
                    if (this._colWeights[j] === undefined) {
                        this._colWeights[j] = null;
                    }
                }
            };
            Table._calcComponentWeights = function (setWeights, componentGroups, fixityAccessor) {
                // If the row/col weight was explicitly set, then return it outright
                // If the weight was not explicitly set, then guess it using the heuristic that if all components are fixed-space
                // then weight is 0, otherwise weight is 1
                return setWeights.map(function (w, i) {
                    if (w != null) {
                        return w;
                    }
                    var fixities = componentGroups[i].map(fixityAccessor);
                    var allFixed = fixities.reduce(function (a, b) { return a && b; }, true);
                    return allFixed ? 0 : 1;
                });
            };
            Table._calcProportionalSpace = function (weights, freeSpace) {
                var weightSum = d3.sum(weights);
                if (weightSum === 0) {
                    return Plottable._Util.Methods.createFilledArray(0, weights.length);
                }
                else {
                    return weights.map(function (w) { return freeSpace * w / weightSum; });
                }
            };
            Table._fixedSpace = function (componentGroup, fixityAccessor) {
                var all = function (bools) { return bools.reduce(function (a, b) { return a && b; }, true); };
                var group_isFixed = function (components) { return all(components.map(fixityAccessor)); };
                return all(componentGroup.map(group_isFixed));
            };
            return Table;
        })(Component.AbstractComponentContainer);
        Component.Table = Table;
    })(Component = Plottable.Component || (Plottable.Component = {}));
})(Plottable || (Plottable = {}));

///<reference path="../../reference.ts" />
var __extends = this.__extends || function (d, b) {
    for (var p in b) if (b.hasOwnProperty(p)) d[p] = b[p];
    function __() { this.constructor = d; }
    __.prototype = b.prototype;
    d.prototype = new __();
};
var Plottable;
(function (Plottable) {
    var Plot;
    (function (Plot) {
        var AbstractPlot = (function (_super) {
            __extends(AbstractPlot, _super);
            /**
             * Constructs a Plot.
             *
             * Plots render data. Common example include Plot.Scatter, Plot.Bar, and Plot.Line.
             *
             * A bare Plot has a DataSource and any number of projectors, which take
             * data and "project" it onto the Plot, such as "x", "y", "fill", "r".
             *
             * @constructor
             * @param {any[]|Dataset} [dataset] If provided, the data or Dataset to be associated with this Plot.
             */
            function AbstractPlot() {
                _super.call(this);
                this._dataChanged = false;
                this._projections = {};
                this._animate = false;
                this._animators = {};
                this._animateOnNextRender = true;
                this.clipPathEnabled = true;
                this.classed("plot", true);
                this._key2PlotDatasetKey = d3.map();
                this._datasetKeysInOrder = [];
                this._nextSeriesIndex = 0;
            }
            AbstractPlot.prototype._anchor = function (element) {
                _super.prototype._anchor.call(this, element);
                this._animateOnNextRender = true;
                this._dataChanged = true;
                this._updateScaleExtents();
            };
            AbstractPlot.prototype._setup = function () {
                var _this = this;
                _super.prototype._setup.call(this);
                this._renderArea = this._content.append("g").classed("render-area", true);
                // HACKHACK on 591
                this._getDrawersInOrder().forEach(function (d) { return d.setup(_this._renderArea.append("g")); });
            };
            AbstractPlot.prototype.remove = function () {
                var _this = this;
                _super.prototype.remove.call(this);
                this._datasetKeysInOrder.forEach(function (k) { return _this.removeDataset(k); });
                // deregister from all scales
                var properties = Object.keys(this._projections);
                properties.forEach(function (property) {
                    var projector = _this._projections[property];
                    if (projector.scale) {
                        projector.scale.broadcaster.deregisterListener(_this);
                    }
                });
            };
            AbstractPlot.prototype.addDataset = function (keyOrDataset, dataset) {
                if (typeof (keyOrDataset) !== "string" && dataset !== undefined) {
                    throw new Error("invalid input to addDataset");
                }
                if (typeof (keyOrDataset) === "string" && keyOrDataset[0] === "_") {
                    Plottable._Util.Methods.warn("Warning: Using _named series keys may produce collisions with unlabeled data sources");
                }
                var key = typeof (keyOrDataset) === "string" ? keyOrDataset : "_" + this._nextSeriesIndex++;
                var data = typeof (keyOrDataset) !== "string" ? keyOrDataset : dataset;
                dataset = (data instanceof Plottable.Dataset) ? data : new Plottable.Dataset(data);
                this._addDataset(key, dataset);
                return this;
            };
            AbstractPlot.prototype._addDataset = function (key, dataset) {
                var _this = this;
                if (this._key2PlotDatasetKey.has(key)) {
                    this.removeDataset(key);
                }
                ;
                var drawer = this._getDrawer(key);
                var metadata = this._getPlotMetadataForDataset(key);
                var pdk = { drawer: drawer, dataset: dataset, key: key, plotMetadata: metadata };
                this._datasetKeysInOrder.push(key);
                this._key2PlotDatasetKey.set(key, pdk);
                if (this._isSetup) {
                    drawer.setup(this._renderArea.append("g"));
                }
                dataset.broadcaster.registerListener(this, function () { return _this._onDatasetUpdate(); });
                this._onDatasetUpdate();
            };
            AbstractPlot.prototype._getDrawer = function (key) {
                return new Plottable._Drawer.AbstractDrawer(key);
            };
            AbstractPlot.prototype._getAnimator = function (key) {
                if (this._animate && this._animateOnNextRender) {
                    return this._animators[key] || new Plottable.Animator.Null();
                }
                else {
                    return new Plottable.Animator.Null();
                }
            };
            AbstractPlot.prototype._onDatasetUpdate = function () {
                this._updateScaleExtents();
                this._animateOnNextRender = true;
                this._dataChanged = true;
                this._render();
            };
            /**
             * Sets an attribute of every data point.
             *
             * Here's a common use case:
             * ```typescript
             * plot.attr("r", function(d) { return d.foo; });
             * ```
             * This will set the radius of each datum `d` to be `d.foo`.
             *
             * @param {string} attrToSet The attribute to set across each data
             * point. Popular examples include "x", "y", "r". Scales that inherit from
             * Plot define their meaning.
             *
             * @param {Function|string|any} accessor Function to apply to each element
             * of the dataSource. If a Function, use `accessor(d, i)`. If a string,
             * `d[accessor]` is used. If anything else, use `accessor` as a constant
             * across all data points.
             *
             * @param {Scale.AbstractScale} scale If provided, the result of the accessor
             * is passed through the scale, such as `scale.scale(accessor(d, i))`.
             *
             * @returns {Plot} The calling Plot.
             */
            AbstractPlot.prototype.attr = function (attrToSet, accessor, scale) {
                return this.project(attrToSet, accessor, scale);
            };
            /**
             * Identical to plot.attr
             */
            AbstractPlot.prototype.project = function (attrToSet, accessor, scale) {
                var _this = this;
                attrToSet = attrToSet.toLowerCase();
                var currentProjection = this._projections[attrToSet];
                var existingScale = currentProjection && currentProjection.scale;
                if (existingScale) {
                    this._datasetKeysInOrder.forEach(function (key) {
                        existingScale._removeExtent(_this.getID().toString() + "_" + key, attrToSet);
                        existingScale.broadcaster.deregisterListener(_this);
                    });
                }
                if (scale) {
                    scale.broadcaster.registerListener(this, function () { return _this._render(); });
                }
                accessor = Plottable._Util.Methods.accessorize(accessor);
                this._projections[attrToSet] = { accessor: accessor, scale: scale, attribute: attrToSet };
                this._updateScaleExtent(attrToSet);
                this._render(); // queue a re-render upon changing projector
                return this;
            };
            AbstractPlot.prototype._generateAttrToProjector = function () {
                var _this = this;
                var h = {};
                d3.keys(this._projections).forEach(function (a) {
                    var projection = _this._projections[a];
                    var accessor = projection.accessor;
                    var scale = projection.scale;
                    var fn = scale ? function (d, i, u, m) { return scale.scale(accessor(d, i, u, m)); } : accessor;
                    h[a] = fn;
                });
                return h;
            };
            AbstractPlot.prototype._doRender = function () {
                if (this._isAnchored) {
                    this._paint();
                    this._dataChanged = false;
                    this._animateOnNextRender = false;
                }
            };
            /**
             * Enables or disables animation.
             *
             * @param {boolean} enabled Whether or not to animate.
             */
            AbstractPlot.prototype.animate = function (enabled) {
                this._animate = enabled;
                return this;
            };
            AbstractPlot.prototype.detach = function () {
                _super.prototype.detach.call(this);
                // make the domain resize
                this._updateScaleExtents();
                return this;
            };
            /**
             * This function makes sure that all of the scales in this._projections
             * have an extent that includes all the data that is projected onto them.
             */
            AbstractPlot.prototype._updateScaleExtents = function () {
                var _this = this;
                d3.keys(this._projections).forEach(function (attr) { return _this._updateScaleExtent(attr); });
            };
            AbstractPlot.prototype._updateScaleExtent = function (attr) {
                var _this = this;
                var projector = this._projections[attr];
                if (projector.scale) {
                    this._datasetKeysInOrder.forEach(function (key) {
                        var plotDatasetKey = _this._key2PlotDatasetKey.get(key);
                        var dataset = plotDatasetKey.dataset;
                        var plotMetadata = plotDatasetKey.plotMetadata;
                        var extent = dataset._getExtent(projector.accessor, projector.scale._typeCoercer, plotMetadata);
                        var scaleKey = _this.getID().toString() + "_" + key;
                        if (extent.length === 0 || !_this._isAnchored) {
                            projector.scale._removeExtent(scaleKey, attr);
                        }
                        else {
                            projector.scale._updateExtent(scaleKey, attr, extent);
                        }
                    });
                }
            };
            AbstractPlot.prototype.animator = function (animatorKey, animator) {
                if (animator === undefined) {
                    return this._animators[animatorKey];
                }
                else {
                    this._animators[animatorKey] = animator;
                    return this;
                }
            };
            AbstractPlot.prototype.datasetOrder = function (order) {
                if (order === undefined) {
                    return this._datasetKeysInOrder;
                }
                function isPermutation(l1, l2) {
                    var intersection = Plottable._Util.Methods.intersection(d3.set(l1), d3.set(l2));
                    var size = intersection.size(); // HACKHACK pending on borisyankov/definitelytyped/ pr #2653
                    return size === l1.length && size === l2.length;
                }
                if (isPermutation(order, this._datasetKeysInOrder)) {
                    this._datasetKeysInOrder = order;
                    this._onDatasetUpdate();
                }
                else {
                    Plottable._Util.Methods.warn("Attempted to change datasetOrder, but new order is not permutation of old. Ignoring.");
                }
                return this;
            };
            AbstractPlot.prototype.removeDataset = function (datasetOrKeyOrArray) {
                var key;
                if (typeof (datasetOrKeyOrArray) === "string") {
                    key = datasetOrKeyOrArray;
                }
                else if (datasetOrKeyOrArray instanceof Plottable.Dataset || datasetOrKeyOrArray instanceof Array) {
                    var array = (datasetOrKeyOrArray instanceof Plottable.Dataset) ? this.datasets() : this.datasets().map(function (d) { return d.data(); });
                    var idx = array.indexOf(datasetOrKeyOrArray);
                    if (idx !== -1) {
                        key = this._datasetKeysInOrder[idx];
                    }
                }
                return this._removeDataset(key);
            };
            AbstractPlot.prototype._removeDataset = function (key) {
                if (key != null && this._key2PlotDatasetKey.has(key)) {
                    var pdk = this._key2PlotDatasetKey.get(key);
                    pdk.drawer.remove();
                    var projectors = d3.values(this._projections);
                    var scaleKey = this.getID().toString() + "_" + key;
                    projectors.forEach(function (p) {
                        if (p.scale != null) {
                            p.scale._removeExtent(scaleKey, p.attribute);
                        }
                    });
                    pdk.dataset.broadcaster.deregisterListener(this);
                    this._datasetKeysInOrder.splice(this._datasetKeysInOrder.indexOf(key), 1);
                    this._key2PlotDatasetKey.remove(key);
                    this._onDatasetUpdate();
                }
                return this;
            };
            AbstractPlot.prototype.datasets = function () {
                var _this = this;
                return this._datasetKeysInOrder.map(function (k) { return _this._key2PlotDatasetKey.get(k).dataset; });
            };
            AbstractPlot.prototype._getDrawersInOrder = function () {
                var _this = this;
                return this._datasetKeysInOrder.map(function (k) { return _this._key2PlotDatasetKey.get(k).drawer; });
            };
            AbstractPlot.prototype._generateDrawSteps = function () {
                return [{ attrToProjector: this._generateAttrToProjector(), animator: new Plottable.Animator.Null() }];
            };
            AbstractPlot.prototype._additionalPaint = function (time) {
                // no-op
            };
            AbstractPlot.prototype._getDataToDraw = function () {
                var _this = this;
                var datasets = d3.map();
                this._datasetKeysInOrder.forEach(function (key) {
                    datasets.set(key, _this._key2PlotDatasetKey.get(key).dataset.data());
                });
                return datasets;
            };
            /**
             * Gets the new plot metadata for new dataset with provided key
             *
             * @param {string} key The key of new dataset
             */
            AbstractPlot.prototype._getPlotMetadataForDataset = function (key) {
                return {
                    datasetKey: key
                };
            };
            AbstractPlot.prototype._paint = function () {
                var _this = this;
                var drawSteps = this._generateDrawSteps();
                var dataToDraw = this._getDataToDraw();
                var drawers = this._getDrawersInOrder();
                // TODO: Use metadata instead of dataToDraw #1297.
                var times = this._datasetKeysInOrder.map(function (k, i) { return drawers[i].draw(dataToDraw.get(k), drawSteps, _this._key2PlotDatasetKey.get(k).dataset.metadata(), _this._key2PlotDatasetKey.get(k).plotMetadata); });
                var maxTime = Plottable._Util.Methods.max(times, 0);
                this._additionalPaint(maxTime);
            };
            return AbstractPlot;
        })(Plottable.Component.AbstractComponent);
        Plot.AbstractPlot = AbstractPlot;
    })(Plot = Plottable.Plot || (Plottable.Plot = {}));
})(Plottable || (Plottable = {}));

///<reference path="../../reference.ts" />
var __extends = this.__extends || function (d, b) {
    for (var p in b) if (b.hasOwnProperty(p)) d[p] = b[p];
    function __() { this.constructor = d; }
    __.prototype = b.prototype;
    d.prototype = new __();
};
var Plottable;
(function (Plottable) {
    var Plot;
    (function (Plot) {
        /*
         * A PiePlot is a plot meant to show how much out of a total an attribute's value is.
         * One usecase is to show how much funding departments are given out of a total budget.
         *
         * Primary projection attributes:
         *   "fill" - Accessor determining the color of each sector
         *   "inner-radius" - Accessor determining the distance from the center to the inner edge of the sector
         *   "outer-radius" - Accessor determining the distance from the center to the outer edge of the sector
         *   "value" - Accessor to extract the value determining the proportion of each slice to the total
         */
        var Pie = (function (_super) {
            __extends(Pie, _super);
            /**
             * Constructs a PiePlot.
             *
             * @constructor
             */
            function Pie() {
                _super.call(this);
                this._colorScale = new Plottable.Scale.Color();
                this.classed("pie-plot", true);
            }
            Pie.prototype._computeLayout = function (xOffset, yOffset, availableWidth, availableHeight) {
                _super.prototype._computeLayout.call(this, xOffset, yOffset, availableWidth, availableHeight);
                this._renderArea.attr("transform", "translate(" + this.width() / 2 + "," + this.height() / 2 + ")");
            };
            Pie.prototype.addDataset = function (keyOrDataset, dataset) {
                if (this._datasetKeysInOrder.length === 1) {
                    Plottable._Util.Methods.warn("Only one dataset is supported in Pie plots");
                    return this;
                }
                _super.prototype.addDataset.call(this, keyOrDataset, dataset);
                return this;
            };
            Pie.prototype._generateAttrToProjector = function () {
                var _this = this;
                var attrToProjector = _super.prototype._generateAttrToProjector.call(this);
                attrToProjector["inner-radius"] = attrToProjector["inner-radius"] || d3.functor(0);
                attrToProjector["outer-radius"] = attrToProjector["outer-radius"] || d3.functor(Math.min(this.width(), this.height()) / 2);
                var defaultFillFunction = function (d, i) { return _this._colorScale.scale(String(i)); };
                attrToProjector["fill"] = attrToProjector["fill"] || defaultFillFunction;
                return attrToProjector;
            };
            Pie.prototype._getDrawer = function (key) {
                return new Plottable._Drawer.Arc(key).setClass("arc");
            };
            return Pie;
        })(Plot.AbstractPlot);
        Plot.Pie = Pie;
    })(Plot = Plottable.Plot || (Plottable.Plot = {}));
})(Plottable || (Plottable = {}));

///<reference path="../../reference.ts" />
var __extends = this.__extends || function (d, b) {
    for (var p in b) if (b.hasOwnProperty(p)) d[p] = b[p];
    function __() { this.constructor = d; }
    __.prototype = b.prototype;
    d.prototype = new __();
};
var Plottable;
(function (Plottable) {
    var Plot;
    (function (Plot) {
        var AbstractXYPlot = (function (_super) {
            __extends(AbstractXYPlot, _super);
            /**
             * Constructs an XYPlot.
             *
             * An XYPlot is a plot from drawing 2-dimensional data. Common examples
             * include Scale.Line and Scale.Bar.
             *
             * @constructor
             * @param {any[]|Dataset} [dataset] The data or Dataset to be associated with this Renderer.
             * @param {Scale} xScale The x scale to use.
             * @param {Scale} yScale The y scale to use.
             */
            function AbstractXYPlot(xScale, yScale) {
                var _this = this;
                _super.call(this);
                this._autoAdjustXScaleDomain = false;
                this._autoAdjustYScaleDomain = false;
                if (xScale == null || yScale == null) {
                    throw new Error("XYPlots require an xScale and yScale");
                }
                this.classed("xy-plot", true);
                this._xScale = xScale;
                this._yScale = yScale;
                this._updateXDomainer();
                xScale.broadcaster.registerListener("yDomainAdjustment" + this.getID(), function () { return _this._adjustYDomainOnChangeFromX(); });
                this._updateYDomainer();
                yScale.broadcaster.registerListener("xDomainAdjustment" + this.getID(), function () { return _this._adjustXDomainOnChangeFromY(); });
            }
            /**
             * @param {string} attrToSet One of ["x", "y"] which determines the point's
             * x and y position in the Plot.
             */
            AbstractXYPlot.prototype.project = function (attrToSet, accessor, scale) {
                var _this = this;
                // We only want padding and nice-ing on scales that will correspond to axes / pixel layout.
                // So when we get an "x" or "y" scale, enable autoNiceing and autoPadding.
                if (attrToSet === "x" && scale) {
                    if (this._xScale) {
                        this._xScale.broadcaster.deregisterListener("yDomainAdjustment" + this.getID());
                    }
                    this._xScale = scale;
                    this._updateXDomainer();
                    scale.broadcaster.registerListener("yDomainAdjustment" + this.getID(), function () { return _this._adjustYDomainOnChangeFromX(); });
                }
                if (attrToSet === "y" && scale) {
                    if (this._yScale) {
                        this._yScale.broadcaster.deregisterListener("xDomainAdjustment" + this.getID());
                    }
                    this._yScale = scale;
                    this._updateYDomainer();
                    scale.broadcaster.registerListener("xDomainAdjustment" + this.getID(), function () { return _this._adjustXDomainOnChangeFromY(); });
                }
                _super.prototype.project.call(this, attrToSet, accessor, scale);
                return this;
            };
            AbstractXYPlot.prototype.remove = function () {
                _super.prototype.remove.call(this);
                if (this._xScale) {
                    this._xScale.broadcaster.deregisterListener("yDomainAdjustment" + this.getID());
                }
                if (this._yScale) {
                    this._yScale.broadcaster.deregisterListener("xDomainAdjustment" + this.getID());
                }
                return this;
            };
            /**
             * Sets the automatic domain adjustment over visible points for y scale.
             *
             * If autoAdjustment is true adjustment is immediately performend.
             *
             * @param {boolean} autoAdjustment The new value for the automatic adjustment domain for y scale.
             * @returns {AbstractXYPlot} The calling AbstractXYPlot.
             */
            AbstractXYPlot.prototype.automaticallyAdjustYScaleOverVisiblePoints = function (autoAdjustment) {
                this._autoAdjustYScaleDomain = autoAdjustment;
                this._adjustYDomainOnChangeFromX();
                return this;
            };
            /**
             * Sets the automatic domain adjustment over visible points for x scale.
             *
             * If autoAdjustment is true adjustment is immediately performend.
             *
             * @param {boolean} autoAdjustment The new value for the automatic adjustment domain for x scale.
             * @returns {AbstractXYPlot} The calling AbstractXYPlot.
             */
            AbstractXYPlot.prototype.automaticallyAdjustXScaleOverVisiblePoints = function (autoAdjustment) {
                this._autoAdjustXScaleDomain = autoAdjustment;
                this._adjustXDomainOnChangeFromY();
                return this;
            };
            AbstractXYPlot.prototype._generateAttrToProjector = function () {
                var attrToProjector = _super.prototype._generateAttrToProjector.call(this);
                var positionXFn = attrToProjector["x"];
                var positionYFn = attrToProjector["y"];
                attrToProjector["defined"] = function (d, i, u, m) {
                    var positionX = positionXFn(d, i, u, m);
                    var positionY = positionYFn(d, i, u, m);
                    return positionX != null && positionX === positionX && positionY != null && positionY === positionY;
                };
                return attrToProjector;
            };
            AbstractXYPlot.prototype._computeLayout = function (xOffset, yOffset, availableWidth, availableHeight) {
                _super.prototype._computeLayout.call(this, xOffset, yOffset, availableWidth, availableHeight);
                this._xScale.range([0, this.width()]);
                if (this._yScale instanceof Plottable.Scale.Ordinal) {
                    this._yScale.range([0, this.height()]);
                }
                else {
                    this._yScale.range([this.height(), 0]);
                }
            };
            AbstractXYPlot.prototype._updateXDomainer = function () {
                if (this._xScale instanceof Plottable.Scale.AbstractQuantitative) {
                    var scale = this._xScale;
                    if (!scale._userSetDomainer) {
                        scale.domainer().pad().nice();
                    }
                }
            };
            AbstractXYPlot.prototype._updateYDomainer = function () {
                if (this._yScale instanceof Plottable.Scale.AbstractQuantitative) {
                    var scale = this._yScale;
                    if (!scale._userSetDomainer) {
                        scale.domainer().pad().nice();
                    }
                }
            };
            /**
             * Adjusts both domains' extents to show all datasets.
             *
             * This call does not override auto domain adjustment behavior over visible points.
             */
            AbstractXYPlot.prototype.showAllData = function () {
                this._xScale.autoDomain();
                if (!this._autoAdjustYScaleDomain) {
                    this._yScale.autoDomain();
                }
            };
            AbstractXYPlot.prototype._adjustYDomainOnChangeFromX = function () {
                if (!this._projectorsReady()) {
                    return;
                }
                if (this._autoAdjustYScaleDomain) {
                    this._adjustDomainToVisiblePoints(this._xScale, this._yScale, true);
                }
            };
            AbstractXYPlot.prototype._adjustXDomainOnChangeFromY = function () {
                if (!this._projectorsReady()) {
                    return;
                }
                if (this._autoAdjustXScaleDomain) {
                    this._adjustDomainToVisiblePoints(this._yScale, this._xScale, false);
                }
            };
            AbstractXYPlot.prototype._adjustDomainToVisiblePoints = function (fromScale, toScale, fromX) {
                if (toScale instanceof Plottable.Scale.AbstractQuantitative) {
                    var toScaleQ = toScale;
                    var normalizedData = this._normalizeDatasets(fromX);
                    var adjustedDomain = this._adjustDomainOverVisiblePoints(normalizedData, fromScale.domain());
                    if (adjustedDomain.length === 0) {
                        return;
                    }
                    adjustedDomain = toScaleQ.domainer().computeDomain([adjustedDomain], toScaleQ);
                    toScaleQ.domain(adjustedDomain);
                }
            };
            AbstractXYPlot.prototype._normalizeDatasets = function (fromX) {
                var _this = this;
                var aAccessor = this._projections[fromX ? "x" : "y"].accessor;
                var bAccessor = this._projections[fromX ? "y" : "x"].accessor;
                return Plottable._Util.Methods.flatten(this._datasetKeysInOrder.map(function (key) {
                    var dataset = _this._key2PlotDatasetKey.get(key).dataset;
                    var plotMetadata = _this._key2PlotDatasetKey.get(key).plotMetadata;
                    return dataset.data().map(function (d, i) {
                        return { a: aAccessor(d, i, dataset.metadata(), plotMetadata), b: bAccessor(d, i, dataset.metadata(), plotMetadata) };
                    });
                }));
            };
            AbstractXYPlot.prototype._adjustDomainOverVisiblePoints = function (values, fromDomain) {
                var bVals = values.filter(function (v) { return fromDomain[0] <= v.a && v.a <= fromDomain[1]; }).map(function (v) { return v.b; });
                var retVal = [];
                if (bVals.length !== 0) {
                    retVal = [Plottable._Util.Methods.min(bVals, null), Plottable._Util.Methods.max(bVals, null)];
                }
                return retVal;
            };
            AbstractXYPlot.prototype._projectorsReady = function () {
                return this._projections["x"] && this._projections["y"];
            };
            return AbstractXYPlot;
        })(Plot.AbstractPlot);
        Plot.AbstractXYPlot = AbstractXYPlot;
    })(Plot = Plottable.Plot || (Plottable.Plot = {}));
})(Plottable || (Plottable = {}));

///<reference path="../../reference.ts" />
var __extends = this.__extends || function (d, b) {
    for (var p in b) if (b.hasOwnProperty(p)) d[p] = b[p];
    function __() { this.constructor = d; }
    __.prototype = b.prototype;
    d.prototype = new __();
};
var Plottable;
(function (Plottable) {
    var Plot;
    (function (Plot) {
        var Scatter = (function (_super) {
            __extends(Scatter, _super);
            /**
             * Constructs a ScatterPlot.
             *
             * @constructor
             * @param {Scale} xScale The x scale to use.
             * @param {Scale} yScale The y scale to use.
             */
            function Scatter(xScale, yScale) {
                _super.call(this, xScale, yScale);
                this._closeDetectionRadius = 5;
                this.classed("scatter-plot", true);
                this._defaultFillColor = new Plottable.Scale.Color().range()[0];
                this.animator("circles-reset", new Plottable.Animator.Null());
                this.animator("circles", new Plottable.Animator.Base().duration(250).delay(5));
            }
            /**
             * @param {string} attrToSet One of ["x", "y", "cx", "cy", "r",
             * "fill"]. "cx" and "cy" are aliases for "x" and "y". "r" is the datum's
             * radius, and "fill" is the CSS color of the datum.
             */
            Scatter.prototype.project = function (attrToSet, accessor, scale) {
                attrToSet = attrToSet === "cx" ? "x" : attrToSet;
                attrToSet = attrToSet === "cy" ? "y" : attrToSet;
                _super.prototype.project.call(this, attrToSet, accessor, scale);
                return this;
            };
            Scatter.prototype._getDrawer = function (key) {
                return new Plottable._Drawer.Element(key).svgElement("circle");
            };
            Scatter.prototype._generateAttrToProjector = function () {
                var attrToProjector = _super.prototype._generateAttrToProjector.call(this);
                attrToProjector["cx"] = attrToProjector["x"];
                delete attrToProjector["x"];
                attrToProjector["cy"] = attrToProjector["y"];
                delete attrToProjector["y"];
                attrToProjector["r"] = attrToProjector["r"] || d3.functor(3);
                attrToProjector["opacity"] = attrToProjector["opacity"] || d3.functor(0.6);
                attrToProjector["fill"] = attrToProjector["fill"] || d3.functor(this._defaultFillColor);
                return attrToProjector;
            };
            Scatter.prototype._generateDrawSteps = function () {
                var drawSteps = [];
                if (this._dataChanged && this._animate) {
                    var resetAttrToProjector = this._generateAttrToProjector();
                    resetAttrToProjector["r"] = function () { return 0; };
                    drawSteps.push({ attrToProjector: resetAttrToProjector, animator: this._getAnimator("circles-reset") });
                }
                drawSteps.push({ attrToProjector: this._generateAttrToProjector(), animator: this._getAnimator("circles") });
                return drawSteps;
            };
            Scatter.prototype._getClosestStruckPoint = function (p, range) {
                var _this = this;
                var attrToProjector = this._generateAttrToProjector();
                var xProjector = attrToProjector["x"];
                var yProjector = attrToProjector["y"];
                var getDistSq = function (d, i, userMetdata, plotMetadata) {
                    var dx = attrToProjector["cx"](d, i, userMetdata, plotMetadata) - p.x;
                    var dy = attrToProjector["cy"](d, i, userMetdata, plotMetadata) - p.y;
                    return (dx * dx + dy * dy);
                };
                var overAPoint = false;
                var closestElement;
                var closestElementUserMetadata;
                var closestElementPlotMetadata;
                var closestIndex;
                var minDistSq = range * range;
                this._datasetKeysInOrder.forEach(function (key) {
                    var dataset = _this._key2PlotDatasetKey.get(key).dataset;
                    var plotMetadata = _this._key2PlotDatasetKey.get(key).plotMetadata;
                    var drawer = _this._key2PlotDatasetKey.get(key).drawer;
                    drawer._getDrawSelection().each(function (d, i) {
                        var distSq = getDistSq(d, i, dataset.metadata(), plotMetadata);
                        var r = attrToProjector["r"](d, i, dataset.metadata(), plotMetadata);
                        if (distSq < r * r) {
                            if (!overAPoint || distSq < minDistSq) {
                                closestElement = this;
                                closestIndex = i;
                                minDistSq = distSq;
                                closestElementUserMetadata = dataset.metadata();
                                closestElementPlotMetadata = plotMetadata;
                            }
                            overAPoint = true;
                        }
                        else if (!overAPoint && distSq < minDistSq) {
                            closestElement = this;
                            closestIndex = i;
                            minDistSq = distSq;
                            closestElementUserMetadata = dataset.metadata();
                            closestElementPlotMetadata = plotMetadata;
                        }
                    });
                });
                if (!closestElement) {
                    return {
                        selection: null,
                        pixelPositions: null,
                        data: null
                    };
                }
                var closestSelection = d3.select(closestElement);
                var closestData = closestSelection.data();
                var closestPoint = {
                    x: attrToProjector["cx"](closestData[0], closestIndex, closestElementUserMetadata, closestElementPlotMetadata),
                    y: attrToProjector["cy"](closestData[0], closestIndex, closestElementUserMetadata, closestElementPlotMetadata)
                };
                return {
                    selection: closestSelection,
                    pixelPositions: [closestPoint],
                    data: closestData
                };
            };
            //===== Hover logic =====
            Scatter.prototype._hoverOverComponent = function (p) {
                // no-op
            };
            Scatter.prototype._hoverOutComponent = function (p) {
                // no-op
            };
            Scatter.prototype._doHover = function (p) {
                return this._getClosestStruckPoint(p, this._closeDetectionRadius);
            };
            return Scatter;
        })(Plot.AbstractXYPlot);
        Plot.Scatter = Scatter;
    })(Plot = Plottable.Plot || (Plottable.Plot = {}));
})(Plottable || (Plottable = {}));

///<reference path="../../reference.ts" />
var __extends = this.__extends || function (d, b) {
    for (var p in b) if (b.hasOwnProperty(p)) d[p] = b[p];
    function __() { this.constructor = d; }
    __.prototype = b.prototype;
    d.prototype = new __();
};
var Plottable;
(function (Plottable) {
    var Plot;
    (function (Plot) {
        var Grid = (function (_super) {
            __extends(Grid, _super);
            /**
             * Constructs a GridPlot.
             *
             * A GridPlot is used to shade a grid of data. Each datum is a cell on the
             * grid, and the datum can control what color it is.
             *
             * @constructor
             * @param {Scale.Ordinal} xScale The x scale to use.
             * @param {Scale.Ordinal} yScale The y scale to use.
             * @param {Scale.Color|Scale.InterpolatedColor} colorScale The color scale
             * to use for each grid cell.
             */
            function Grid(xScale, yScale, colorScale) {
                _super.call(this, xScale, yScale);
                this.classed("grid-plot", true);
                // The x and y scales should render in bands with no padding
                this._xScale.rangeType("bands", 0, 0);
                this._yScale.rangeType("bands", 0, 0);
                this._colorScale = colorScale;
                this.animator("cells", new Plottable.Animator.Null());
            }
            Grid.prototype.addDataset = function (keyOrDataset, dataset) {
                if (this._datasetKeysInOrder.length === 1) {
                    Plottable._Util.Methods.warn("Only one dataset is supported in Grid plots");
                    return this;
                }
                _super.prototype.addDataset.call(this, keyOrDataset, dataset);
                return this;
            };
            Grid.prototype._getDrawer = function (key) {
                return new Plottable._Drawer.Element(key).svgElement("rect");
            };
            /**
             * @param {string} attrToSet One of ["x", "y", "fill"]. If "fill" is used,
             * the data should return a valid CSS color.
             */
            Grid.prototype.project = function (attrToSet, accessor, scale) {
                _super.prototype.project.call(this, attrToSet, accessor, scale);
                if (attrToSet === "fill") {
                    this._colorScale = this._projections["fill"].scale;
                }
                return this;
            };
            Grid.prototype._generateAttrToProjector = function () {
                var attrToProjector = _super.prototype._generateAttrToProjector.call(this);
                var xStep = this._xScale.rangeBand();
                var yStep = this._yScale.rangeBand();
                attrToProjector["width"] = function () { return xStep; };
                attrToProjector["height"] = function () { return yStep; };
                return attrToProjector;
            };
            Grid.prototype._generateDrawSteps = function () {
                return [{ attrToProjector: this._generateAttrToProjector(), animator: this._getAnimator("cells") }];
            };
            return Grid;
        })(Plot.AbstractXYPlot);
        Plot.Grid = Grid;
    })(Plot = Plottable.Plot || (Plottable.Plot = {}));
})(Plottable || (Plottable = {}));

///<reference path="../../reference.ts" />
var __extends = this.__extends || function (d, b) {
    for (var p in b) if (b.hasOwnProperty(p)) d[p] = b[p];
    function __() { this.constructor = d; }
    __.prototype = b.prototype;
    d.prototype = new __();
};
var Plottable;
(function (Plottable) {
    var Plot;
    (function (Plot) {
        var AbstractBarPlot = (function (_super) {
            __extends(AbstractBarPlot, _super);
            /**
             * Constructs a BarPlot.
             *
             * @constructor
             * @param {Scale} xScale The x scale to use.
             * @param {Scale} yScale The y scale to use.
             */
            function AbstractBarPlot(xScale, yScale) {
                _super.call(this, xScale, yScale);
                this._barAlignmentFactor = 0.5;
                this._barLabelFormatter = Plottable.Formatters.identity();
                this._barLabelsEnabled = false;
                this._hoverMode = "point";
                this._hideBarsIfAnyAreTooWide = true;
                this.classed("bar-plot", true);
                this._defaultFillColor = new Plottable.Scale.Color().range()[0];
                this.animator("bars-reset", new Plottable.Animator.Null());
                this.animator("bars", new Plottable.Animator.Base());
                this.animator("baseline", new Plottable.Animator.Null());
                this.baseline(0);
            }
            AbstractBarPlot.prototype._getDrawer = function (key) {
                return new Plottable._Drawer.Rect(key, this._isVertical);
            };
            AbstractBarPlot.prototype._setup = function () {
                _super.prototype._setup.call(this);
                this._baseline = this._renderArea.append("line").classed("baseline", true);
            };
            AbstractBarPlot.prototype.baseline = function (value) {
                if (value == null) {
                    return this._baselineValue;
                }
                this._baselineValue = value;
                this._updateXDomainer();
                this._updateYDomainer();
                this._render();
                return this;
            };
            /**
             * Sets the bar alignment relative to the independent axis.
             * VerticalBarPlot supports "left", "center", "right"
             * HorizontalBarPlot supports "top", "center", "bottom"
             *
             * @param {string} alignment The desired alignment.
             * @returns {AbstractBarPlot} The calling AbstractBarPlot.
             */
            AbstractBarPlot.prototype.barAlignment = function (alignment) {
                var alignmentLC = alignment.toLowerCase();
                var align2factor = this.constructor._BarAlignmentToFactor;
                if (align2factor[alignmentLC] === undefined) {
                    throw new Error("unsupported bar alignment");
                }
                this._barAlignmentFactor = align2factor[alignmentLC];
                this._render();
                return this;
            };
            AbstractBarPlot.prototype._parseExtent = function (input) {
                if (typeof (input) === "number") {
                    return { min: input, max: input };
                }
                else if (input instanceof Object && "min" in input && "max" in input) {
                    return input;
                }
                else {
                    throw new Error("input '" + input + "' can't be parsed as an Extent");
                }
            };
            AbstractBarPlot.prototype.barLabelsEnabled = function (enabled) {
                if (enabled === undefined) {
                    return this._barLabelsEnabled;
                }
                else {
                    this._barLabelsEnabled = enabled;
                    this._render();
                    return this;
                }
            };
            AbstractBarPlot.prototype.barLabelFormatter = function (formatter) {
                if (formatter == null) {
                    return this._barLabelFormatter;
                }
                else {
                    this._barLabelFormatter = formatter;
                    this._render();
                    return this;
                }
            };
            /**
             * Gets all the bars in the bar plot
             *
             * @returns {D3.Selection} All of the bars in the bar plot.
             */
            AbstractBarPlot.prototype.getAllBars = function () {
                return this._renderArea.selectAll("rect");
            };
            AbstractBarPlot.prototype.getBars = function (xValOrExtent, yValOrExtent) {
                var _this = this;
                if (!this._isSetup) {
                    return d3.select();
                }
                var xExtent = this._parseExtent(xValOrExtent);
                var yExtent = this._parseExtent(yValOrExtent);
                // currently, linear scan the bars. If inversion is implemented on non-numeric scales we might be able to do better.
                var bars = this._datasetKeysInOrder.reduce(function (bars, key) { return bars.concat(_this._getBarsFromDataset(key, xExtent, yExtent)); }, []);
                return d3.selectAll(bars);
            };
            AbstractBarPlot.prototype._getBarsFromDataset = function (key, xExtent, yExtent) {
                // the SVGRects are positioned with sub-pixel accuracy (the default unit
                // for the x, y, height & width attributes), but user selections (e.g. via
                // mouse events) usually have pixel accuracy. A tolerance of half-a-pixel
                // seems appropriate:
                var tolerance = 0.5;
                var bars = [];
                var drawer = this._key2PlotDatasetKey.get(key).drawer;
                drawer._renderArea.selectAll("rect").each(function (d) {
                    var bbox = this.getBBox();
                    if (bbox.x + bbox.width >= xExtent.min - tolerance && bbox.x <= xExtent.max + tolerance && bbox.y + bbox.height >= yExtent.min - tolerance && bbox.y <= yExtent.max + tolerance) {
                        bars.push(this);
                    }
                });
                return bars;
            };
            AbstractBarPlot.prototype._updateDomainer = function (scale) {
                if (scale instanceof Plottable.Scale.AbstractQuantitative) {
                    var qscale = scale;
                    if (!qscale._userSetDomainer) {
                        if (this._baselineValue != null) {
                            qscale.domainer().addPaddingException(this._baselineValue, "BAR_PLOT+" + this.getID()).addIncludedValue(this._baselineValue, "BAR_PLOT+" + this.getID());
                        }
                        else {
                            qscale.domainer().removePaddingException("BAR_PLOT+" + this.getID()).removeIncludedValue("BAR_PLOT+" + this.getID());
                        }
                        qscale.domainer().pad().nice();
                    }
                    // prepending "BAR_PLOT" is unnecessary but reduces likely of user accidentally creating collisions
                    qscale._autoDomainIfAutomaticMode();
                }
            };
            AbstractBarPlot.prototype._updateYDomainer = function () {
                if (this._isVertical) {
                    this._updateDomainer(this._yScale);
                }
                else {
                    _super.prototype._updateYDomainer.call(this);
                }
            };
            AbstractBarPlot.prototype._updateXDomainer = function () {
                if (!this._isVertical) {
                    this._updateDomainer(this._xScale);
                }
                else {
                    _super.prototype._updateXDomainer.call(this);
                }
            };
            AbstractBarPlot.prototype._additionalPaint = function (time) {
                var _this = this;
                var primaryScale = this._isVertical ? this._yScale : this._xScale;
                var scaledBaseline = primaryScale.scale(this._baselineValue);
                var baselineAttr = {
                    "x1": this._isVertical ? 0 : scaledBaseline,
                    "y1": this._isVertical ? scaledBaseline : 0,
                    "x2": this._isVertical ? this.width() : scaledBaseline,
                    "y2": this._isVertical ? scaledBaseline : this.height()
                };
                this._getAnimator("baseline").animate(this._baseline, baselineAttr);
                var drawers = this._getDrawersInOrder();
                drawers.forEach(function (d) { return d.removeLabels(); });
                if (this._barLabelsEnabled) {
                    Plottable._Util.Methods.setTimeout(function () { return _this._drawLabels(); }, time);
                }
            };
            AbstractBarPlot.prototype._drawLabels = function () {
                var _this = this;
                var drawers = this._getDrawersInOrder();
                var attrToProjector = this._generateAttrToProjector();
                var dataToDraw = this._getDataToDraw();
                this._datasetKeysInOrder.forEach(function (k, i) { return drawers[i].drawText(dataToDraw.get(k), attrToProjector, _this._key2PlotDatasetKey.get(k).dataset.metadata(), _this._key2PlotDatasetKey.get(k).plotMetadata); });
                if (this._hideBarsIfAnyAreTooWide && drawers.some(function (d) { return d._someLabelsTooWide; })) {
                    drawers.forEach(function (d) { return d.removeLabels(); });
                }
            };
            AbstractBarPlot.prototype._generateDrawSteps = function () {
                var drawSteps = [];
                if (this._dataChanged && this._animate) {
                    var resetAttrToProjector = this._generateAttrToProjector();
                    var primaryScale = this._isVertical ? this._yScale : this._xScale;
                    var scaledBaseline = primaryScale.scale(this._baselineValue);
                    var positionAttr = this._isVertical ? "y" : "x";
                    var dimensionAttr = this._isVertical ? "height" : "width";
                    resetAttrToProjector[positionAttr] = function () { return scaledBaseline; };
                    resetAttrToProjector[dimensionAttr] = function () { return 0; };
                    drawSteps.push({ attrToProjector: resetAttrToProjector, animator: this._getAnimator("bars-reset") });
                }
                drawSteps.push({ attrToProjector: this._generateAttrToProjector(), animator: this._getAnimator("bars") });
                return drawSteps;
            };
            AbstractBarPlot.prototype._generateAttrToProjector = function () {
                var _this = this;
                // Primary scale/direction: the "length" of the bars
                // Secondary scale/direction: the "width" of the bars
                var attrToProjector = _super.prototype._generateAttrToProjector.call(this);
                var primaryScale = this._isVertical ? this._yScale : this._xScale;
                var secondaryScale = this._isVertical ? this._xScale : this._yScale;
                var primaryAttr = this._isVertical ? "y" : "x";
                var secondaryAttr = this._isVertical ? "x" : "y";
                var scaledBaseline = primaryScale.scale(this._baselineValue);
                if (!attrToProjector["width"]) {
                    attrToProjector["width"] = function () { return _this._getBarPixelWidth(); };
                }
                var positionF = attrToProjector[secondaryAttr];
                var widthF = attrToProjector["width"];
                var bandsMode = (secondaryScale instanceof Plottable.Scale.Ordinal) && secondaryScale.rangeType() === "bands";
                if (!bandsMode) {
                    attrToProjector[secondaryAttr] = function (d, i, u, m) { return positionF(d, i, u, m) - widthF(d, i, u, m) * _this._barAlignmentFactor; };
                }
                else {
                    var bandWidth = secondaryScale.rangeBand();
                    attrToProjector[secondaryAttr] = function (d, i, u, m) { return positionF(d, i, u, m) - widthF(d, i, u, m) / 2 + bandWidth / 2; };
                }
                var originalPositionFn = attrToProjector[primaryAttr];
                attrToProjector[primaryAttr] = function (d, i, u, m) {
                    var originalPos = originalPositionFn(d, i, u, m);
                    // If it is past the baseline, it should start at the baselin then width/height
                    // carries it over. If it's not past the baseline, leave it at original position and
                    // then width/height carries it to baseline
                    return (originalPos > scaledBaseline) ? scaledBaseline : originalPos;
                };
                attrToProjector["height"] = function (d, i, u, m) {
                    return Math.abs(scaledBaseline - originalPositionFn(d, i, u, m));
                };
                var primaryAccessor = this._projections[primaryAttr].accessor;
                if (this.barLabelsEnabled && this.barLabelFormatter) {
                    attrToProjector["label"] = function (d, i, u, m) {
                        return _this._barLabelFormatter(primaryAccessor(d, i, u, m));
                    };
                    attrToProjector["positive"] = function (d, i, u, m) { return originalPositionFn(d, i, u, m) <= scaledBaseline; };
                }
                attrToProjector["fill"] = attrToProjector["fill"] || d3.functor(this._defaultFillColor);
                return attrToProjector;
            };
            /**
             * Computes the barPixelWidth of all the bars in the plot.
             *
             * If the position scale of the plot is an OrdinalScale and in bands mode, then the rangeBands function will be used.
             * If the position scale of the plot is an OrdinalScale and in points mode, then
             *   from https://github.com/mbostock/d3/wiki/Ordinal-Scales#ordinal_rangePoints, the max barPixelWidth is step * padding
             * If the position scale of the plot is a QuantitativeScale, then _getMinimumDataWidth is scaled to compute the barPixelWidth
             */
            AbstractBarPlot.prototype._getBarPixelWidth = function () {
                var _this = this;
                var barPixelWidth;
                var barScale = this._isVertical ? this._xScale : this._yScale;
                if (barScale instanceof Plottable.Scale.Ordinal) {
                    var ordScale = barScale;
                    if (ordScale.rangeType() === "bands") {
                        barPixelWidth = ordScale.rangeBand();
                    }
                    else {
                        // padding is defined as 2 * the ordinal scale's _outerPadding variable
                        // HACKHACK need to use _outerPadding for formula as above
                        var padding = ordScale._outerPadding * 2;
                        // step is defined as the range_interval / (padding + number of bars)
                        var secondaryDimension = this._isVertical ? this.width() : this.height();
                        var step = secondaryDimension / (padding + ordScale.domain().length - 1);
                        barPixelWidth = step * padding * 0.5;
                    }
                }
                else {
                    var barAccessor = this._isVertical ? this._projections["x"].accessor : this._projections["y"].accessor;
                    var barAccessorData = d3.set(Plottable._Util.Methods.flatten(this._datasetKeysInOrder.map(function (k) {
                        var dataset = _this._key2PlotDatasetKey.get(k).dataset;
                        var plotMetadata = _this._key2PlotDatasetKey.get(k).plotMetadata;
                        return dataset.data().map(function (d, i) { return barAccessor(d, i, dataset.metadata(), plotMetadata); });
                    }))).values();
                    if (barAccessorData.some(function (datum) { return datum === "undefined"; })) {
                        return -1;
                    }
                    var numberBarAccessorData = d3.set(Plottable._Util.Methods.flatten(this._datasetKeysInOrder.map(function (k) {
                        var dataset = _this._key2PlotDatasetKey.get(k).dataset;
                        var plotMetadata = _this._key2PlotDatasetKey.get(k).plotMetadata;
                        return dataset.data().map(function (d, i) { return barAccessor(d, i, dataset.metadata(), plotMetadata).valueOf(); });
                    }))).values().map(function (value) { return +value; });
                    numberBarAccessorData.sort(function (a, b) { return a - b; });
                    var barAccessorDataPairs = d3.pairs(numberBarAccessorData);
                    var barWidthDimension = this._isVertical ? this.width() : this.height();
                    barPixelWidth = Plottable._Util.Methods.min(barAccessorDataPairs, function (pair, i) {
                        return Math.abs(barScale.scale(pair[1]) - barScale.scale(pair[0]));
                    }, barWidthDimension * 0.4) * 0.95;
                }
                return barPixelWidth;
            };
            AbstractBarPlot.prototype.hoverMode = function (mode) {
                if (mode == null) {
                    return this._hoverMode;
                }
                var modeLC = mode.toLowerCase();
                if (modeLC !== "point" && modeLC !== "line") {
                    throw new Error(mode + " is not a valid hover mode");
                }
                this._hoverMode = modeLC;
                return this;
            };
            AbstractBarPlot.prototype._clearHoverSelection = function () {
                this._getDrawersInOrder().forEach(function (d, i) {
                    d._renderArea.selectAll("rect").classed("not-hovered hovered", false);
                });
            };
            //===== Hover logic =====
            AbstractBarPlot.prototype._hoverOverComponent = function (p) {
                // no-op
            };
            AbstractBarPlot.prototype._hoverOutComponent = function (p) {
                this._clearHoverSelection();
            };
            AbstractBarPlot.prototype._doHover = function (p) {
                var _this = this;
                var xPositionOrExtent = p.x;
                var yPositionOrExtent = p.y;
                if (this._hoverMode === "line") {
                    var maxExtent = { min: -Infinity, max: Infinity };
                    if (this._isVertical) {
                        yPositionOrExtent = maxExtent;
                    }
                    else {
                        xPositionOrExtent = maxExtent;
                    }
                }
                var xExtent = this._parseExtent(xPositionOrExtent);
                var yExtent = this._parseExtent(yPositionOrExtent);
                var bars = [];
                var points = [];
                var projectors = this._generateAttrToProjector();
                this._datasetKeysInOrder.forEach(function (key) {
                    var dataset = _this._key2PlotDatasetKey.get(key).dataset;
                    var plotMetadata = _this._key2PlotDatasetKey.get(key).plotMetadata;
                    var barsFromDataset = _this._getBarsFromDataset(key, xExtent, yExtent);
                    d3.selectAll(barsFromDataset).each(function (d, i) {
                        if (_this._isVertical) {
                            points.push({
                                x: projectors["x"](d, i, dataset.metadata(), plotMetadata) + projectors["width"](d, i, dataset.metadata(), plotMetadata) / 2,
                                y: projectors["y"](d, i, dataset.metadata(), plotMetadata) + (projectors["positive"](d, i, dataset.metadata(), plotMetadata) ? 0 : projectors["height"](d, i, dataset.metadata(), plotMetadata))
                            });
                        }
                        else {
                            points.push({
                                x: projectors["x"](d, i, dataset.metadata(), plotMetadata) + projectors["height"](d, i, dataset.metadata(), plotMetadata) / 2,
                                y: projectors["y"](d, i, dataset.metadata(), plotMetadata) + (projectors["positive"](d, i, dataset.metadata(), plotMetadata) ? 0 : projectors["width"](d, i, dataset.metadata(), plotMetadata))
                            });
                        }
                    });
                    bars = bars.concat(barsFromDataset);
                });
                var barsSelection = d3.selectAll(bars);
                if (!barsSelection.empty()) {
                    this._getDrawersInOrder().forEach(function (d, i) {
                        d._renderArea.selectAll("rect").classed({ "hovered": false, "not-hovered": true });
                    });
                    barsSelection.classed({ "hovered": true, "not-hovered": false });
                }
                else {
                    this._clearHoverSelection();
                    return {
                        data: null,
                        pixelPositions: null,
                        selection: null
                    };
                }
                return {
                    data: barsSelection.data(),
                    pixelPositions: points,
                    selection: barsSelection
                };
            };
            AbstractBarPlot._BarAlignmentToFactor = {};
            AbstractBarPlot._DEFAULT_WIDTH = 10;
            return AbstractBarPlot;
        })(Plot.AbstractXYPlot);
        Plot.AbstractBarPlot = AbstractBarPlot;
    })(Plot = Plottable.Plot || (Plottable.Plot = {}));
})(Plottable || (Plottable = {}));

///<reference path="../../reference.ts" />
var __extends = this.__extends || function (d, b) {
    for (var p in b) if (b.hasOwnProperty(p)) d[p] = b[p];
    function __() { this.constructor = d; }
    __.prototype = b.prototype;
    d.prototype = new __();
};
var Plottable;
(function (Plottable) {
    var Plot;
    (function (Plot) {
        /**
         * A VerticalBarPlot draws bars vertically.
         * Key projected attributes:
         *  - "width" - the horizontal width of a bar.
         *      - if an ordinal scale is attached, this defaults to ordinalScale.rangeBand()
         *      - if a quantitative scale is attached, this defaults to 10
         *  - "x" - the horizontal position of a bar
         *  - "y" - the vertical height of a bar
         */
        var VerticalBar = (function (_super) {
            __extends(VerticalBar, _super);
            /**
             * Constructs a VerticalBarPlot.
             *
             * @constructor
             * @param {Scale} xScale The x scale to use.
             * @param {QuantitativeScale} yScale The y scale to use.
             */
            function VerticalBar(xScale, yScale) {
                this._isVertical = true; // Has to be set before super()
                _super.call(this, xScale, yScale);
            }
            VerticalBar.prototype._updateYDomainer = function () {
                this._updateDomainer(this._yScale);
            };
            VerticalBar._BarAlignmentToFactor = { "left": 0, "center": 0.5, "right": 1 };
            return VerticalBar;
        })(Plot.AbstractBarPlot);
        Plot.VerticalBar = VerticalBar;
    })(Plot = Plottable.Plot || (Plottable.Plot = {}));
})(Plottable || (Plottable = {}));

///<reference path="../../reference.ts" />
var __extends = this.__extends || function (d, b) {
    for (var p in b) if (b.hasOwnProperty(p)) d[p] = b[p];
    function __() { this.constructor = d; }
    __.prototype = b.prototype;
    d.prototype = new __();
};
var Plottable;
(function (Plottable) {
    var Plot;
    (function (Plot) {
        /**
         * A HorizontalBarPlot draws bars horizontally.
         * Key projected attributes:
         *  - "width" - the vertical height of a bar (since the bar is rotated horizontally)
         *      - if an ordinal scale is attached, this defaults to ordinalScale.rangeBand()
         *      - if a quantitative scale is attached, this defaults to 10
         *  - "x" - the horizontal length of a bar
         *  - "y" - the vertical position of a bar
         */
        var HorizontalBar = (function (_super) {
            __extends(HorizontalBar, _super);
            /**
             * Constructs a HorizontalBarPlot.
             *
             * @constructor
             * @param {QuantitativeScale} xScale The x scale to use.
             * @param {Scale} yScale The y scale to use.
             */
            function HorizontalBar(xScale, yScale) {
                _super.call(this, xScale, yScale);
            }
            HorizontalBar.prototype._updateXDomainer = function () {
                this._updateDomainer(this._xScale);
            };
            HorizontalBar.prototype._generateAttrToProjector = function () {
                var attrToProjector = _super.prototype._generateAttrToProjector.call(this);
                // by convention, for API users the 2ndary dimension of a bar is always called its "width", so
                // the "width" of a horziontal bar plot is actually its "height" from the perspective of a svg rect
                var widthF = attrToProjector["width"];
                attrToProjector["width"] = attrToProjector["height"];
                attrToProjector["height"] = widthF;
                return attrToProjector;
            };
            HorizontalBar._BarAlignmentToFactor = { "top": 0, "center": 0.5, "bottom": 1 };
            return HorizontalBar;
        })(Plot.AbstractBarPlot);
        Plot.HorizontalBar = HorizontalBar;
    })(Plot = Plottable.Plot || (Plottable.Plot = {}));
})(Plottable || (Plottable = {}));

///<reference path="../../reference.ts" />
var __extends = this.__extends || function (d, b) {
    for (var p in b) if (b.hasOwnProperty(p)) d[p] = b[p];
    function __() { this.constructor = d; }
    __.prototype = b.prototype;
    d.prototype = new __();
};
var Plottable;
(function (Plottable) {
    var Plot;
    (function (Plot) {
        var Line = (function (_super) {
            __extends(Line, _super);
            /**
             * Constructs a LinePlot.
             *
             * @constructor
             * @param {QuantitativeScale} xScale The x scale to use.
             * @param {QuantitativeScale} yScale The y scale to use.
             */
            function Line(xScale, yScale) {
                _super.call(this, xScale, yScale);
                this._hoverDetectionRadius = 15;
                this.classed("line-plot", true);
                this.animator("reset", new Plottable.Animator.Null());
                this.animator("main", new Plottable.Animator.Base().duration(600).easing("exp-in-out"));
                this._defaultStrokeColor = new Plottable.Scale.Color().range()[0];
            }
            Line.prototype._setup = function () {
                _super.prototype._setup.call(this);
                this._hoverTarget = this._foregroundContainer.append("circle").classed("hover-target", true).attr("r", this._hoverDetectionRadius).style("visibility", "hidden");
            };
            Line.prototype._rejectNullsAndNaNs = function (d, i, userMetdata, plotMetadata, accessor) {
                var value = accessor(d, i, userMetdata, plotMetadata);
                return value != null && value === value;
            };
            Line.prototype._getDrawer = function (key) {
                return new Plottable._Drawer.Line(key);
            };
            Line.prototype._getResetYFunction = function () {
                // gets the y-value generator for the animation start point
                var yDomain = this._yScale.domain();
                var domainMax = Math.max(yDomain[0], yDomain[1]);
                var domainMin = Math.min(yDomain[0], yDomain[1]);
                // start from zero, or the closest domain value to zero
                // avoids lines zooming on from offscreen.
                var startValue = (domainMax < 0 && domainMax) || (domainMin > 0 && domainMin) || 0;
                var scaledStartValue = this._yScale.scale(startValue);
                return function (d, i, u, m) { return scaledStartValue; };
            };
            Line.prototype._generateDrawSteps = function () {
                var drawSteps = [];
                if (this._dataChanged && this._animate) {
                    var attrToProjector = this._generateAttrToProjector();
                    attrToProjector["y"] = this._getResetYFunction();
                    drawSteps.push({ attrToProjector: attrToProjector, animator: this._getAnimator("reset") });
                }
                drawSteps.push({ attrToProjector: this._generateAttrToProjector(), animator: this._getAnimator("main") });
                return drawSteps;
            };
            Line.prototype._generateAttrToProjector = function () {
                var _this = this;
                var attrToProjector = _super.prototype._generateAttrToProjector.call(this);
                var wholeDatumAttributes = this._wholeDatumAttributes();
                var isSingleDatumAttr = function (attr) { return wholeDatumAttributes.indexOf(attr) === -1; };
                var singleDatumAttributes = d3.keys(attrToProjector).filter(isSingleDatumAttr);
                singleDatumAttributes.forEach(function (attribute) {
                    var projector = attrToProjector[attribute];
                    attrToProjector[attribute] = function (data, i, u, m) { return data.length > 0 ? projector(data[0], i, u, m) : null; };
                });
                var xFunction = attrToProjector["x"];
                var yFunction = attrToProjector["y"];
                attrToProjector["defined"] = function (d, i, u, m) { return _this._rejectNullsAndNaNs(d, i, u, m, xFunction) && _this._rejectNullsAndNaNs(d, i, u, m, yFunction); };
                attrToProjector["stroke"] = attrToProjector["stroke"] || d3.functor(this._defaultStrokeColor);
                attrToProjector["stroke-width"] = attrToProjector["stroke-width"] || d3.functor("2px");
                return attrToProjector;
            };
            Line.prototype._wholeDatumAttributes = function () {
                return ["x", "y"];
            };
            Line.prototype._getClosestWithinRange = function (p, range) {
                var _this = this;
                var attrToProjector = this._generateAttrToProjector();
                var xProjector = attrToProjector["x"];
                var yProjector = attrToProjector["y"];
                var getDistSq = function (d, i, userMetdata, plotMetadata) {
                    var dx = +xProjector(d, i, userMetdata, plotMetadata) - p.x;
                    var dy = +yProjector(d, i, userMetdata, plotMetadata) - p.y;
                    return (dx * dx + dy * dy);
                };
                var closestOverall;
                var closestPoint;
                var closestDistSq = range * range;
                this._datasetKeysInOrder.forEach(function (key) {
                    var dataset = _this._key2PlotDatasetKey.get(key).dataset;
                    var plotMetadata = _this._key2PlotDatasetKey.get(key).plotMetadata;
                    dataset.data().forEach(function (d, i) {
                        var distSq = getDistSq(d, i, dataset.metadata(), plotMetadata);
                        if (distSq < closestDistSq) {
                            closestOverall = d;
                            closestPoint = {
                                x: xProjector(d, i, dataset.metadata(), plotMetadata),
                                y: yProjector(d, i, dataset.metadata(), plotMetadata)
                            };
                            closestDistSq = distSq;
                        }
                    });
                });
                return {
                    closestValue: closestOverall,
                    closestPoint: closestPoint
                };
            };
            //===== Hover logic =====
            Line.prototype._hoverOverComponent = function (p) {
                // no-op
            };
            Line.prototype._hoverOutComponent = function (p) {
                // no-op
            };
            Line.prototype._doHover = function (p) {
                var closestInfo = this._getClosestWithinRange(p, this._hoverDetectionRadius);
                var closestValue = closestInfo.closestValue;
                if (closestValue === undefined) {
                    return {
                        data: null,
                        pixelPositions: null,
                        selection: null
                    };
                }
                var closestPoint = closestInfo.closestPoint;
                this._hoverTarget.attr({
                    "cx": closestInfo.closestPoint.x,
                    "cy": closestInfo.closestPoint.y
                });
                return {
                    data: [closestValue],
                    pixelPositions: [closestPoint],
                    selection: this._hoverTarget
                };
            };
            return Line;
        })(Plot.AbstractXYPlot);
        Plot.Line = Line;
    })(Plot = Plottable.Plot || (Plottable.Plot = {}));
})(Plottable || (Plottable = {}));

///<reference path="../../reference.ts" />
var __extends = this.__extends || function (d, b) {
    for (var p in b) if (b.hasOwnProperty(p)) d[p] = b[p];
    function __() { this.constructor = d; }
    __.prototype = b.prototype;
    d.prototype = new __();
};
var Plottable;
(function (Plottable) {
    var Plot;
    (function (Plot) {
        /**
         * An AreaPlot draws a filled region (area) between the plot's projected "y" and projected "y0" values.
         */
        var Area = (function (_super) {
            __extends(Area, _super);
            /**
             * Constructs an AreaPlot.
             *
             * @constructor
             * @param {QuantitativeScale} xScale The x scale to use.
             * @param {QuantitativeScale} yScale The y scale to use.
             */
            function Area(xScale, yScale) {
                _super.call(this, xScale, yScale);
                this.classed("area-plot", true);
                this.project("y0", 0, yScale); // default
                this.animator("reset", new Plottable.Animator.Null());
                this.animator("main", new Plottable.Animator.Base().duration(600).easing("exp-in-out"));
                this._defaultFillColor = new Plottable.Scale.Color().range()[0];
            }
            Area.prototype._onDatasetUpdate = function () {
                _super.prototype._onDatasetUpdate.call(this);
                if (this._yScale != null) {
                    this._updateYDomainer();
                }
            };
            Area.prototype._getDrawer = function (key) {
                return new Plottable._Drawer.Area(key);
            };
            Area.prototype._updateYDomainer = function () {
                var _this = this;
                _super.prototype._updateYDomainer.call(this);
                var constantBaseline;
                var y0Projector = this._projections["y0"];
                var y0Accessor = y0Projector && y0Projector.accessor;
                if (y0Accessor != null) {
                    var extents = this.datasets().map(function (d) { return d._getExtent(y0Accessor, _this._yScale._typeCoercer); });
                    var extent = Plottable._Util.Methods.flatten(extents);
                    var uniqExtentVals = Plottable._Util.Methods.uniq(extent);
                    if (uniqExtentVals.length === 1) {
                        constantBaseline = uniqExtentVals[0];
                    }
                }
                if (!this._yScale._userSetDomainer) {
                    if (constantBaseline != null) {
                        this._yScale.domainer().addPaddingException(constantBaseline, "AREA_PLOT+" + this.getID());
                    }
                    else {
                        this._yScale.domainer().removePaddingException("AREA_PLOT+" + this.getID());
                    }
                    // prepending "AREA_PLOT" is unnecessary but reduces likely of user accidentally creating collisions
                    this._yScale._autoDomainIfAutomaticMode();
                }
            };
            Area.prototype.project = function (attrToSet, accessor, scale) {
                _super.prototype.project.call(this, attrToSet, accessor, scale);
                if (attrToSet === "y0") {
                    this._updateYDomainer();
                }
                return this;
            };
            Area.prototype._getResetYFunction = function () {
                return this._generateAttrToProjector()["y0"];
            };
            Area.prototype._wholeDatumAttributes = function () {
                var wholeDatumAttributes = _super.prototype._wholeDatumAttributes.call(this);
                wholeDatumAttributes.push("y0");
                return wholeDatumAttributes;
            };
            Area.prototype._generateAttrToProjector = function () {
                var attrToProjector = _super.prototype._generateAttrToProjector.call(this);
                attrToProjector["fill-opacity"] = attrToProjector["fill-opacity"] || d3.functor(0.25);
                attrToProjector["fill"] = attrToProjector["fill"] || d3.functor(this._defaultFillColor);
                attrToProjector["stroke"] = attrToProjector["stroke"] || d3.functor(this._defaultFillColor);
                return attrToProjector;
            };
            return Area;
        })(Plot.Line);
        Plot.Area = Area;
    })(Plot = Plottable.Plot || (Plottable.Plot = {}));
})(Plottable || (Plottable = {}));

///<reference path="../../reference.ts" />
var __extends = this.__extends || function (d, b) {
    for (var p in b) if (b.hasOwnProperty(p)) d[p] = b[p];
    function __() { this.constructor = d; }
    __.prototype = b.prototype;
    d.prototype = new __();
};
var Plottable;
(function (Plottable) {
    var Plot;
    (function (Plot) {
        var ClusteredBar = (function (_super) {
            __extends(ClusteredBar, _super);
            /**
             * Creates a ClusteredBarPlot.
             *
             * A ClusteredBarPlot is a plot that plots several bar plots next to each
             * other. For example, when plotting life expectancy across each country,
             * you would want each country to have a "male" and "female" bar.
             *
             * @constructor
             * @param {Scale} xScale The x scale to use.
             * @param {Scale} yScale The y scale to use.
             */
            function ClusteredBar(xScale, yScale, isVertical) {
                if (isVertical === void 0) { isVertical = true; }
                this._isVertical = isVertical; // Has to be set before super()
                _super.call(this, xScale, yScale);
            }
            ClusteredBar.prototype._generateAttrToProjector = function () {
                var _this = this;
                var attrToProjector = _super.prototype._generateAttrToProjector.call(this);
                // the width is constant, so set the inner scale range to that
                var innerScale = this._makeInnerScale();
                var innerWidthF = function (d, i) { return innerScale.rangeBand(); };
                var heightF = attrToProjector["height"];
                attrToProjector["width"] = this._isVertical ? innerWidthF : heightF;
                attrToProjector["height"] = this._isVertical ? heightF : innerWidthF;
                var xAttr = attrToProjector["x"];
                var yAttr = attrToProjector["y"];
                var primaryScale = this._isVertical ? this._xScale : this._yScale;
                var accessor = this._isVertical ? this._projections["x"].accessor : this._projections["y"].accessor;
                attrToProjector["x"] = function (d, i, u, m) { return _this._isVertical ? primaryScale.scale(accessor(d, i, u, m)) + m.position : xAttr(d, u, u, m); };
                attrToProjector["y"] = function (d, i, u, m) { return _this._isVertical ? yAttr(d, i, u, m) : primaryScale.scale(accessor(d, i, u, m)) + m.position; };
                return attrToProjector;
            };
            ClusteredBar.prototype._updateClusterPosition = function () {
                var _this = this;
                var innerScale = this._makeInnerScale();
                this._datasetKeysInOrder.forEach(function (key) {
                    var plotMetadata = _this._key2PlotDatasetKey.get(key).plotMetadata;
                    plotMetadata.position = innerScale.scale(key);
                });
            };
            ClusteredBar.prototype._makeInnerScale = function () {
                var innerScale = new Plottable.Scale.Ordinal();
                innerScale.domain(this._datasetKeysInOrder);
                // TODO: it might be replaced with _getBarPixelWidth call after closing #1180.
                if (!this._projections["width"]) {
                    var secondaryScale = this._isVertical ? this._xScale : this._yScale;
                    var bandsMode = (secondaryScale instanceof Plottable.Scale.Ordinal) && secondaryScale.rangeType() === "bands";
                    var constantWidth = bandsMode ? secondaryScale.rangeBand() : Plot.AbstractBarPlot._DEFAULT_WIDTH;
                    innerScale.range([0, constantWidth]);
                }
                else {
                    var projection = this._projections["width"];
                    var accessor = projection.accessor;
                    var scale = projection.scale;
                    // HACKHACK Metadata should be passed
                    var fn = scale ? function (d, i, u, m) { return scale.scale(accessor(d, i, u, m)); } : accessor;
                    innerScale.range([0, fn(null, 0, null, null)]);
                }
                return innerScale;
            };
            ClusteredBar.prototype._getDataToDraw = function () {
                this._updateClusterPosition();
                return _super.prototype._getDataToDraw.call(this);
            };
            ClusteredBar.prototype._getPlotMetadataForDataset = function (key) {
                var metadata = _super.prototype._getPlotMetadataForDataset.call(this, key);
                metadata.position = 0;
                return metadata;
            };
            return ClusteredBar;
        })(Plot.AbstractBarPlot);
        Plot.ClusteredBar = ClusteredBar;
    })(Plot = Plottable.Plot || (Plottable.Plot = {}));
})(Plottable || (Plottable = {}));

///<reference path="../../reference.ts" />
var __extends = this.__extends || function (d, b) {
    for (var p in b) if (b.hasOwnProperty(p)) d[p] = b[p];
    function __() { this.constructor = d; }
    __.prototype = b.prototype;
    d.prototype = new __();
};
var Plottable;
(function (Plottable) {
    var Plot;
    (function (Plot) {
        var AbstractStacked = (function (_super) {
            __extends(AbstractStacked, _super);
            function AbstractStacked() {
                _super.apply(this, arguments);
                this._stackedExtent = [0, 0];
            }
            AbstractStacked.prototype._getPlotMetadataForDataset = function (key) {
                var metadata = _super.prototype._getPlotMetadataForDataset.call(this, key);
                metadata.offsets = d3.map();
                return metadata;
            };
            AbstractStacked.prototype.project = function (attrToSet, accessor, scale) {
                _super.prototype.project.call(this, attrToSet, accessor, scale);
                if (this._projections["x"] && this._projections["y"] && (attrToSet === "x" || attrToSet === "y")) {
                    this._updateStackOffsets();
                }
                return this;
            };
            AbstractStacked.prototype._onDatasetUpdate = function () {
                _super.prototype._onDatasetUpdate.call(this);
                // HACKHACK Caused since onDataSource is called before projectors are set up.  Should be fixed by #803
                if (this._datasetKeysInOrder && this._projections["x"] && this._projections["y"]) {
                    this._updateStackOffsets();
                }
            };
            AbstractStacked.prototype._updateStackOffsets = function () {
                var dataMapArray = this._generateDefaultMapArray();
                var domainKeys = this._getDomainKeys();
                var positiveDataMapArray = dataMapArray.map(function (dataMap) {
                    return Plottable._Util.Methods.populateMap(domainKeys, function (domainKey) {
                        return { key: domainKey, value: Math.max(0, dataMap.get(domainKey).value) };
                    });
                });
                var negativeDataMapArray = dataMapArray.map(function (dataMap) {
                    return Plottable._Util.Methods.populateMap(domainKeys, function (domainKey) {
                        return { key: domainKey, value: Math.min(dataMap.get(domainKey).value, 0) };
                    });
                });
                this._setDatasetStackOffsets(this._stack(positiveDataMapArray), this._stack(negativeDataMapArray));
                this._updateStackExtents();
            };
            AbstractStacked.prototype._updateStackExtents = function () {
                var _this = this;
                var datasets = this.datasets();
                var valueAccessor = this._valueAccessor();
                var keyAccessor = this._keyAccessor();
                var maxStackExtent = Plottable._Util.Methods.max(this._datasetKeysInOrder, function (k) {
                    var dataset = _this._key2PlotDatasetKey.get(k).dataset;
                    var plotMetadata = _this._key2PlotDatasetKey.get(k).plotMetadata;
                    return Plottable._Util.Methods.max(dataset.data(), function (datum, i) {
                        return +valueAccessor(datum, i, dataset.metadata(), plotMetadata) + plotMetadata.offsets.get(keyAccessor(datum, i, dataset.metadata(), plotMetadata));
                    }, 0);
                }, 0);
                var minStackExtent = Plottable._Util.Methods.min(this._datasetKeysInOrder, function (k) {
                    var dataset = _this._key2PlotDatasetKey.get(k).dataset;
                    var plotMetadata = _this._key2PlotDatasetKey.get(k).plotMetadata;
                    return Plottable._Util.Methods.min(dataset.data(), function (datum, i) {
                        return +valueAccessor(datum, i, dataset.metadata(), plotMetadata) + plotMetadata.offsets.get(keyAccessor(datum, i, dataset.metadata(), plotMetadata));
                    }, 0);
                }, 0);
                this._stackedExtent = [Math.min(minStackExtent, 0), Math.max(0, maxStackExtent)];
            };
            /**
             * Feeds the data through d3's stack layout function which will calculate
             * the stack offsets and use the the function declared in .out to set the offsets on the data.
             */
            AbstractStacked.prototype._stack = function (dataArray) {
                var _this = this;
                var outFunction = function (d, y0, y) {
                    d.offset = y0;
                };
                d3.layout.stack().x(function (d) { return d.key; }).y(function (d) { return +d.value; }).values(function (d) { return _this._getDomainKeys().map(function (domainKey) { return d.get(domainKey); }); }).out(outFunction)(dataArray);
                return dataArray;
            };
            /**
             * After the stack offsets have been determined on each separate dataset, the offsets need
             * to be determined correctly on the overall datasets
             */
            AbstractStacked.prototype._setDatasetStackOffsets = function (positiveDataMapArray, negativeDataMapArray) {
                var _this = this;
                var keyAccessor = this._keyAccessor();
                var valueAccessor = this._valueAccessor();
                this._datasetKeysInOrder.forEach(function (k, index) {
                    var dataset = _this._key2PlotDatasetKey.get(k).dataset;
                    var plotMetadata = _this._key2PlotDatasetKey.get(k).plotMetadata;
                    var positiveDataMap = positiveDataMapArray[index];
                    var negativeDataMap = negativeDataMapArray[index];
                    var isAllNegativeValues = dataset.data().every(function (datum, i) { return valueAccessor(datum, i, dataset.metadata(), plotMetadata) <= 0; });
                    dataset.data().forEach(function (datum, datumIndex) {
                        var key = keyAccessor(datum, datumIndex, dataset.metadata(), plotMetadata);
                        var positiveOffset = positiveDataMap.get(key).offset;
                        var negativeOffset = negativeDataMap.get(key).offset;
                        var value = valueAccessor(datum, datumIndex, dataset.metadata(), plotMetadata);
                        var offset;
                        if (value === 0) {
                            offset = isAllNegativeValues ? negativeOffset : positiveOffset;
                        }
                        else {
                            offset = value > 0 ? positiveOffset : negativeOffset;
                        }
                        plotMetadata.offsets.set(key, offset);
                    });
                });
            };
            AbstractStacked.prototype._getDomainKeys = function () {
                var _this = this;
                var keyAccessor = this._keyAccessor();
                var domainKeys = d3.set();
                this._datasetKeysInOrder.forEach(function (k) {
                    var dataset = _this._key2PlotDatasetKey.get(k).dataset;
                    var plotMetadata = _this._key2PlotDatasetKey.get(k).plotMetadata;
                    dataset.data().forEach(function (datum, index) {
                        domainKeys.add(keyAccessor(datum, index, dataset.metadata(), plotMetadata));
                    });
                });
                return domainKeys.values();
            };
            AbstractStacked.prototype._generateDefaultMapArray = function () {
                var _this = this;
                var keyAccessor = this._keyAccessor();
                var valueAccessor = this._valueAccessor();
                var domainKeys = this._getDomainKeys();
                var dataMapArray = this._datasetKeysInOrder.map(function () {
                    return Plottable._Util.Methods.populateMap(domainKeys, function (domainKey) {
                        return { key: domainKey, value: 0 };
                    });
                });
                this._datasetKeysInOrder.forEach(function (k, datasetIndex) {
                    var dataset = _this._key2PlotDatasetKey.get(k).dataset;
                    var plotMetadata = _this._key2PlotDatasetKey.get(k).plotMetadata;
                    dataset.data().forEach(function (datum, index) {
                        var key = keyAccessor(datum, index, dataset.metadata(), plotMetadata);
                        var value = valueAccessor(datum, index, dataset.metadata(), plotMetadata);
                        dataMapArray[datasetIndex].set(key, { key: key, value: value });
                    });
                });
                return dataMapArray;
            };
            AbstractStacked.prototype._updateScaleExtents = function () {
                _super.prototype._updateScaleExtents.call(this);
                var primaryScale = this._isVertical ? this._yScale : this._xScale;
                if (!primaryScale) {
                    return;
                }
                if (this._isAnchored && this._stackedExtent.length > 0) {
                    primaryScale._updateExtent(this.getID().toString(), "_PLOTTABLE_PROTECTED_FIELD_STACK_EXTENT", this._stackedExtent);
                }
                else {
                    primaryScale._removeExtent(this.getID().toString(), "_PLOTTABLE_PROTECTED_FIELD_STACK_EXTENT");
                }
            };
            AbstractStacked.prototype._normalizeDatasets = function (fromX) {
                var _this = this;
                var aAccessor = this._projections[fromX ? "x" : "y"].accessor;
                var bAccessor = this._projections[fromX ? "y" : "x"].accessor;
                var aStackedAccessor = function (d, i, u, m) { return aAccessor(d, i, u, m) + ((_this._isVertical ? !fromX : fromX) ? m.offsets.get(bAccessor(d, i, u, m)) : 0); };
                var bStackedAccessor = function (d, i, u, m) { return bAccessor(d, i, u, m) + ((_this._isVertical ? fromX : !fromX) ? m.offsets.get(aAccessor(d, i, u, m)) : 0); };
                return Plottable._Util.Methods.flatten(this._datasetKeysInOrder.map(function (key) {
                    var dataset = _this._key2PlotDatasetKey.get(key).dataset;
                    var plotMetadata = _this._key2PlotDatasetKey.get(key).plotMetadata;
                    return dataset.data().map(function (d, i) {
                        return {
                            a: aStackedAccessor(d, i, dataset.metadata(), plotMetadata),
                            b: bStackedAccessor(d, i, dataset.metadata(), plotMetadata)
                        };
                    });
                }));
            };
            AbstractStacked.prototype._keyAccessor = function () {
                return this._isVertical ? this._projections["x"].accessor : this._projections["y"].accessor;
            };
            AbstractStacked.prototype._valueAccessor = function () {
                return this._isVertical ? this._projections["y"].accessor : this._projections["x"].accessor;
            };
            return AbstractStacked;
        })(Plot.AbstractXYPlot);
        Plot.AbstractStacked = AbstractStacked;
    })(Plot = Plottable.Plot || (Plottable.Plot = {}));
})(Plottable || (Plottable = {}));

///<reference path="../../reference.ts" />
var __extends = this.__extends || function (d, b) {
    for (var p in b) if (b.hasOwnProperty(p)) d[p] = b[p];
    function __() { this.constructor = d; }
    __.prototype = b.prototype;
    d.prototype = new __();
};
var Plottable;
(function (Plottable) {
    var Plot;
    (function (Plot) {
        var StackedArea = (function (_super) {
            __extends(StackedArea, _super);
            /**
             * Constructs a StackedArea plot.
             *
             * @constructor
             * @param {QuantitativeScale} xScale The x scale to use.
             * @param {QuantitativeScale} yScale The y scale to use.
             */
            function StackedArea(xScale, yScale) {
                _super.call(this, xScale, yScale);
                this._baselineValue = 0;
                this.classed("area-plot", true);
                this._isVertical = true;
            }
            StackedArea.prototype._getDrawer = function (key) {
                return new Plottable._Drawer.Area(key).drawLine(false);
            };
            StackedArea.prototype._getAnimator = function (key) {
                return new Plottable.Animator.Null();
            };
            StackedArea.prototype._setup = function () {
                _super.prototype._setup.call(this);
                this._baseline = this._renderArea.append("line").classed("baseline", true);
            };
            StackedArea.prototype._additionalPaint = function () {
                var scaledBaseline = this._yScale.scale(this._baselineValue);
                var baselineAttr = {
                    "x1": 0,
                    "y1": scaledBaseline,
                    "x2": this.width(),
                    "y2": scaledBaseline
                };
                this._getAnimator("baseline").animate(this._baseline, baselineAttr);
            };
            StackedArea.prototype._updateYDomainer = function () {
                _super.prototype._updateYDomainer.call(this);
                var scale = this._yScale;
                if (!scale._userSetDomainer) {
                    scale.domainer().addPaddingException(0, "STACKED_AREA_PLOT+" + this.getID()).addIncludedValue(0, "STACKED_AREA_PLOT+" + this.getID());
                    // prepending "AREA_PLOT" is unnecessary but reduces likely of user accidentally creating collisions
                    scale._autoDomainIfAutomaticMode();
                }
            };
            StackedArea.prototype.project = function (attrToSet, accessor, scale) {
                _super.prototype.project.call(this, attrToSet, accessor, scale);
                Plot.AbstractStacked.prototype.project.apply(this, [attrToSet, accessor, scale]);
                return this;
            };
            StackedArea.prototype._onDatasetUpdate = function () {
                _super.prototype._onDatasetUpdate.call(this);
                Plot.AbstractStacked.prototype._onDatasetUpdate.apply(this);
                return this;
            };
            StackedArea.prototype._generateAttrToProjector = function () {
                var _this = this;
                var attrToProjector = _super.prototype._generateAttrToProjector.call(this);
                if (this._projections["fill-opacity"] == null) {
                    attrToProjector["fill-opacity"] = d3.functor(1);
                }
                var yAccessor = this._projections["y"].accessor;
                var xAccessor = this._projections["x"].accessor;
                attrToProjector["y"] = function (d, i, u, m) { return _this._yScale.scale(+yAccessor(d, i, u, m) + m.offsets.get(xAccessor(d, i, u, m))); };
                attrToProjector["y0"] = function (d, i, u, m) { return _this._yScale.scale(m.offsets.get(xAccessor(d, i, u, m))); };
                return attrToProjector;
            };
            StackedArea.prototype._wholeDatumAttributes = function () {
                return ["x", "y", "defined"];
            };
            //===== Stack logic from AbstractStackedPlot =====
            StackedArea.prototype._updateStackOffsets = function () {
                var _this = this;
                if (!this._projectorsReady()) {
                    return;
                }
                var domainKeys = this._getDomainKeys();
                var keyAccessor = this._isVertical ? this._projections["x"].accessor : this._projections["y"].accessor;
                var keySets = this._datasetKeysInOrder.map(function (k) {
                    var dataset = _this._key2PlotDatasetKey.get(k).dataset;
                    var plotMetadata = _this._key2PlotDatasetKey.get(k).plotMetadata;
                    return d3.set(dataset.data().map(function (datum, i) { return keyAccessor(datum, i, dataset.metadata(), plotMetadata).toString(); })).values();
                });
                if (keySets.some(function (keySet) { return keySet.length !== domainKeys.length; })) {
                    Plottable._Util.Methods.warn("the domains across the datasets are not the same.  Plot may produce unintended behavior.");
                }
                Plot.AbstractStacked.prototype._updateStackOffsets.call(this);
            };
            StackedArea.prototype._updateStackExtents = function () {
                Plot.AbstractStacked.prototype._updateStackExtents.call(this);
            };
            StackedArea.prototype._stack = function (dataArray) {
                return Plot.AbstractStacked.prototype._stack.call(this, dataArray);
            };
            StackedArea.prototype._setDatasetStackOffsets = function (positiveDataMapArray, negativeDataMapArray) {
                Plot.AbstractStacked.prototype._setDatasetStackOffsets.call(this, positiveDataMapArray, negativeDataMapArray);
            };
            StackedArea.prototype._getDomainKeys = function () {
                return Plot.AbstractStacked.prototype._getDomainKeys.call(this);
            };
            StackedArea.prototype._generateDefaultMapArray = function () {
                return Plot.AbstractStacked.prototype._generateDefaultMapArray.call(this);
            };
            StackedArea.prototype._updateScaleExtents = function () {
                Plot.AbstractStacked.prototype._updateScaleExtents.call(this);
            };
            StackedArea.prototype._keyAccessor = function () {
                return Plot.AbstractStacked.prototype._keyAccessor.call(this);
            };
            StackedArea.prototype._valueAccessor = function () {
                return Plot.AbstractStacked.prototype._valueAccessor.call(this);
            };
            StackedArea.prototype._getPlotMetadataForDataset = function (key) {
                return Plot.AbstractStacked.prototype._getPlotMetadataForDataset.call(this, key);
            };
            StackedArea.prototype._normalizeDatasets = function (fromX) {
                return Plot.AbstractStacked.prototype._normalizeDatasets.call(this, fromX);
            };
            return StackedArea;
        })(Plot.Area);
        Plot.StackedArea = StackedArea;
    })(Plot = Plottable.Plot || (Plottable.Plot = {}));
})(Plottable || (Plottable = {}));

///<reference path="../../reference.ts" />
var __extends = this.__extends || function (d, b) {
    for (var p in b) if (b.hasOwnProperty(p)) d[p] = b[p];
    function __() { this.constructor = d; }
    __.prototype = b.prototype;
    d.prototype = new __();
};
var Plottable;
(function (Plottable) {
    var Plot;
    (function (Plot) {
        var StackedBar = (function (_super) {
            __extends(StackedBar, _super);
            /**
             * Constructs a StackedBar plot.
             * A StackedBarPlot is a plot that plots several bar plots stacking on top of each
             * other.
             * @constructor
             * @param {Scale} xScale the x scale of the plot.
             * @param {Scale} yScale the y scale of the plot.
             * @param {boolean} isVertical if the plot if vertical.
             */
            function StackedBar(xScale, yScale, isVertical) {
                if (isVertical === void 0) { isVertical = true; }
                this._isVertical = isVertical; // Has to be set before super()
                _super.call(this, xScale, yScale);
                this.classed("bar-plot", true);
                this.baseline(0);
                this._isVertical = isVertical;
            }
            StackedBar.prototype._getAnimator = function (key) {
                if (this._animate && this._animateOnNextRender) {
                    if (this.animator(key)) {
                        return this.animator(key);
                    }
                    else if (key === "stacked-bar") {
                        var primaryScale = this._isVertical ? this._yScale : this._xScale;
                        var scaledBaseline = primaryScale.scale(this.baseline());
                        return new Plottable.Animator.MovingRect(scaledBaseline, this._isVertical);
                    }
                }
                return new Plottable.Animator.Null();
            };
            StackedBar.prototype._generateAttrToProjector = function () {
                var _this = this;
                var attrToProjector = _super.prototype._generateAttrToProjector.call(this);
                var valueAttr = this._isVertical ? "y" : "x";
                var keyAttr = this._isVertical ? "x" : "y";
                var primaryScale = this._isVertical ? this._yScale : this._xScale;
                var primaryAccessor = this._projections[valueAttr].accessor;
                var keyAccessor = this._projections[keyAttr].accessor;
                var getStart = function (d, i, u, m) { return primaryScale.scale(m.offsets.get(keyAccessor(d, i, u, m))); };
                var getEnd = function (d, i, u, m) { return primaryScale.scale(+primaryAccessor(d, i, u, m) + m.offsets.get(keyAccessor(d, i, u, m))); };
                var heightF = function (d, i, u, m) { return Math.abs(getEnd(d, i, u, m) - getStart(d, i, u, m)); };
                var widthF = attrToProjector["width"];
                attrToProjector["height"] = this._isVertical ? heightF : widthF;
                attrToProjector["width"] = this._isVertical ? widthF : heightF;
                var attrFunction = function (d, i, u, m) { return +primaryAccessor(d, i, u, m) < 0 ? getStart(d, i, u, m) : getEnd(d, i, u, m); };
                attrToProjector[valueAttr] = function (d, i, u, m) { return _this._isVertical ? attrFunction(d, i, u, m) : attrFunction(d, i, u, m) - heightF(d, i, u, m); };
                return attrToProjector;
            };
            StackedBar.prototype._generateDrawSteps = function () {
                return [{ attrToProjector: this._generateAttrToProjector(), animator: this._getAnimator("stacked-bar") }];
            };
            StackedBar.prototype.project = function (attrToSet, accessor, scale) {
                _super.prototype.project.call(this, attrToSet, accessor, scale);
                Plot.AbstractStacked.prototype.project.apply(this, [attrToSet, accessor, scale]);
                return this;
            };
            StackedBar.prototype._onDatasetUpdate = function () {
                _super.prototype._onDatasetUpdate.call(this);
                Plot.AbstractStacked.prototype._onDatasetUpdate.apply(this);
                return this;
            };
            StackedBar.prototype._getPlotMetadataForDataset = function (key) {
                return Plot.AbstractStacked.prototype._getPlotMetadataForDataset.call(this, key);
            };
            StackedBar.prototype._normalizeDatasets = function (fromX) {
                return Plot.AbstractStacked.prototype._normalizeDatasets.call(this, fromX);
            };
            //===== Stack logic from AbstractStackedPlot =====
            StackedBar.prototype._updateStackOffsets = function () {
                Plot.AbstractStacked.prototype._updateStackOffsets.call(this);
            };
            StackedBar.prototype._updateStackExtents = function () {
                Plot.AbstractStacked.prototype._updateStackExtents.call(this);
            };
            StackedBar.prototype._stack = function (dataArray) {
                return Plot.AbstractStacked.prototype._stack.call(this, dataArray);
            };
            StackedBar.prototype._setDatasetStackOffsets = function (positiveDataMapArray, negativeDataMapArray) {
                Plot.AbstractStacked.prototype._setDatasetStackOffsets.call(this, positiveDataMapArray, negativeDataMapArray);
            };
            StackedBar.prototype._getDomainKeys = function () {
                return Plot.AbstractStacked.prototype._getDomainKeys.call(this);
            };
            StackedBar.prototype._generateDefaultMapArray = function () {
                return Plot.AbstractStacked.prototype._generateDefaultMapArray.call(this);
            };
            StackedBar.prototype._updateScaleExtents = function () {
                Plot.AbstractStacked.prototype._updateScaleExtents.call(this);
            };
            StackedBar.prototype._keyAccessor = function () {
                return Plot.AbstractStacked.prototype._keyAccessor.call(this);
            };
            StackedBar.prototype._valueAccessor = function () {
                return Plot.AbstractStacked.prototype._valueAccessor.call(this);
            };
            return StackedBar;
        })(Plot.AbstractBarPlot);
        Plot.StackedBar = StackedBar;
    })(Plot = Plottable.Plot || (Plottable.Plot = {}));
})(Plottable || (Plottable = {}));

///<reference path="../reference.ts" />

///<reference path="../reference.ts" />
var Plottable;
(function (Plottable) {
    var Animator;
    (function (Animator) {
        /**
         * An animator implementation with no animation. The attributes are
         * immediately set on the selection.
         */
        var Null = (function () {
            function Null() {
            }
            Null.prototype.getTiming = function (selection) {
                return 0;
            };
            Null.prototype.animate = function (selection, attrToProjector) {
                return selection.attr(attrToProjector);
            };
            return Null;
        })();
        Animator.Null = Null;
    })(Animator = Plottable.Animator || (Plottable.Animator = {}));
})(Plottable || (Plottable = {}));

///<reference path="../reference.ts" />
var Plottable;
(function (Plottable) {
    var Animator;
    (function (Animator) {
        /**
         * The base animator implementation with easing, duration, and delay.
         *
         * The maximum delay between animations can be configured with maxIterativeDelay.
         *
         * The maximum total animation duration can be configured with maxTotalDuration.
         * maxTotalDuration does not set actual total animation duration.
         *
         * The actual interval delay is calculated by following formula:
         * min(maxIterativeDelay(),
         *   max(maxTotalDuration() - duration(), 0) / <number of iterations>)
         */
        var Base = (function () {
            /**
             * Constructs the default animator
             *
             * @constructor
             */
            function Base() {
                this._duration = Base.DEFAULT_DURATION_MILLISECONDS;
                this._delay = Base.DEFAULT_DELAY_MILLISECONDS;
                this._easing = Base.DEFAULT_EASING;
                this._maxIterativeDelay = Base.DEFAULT_MAX_ITERATIVE_DELAY_MILLISECONDS;
                this._maxTotalDuration = Base.DEFAULT_MAX_TOTAL_DURATION_MILLISECONDS;
            }
            Base.prototype.getTiming = function (numberOfIterations) {
                var maxDelayForLastIteration = Math.max(this.maxTotalDuration() - this.duration(), 0);
                var adjustedIterativeDelay = Math.min(this.maxIterativeDelay(), maxDelayForLastIteration / Math.max(numberOfIterations - 1, 1));
                var time = adjustedIterativeDelay * numberOfIterations + this.delay() + this.duration();
                return time;
            };
            Base.prototype.animate = function (selection, attrToProjector) {
                var _this = this;
                var numberOfIterations = selection[0].length;
                var maxDelayForLastIteration = Math.max(this.maxTotalDuration() - this.duration(), 0);
                var adjustedIterativeDelay = Math.min(this.maxIterativeDelay(), maxDelayForLastIteration / Math.max(numberOfIterations - 1, 1));
                return selection.transition().ease(this.easing()).duration(this.duration()).delay(function (d, i) { return _this.delay() + adjustedIterativeDelay * i; }).attr(attrToProjector);
            };
            Base.prototype.duration = function (duration) {
                if (duration == null) {
                    return this._duration;
                }
                else {
                    this._duration = duration;
                    return this;
                }
            };
            Base.prototype.delay = function (delay) {
                if (delay == null) {
                    return this._delay;
                }
                else {
                    this._delay = delay;
                    return this;
                }
            };
            Base.prototype.easing = function (easing) {
                if (easing == null) {
                    return this._easing;
                }
                else {
                    this._easing = easing;
                    return this;
                }
            };
            Base.prototype.maxIterativeDelay = function (maxIterDelay) {
                if (maxIterDelay == null) {
                    return this._maxIterativeDelay;
                }
                else {
                    this._maxIterativeDelay = maxIterDelay;
                    return this;
                }
            };
            Base.prototype.maxTotalDuration = function (maxDuration) {
                if (maxDuration == null) {
                    return this._maxTotalDuration;
                }
                else {
                    this._maxTotalDuration = maxDuration;
                    return this;
                }
            };
            /**
             * The default duration of the animation in milliseconds
             */
            Base.DEFAULT_DURATION_MILLISECONDS = 300;
            /**
             * The default starting delay of the animation in milliseconds
             */
            Base.DEFAULT_DELAY_MILLISECONDS = 0;
            /**
             * The default maximum start delay between each start of an animation
             */
            Base.DEFAULT_MAX_ITERATIVE_DELAY_MILLISECONDS = 15;
            /**
             * The default maximum total animation duration
             */
            Base.DEFAULT_MAX_TOTAL_DURATION_MILLISECONDS = 600;
            /**
             * The default easing of the animation
             */
            Base.DEFAULT_EASING = "exp-out";
            return Base;
        })();
        Animator.Base = Base;
    })(Animator = Plottable.Animator || (Plottable.Animator = {}));
})(Plottable || (Plottable = {}));

///<reference path="../reference.ts" />
var __extends = this.__extends || function (d, b) {
    for (var p in b) if (b.hasOwnProperty(p)) d[p] = b[p];
    function __() { this.constructor = d; }
    __.prototype = b.prototype;
    d.prototype = new __();
};
var Plottable;
(function (Plottable) {
    var Animator;
    (function (Animator) {
        /**
         * The default animator implementation with easing, duration, and delay.
         */
        var Rect = (function (_super) {
            __extends(Rect, _super);
            function Rect(isVertical, isReverse) {
                if (isVertical === void 0) { isVertical = true; }
                if (isReverse === void 0) { isReverse = false; }
                _super.call(this);
                this.isVertical = isVertical;
                this.isReverse = isReverse;
            }
            Rect.prototype.animate = function (selection, attrToProjector) {
                var startAttrToProjector = {};
                Rect.ANIMATED_ATTRIBUTES.forEach(function (attr) { return startAttrToProjector[attr] = attrToProjector[attr]; });
                startAttrToProjector[this._getMovingAttr()] = this._startMovingProjector(attrToProjector);
                startAttrToProjector[this._getGrowingAttr()] = function () { return 0; };
                selection.attr(startAttrToProjector);
                return _super.prototype.animate.call(this, selection, attrToProjector);
            };
            Rect.prototype._startMovingProjector = function (attrToProjector) {
                if (this.isVertical === this.isReverse) {
                    return attrToProjector[this._getMovingAttr()];
                }
                var movingAttrProjector = attrToProjector[this._getMovingAttr()];
                var growingAttrProjector = attrToProjector[this._getGrowingAttr()];
                return function (d, i, u, m) { return movingAttrProjector(d, i, u, m) + growingAttrProjector(d, i, u, m); };
            };
            Rect.prototype._getGrowingAttr = function () {
                return this.isVertical ? "height" : "width";
            };
            Rect.prototype._getMovingAttr = function () {
                return this.isVertical ? "y" : "x";
            };
            Rect.ANIMATED_ATTRIBUTES = ["height", "width", "x", "y", "fill"];
            return Rect;
        })(Animator.Base);
        Animator.Rect = Rect;
    })(Animator = Plottable.Animator || (Plottable.Animator = {}));
})(Plottable || (Plottable = {}));

///<reference path="../reference.ts" />
var __extends = this.__extends || function (d, b) {
    for (var p in b) if (b.hasOwnProperty(p)) d[p] = b[p];
    function __() { this.constructor = d; }
    __.prototype = b.prototype;
    d.prototype = new __();
};
var Plottable;
(function (Plottable) {
    var Animator;
    (function (Animator) {
        /**
         * A child class of RectAnimator that will move the rectangle
         * as well as animate its growth.
         */
        var MovingRect = (function (_super) {
            __extends(MovingRect, _super);
            /**
             * Constructs a MovingRectAnimator
             *
             * @param {number} basePixel The pixel value to start moving from
             * @param {boolean} isVertical If the movement/animation is vertical
             */
            function MovingRect(startPixelValue, isVertical) {
                if (isVertical === void 0) { isVertical = true; }
                _super.call(this, isVertical);
                this.startPixelValue = startPixelValue;
            }
            MovingRect.prototype._startMovingProjector = function (attrToProjector) {
                return d3.functor(this.startPixelValue);
            };
            return MovingRect;
        })(Animator.Rect);
        Animator.MovingRect = MovingRect;
    })(Animator = Plottable.Animator || (Plottable.Animator = {}));
})(Plottable || (Plottable = {}));

///<reference path="../reference.ts" />
var __extends = this.__extends || function (d, b) {
    for (var p in b) if (b.hasOwnProperty(p)) d[p] = b[p];
    function __() { this.constructor = d; }
    __.prototype = b.prototype;
    d.prototype = new __();
};
var Plottable;
(function (Plottable) {
    var Dispatcher;
    (function (Dispatcher) {
        var AbstractDispatcher = (function (_super) {
            __extends(AbstractDispatcher, _super);
            /**
             * Constructs a Dispatcher with the specified target.
             *
             * @constructor
             * @param {D3.Selection} [target] The selection to listen for events on.
             */
            function AbstractDispatcher(target) {
                _super.call(this);
                this._event2Callback = {};
                this._connected = false;
                this._target = target;
            }
            AbstractDispatcher.prototype.target = function (targetElement) {
                if (targetElement == null) {
                    return this._target;
                }
                var wasConnected = this._connected;
                this.disconnect();
                this._target = targetElement;
                if (wasConnected) {
                    // re-connect to the new target
                    this.connect();
                }
                return this;
            };
            /**
             * Gets a namespaced version of the event name.
             */
            AbstractDispatcher.prototype._getEventString = function (eventName) {
                return eventName + ".dispatcher" + this.getID();
            };
            /**
             * Attaches the Dispatcher's listeners to the Dispatcher's target element.
             *
             * @returns {Dispatcher} The calling Dispatcher.
             */
            AbstractDispatcher.prototype.connect = function () {
                var _this = this;
                if (this._connected) {
                    throw new Error("Can't connect dispatcher twice!");
                }
                if (this._target) {
                    this._connected = true;
                    Object.keys(this._event2Callback).forEach(function (event) {
                        var callback = _this._event2Callback[event];
                        _this._target.on(_this._getEventString(event), callback);
                    });
                }
                return this;
            };
            /**
             * Detaches the Dispatcher's listeners from the Dispatchers' target element.
             *
             * @returns {Dispatcher} The calling Dispatcher.
             */
            AbstractDispatcher.prototype.disconnect = function () {
                var _this = this;
                this._connected = false;
                if (this._target) {
                    Object.keys(this._event2Callback).forEach(function (event) {
                        _this._target.on(_this._getEventString(event), null);
                    });
                }
                return this;
            };
            return AbstractDispatcher;
        })(Plottable.Core.PlottableObject);
        Dispatcher.AbstractDispatcher = AbstractDispatcher;
    })(Dispatcher = Plottable.Dispatcher || (Plottable.Dispatcher = {}));
})(Plottable || (Plottable = {}));

///<reference path="../reference.ts" />
var __extends = this.__extends || function (d, b) {
    for (var p in b) if (b.hasOwnProperty(p)) d[p] = b[p];
    function __() { this.constructor = d; }
    __.prototype = b.prototype;
    d.prototype = new __();
};
var Plottable;
(function (Plottable) {
    var Dispatcher;
    (function (Dispatcher) {
        var Mouse = (function (_super) {
            __extends(Mouse, _super);
            /**
             * Constructs a Mouse Dispatcher with the specified target.
             *
             * @param {D3.Selection} target The selection to listen for events on.
             */
            function Mouse(target) {
                var _this = this;
                _super.call(this, target);
                this._event2Callback["mouseover"] = function () {
                    if (_this._mouseover != null) {
                        _this._mouseover(_this._getMousePosition());
                    }
                };
                this._event2Callback["mousemove"] = function () {
                    if (_this._mousemove != null) {
                        _this._mousemove(_this._getMousePosition());
                    }
                };
                this._event2Callback["mouseout"] = function () {
                    if (_this._mouseout != null) {
                        _this._mouseout(_this._getMousePosition());
                    }
                };
            }
            Mouse.prototype._getMousePosition = function () {
                var xy = d3.mouse(this._target.node());
                return {
                    x: xy[0],
                    y: xy[1]
                };
            };
            Mouse.prototype.mouseover = function (callback) {
                if (callback === undefined) {
                    return this._mouseover;
                }
                this._mouseover = callback;
                return this;
            };
            Mouse.prototype.mousemove = function (callback) {
                if (callback === undefined) {
                    return this._mousemove;
                }
                this._mousemove = callback;
                return this;
            };
            Mouse.prototype.mouseout = function (callback) {
                if (callback === undefined) {
                    return this._mouseout;
                }
                this._mouseout = callback;
                return this;
            };
            return Mouse;
        })(Dispatcher.AbstractDispatcher);
        Dispatcher.Mouse = Mouse;
    })(Dispatcher = Plottable.Dispatcher || (Plottable.Dispatcher = {}));
})(Plottable || (Plottable = {}));

///<reference path="../reference.ts" />
var __extends = this.__extends || function (d, b) {
    for (var p in b) if (b.hasOwnProperty(p)) d[p] = b[p];
    function __() { this.constructor = d; }
    __.prototype = b.prototype;
    d.prototype = new __();
};
var Plottable;
(function (Plottable) {
    var Dispatcher;
    (function (Dispatcher) {
        var Keypress = (function (_super) {
            __extends(Keypress, _super);
            /**
             * Constructs a Keypress Dispatcher with the specified target.
             *
             * @constructor
             * @param {D3.Selection} [target] The selection to listen for events on.
             */
            function Keypress(target) {
                var _this = this;
                _super.call(this, target);
                this._mousedOverTarget = false;
                // Can't attach the key listener to the target (a sub-svg element)
                // because "focusable" is only in SVG 1.2 / 2, which most browsers don't
                // yet implement
                this._keydownListenerTarget = d3.select(document);
                this._event2Callback["mouseover"] = function () {
                    _this._mousedOverTarget = true;
                };
                this._event2Callback["mouseout"] = function () {
                    _this._mousedOverTarget = false;
                };
            }
            Keypress.prototype.connect = function () {
                var _this = this;
                _super.prototype.connect.call(this);
                this._keydownListenerTarget.on(this._getEventString("keydown"), function () {
                    if (_this._mousedOverTarget && _this._onKeyDown) {
                        _this._onKeyDown(d3.event);
                    }
                });
                return this;
            };
            Keypress.prototype.disconnect = function () {
                _super.prototype.disconnect.call(this);
                this._keydownListenerTarget.on(this._getEventString("keydown"), null);
                return this;
            };
            Keypress.prototype.onKeyDown = function (callback) {
                if (callback === undefined) {
                    return this._onKeyDown;
                }
                this._onKeyDown = callback;
                return this;
            };
            return Keypress;
        })(Dispatcher.AbstractDispatcher);
        Dispatcher.Keypress = Keypress;
    })(Dispatcher = Plottable.Dispatcher || (Plottable.Dispatcher = {}));
})(Plottable || (Plottable = {}));

///<reference path="../reference.ts" />
var __extends = this.__extends || function (d, b) {
    for (var p in b) if (b.hasOwnProperty(p)) d[p] = b[p];
    function __() { this.constructor = d; }
    __.prototype = b.prototype;
    d.prototype = new __();
};
var Plottable;
(function (Plottable) {
    var Interaction;
    (function (Interaction) {
        var AbstractInteraction = (function (_super) {
            __extends(AbstractInteraction, _super);
            function AbstractInteraction() {
                _super.apply(this, arguments);
            }
            AbstractInteraction.prototype._anchor = function (component, hitBox) {
                this._componentToListenTo = component;
                this._hitBox = hitBox;
            };
            return AbstractInteraction;
        })(Plottable.Core.PlottableObject);
        Interaction.AbstractInteraction = AbstractInteraction;
    })(Interaction = Plottable.Interaction || (Plottable.Interaction = {}));
})(Plottable || (Plottable = {}));

///<reference path="../reference.ts" />
var __extends = this.__extends || function (d, b) {
    for (var p in b) if (b.hasOwnProperty(p)) d[p] = b[p];
    function __() { this.constructor = d; }
    __.prototype = b.prototype;
    d.prototype = new __();
};
var Plottable;
(function (Plottable) {
    var Interaction;
    (function (Interaction) {
        var Click = (function (_super) {
            __extends(Click, _super);
            function Click() {
                _super.apply(this, arguments);
            }
            Click.prototype._anchor = function (component, hitBox) {
                var _this = this;
                _super.prototype._anchor.call(this, component, hitBox);
                hitBox.on(this._listenTo(), function () {
                    var xy = d3.mouse(hitBox.node());
                    var x = xy[0];
                    var y = xy[1];
                    _this._callback({ x: x, y: y });
                });
            };
            Click.prototype._listenTo = function () {
                return "click";
            };
            /**
             * Sets a callback to be called when a click is received.
             *
             * @param {(p: Point) => any} cb Callback that takes the pixel position of the click event.
             */
            Click.prototype.callback = function (cb) {
                this._callback = cb;
                return this;
            };
            return Click;
        })(Interaction.AbstractInteraction);
        Interaction.Click = Click;
        var DoubleClick = (function (_super) {
            __extends(DoubleClick, _super);
            function DoubleClick() {
                _super.apply(this, arguments);
            }
            DoubleClick.prototype._listenTo = function () {
                return "dblclick";
            };
            return DoubleClick;
        })(Click);
        Interaction.DoubleClick = DoubleClick;
    })(Interaction = Plottable.Interaction || (Plottable.Interaction = {}));
})(Plottable || (Plottable = {}));

///<reference path="../reference.ts" />
var __extends = this.__extends || function (d, b) {
    for (var p in b) if (b.hasOwnProperty(p)) d[p] = b[p];
    function __() { this.constructor = d; }
    __.prototype = b.prototype;
    d.prototype = new __();
};
var Plottable;
(function (Plottable) {
    var Interaction;
    (function (Interaction) {
        var Key = (function (_super) {
            __extends(Key, _super);
            /**
             * Creates a KeyInteraction.
             *
             * KeyInteraction listens to key events that occur while the component is
             * moused over.
             *
             * @constructor
             */
            function Key() {
                _super.call(this);
                this._keyCode2Callback = {};
                this._dispatcher = new Plottable.Dispatcher.Keypress();
            }
            Key.prototype._anchor = function (component, hitBox) {
                var _this = this;
                _super.prototype._anchor.call(this, component, hitBox);
                this._dispatcher.target(this._hitBox);
                this._dispatcher.onKeyDown(function (e) {
                    if (_this._keyCode2Callback[e.keyCode]) {
                        _this._keyCode2Callback[e.keyCode]();
                    }
                });
                this._dispatcher.connect();
            };
            /**
             * Sets a callback to be called when the key with the given keyCode is
             * pressed and the user is moused over the Component.
             *
             * @param {number} keyCode The key code associated with the key.
             * @param {() => void} callback Callback to be called.
             * @returns The calling Interaction.Key.
             */
            Key.prototype.on = function (keyCode, callback) {
                this._keyCode2Callback[keyCode] = callback;
                return this;
            };
            return Key;
        })(Interaction.AbstractInteraction);
        Interaction.Key = Key;
    })(Interaction = Plottable.Interaction || (Plottable.Interaction = {}));
})(Plottable || (Plottable = {}));

///<reference path="../reference.ts" />
var __extends = this.__extends || function (d, b) {
    for (var p in b) if (b.hasOwnProperty(p)) d[p] = b[p];
    function __() { this.constructor = d; }
    __.prototype = b.prototype;
    d.prototype = new __();
};
var Plottable;
(function (Plottable) {
    var Interaction;
    (function (Interaction) {
        var PanZoom = (function (_super) {
            __extends(PanZoom, _super);
            /**
             * Creates a PanZoomInteraction.
             *
             * The allows you to move around and zoom in on a plot, interactively. It
             * does so by changing the xScale and yScales' domains repeatedly.
             *
             * @constructor
             * @param {QuantitativeScale} [xScale] The X scale to update on panning/zooming.
             * @param {QuantitativeScale} [yScale] The Y scale to update on panning/zooming.
             */
            function PanZoom(xScale, yScale) {
                var _this = this;
                _super.call(this);
                if (xScale == null) {
                    xScale = new Plottable.Scale.Linear();
                }
                if (yScale == null) {
                    yScale = new Plottable.Scale.Linear();
                }
                this._xScale = xScale;
                this._yScale = yScale;
                this._zoom = d3.behavior.zoom();
                this._zoom.x(this._xScale._d3Scale);
                this._zoom.y(this._yScale._d3Scale);
                this._zoom.on("zoom", function () { return _this._rerenderZoomed(); });
            }
            /**
             * Sets the scales back to their original domains.
             */
            PanZoom.prototype.resetZoom = function () {
                var _this = this;
                // HACKHACK #254
                this._zoom = d3.behavior.zoom();
                this._zoom.x(this._xScale._d3Scale);
                this._zoom.y(this._yScale._d3Scale);
                this._zoom.on("zoom", function () { return _this._rerenderZoomed(); });
                this._zoom(this._hitBox);
            };
            PanZoom.prototype._anchor = function (component, hitBox) {
                _super.prototype._anchor.call(this, component, hitBox);
                this._zoom(hitBox);
            };
            PanZoom.prototype._rerenderZoomed = function () {
                // HACKHACK since the d3.zoom.x modifies d3 scales and not our TS scales, and the TS scales have the
                // event listener machinery, let's grab the domain out of the d3 scale and pipe it back into the TS scale
                var xDomain = this._xScale._d3Scale.domain();
                var yDomain = this._yScale._d3Scale.domain();
                this._xScale.domain(xDomain);
                this._yScale.domain(yDomain);
            };
            return PanZoom;
        })(Interaction.AbstractInteraction);
        Interaction.PanZoom = PanZoom;
    })(Interaction = Plottable.Interaction || (Plottable.Interaction = {}));
})(Plottable || (Plottable = {}));

///<reference path="../../reference.ts" />
var __extends = this.__extends || function (d, b) {
    for (var p in b) if (b.hasOwnProperty(p)) d[p] = b[p];
    function __() { this.constructor = d; }
    __.prototype = b.prototype;
    d.prototype = new __();
};
var Plottable;
(function (Plottable) {
    var Interaction;
    (function (Interaction) {
        var Drag = (function (_super) {
            __extends(Drag, _super);
            /**
             * Constructs a Drag. A Drag will signal its callbacks on mouse drag.
             */
            function Drag() {
                var _this = this;
                _super.call(this);
                this._origin = [0, 0];
                this._location = [0, 0];
                this._isDragging = false;
                this._dragBehavior = d3.behavior.drag();
                this._dragBehavior.on("dragstart", function () { return _this._dragstart(); });
                this._dragBehavior.on("drag", function () { return _this._drag(); });
                this._dragBehavior.on("dragend", function () { return _this._dragend(); });
            }
            Drag.prototype.dragstart = function (cb) {
                if (cb === undefined) {
                    return this._ondragstart;
                }
                else {
                    this._ondragstart = cb;
                    return this;
                }
            };
            // we access origin and location through setOrigin and setLocation so that on XDragBox and YDragBox we can overwrite so that
            // we always have the uncontrolled dimension of the box extending across the entire component
            // this ensures that the callback values are synchronized with the actual box being drawn
            Drag.prototype._setOrigin = function (x, y) {
                this._origin = [x, y];
            };
            Drag.prototype._getOrigin = function () {
                return this._origin.slice();
            };
            Drag.prototype._setLocation = function (x, y) {
                this._location = [x, y];
            };
            Drag.prototype._getLocation = function () {
                return this._location.slice();
            };
            Drag.prototype.drag = function (cb) {
                if (cb === undefined) {
                    return this._ondrag;
                }
                else {
                    this._ondrag = cb;
                    return this;
                }
            };
            Drag.prototype.dragend = function (cb) {
                if (cb === undefined) {
                    return this._ondragend;
                }
                else {
                    this._ondragend = cb;
                    return this;
                }
            };
            Drag.prototype._dragstart = function () {
                this._isDragging = true;
                var width = this._componentToListenTo.width();
                var height = this._componentToListenTo.height();
                // the constraint functions ensure that the selection rectangle will not exceed the hit box
                var constraintFunction = function (min, max) { return function (x) { return Math.min(Math.max(x, min), max); }; };
                this._constrainX = constraintFunction(0, width);
                this._constrainY = constraintFunction(0, height);
                var origin = d3.mouse(this._hitBox[0][0].parentNode);
                this._setOrigin(origin[0], origin[1]);
                this._doDragstart();
            };
            Drag.prototype._doDragstart = function () {
                if (this._ondragstart != null) {
                    this._ondragstart({ x: this._getOrigin()[0], y: this._getOrigin()[1] });
                }
            };
            Drag.prototype._drag = function () {
                this._setLocation(this._constrainX(d3.event.x), this._constrainY(d3.event.y));
                this._doDrag();
            };
            Drag.prototype._doDrag = function () {
                if (this._ondrag != null) {
                    var start = { x: this._getOrigin()[0], y: this._getOrigin()[1] };
                    var end = { x: this._getLocation()[0], y: this._getLocation()[1] };
                    this._ondrag(start, end);
                }
            };
            Drag.prototype._dragend = function () {
                var location = d3.mouse(this._hitBox[0][0].parentNode);
                this._setLocation(location[0], location[1]);
                this._isDragging = false;
                this._doDragend();
            };
            Drag.prototype._doDragend = function () {
                if (this._ondragend != null) {
                    var start = { x: this._getOrigin()[0], y: this._getOrigin()[1] };
                    var end = { x: this._getLocation()[0], y: this._getLocation()[1] };
                    this._ondragend(start, end);
                }
            };
            Drag.prototype._anchor = function (component, hitBox) {
                _super.prototype._anchor.call(this, component, hitBox);
                hitBox.call(this._dragBehavior);
                return this;
            };
            /**
             * Sets up so that the xScale and yScale that are passed have their
             * domains automatically changed as you zoom.
             *
             * @param {QuantitativeScale} xScale The scale along the x-axis.
             * @param {QuantitativeScale} yScale The scale along the y-axis.
             * @returns {Drag} The calling Drag.
             */
            Drag.prototype.setupZoomCallback = function (xScale, yScale) {
                var xDomainOriginal = xScale != null ? xScale.domain() : null;
                var yDomainOriginal = yScale != null ? yScale.domain() : null;
                var resetOnNextClick = false;
                function callback(upperLeft, lowerRight) {
                    if (upperLeft == null || lowerRight == null) {
                        if (resetOnNextClick) {
                            if (xScale != null) {
                                xScale.domain(xDomainOriginal);
                            }
                            if (yScale != null) {
                                yScale.domain(yDomainOriginal);
                            }
                        }
                        resetOnNextClick = !resetOnNextClick;
                        return;
                    }
                    resetOnNextClick = false;
                    if (xScale != null) {
                        xScale.domain([xScale.invert(upperLeft.x), xScale.invert(lowerRight.x)]);
                    }
                    if (yScale != null) {
                        yScale.domain([yScale.invert(lowerRight.y), yScale.invert(upperLeft.y)]);
                    }
                    this.clearBox();
                    return;
                }
                this.drag(callback);
                this.dragend(callback);
                return this;
            };
            return Drag;
        })(Interaction.AbstractInteraction);
        Interaction.Drag = Drag;
    })(Interaction = Plottable.Interaction || (Plottable.Interaction = {}));
})(Plottable || (Plottable = {}));

///<reference path="../../reference.ts" />
var __extends = this.__extends || function (d, b) {
    for (var p in b) if (b.hasOwnProperty(p)) d[p] = b[p];
    function __() { this.constructor = d; }
    __.prototype = b.prototype;
    d.prototype = new __();
};
var Plottable;
(function (Plottable) {
    var Interaction;
    (function (Interaction) {
        var DragBox = (function (_super) {
            __extends(DragBox, _super);
            function DragBox() {
                _super.apply(this, arguments);
                this._boxIsDrawn = false;
                this._resizeXEnabled = false;
                this._resizeYEnabled = false;
                this._cursorStyle = "";
            }
            DragBox.prototype.resizeEnabled = function (enabled) {
                if (enabled == null) {
                    return this._resizeXEnabled || this._resizeYEnabled;
                }
                else {
                    this._resizeXEnabled = enabled && this.constructor._CAN_RESIZE_X;
                    this._resizeYEnabled = enabled && this.constructor._CAN_RESIZE_Y;
                    return this;
                }
            };
            /**
             * Return true if box is resizing on the X dimension.
             *
             * @returns {boolean}
             */
            DragBox.prototype.isResizingX = function () {
                return !!this._xResizing;
            };
            /**
             * Return true if box is resizing on the Y dimension.
             *
             * @returns {boolean}
             */
            DragBox.prototype.isResizingY = function () {
                return !!this._yResizing;
            };
            /**
             * Whether or not dragBox has been rendered in a visible area.
             *
             * @returns {boolean}
             */
            DragBox.prototype.boxIsDrawn = function () {
                return this._boxIsDrawn;
            };
            /**
             * Return true if box is resizing.
             *
             * @returns {boolean}
             */
            DragBox.prototype.isResizing = function () {
                return this.isResizingX() || this.isResizingY();
            };
            DragBox.prototype._dragstart = function () {
                var mouse = d3.mouse(this._hitBox[0][0].parentNode);
                if (this.boxIsDrawn()) {
                    var resizeInfo = this._getResizeInfo(mouse[0], mouse[1]);
                    this._xResizing = resizeInfo.xResizing;
                    this._yResizing = resizeInfo.yResizing;
                    if (this.isResizing()) {
                        // we are resizing; don't clear the box, don't call the dragstart callback
                        return;
                    }
                }
                _super.prototype._dragstart.call(this);
                this.clearBox();
            };
            DragBox.prototype._getResizeInfo = function (xPosition, yPosition) {
                var xResizing = null;
                var yResizing = null;
                var xStart = this._getOrigin()[0];
                var yStart = this._getOrigin()[1];
                var xEnd = this._getLocation()[0];
                var yEnd = this._getLocation()[1];
                function inPaddedRange(position, start, end, padding) {
                    return Math.min(start, end) - padding <= position && position <= Math.max(start, end) + padding;
                }
                function getResizeDimension(origin, destination, position, padding) {
                    // origin: where the drag began
                    // destination: where the drag ended
                    // position: where the cursor currently is (possibly the start of a resize)
                    var min = Math.min(origin, destination);
                    var max = Math.max(origin, destination);
                    var interiorPadding = Math.min(padding, (max - min) / 2);
                    if (min - padding < position && position < min + interiorPadding) {
                        return { offset: position - min, positive: false, origin: origin === min };
                    }
                    if (max - interiorPadding < position && position < max + padding) {
                        return { offset: position - max, positive: true, origin: origin === max };
                    }
                    return null;
                }
                if (this._resizeXEnabled && inPaddedRange(yPosition, yStart, yEnd, DragBox.RESIZE_PADDING)) {
                    xResizing = getResizeDimension(xStart, xEnd, xPosition, DragBox.RESIZE_PADDING);
                }
                if (this._resizeYEnabled && inPaddedRange(xPosition, xStart, xEnd, DragBox.RESIZE_PADDING)) {
                    yResizing = getResizeDimension(yStart, yEnd, yPosition, DragBox.RESIZE_PADDING);
                }
                return { xResizing: xResizing, yResizing: yResizing };
            };
            DragBox.prototype._drag = function () {
                if (this.isResizing()) {
                    // Eases the mouse into the center of the dragging line, in case dragging started with the mouse
                    // away from the center due to `DragBox.RESIZE_PADDING`.
                    if (this.isResizingX()) {
                        var diffX = this._xResizing.offset;
                        var x = d3.event.x;
                        if (diffX !== 0) {
                            x += diffX;
                            this._xResizing.offset += diffX > 0 ? -1 : 1;
                        }
                        if (this._xResizing.origin) {
                            this._setOrigin(this._constrainX(x), this._getOrigin()[1]);
                        }
                        else {
                            this._setLocation(this._constrainX(x), this._getLocation()[1]);
                        }
                    }
                    if (this.isResizingY()) {
                        var diffY = this._yResizing.offset;
                        var y = d3.event.y;
                        if (diffY !== 0) {
                            y += diffY;
                            this._yResizing.offset += diffY > 0 ? -1 : 1;
                        }
                        if (this._yResizing.origin) {
                            this._setOrigin(this._getOrigin()[0], this._constrainY(y));
                        }
                        else {
                            this._setLocation(this._getLocation()[0], this._constrainY(y));
                        }
                    }
                    this._doDrag();
                }
                else {
                    _super.prototype._drag.call(this);
                }
                this.setBox(this._getOrigin()[0], this._getLocation()[0], this._getOrigin()[1], this._getLocation()[1]);
            };
            DragBox.prototype._dragend = function () {
                this._xResizing = null;
                this._yResizing = null;
                _super.prototype._dragend.call(this);
            };
            /**
             * Clears the highlighted drag-selection box drawn by the DragBox.
             *
             * @returns {DragBox} The calling DragBox.
             */
            DragBox.prototype.clearBox = function () {
                if (this.dragBox == null) {
                    return;
                } // HACKHACK #593
                this.dragBox.attr("height", 0).attr("width", 0);
                this._boxIsDrawn = false;
                return this;
            };
            /**
             * Set where the box is draw explicitly.
             *
             * @param {number} x0 Left.
             * @param {number} x1 Right.
             * @param {number} y0 Top.
             * @param {number} y1 Bottom.
             *
             * @returns {DragBox} The calling DragBox.
             */
            DragBox.prototype.setBox = function (x0, x1, y0, y1) {
                if (this.dragBox == null) {
                    return;
                } // HACKHACK #593
                var w = Math.abs(x0 - x1);
                var h = Math.abs(y0 - y1);
                var xo = Math.min(x0, x1);
                var yo = Math.min(y0, y1);
                this.dragBox.attr({ x: xo, y: yo, width: w, height: h });
                this._boxIsDrawn = (w > 0 && h > 0);
                return this;
            };
            DragBox.prototype._anchor = function (component, hitBox) {
                var _this = this;
                _super.prototype._anchor.call(this, component, hitBox);
                var cname = DragBox._CLASS_DRAG_BOX;
                var background = this._componentToListenTo._backgroundContainer;
                this.dragBox = background.append("rect").classed(cname, true).attr("x", 0).attr("y", 0);
                hitBox.on("mousemove", function () { return _this._hover(); });
                return this;
            };
            DragBox.prototype._hover = function () {
                if (this.resizeEnabled() && !this._isDragging && this._boxIsDrawn) {
                    var position = d3.mouse(this._hitBox[0][0].parentNode);
                    this._cursorStyle = this._getCursorStyle(position[0], position[1]);
                }
                else if (!this._boxIsDrawn) {
                    this._cursorStyle = "";
                }
                this._hitBox.style("cursor", this._cursorStyle);
            };
            DragBox.prototype._getCursorStyle = function (xOrigin, yOrigin) {
                var resizeInfo = this._getResizeInfo(xOrigin, yOrigin);
                var left = resizeInfo.xResizing && !resizeInfo.xResizing.positive;
                var right = resizeInfo.xResizing && resizeInfo.xResizing.positive;
                var top = resizeInfo.yResizing && !resizeInfo.yResizing.positive;
                var bottom = resizeInfo.yResizing && resizeInfo.yResizing.positive;
                if (left && top || bottom && right) {
                    return "nwse-resize";
                }
                else if (top && right || bottom && left) {
                    return "nesw-resize";
                }
                else if (left || right) {
                    return "ew-resize";
                }
                else if (top || bottom) {
                    return "ns-resize";
                }
                else {
                    return "";
                }
            };
            DragBox._CLASS_DRAG_BOX = "drag-box";
            DragBox.RESIZE_PADDING = 10;
            DragBox._CAN_RESIZE_X = true;
            DragBox._CAN_RESIZE_Y = true;
            return DragBox;
        })(Interaction.Drag);
        Interaction.DragBox = DragBox;
    })(Interaction = Plottable.Interaction || (Plottable.Interaction = {}));
})(Plottable || (Plottable = {}));

///<reference path="../../reference.ts" />
var __extends = this.__extends || function (d, b) {
    for (var p in b) if (b.hasOwnProperty(p)) d[p] = b[p];
    function __() { this.constructor = d; }
    __.prototype = b.prototype;
    d.prototype = new __();
};
var Plottable;
(function (Plottable) {
    var Interaction;
    (function (Interaction) {
        var XDragBox = (function (_super) {
            __extends(XDragBox, _super);
            function XDragBox() {
                _super.apply(this, arguments);
            }
            XDragBox.prototype._setOrigin = function (x, y) {
                _super.prototype._setOrigin.call(this, x, 0);
            };
            XDragBox.prototype._setLocation = function (x, y) {
                _super.prototype._setLocation.call(this, x, this._componentToListenTo.height());
            };
            XDragBox._CAN_RESIZE_Y = false;
            return XDragBox;
        })(Interaction.DragBox);
        Interaction.XDragBox = XDragBox;
    })(Interaction = Plottable.Interaction || (Plottable.Interaction = {}));
})(Plottable || (Plottable = {}));

///<reference path="../../reference.ts" />
var __extends = this.__extends || function (d, b) {
    for (var p in b) if (b.hasOwnProperty(p)) d[p] = b[p];
    function __() { this.constructor = d; }
    __.prototype = b.prototype;
    d.prototype = new __();
};
var Plottable;
(function (Plottable) {
    var Interaction;
    (function (Interaction) {
        var XYDragBox = (function (_super) {
            __extends(XYDragBox, _super);
            function XYDragBox() {
                Plottable._Util.Methods.warn("XYDragBox is deprecated; use DragBox instead");
                _super.call(this);
            }
            return XYDragBox;
        })(Interaction.DragBox);
        Interaction.XYDragBox = XYDragBox;
    })(Interaction = Plottable.Interaction || (Plottable.Interaction = {}));
})(Plottable || (Plottable = {}));

///<reference path="../../reference.ts" />
var __extends = this.__extends || function (d, b) {
    for (var p in b) if (b.hasOwnProperty(p)) d[p] = b[p];
    function __() { this.constructor = d; }
    __.prototype = b.prototype;
    d.prototype = new __();
};
var Plottable;
(function (Plottable) {
    var Interaction;
    (function (Interaction) {
        var YDragBox = (function (_super) {
            __extends(YDragBox, _super);
            function YDragBox() {
                _super.apply(this, arguments);
            }
            YDragBox.prototype._setOrigin = function (x, y) {
                _super.prototype._setOrigin.call(this, 0, y);
            };
            YDragBox.prototype._setLocation = function (x, y) {
                _super.prototype._setLocation.call(this, this._componentToListenTo.width(), y);
            };
            YDragBox._CAN_RESIZE_X = false;
            return YDragBox;
        })(Interaction.DragBox);
        Interaction.YDragBox = YDragBox;
    })(Interaction = Plottable.Interaction || (Plottable.Interaction = {}));
})(Plottable || (Plottable = {}));

///<reference path="../reference.ts" />
var __extends = this.__extends || function (d, b) {
    for (var p in b) if (b.hasOwnProperty(p)) d[p] = b[p];
    function __() { this.constructor = d; }
    __.prototype = b.prototype;
    d.prototype = new __();
};
var Plottable;
(function (Plottable) {
    var Interaction;
    (function (Interaction) {
        var Hover = (function (_super) {
            __extends(Hover, _super);
            function Hover() {
                _super.apply(this, arguments);
                this._currentHoverData = {
                    data: null,
                    pixelPositions: null,
                    selection: null
                };
            }
            Hover.prototype._anchor = function (component, hitBox) {
                var _this = this;
                _super.prototype._anchor.call(this, component, hitBox);
                this._dispatcher = new Plottable.Dispatcher.Mouse(this._hitBox);
                this._dispatcher.mouseover(function (p) {
                    _this._componentToListenTo._hoverOverComponent(p);
                    _this.handleHoverOver(p);
                });
                this._dispatcher.mouseout(function (p) {
                    _this._componentToListenTo._hoverOutComponent(p);
                    _this.safeHoverOut(_this._currentHoverData);
                    _this._currentHoverData = {
                        data: null,
                        pixelPositions: null,
                        selection: null
                    };
                });
                this._dispatcher.mousemove(function (p) { return _this.handleHoverOver(p); });
                this._dispatcher.connect();
            };
            /**
             * Returns a HoverData consisting of all data and selections in a but not in b.
             */
            Hover.diffHoverData = function (a, b) {
                if (a.data == null || b.data == null) {
                    return a;
                }
                var diffData = [];
                var diffPoints = [];
                var diffElements = [];
                a.data.forEach(function (d, i) {
                    if (b.data.indexOf(d) === -1) {
                        diffData.push(d);
                        diffPoints.push(a.pixelPositions[i]);
                        diffElements.push(a.selection[0][i]);
                    }
                });
                if (diffData.length === 0) {
                    return {
                        data: null,
                        pixelPositions: null,
                        selection: null
                    };
                }
                return {
                    data: diffData,
                    pixelPositions: diffPoints,
                    selection: d3.selectAll(diffElements)
                };
            };
            Hover.prototype.handleHoverOver = function (p) {
                var lastHoverData = this._currentHoverData;
                var newHoverData = this._componentToListenTo._doHover(p);
                this._currentHoverData = newHoverData;
                var outData = Hover.diffHoverData(lastHoverData, newHoverData);
                this.safeHoverOut(outData);
                var overData = Hover.diffHoverData(newHoverData, lastHoverData);
                this.safeHoverOver(overData);
            };
            Hover.prototype.safeHoverOut = function (outData) {
                if (this._hoverOutCallback && outData.data) {
                    this._hoverOutCallback(outData);
                }
            };
            Hover.prototype.safeHoverOver = function (overData) {
                if (this._hoverOverCallback && overData.data) {
                    this._hoverOverCallback(overData);
                }
            };
            /**
             * Attaches an callback to be called when the user mouses over an element.
             *
             * @param {(hoverData: HoverData) => any} callback The callback to be called.
             *      The callback will be passed data for newly hovered-over elements.
             * @return {Interaction.Hover} The calling Interaction.Hover.
             */
            Hover.prototype.onHoverOver = function (callback) {
                this._hoverOverCallback = callback;
                return this;
            };
            /**
             * Attaches a callback to be called when the user mouses off of an element.
             *
             * @param {(hoverData: HoverData) => any} callback The callback to be called.
             *      The callback will be passed data from the hovered-out elements.
             * @return {Interaction.Hover} The calling Interaction.Hover.
             */
            Hover.prototype.onHoverOut = function (callback) {
                this._hoverOutCallback = callback;
                return this;
            };
            /**
             * Retrieves the HoverData associated with the elements the user is currently hovering over.
             *
             * @return {HoverData} The data and selection corresponding to the elements
             *                     the user is currently hovering over.
             */
            Hover.prototype.getCurrentHoverData = function () {
                return this._currentHoverData;
            };
            return Hover;
        })(Interaction.AbstractInteraction);
        Interaction.Hover = Hover;
    })(Interaction = Plottable.Interaction || (Plottable.Interaction = {}));
})(Plottable || (Plottable = {}));<|MERGE_RESOLUTION|>--- conflicted
+++ resolved
@@ -5734,78 +5734,7 @@
                     return this._scale;
                 }
             };
-<<<<<<< HEAD
-            Legend.prototype._updateClasses = function () {
-                var _this = this;
-                if (!this._isSetup) {
-                    return;
-                }
-                var dataSelection = this._content.selectAll("." + Legend.SUBELEMENT_CLASS);
-                if (this._hoverCallback != null) {
-                    dataSelection.classed("focus", function (d) { return _this._datumCurrentlyFocusedOn === d; });
-                    dataSelection.classed("hover", this._datumCurrentlyFocusedOn !== undefined);
-                }
-                else {
-                    dataSelection.classed("hover", false);
-                    dataSelection.classed("focus", false);
-                }
-                if (this._toggleCallback != null) {
-                    dataSelection.classed("toggled-on", function (d) { return !_this._isOff.has(d); });
-                    dataSelection.classed("toggled-off", function (d) { return _this._isOff.has(d); });
-                }
-                else {
-                    dataSelection.classed("toggled-on", false);
-                    dataSelection.classed("toggled-off", false);
-                }
-            };
-            /**
-             * The css class applied to each legend row
-             */
-            Legend.SUBELEMENT_CLASS = "legend-row";
-            Legend._MARGIN = 5;
-            return Legend;
-        })(Component.AbstractComponent);
-        Component.Legend = Legend;
-    })(Component = Plottable.Component || (Plottable.Component = {}));
-})(Plottable || (Plottable = {}));
-
-///<reference path="../reference.ts" />
-var __extends = this.__extends || function (d, b) {
-    for (var p in b) if (b.hasOwnProperty(p)) d[p] = b[p];
-    function __() { this.constructor = d; }
-    __.prototype = b.prototype;
-    d.prototype = new __();
-};
-var Plottable;
-(function (Plottable) {
-    var Component;
-    (function (Component) {
-        var HorizontalLegend = (function (_super) {
-            __extends(HorizontalLegend, _super);
-            /**
-             * Creates a Horizontal Legend.
-             *
-             * The legend consists of a series of legend entries, each with a color and label taken from the `colorScale`.
-             * The entries will be displayed in the order of the `colorScale` domain.
-             *
-             * @constructor
-             * @param {Scale.Color} colorScale
-             */
-            function HorizontalLegend(colorScale) {
-                var _this = this;
-                _super.call(this);
-                this._padding = 5;
-                this.classed("legend", true);
-                this._scale = colorScale;
-                this._scale.broadcaster.registerListener(this, function () { return _this._invalidateLayout(); });
-                this.xAlign("left").yAlign("center");
-                this._fixedWidthFlag = true;
-                this._fixedHeightFlag = true;
-            }
-            HorizontalLegend.prototype.remove = function () {
-=======
             Legend.prototype.remove = function () {
->>>>>>> b9e5ccb7
                 _super.prototype.remove.call(this);
                 this._scale.broadcaster.deregisterListener(this);
             };
@@ -5951,14 +5880,8 @@
             Legend.LEGEND_ENTRY_CLASS = "legend-entry";
             return Legend;
         })(Component.AbstractComponent);
-<<<<<<< HEAD
-        Component.HorizontalLegend = HorizontalLegend;
+        Component.Legend = Legend;
     })(Component = Plottable.Component || (Plottable.Component = {}));
-=======
-        Component.Legend = Legend;
-    })(Plottable.Component || (Plottable.Component = {}));
-    var Component = Plottable.Component;
->>>>>>> b9e5ccb7
 })(Plottable || (Plottable = {}));
 
 ///<reference path="../reference.ts" />
