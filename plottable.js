/*!
Plottable 0.13.6 (https://github.com/palantir/plottable)
Copyright 2014 Palantir Technologies
Licensed under MIT (https://github.com/palantir/plottable/blob/master/LICENSE)
*/

///<reference path="../reference.ts" />
var Plottable;
(function (Plottable) {
    (function (Utils) {
        /**
        * Checks if x is between a and b.
        *
        * @param {number} x The value to test if in range
        * @param {number} a The beginning of the (inclusive) range
        * @param {number} b The ending of the (inclusive) range
        * @return {boolean} Whether x is in [a, b]
        */
        function inRange(x, a, b) {
            return (Math.min(a, b) <= x && x <= Math.max(a, b));
        }
        Utils.inRange = inRange;

        /**
        * Takes two arrays of numbers and adds them together
        *
        * @param {number[]} alist The first array of numbers
        * @param {number[]} blist The second array of numbers
        * @return {number[]} An array of numbers where x[i] = alist[i] + blist[i]
        */
        function addArrays(alist, blist) {
            return alist.map(function (_, i) {
                return alist[i] + blist[i];
            });
        }
        Utils.addArrays = addArrays;

        function accessorize(accessor) {
            if (typeof (accessor) === "function") {
                return accessor;
            } else if (typeof (accessor) === "string" && accessor[0] !== "#") {
                return function (d, i, s) {
                    return d[accessor];
                };
            } else {
                return function (d, i, s) {
                    return accessor;
                };
            }
            ;
        }
        Utils.accessorize = accessorize;

        function applyAccessor(accessor, dataSource) {
            var activatedAccessor = accessorize(accessor);
            return function (d, i) {
                return activatedAccessor(d, i, dataSource.metadata());
            };
        }
        Utils.applyAccessor = applyAccessor;

        function uniq(strings) {
            var seen = {};
            strings.forEach(function (s) {
                return seen[s] = true;
            });
            return d3.keys(seen);
        }
        Utils.uniq = uniq;

        /**
        * Creates an array of length `count`, filled with value or (if value is a function), value()
        *
        * @param {any} value The value to fill the array with, or, if a function, a generator for values
        * @param {number} count The length of the array to generate
        * @return {any[]}
        */
        function createFilledArray(value, count) {
            var out = [];
            for (var i = 0; i < count; i++) {
                out[i] = typeof (value) === "function" ? value(i) : value;
            }
            return out;
        }
        Utils.createFilledArray = createFilledArray;
    })(Plottable.Utils || (Plottable.Utils = {}));
    var Utils = Plottable.Utils;
})(Plottable || (Plottable = {}));

///<reference path="../reference.ts" />
// This file contains open source utilities, along with their copyright notices
var Plottable;
(function (Plottable) {
    (function (OSUtils) {
        

        function sortedIndex(val, arr, accessor) {
            var low = 0;
            var high = arr.length;
            while (low < high) {
                /* tslint:disable:no-bitwise */
                var mid = (low + high) >>> 1;

                /* tslint:enable:no-bitwise */
                var x = accessor == null ? arr[mid] : accessor(arr[mid]);
                if (x < val) {
                    low = mid + 1;
                } else {
                    high = mid;
                }
            }
            return low;
        }
        OSUtils.sortedIndex = sortedIndex;
        ;
    })(Plottable.OSUtils || (Plottable.OSUtils = {}));
    var OSUtils = Plottable.OSUtils;
})(Plottable || (Plottable = {}));

///<reference path="../reference.ts" />
var Plottable;
(function (Plottable) {
    var IDCounter = (function () {
        function IDCounter() {
            this.counter = {};
        }
        IDCounter.prototype.setDefault = function (id) {
            if (this.counter[id] == null) {
                this.counter[id] = 0;
            }
        };

        IDCounter.prototype.increment = function (id) {
            this.setDefault(id);
            return ++this.counter[id];
        };

        IDCounter.prototype.decrement = function (id) {
            this.setDefault(id);
            return --this.counter[id];
        };

        IDCounter.prototype.get = function (id) {
            this.setDefault(id);
            return this.counter[id];
        };
        return IDCounter;
    })();
    Plottable.IDCounter = IDCounter;
})(Plottable || (Plottable = {}));

///<reference path="../reference.ts" />
var Plottable;
(function (Plottable) {
    /**
    * An associative array that can be keyed by anything (inc objects).
    * Uses pointer equality checks which is why this works.
    * This power has a price: everything is linear time since it is actually backed by an array...
    */
    var StrictEqualityAssociativeArray = (function () {
        function StrictEqualityAssociativeArray() {
            this.keyValuePairs = [];
        }
        /**
        * Set a new key/value pair in the store.
        *
        * @param {any} Key to set in the store
        * @param {any} Value to set in the store
        * @return {boolean} True if key already in store, false otherwise
        */
        StrictEqualityAssociativeArray.prototype.set = function (key, value) {
            for (var i = 0; i < this.keyValuePairs.length; i++) {
                if (this.keyValuePairs[i][0] === key) {
                    this.keyValuePairs[i][1] = value;
                    return true;
                }
            }
            this.keyValuePairs.push([key, value]);
            return false;
        };

        StrictEqualityAssociativeArray.prototype.get = function (key) {
            for (var i = 0; i < this.keyValuePairs.length; i++) {
                if (this.keyValuePairs[i][0] === key) {
                    return this.keyValuePairs[i][1];
                }
            }
            return undefined;
        };

        StrictEqualityAssociativeArray.prototype.has = function (key) {
            for (var i = 0; i < this.keyValuePairs.length; i++) {
                if (this.keyValuePairs[i][0] === key) {
                    return true;
                }
            }
            return false;
        };

        StrictEqualityAssociativeArray.prototype.values = function () {
            return this.keyValuePairs.map(function (x) {
                return x[1];
            });
        };

        StrictEqualityAssociativeArray.prototype.delete = function (key) {
            for (var i = 0; i < this.keyValuePairs.length; i++) {
                if (this.keyValuePairs[i][0] === key) {
                    this.keyValuePairs.splice(i, 1);
                    return true;
                }
            }
            return false;
        };
        return StrictEqualityAssociativeArray;
    })();
    Plottable.StrictEqualityAssociativeArray = StrictEqualityAssociativeArray;
})(Plottable || (Plottable = {}));

///<reference path="../reference.ts" />
var Plottable;
(function (Plottable) {
    (function (TextUtils) {
        /**
        * Gets a truncated version of a sting that fits in the available space, given the element in which to draw the text
        *
        * @param {string} text: The string to be truncated
        * @param {number} availableSpace: The avialable space, in pixels
        * @param {D3.Selection} element: The text element used to measure the text
        * @returns {string} text - the shortened text
        */
        function getTruncatedText(text, availableSpace, element) {
            var originalText = element.text();
            element.text(text);
            var bbox = Plottable.DOMUtils.getBBox(element);
            var textLength = bbox.width;
            if (textLength <= availableSpace) {
                element.text(originalText);
                return text;
            }
            element.text(text + "...");
            var textNode = element.node();
            var dotLength = textNode.getSubStringLength(textNode.textContent.length - 3, 3);
            if (dotLength > availableSpace) {
                element.text(originalText);
                return "";
            }

            var numChars = text.length;
            for (var i = 1; i < numChars; i++) {
                var testLength = textNode.getSubStringLength(0, i);
                if (testLength + dotLength > availableSpace) {
                    element.text(originalText);
                    return text.substr(0, i - 1).trim() + "...";
                }
            }
        }
        TextUtils.getTruncatedText = getTruncatedText;

        /**
        * Gets the height of a text element, as rendered.
        *
        * @param {D3.Selection} textElement
        * @return {number} The height of the text element, in pixels.
        */
        function getTextHeight(textElement) {
            var originalText = textElement.text();
            textElement.text("bqpdl");
            var height = Plottable.DOMUtils.getBBox(textElement).height;
            textElement.text(originalText);
            return height;
        }
        TextUtils.getTextHeight = getTextHeight;

        /**
        * Gets the width of a text element, as rendered.
        *
        * @param {D3.Selection} textElement
        * @return {number} The width of the text element, in pixels.
        */
        function getTextWidth(textElement, text) {
            var originalText = textElement.text();
            textElement.text(text);
            var width = text === "" ? 0 : Plottable.DOMUtils.getBBox(textElement).width;
            textElement.text(originalText);
            return width;
        }
        TextUtils.getTextWidth = getTextWidth;

        /**
        * Converts a string into an array of strings, all of which fit in the available space.
        *
        * @returns {string[]} The input text broken into substrings that fit in the avialable space.
        */
        function getWrappedText(text, availableWidth, availableHeight, textElement, cutoffRatio) {
            if (typeof cutoffRatio === "undefined") { cutoffRatio = 0.7; }
            var originalText = textElement.text();
            var textNode = textElement.node();

            textElement.text("-");
            var hyphenLength = textNode.getSubStringLength(0, 1);

            textElement.text(text);
            var bbox = Plottable.DOMUtils.getBBox(textElement);
            var textLength = bbox.width;
            var textHeight = bbox.height;

            var linesAvailable = Math.floor(availableHeight / textHeight);
            var numChars = text.length;

            var lines = [];
            var remainingText;

            var cutoffEnd = availableWidth - hyphenLength;
            var cutoffStart = cutoffRatio * cutoffEnd;

            var lineStartPosition = 0;
            for (var i = 1; i < numChars; i++) {
                var testLength = textNode.getSubStringLength(lineStartPosition, i - lineStartPosition);

                if (testLength > cutoffStart) {
                    var currentCharacter = text.charAt(i);
                    if (testLength > cutoffEnd) {
                        if (lines.length + 1 >= linesAvailable) {
                            remainingText = text.substring(lineStartPosition, text.length).trim();
                            lines.push(getTruncatedText(remainingText, availableWidth, textElement));
                            break;
                        }

                        // break line on the previous character to leave room for the hyphen
                        lines.push(text.substring(lineStartPosition, i - 1).trim() + "-");
                        lineStartPosition = i - 1;
                    } else if (currentCharacter === " ") {
                        if (lines.length + 1 >= linesAvailable) {
                            remainingText = text.substring(lineStartPosition, text.length).trim();
                            lines.push(getTruncatedText(remainingText, availableWidth, textElement));
                            break;
                        }

                        // break line after the current character
                        lines.push(text.substring(lineStartPosition, i + 1).trim());
                        lineStartPosition = i + 1;
                    }
                }
            }
            if (lineStartPosition < numChars && lines.length < linesAvailable) {
                lines.push(text.substring(lineStartPosition, numChars).trim());
            }

            textElement.text(originalText);
            return lines;
        }
        TextUtils.getWrappedText = getWrappedText;
    })(Plottable.TextUtils || (Plottable.TextUtils = {}));
    var TextUtils = Plottable.TextUtils;
})(Plottable || (Plottable = {}));

var Plottable;
(function (Plottable) {
    (function (DOMUtils) {
        /**
        * Gets the bounding box of an element.
        * @param {D3.Selection} element
        * @returns {SVGRed} The bounding box.
        */
        function getBBox(element) {
            return element.node().getBBox();
        }
        DOMUtils.getBBox = getBBox;

        function _getParsedStyleValue(style, prop) {
            var value = style.getPropertyValue(prop);
            if (value == null) {
                return 0;
            }
            return parseFloat(value);
        }

        function getElementWidth(elem) {
            var style = window.getComputedStyle(elem);
            return _getParsedStyleValue(style, "width") + _getParsedStyleValue(style, "padding-left") + _getParsedStyleValue(style, "padding-right") + _getParsedStyleValue(style, "border-left-width") + _getParsedStyleValue(style, "border-right-width");
        }
        DOMUtils.getElementWidth = getElementWidth;

        function getElementHeight(elem) {
            var style = window.getComputedStyle(elem);
            return _getParsedStyleValue(style, "height") + _getParsedStyleValue(style, "padding-top") + _getParsedStyleValue(style, "padding-bottom") + _getParsedStyleValue(style, "border-top-width") + _getParsedStyleValue(style, "border-bottom-width");
        }
        DOMUtils.getElementHeight = getElementHeight;

        function getSVGPixelWidth(svg) {
            var width = svg.node().clientWidth;

            if (width === 0) {
                var widthAttr = svg.attr("width");

                if (widthAttr.indexOf("%") !== -1) {
                    var ancestorNode = svg.node().parentNode;
                    while (ancestorNode != null && ancestorNode.clientWidth === 0) {
                        ancestorNode = ancestorNode.parentNode;
                    }
                    if (ancestorNode == null) {
                        throw new Error("Could not compute width of element");
                    }
                    width = ancestorNode.clientWidth * parseFloat(widthAttr) / 100;
                } else {
                    width = parseFloat(widthAttr);
                }
            }

            return width;
        }
        DOMUtils.getSVGPixelWidth = getSVGPixelWidth;
    })(Plottable.DOMUtils || (Plottable.DOMUtils = {}));
    var DOMUtils = Plottable.DOMUtils;
})(Plottable || (Plottable = {}));

///<reference path="../reference.ts" />
var Plottable;
(function (Plottable) {
    var PlottableObject = (function () {
        function PlottableObject() {
            this._plottableID = PlottableObject.nextID++;
        }
        PlottableObject.nextID = 0;
        return PlottableObject;
    })();
    Plottable.PlottableObject = PlottableObject;
})(Plottable || (Plottable = {}));

///<reference path="../reference.ts" />
var __extends = this.__extends || function (d, b) {
    for (var p in b) if (b.hasOwnProperty(p)) d[p] = b[p];
    function __() { this.constructor = d; }
    __.prototype = b.prototype;
    d.prototype = new __();
};
var Plottable;
(function (Plottable) {
    var Broadcaster = (function (_super) {
        __extends(Broadcaster, _super);
        function Broadcaster() {
            _super.apply(this, arguments);
            this.listener2Callback = new Plottable.StrictEqualityAssociativeArray();
        }
        /**
        * Registers a callback to be called when the broadcast method is called. Also takes a listener which
        * is used to support deregistering the same callback later, by passing in the same listener.
        * If there is already a callback associated with that listener, then the callback will be replaced.
        *
        * This should NOT be called directly by a Component; registerToBroadcaster should be used instead.
        *
        * @param listener The listener associated with the callback.
        * @param {IBroadcasterCallback} callback A callback to be called when the Scale's domain changes.
        * @returns {Broadcaster} this object
        */
        Broadcaster.prototype.registerListener = function (listener, callback) {
            this.listener2Callback.set(listener, callback);
            return this;
        };

        /**
        * Call all listening callbacks, optionally with arguments passed through.
        *
        * @param ...args A variable number of optional arguments
        * @returns {Broadcaster} this object
        */
        Broadcaster.prototype._broadcast = function () {
            var _this = this;
            var args = [];
            for (var _i = 0; _i < (arguments.length - 0); _i++) {
                args[_i] = arguments[_i + 0];
            }
            this.listener2Callback.values().forEach(function (callback) {
                return callback(_this, args);
            });
            return this;
        };

        /**
        * Registers deregister the callback associated with a listener.
        *
        * @param listener The listener to deregister.
        * @returns {Broadcaster} this object
        */
        Broadcaster.prototype.deregisterListener = function (listener) {
            var listenerWasFound = this.listener2Callback.delete(listener);
            if (listenerWasFound) {
                return this;
            } else {
                throw new Error("Attempted to deregister listener, but listener not found");
            }
        };
        return Broadcaster;
    })(Plottable.PlottableObject);
    Plottable.Broadcaster = Broadcaster;
})(Plottable || (Plottable = {}));

///<reference path="../reference.ts" />
var __extends = this.__extends || function (d, b) {
    for (var p in b) if (b.hasOwnProperty(p)) d[p] = b[p];
    function __() { this.constructor = d; }
    __.prototype = b.prototype;
    d.prototype = new __();
};
var Plottable;
(function (Plottable) {
    var DataSource = (function (_super) {
        __extends(DataSource, _super);
        /**
        * Creates a new DataSource.
        *
        * @constructor
        * @param {any[]} data
        * @param {any} metadata An object containing additional information.
        */
        function DataSource(data, metadata) {
            if (typeof data === "undefined") { data = []; }
            if (typeof metadata === "undefined") { metadata = {}; }
            _super.call(this);
            this._data = data;
            this._metadata = metadata;
            this.accessor2cachedExtent = new Plottable.StrictEqualityAssociativeArray();
        }
        DataSource.prototype.data = function (data) {
            if (data == null) {
                return this._data;
            } else {
                this._data = data;
                this.accessor2cachedExtent = new Plottable.StrictEqualityAssociativeArray();
                this._broadcast();
                return this;
            }
        };

        DataSource.prototype.metadata = function (metadata) {
            if (metadata == null) {
                return this._metadata;
            } else {
                this._metadata = metadata;
                this.accessor2cachedExtent = new Plottable.StrictEqualityAssociativeArray();
                this._broadcast();
                return this;
            }
        };

        DataSource.prototype._getExtent = function (accessor) {
            var cachedExtent = this.accessor2cachedExtent.get(accessor);
            if (cachedExtent === undefined) {
                cachedExtent = this.computeExtent(accessor);
                this.accessor2cachedExtent.set(accessor, cachedExtent);
            }
            return cachedExtent;
        };

        DataSource.prototype.computeExtent = function (accessor) {
            var appliedAccessor = Plottable.Utils.applyAccessor(accessor, this);
            var mappedData = this._data.map(appliedAccessor);
            if (mappedData.length === 0) {
                return undefined;
            } else if (typeof (mappedData[0]) === "string") {
                return Plottable.Utils.uniq(mappedData);
            } else {
                return d3.extent(mappedData);
            }
        };
        return DataSource;
    })(Plottable.Broadcaster);
    Plottable.DataSource = DataSource;
})(Plottable || (Plottable = {}));

///<reference path="../reference.ts" />
var __extends = this.__extends || function (d, b) {
    for (var p in b) if (b.hasOwnProperty(p)) d[p] = b[p];
    function __() { this.constructor = d; }
    __.prototype = b.prototype;
    d.prototype = new __();
};
var Plottable;
(function (Plottable) {
    var Component = (function (_super) {
        __extends(Component, _super);
        function Component() {
            _super.apply(this, arguments);
            this.interactionsToRegister = [];
            this.boxes = [];
            this.clipPathEnabled = false;
            this.broadcastersCurrentlyListeningTo = {};
            this.isTopLevelComponent = false;
            this._xOffset = 0;
            this._yOffset = 0;
            this._xAlignProportion = 0;
            this._yAlignProportion = 0;
            this.cssClasses = ["component"];
            this._isSetup = false;
            this._isAnchored = false;
        }
        /**
        * Attaches the Component as a child of a given a DOM element. Usually only directly invoked on root-level Components.
        *
        * @param {D3.Selection} element A D3 selection consisting of the element to anchor under.
        * @returns {Component} The calling component.
        */
        Component.prototype._anchor = function (element) {
            if (element.node().nodeName === "svg") {
                // svg node gets the "plottable" CSS class
                this.rootSVG = element;
                this.rootSVG.classed("plottable", true);

                // visible overflow for firefox https://stackoverflow.com/questions/5926986/why-does-firefox-appear-to-truncate-embedded-svgs
                this.rootSVG.style("overflow", "visible");
                this.isTopLevelComponent = true;
            }

            if (this.element != null) {
                // reattach existing element
                element.node().appendChild(this.element.node());
            } else {
                this.element = element.append("g");
                this._setup();
            }
            this._isAnchored = true;
            return this;
        };

        /**
        * Creates additional elements as necessary for the Component to function.
        * Called during _anchor() if the Component's element has not been created yet.
        * Override in subclasses to provide additional functionality.
        *
        * @returns {Component} The calling Component.
        */
        Component.prototype._setup = function () {
            var _this = this;
            this.cssClasses.forEach(function (cssClass) {
                _this.element.classed(cssClass, true);
            });
            this.cssClasses = null;

            this.backgroundContainer = this.element.append("g").classed("background-container", true);
            this.content = this.element.append("g").classed("content", true);
            this.foregroundContainer = this.element.append("g").classed("foreground-container", true);
            this.boxContainer = this.element.append("g").classed("box-container", true);

            if (this.clipPathEnabled) {
                this.generateClipPath();
            }
            ;

            this.addBox("bounding-box");

            this.interactionsToRegister.forEach(function (r) {
                return _this.registerInteraction(r);
            });
            this.interactionsToRegister = null;
            this._isSetup = true;
            return this;
        };

        Component.prototype._requestedSpace = function (availableWidth, availableHeight) {
            return { width: 0, height: 0, wantsWidth: false, wantsHeight: false };
        };

        /**
        * Computes the size, position, and alignment from the specified values.
        * If no parameters are supplied and the component is a root node,
        * they are inferred from the size of the component's element.
        *
        * @param {number} xOrigin
        * @param {number} yOrigin
        * @param {number} availableWidth
        * @param {number} availableHeight
        * @returns {Component} The calling Component.
        */
        Component.prototype._computeLayout = function (xOrigin, yOrigin, availableWidth, availableHeight) {
            var _this = this;
            if (xOrigin == null || yOrigin == null || availableWidth == null || availableHeight == null) {
                if (this.element == null) {
                    throw new Error("anchor must be called before computeLayout");
                } else if (this.isTopLevelComponent) {
                    // we are the root node, retrieve height/width from root SVG
                    xOrigin = 0;
                    yOrigin = 0;

                    // Set width/height to 100% if not specified, to allow accurate size calculation
                    // see http://www.w3.org/TR/CSS21/visudet.html#block-replaced-width
                    // and http://www.w3.org/TR/CSS21/visudet.html#inline-replaced-height
                    if (this.rootSVG.attr("width") == null) {
                        this.rootSVG.attr("width", "100%");
                    }
                    if (this.rootSVG.attr("height") == null) {
                        this.rootSVG.attr("height", "100%");
                    }

                    var elem = this.rootSVG.node();
                    availableWidth = Plottable.DOMUtils.getElementWidth(elem);
                    availableHeight = Plottable.DOMUtils.getElementHeight(elem);
                } else {
                    throw new Error("null arguments cannot be passed to _computeLayout() on a non-root node");
                }
            }
            this.xOrigin = xOrigin;
            this.yOrigin = yOrigin;
            var xPosition = this.xOrigin;
            var yPosition = this.yOrigin;

            var requestedSpace = this._requestedSpace(availableWidth, availableHeight);

            xPosition += (availableWidth - requestedSpace.width) * this._xAlignProportion;
            xPosition += this._xOffset;
            if (this._isFixedWidth()) {
                // Decrease size so hitbox / bounding box and children are sized correctly
                availableWidth = Math.min(availableWidth, requestedSpace.width);
            }

            yPosition += (availableHeight - requestedSpace.height) * this._yAlignProportion;
            yPosition += this._yOffset;
            if (this._isFixedHeight()) {
                availableHeight = Math.min(availableHeight, requestedSpace.height);
            }

            this.availableWidth = availableWidth;
            this.availableHeight = availableHeight;
            this.element.attr("transform", "translate(" + xPosition + "," + yPosition + ")");
            this.boxes.forEach(function (b) {
                return b.attr("width", _this.availableWidth).attr("height", _this.availableHeight);
            });
            return this;
        };

        /**
        * Renders the component.
        *
        * @returns {Component} The calling Component.
        */
        Component.prototype._render = function () {
            if (this._isAnchored && this._isSetup) {
                Plottable.RenderController.registerToRender(this);
            }
            return this;
        };

        Component.prototype._scheduleComputeLayout = function () {
            if (this._isAnchored && this._isSetup) {
                Plottable.RenderController.registerToComputeLayout(this);
            }
            return this;
        };

        Component.prototype._doRender = function () {
            return this;
        };

        Component.prototype._invalidateLayout = function () {
            if (this._isAnchored && this._isSetup) {
                if (this.isTopLevelComponent) {
                    this._scheduleComputeLayout();
                } else {
                    this._parent._invalidateLayout();
                }
            }
        };

        /**
        * Renders the Component into a given DOM element.
        *
        * @param {String|D3.Selection} element A D3 selection or a selector for getting the element to render into.
        * @return {Component} The calling component.
        */
        Component.prototype.renderTo = function (element) {
            if (element != null) {
                var selection;
                if (typeof (element.node) === "function") {
                    selection = element;
                } else {
                    selection = d3.select(element);
                }
                this._anchor(selection);
            }
            this._computeLayout()._render();
            return this;
        };

        /**
        * Cause the Component to recompute layout and redraw. If passed arguments, will resize the root SVG it lives in.
        *
        * @param {number} [availableWidth]  - the width of the container element
        * @param {number} [availableHeight] - the height of the container element
        */
        Component.prototype.resize = function (width, height) {
            if (!this.isTopLevelComponent) {
                throw new Error("Cannot resize on non top-level component");
            }
            if (width != null && height != null && this._isAnchored) {
                this.rootSVG.attr({ width: width, height: height });
            }
            this._invalidateLayout();
            return this;
        };

        /**
        * Sets the x alignment of the Component.
        *
        * @param {string} alignment The x alignment of the Component (one of LEFT/CENTER/RIGHT).
        * @returns {Component} The calling Component.
        */
        Component.prototype.xAlign = function (alignment) {
            alignment = alignment.toLowerCase();
            if (alignment === "left") {
                this._xAlignProportion = 0;
            } else if (alignment === "center") {
                this._xAlignProportion = 0.5;
            } else if (alignment === "right") {
                this._xAlignProportion = 1;
            } else {
                throw new Error("Unsupported alignment");
            }
            this._invalidateLayout();
            return this;
        };

        /**
        * Sets the y alignment of the Component.
        *
        * @param {string} alignment The y alignment of the Component (one of TOP/CENTER/BOTTOM).
        * @returns {Component} The calling Component.
        */
        Component.prototype.yAlign = function (alignment) {
            alignment = alignment.toLowerCase();
            if (alignment === "top") {
                this._yAlignProportion = 0;
            } else if (alignment === "center") {
                this._yAlignProportion = 0.5;
            } else if (alignment === "bottom") {
                this._yAlignProportion = 1;
            } else {
                throw new Error("Unsupported alignment");
            }
            this._invalidateLayout();
            return this;
        };

        /**
        * Sets the x offset of the Component.
        *
        * @param {number} offset The desired x offset, in pixels.
        * @returns {Component} The calling Component.
        */
        Component.prototype.xOffset = function (offset) {
            this._xOffset = offset;
            this._invalidateLayout();
            return this;
        };

        /**
        * Sets the y offset of the Component.
        *
        * @param {number} offset The desired y offset, in pixels.
        * @returns {Component} The calling Component.
        */
        Component.prototype.yOffset = function (offset) {
            this._yOffset = offset;
            this._invalidateLayout();
            return this;
        };

        Component.prototype.addBox = function (className, parentElement) {
            if (this.element == null) {
                throw new Error("Adding boxes before anchoring is currently disallowed");
            }
            var parentElement = parentElement == null ? this.boxContainer : parentElement;
            var box = parentElement.append("rect");
            if (className != null) {
                box.classed(className, true);
            }
            ;
            this.boxes.push(box);
            if (this.availableWidth != null && this.availableHeight != null) {
                box.attr("width", this.availableWidth).attr("height", this.availableHeight);
            }
            return box;
        };

        Component.prototype.generateClipPath = function () {
            // The clip path will prevent content from overflowing its component space.
            this.element.attr("clip-path", "url(#clipPath" + this._plottableID + ")");
            var clipPathParent = this.boxContainer.append("clipPath").attr("id", "clipPath" + this._plottableID);
            this.addBox("clip-rect", clipPathParent);
        };

        /**
        * Attaches an Interaction to the Component, so that the Interaction will listen for events on the Component.
        *
        * @param {Interaction} interaction The Interaction to attach to the Component.
        * @return {Component} The calling Component.
        */
        Component.prototype.registerInteraction = function (interaction) {
            // Interactions can be registered before or after anchoring. If registered before, they are
            // pushed to this.interactionsToRegister and registered during anchoring. If after, they are
            // registered immediately
            if (this.element != null) {
                if (this.hitBox == null) {
                    this.hitBox = this.addBox("hit-box");
                    this.hitBox.style("fill", "#ffffff").style("opacity", 0); // We need to set these so Chrome will register events
                }
                interaction._anchor(this.hitBox);
            } else {
                this.interactionsToRegister.push(interaction);
            }
            return this;
        };

        Component.prototype._registerToBroadcaster = function (broadcaster, callback) {
            broadcaster.registerListener(this, callback);
            this.broadcastersCurrentlyListeningTo[broadcaster._plottableID] = broadcaster;
        };

        Component.prototype._deregisterFromBroadcaster = function (broadcaster) {
            broadcaster.deregisterListener(this);
            delete this.broadcastersCurrentlyListeningTo[broadcaster._plottableID];
        };

        Component.prototype.classed = function (cssClass, addClass) {
            if (addClass == null) {
                if (cssClass == null) {
                    return false;
                } else if (this.element == null) {
                    return (this.cssClasses.indexOf(cssClass) !== -1);
                } else {
                    return this.element.classed(cssClass);
                }
            } else {
                if (cssClass == null) {
                    return this;
                }
                if (this.element == null) {
                    var classIndex = this.cssClasses.indexOf(cssClass);
                    if (addClass && classIndex === -1) {
                        this.cssClasses.push(cssClass);
                    } else if (!addClass && classIndex !== -1) {
                        this.cssClasses.splice(classIndex, 1);
                    }
                } else {
                    this.element.classed(cssClass, addClass);
                }
                return this;
            }
        };

        /**
        * Checks if the Component has a fixed width or false if it grows to fill available space.
        * Returns false by default on the base Component class.
        *
        * @return {boolean} Whether the component has a fixed width.
        */
        Component.prototype._isFixedWidth = function () {
            // If you are given -1 pixels and you're happy, clearly you are not fixed size. If you want more, then there is
            // some fixed size you aspire to.
            // Putting 0 doesn't work because sometimes a fixed-size component will still have dimension 0
            // For example a label with an empty string.
            return this._requestedSpace(-1, -1).wantsWidth;
        };

        /**
        * Checks if the Component has a fixed height or false if it grows to fill available space.
        * Returns false by default on the base Component class.
        *
        * @return {boolean} Whether the component has a fixed height.
        */
        Component.prototype._isFixedHeight = function () {
            return this._requestedSpace(-1, -1).wantsHeight;
        };

        /**
        * Merges this Component with another Component, returning a ComponentGroup.
        * There are four cases:
        * Component + Component: Returns a ComponentGroup with both components inside it.
        * ComponentGroup + Component: Returns the ComponentGroup with the Component appended.
        * Component + ComponentGroup: Returns the ComponentGroup with the Component prepended.
        * ComponentGroup + ComponentGroup: Returns a new ComponentGroup with two ComponentGroups inside it.
        *
        * @param {Component} c The component to merge in.
        * @return {ComponentGroup}
        */
        Component.prototype.merge = function (c) {
            var cg;
            if (this._isSetup || this._isAnchored) {
                throw new Error("Can't presently merge a component that's already been anchored");
            }
            if (Plottable.ComponentGroup.prototype.isPrototypeOf(c)) {
                cg = c;
                cg._addComponent(this, true);
                return cg;
            } else {
                cg = new Plottable.ComponentGroup([this, c]);
                return cg;
            }
        };

        /**
        * Removes a Component from the DOM.
        */
        Component.prototype.remove = function () {
            if (this._isAnchored) {
                this.element.remove();
            }
            if (this._parent != null) {
                this._parent._removeComponent(this);
            }
            this._isAnchored = false;
            this._parent = null;
            return this;
        };
        return Component;
    })(Plottable.PlottableObject);
    Plottable.Component = Component;
})(Plottable || (Plottable = {}));

///<reference path="../reference.ts" />
var __extends = this.__extends || function (d, b) {
    for (var p in b) if (b.hasOwnProperty(p)) d[p] = b[p];
    function __() { this.constructor = d; }
    __.prototype = b.prototype;
    d.prototype = new __();
};
var Plottable;
(function (Plottable) {
    var ComponentContainer = (function (_super) {
        __extends(ComponentContainer, _super);
        function ComponentContainer() {
            _super.apply(this, arguments);
            /*
            * An abstract ComponentContainer class to encapsulate Table and ComponentGroup's shared functionality.
            * It will not do anything if instantiated directly.
            */
            this._components = [];
        }
        ComponentContainer.prototype._anchor = function (element) {
            var _this = this;
            _super.prototype._anchor.call(this, element);
            this._components.forEach(function (c) {
                return c._anchor(_this.content);
            });
            return this;
        };

        ComponentContainer.prototype._render = function () {
            this._components.forEach(function (c) {
                return c._render();
            });
            return this;
        };

        ComponentContainer.prototype._removeComponent = function (c) {
            var removeIndex = this._components.indexOf(c);
            if (removeIndex >= 0) {
                this._components.splice(removeIndex, 1);
                this._invalidateLayout();
            }
            return this;
        };

        ComponentContainer.prototype._addComponent = function (c, prepend) {
            if (typeof prepend === "undefined") { prepend = false; }
            if (c == null || this._components.indexOf(c) >= 0) {
                return false;
            }

            if (prepend) {
                this._components.unshift(c);
            } else {
                this._components.push(c);
            }
            c._parent = this;
            if (this._isAnchored) {
                c._anchor(this.content);
            }
            this._invalidateLayout();
            return true;
        };

        /**
        * Returns a list of components in the ComponentContainer
        *
        * @returns{Component[]} the contained Components
        */
        ComponentContainer.prototype.components = function () {
            return this._components.slice();
        };

        /**
        * Returns true iff the ComponentContainer is empty.
        *
        * @returns {boolean} Whether the calling ComponentContainer is empty.
        */
        ComponentContainer.prototype.empty = function () {
            return this._components.length === 0;
        };

        /**
        * Remove all components contained in the  ComponentContainer
        *
        * @returns {ComponentContainer} The calling ComponentContainer
        */
        ComponentContainer.prototype.removeAll = function () {
            // Calling c.remove() will mutate this._components because the component will call this._parent._removeComponent(this)
            // Since mutating an array while iterating over it is dangerous, we instead iterate over a copy generated by Arr.slice()
            this._components.slice().forEach(function (c) {
                return c.remove();
            });
            return this;
        };
        return ComponentContainer;
    })(Plottable.Component);
    Plottable.ComponentContainer = ComponentContainer;
})(Plottable || (Plottable = {}));

///<reference path="../reference.ts" />
var __extends = this.__extends || function (d, b) {
    for (var p in b) if (b.hasOwnProperty(p)) d[p] = b[p];
    function __() { this.constructor = d; }
    __.prototype = b.prototype;
    d.prototype = new __();
};
var Plottable;
(function (Plottable) {
    var ComponentGroup = (function (_super) {
        __extends(ComponentGroup, _super);
        /**
        * Creates a ComponentGroup.
        *
        * @constructor
        * @param {Component[]} [components] The Components in the ComponentGroup.
        */
        function ComponentGroup(components) {
            if (typeof components === "undefined") { components = []; }
            var _this = this;
            _super.call(this);
            this.classed("component-group", true);
            components.forEach(function (c) {
                return _this._addComponent(c);
            });
        }
        ComponentGroup.prototype._requestedSpace = function (offeredWidth, offeredHeight) {
            var requests = this._components.map(function (c) {
                return c._requestedSpace(offeredWidth, offeredHeight);
            });
            var isEmpty = this.empty();
            var desiredWidth = isEmpty ? 0 : d3.max(requests, function (l) {
                return l.width;
            });
            var desiredHeight = isEmpty ? 0 : d3.max(requests, function (l) {
                return l.height;
            });
            return {
                width: Math.min(desiredWidth, offeredWidth),
                height: Math.min(desiredHeight, offeredHeight),
                wantsWidth: isEmpty ? false : requests.map(function (r) {
                    return r.wantsWidth;
                }).some(function (x) {
                    return x;
                }),
                wantsHeight: isEmpty ? false : requests.map(function (r) {
                    return r.wantsHeight;
                }).some(function (x) {
                    return x;
                })
            };
        };

        ComponentGroup.prototype.merge = function (c) {
            this._addComponent(c);
            return this;
        };

        ComponentGroup.prototype._computeLayout = function (xOrigin, yOrigin, availableWidth, availableHeight) {
            var _this = this;
            _super.prototype._computeLayout.call(this, xOrigin, yOrigin, availableWidth, availableHeight);
            this._components.forEach(function (c) {
                c._computeLayout(0, 0, _this.availableWidth, _this.availableHeight);
            });
            return this;
        };

        ComponentGroup.prototype._isFixedWidth = function () {
            return this._components.every(function (c) {
                return c._isFixedWidth();
            });
        };

        ComponentGroup.prototype._isFixedHeight = function () {
            return this._components.every(function (c) {
                return c._isFixedHeight();
            });
        };
        return ComponentGroup;
    })(Plottable.ComponentContainer);
    Plottable.ComponentGroup = ComponentGroup;
})(Plottable || (Plottable = {}));

///<reference path="../reference.ts" />
var __extends = this.__extends || function (d, b) {
    for (var p in b) if (b.hasOwnProperty(p)) d[p] = b[p];
    function __() { this.constructor = d; }
    __.prototype = b.prototype;
    d.prototype = new __();
};
var Plottable;
(function (Plottable) {
    ;

    var Table = (function (_super) {
        __extends(Table, _super);
        /**
        * Creates a Table.
        *
        * @constructor
        * @param {Component[][]} [rows] A 2-D array of the Components to place in the table.
        * null can be used if a cell is empty.
        */
        function Table(rows) {
            if (typeof rows === "undefined") { rows = []; }
            var _this = this;
            _super.call(this);
            this.rowPadding = 0;
            this.colPadding = 0;
            this.rows = [];
            this.rowWeights = [];
            this.colWeights = [];
            this.nRows = 0;
            this.nCols = 0;
            this.classed("table", true);
            rows.forEach(function (row, rowIndex) {
                row.forEach(function (component, colIndex) {
                    _this.addComponent(rowIndex, colIndex, component);
                });
            });
        }
        /**
        * Adds a Component in the specified cell.
        *
        * @param {number} row The row in which to add the Component.
        * @param {number} col The column in which to add the Component.
        * @param {Component} component The Component to be added.
        */
        Table.prototype.addComponent = function (row, col, component) {
            if (this._addComponent(component)) {
                this.nRows = Math.max(row + 1, this.nRows);
                this.nCols = Math.max(col + 1, this.nCols);
                this.padTableToSize(this.nRows, this.nCols);

                var currentComponent = this.rows[row][col];
                if (currentComponent != null) {
                    throw new Error("Table.addComponent cannot be called on a cell where a component already exists (for the moment)");
                }

                this.rows[row][col] = component;
            }
            return this;
        };

        Table.prototype._removeComponent = function (c) {
            _super.prototype._removeComponent.call(this, c);
            var rowpos;
            var colpos;
            outer:
            for (var i = 0; i < this.nRows; i++) {
                for (var j = 0; j < this.nCols; j++) {
                    if (this.rows[i][j] === c) {
                        rowpos = i;
                        colpos = j;
                        break outer;
                    }
                }
            }

            if (rowpos === undefined) {
                return this;
            }

            this.rows[rowpos][colpos] = null;

            // check if can splice out row
            if (this.rows[rowpos].every(function (v) {
                return v === null;
            })) {
                this.rows.splice(rowpos, 1);
                this.rowWeights.splice(rowpos, 1);
                this.nRows--;
            }

            // check if can splice out column
            if (this.rows.every(function (v) {
                return v[colpos] === null;
            })) {
                this.rows.forEach(function (r) {
                    return r.splice(colpos, 1);
                });
                this.colWeights.splice(colpos, 1);
                this.nCols--;
            }

            return this;
        };

        Table.prototype.iterateLayout = function (availableWidth, availableHeight) {
            /*
            * Given availableWidth and availableHeight, figure out how to allocate it between rows and columns using an iterative algorithm.
            *
            * For both dimensions, keeps track of "guaranteedSpace", which the fixed-size components have requested, and
            * "proportionalSpace", which is being given to proportionally-growing components according to the weights on the table.
            * Here is how it works (example uses width but it is the same for height). First, columns are guaranteed no width, and
            * the free width is allocated to columns based on their colWeights. Then, in determineGuarantees, every component is
            * offered its column's width and may request some amount of it, which increases that column's guaranteed
            * width. If there are some components that were not satisfied with the width they were offered, and there is free
            * width that has not already been guaranteed, then the remaining width is allocated to the unsatisfied columns and the
            * algorithm runs again. If all components are satisfied, then the remaining width is allocated as proportional space
            * according to the colWeights.
            *
            * The guaranteed width for each column is monotonically increasing as the algorithm iterates. Since it is deterministic
            * and monotonically increasing, if the freeWidth does not change during an iteration it implies that no further progress
            * is possible, so the algorithm will not continue iterating on that dimension's account.
            *
            * If the algorithm runs more than 5 times, we stop and just use whatever we arrived at. It's not clear under what
            * circumstances this will happen or if it will happen at all. A message will be printed to the console if this occurs.
            *
            */
            var cols = d3.transpose(this.rows);
            var availableWidthAfterPadding = availableWidth - this.colPadding * (this.nCols - 1);
            var availableHeightAfterPadding = availableHeight - this.rowPadding * (this.nRows - 1);

            var rowWeights = Table.calcComponentWeights(this.rowWeights, this.rows, function (c) {
                return (c == null) || c._isFixedHeight();
            });
            var colWeights = Table.calcComponentWeights(this.colWeights, cols, function (c) {
                return (c == null) || c._isFixedWidth();
            });

            // To give the table a good starting position to iterate from, we give the fixed-width components half-weight
            // so that they will get some initial space allocated to work with
            var heuristicColWeights = colWeights.map(function (c) {
                return c === 0 ? 0.5 : c;
            });
            var heuristicRowWeights = rowWeights.map(function (c) {
                return c === 0 ? 0.5 : c;
            });

            var colProportionalSpace = Table.calcProportionalSpace(heuristicColWeights, availableWidthAfterPadding);
            var rowProportionalSpace = Table.calcProportionalSpace(heuristicRowWeights, availableHeightAfterPadding);

            var guaranteedWidths = Plottable.Utils.createFilledArray(0, this.nCols);
            var guaranteedHeights = Plottable.Utils.createFilledArray(0, this.nRows);

            var freeWidth;
            var freeHeight;

            var nIterations = 0;
            while (true) {
                var offeredHeights = Plottable.Utils.addArrays(guaranteedHeights, rowProportionalSpace);
                var offeredWidths = Plottable.Utils.addArrays(guaranteedWidths, colProportionalSpace);
                var guarantees = this.determineGuarantees(offeredWidths, offeredHeights);
                guaranteedWidths = guarantees.guaranteedWidths;
                guaranteedHeights = guarantees.guaranteedHeights;
                var wantsWidth = guarantees.wantsWidthArr.some(function (x) {
                    return x;
                });
                var wantsHeight = guarantees.wantsHeightArr.some(function (x) {
                    return x;
                });

                var lastFreeWidth = freeWidth;
                var lastFreeHeight = freeHeight;
                freeWidth = availableWidthAfterPadding - d3.sum(guarantees.guaranteedWidths);
                freeHeight = availableHeightAfterPadding - d3.sum(guarantees.guaranteedHeights);
                var xWeights;
                if (wantsWidth) {
                    xWeights = guarantees.wantsWidthArr.map(function (x) {
                        return x ? 1 : 0;
                    });
                } else {
                    xWeights = colWeights;
                }

                var yWeights;
                if (wantsHeight) {
                    yWeights = guarantees.wantsHeightArr.map(function (x) {
                        return x ? 1 : 0;
                    });
                } else {
                    yWeights = rowWeights;
                }

                colProportionalSpace = Table.calcProportionalSpace(xWeights, freeWidth);
                rowProportionalSpace = Table.calcProportionalSpace(yWeights, freeHeight);
                nIterations++;

                var canImproveWidthAllocation = freeWidth > 0 && wantsWidth && freeWidth !== lastFreeWidth;
                var canImproveHeightAllocation = freeHeight > 0 && wantsHeight && freeHeight !== lastFreeHeight;

                if (!(canImproveWidthAllocation || canImproveHeightAllocation)) {
                    break;
                }

                if (nIterations > 5) {
                    console.log("More than 5 iterations in Table.iterateLayout; please report the circumstances");
                    break;
                }
            }

            // Redo the proportional space one last time, to ensure we use the real weights not the wantsWidth/Height weights
            freeWidth = availableWidthAfterPadding - d3.sum(guarantees.guaranteedWidths);
            freeHeight = availableHeightAfterPadding - d3.sum(guarantees.guaranteedHeights);
            colProportionalSpace = Table.calcProportionalSpace(colWeights, freeWidth);
            rowProportionalSpace = Table.calcProportionalSpace(rowWeights, freeHeight);

            return {
                colProportionalSpace: colProportionalSpace,
                rowProportionalSpace: rowProportionalSpace,
                guaranteedWidths: guarantees.guaranteedWidths,
                guaranteedHeights: guarantees.guaranteedHeights,
                wantsWidth: wantsWidth,
                wantsHeight: wantsHeight };
        };

        Table.prototype.determineGuarantees = function (offeredWidths, offeredHeights) {
            var requestedWidths = Plottable.Utils.createFilledArray(0, this.nCols);
            var requestedHeights = Plottable.Utils.createFilledArray(0, this.nRows);
            var layoutWantsWidth = Plottable.Utils.createFilledArray(false, this.nCols);
            var layoutWantsHeight = Plottable.Utils.createFilledArray(false, this.nRows);
            this.rows.forEach(function (row, rowIndex) {
                row.forEach(function (component, colIndex) {
                    var spaceRequest;
                    if (component != null) {
                        spaceRequest = component._requestedSpace(offeredWidths[colIndex], offeredHeights[rowIndex]);
                    } else {
                        spaceRequest = { width: 0, height: 0, wantsWidth: false, wantsHeight: false };
                    }
                    if (spaceRequest.width > offeredWidths[colIndex] || spaceRequest.height > offeredHeights[rowIndex]) {
                        throw new Error("Invariant Violation: Component cannot request more space than is offered");
                    }

                    requestedWidths[colIndex] = Math.max(requestedWidths[colIndex], spaceRequest.width);
                    requestedHeights[rowIndex] = Math.max(requestedHeights[rowIndex], spaceRequest.height);
                    layoutWantsWidth[colIndex] = layoutWantsWidth[colIndex] || spaceRequest.wantsWidth;
                    layoutWantsHeight[rowIndex] = layoutWantsHeight[rowIndex] || spaceRequest.wantsHeight;
                });
            });
            return {
                guaranteedWidths: requestedWidths,
                guaranteedHeights: requestedHeights,
                wantsWidthArr: layoutWantsWidth,
                wantsHeightArr: layoutWantsHeight };
        };

        Table.prototype._requestedSpace = function (offeredWidth, offeredHeight) {
            var layout = this.iterateLayout(offeredWidth, offeredHeight);
            return {
                width: d3.sum(layout.guaranteedWidths),
                height: d3.sum(layout.guaranteedHeights),
                wantsWidth: layout.wantsWidth,
                wantsHeight: layout.wantsHeight };
        };

        Table.prototype._computeLayout = function (xOffset, yOffset, availableWidth, availableHeight) {
            var _this = this;
            _super.prototype._computeLayout.call(this, xOffset, yOffset, availableWidth, availableHeight);
            var layout = this.iterateLayout(this.availableWidth, this.availableHeight);

            var sumPair = function (p) {
                return p[0] + p[1];
            };
            var rowHeights = Plottable.Utils.addArrays(layout.rowProportionalSpace, layout.guaranteedHeights);
            var colWidths = Plottable.Utils.addArrays(layout.colProportionalSpace, layout.guaranteedWidths);
            var childYOffset = 0;
            this.rows.forEach(function (row, rowIndex) {
                var childXOffset = 0;
                row.forEach(function (component, colIndex) {
                    // recursively compute layout
                    if (component != null) {
                        component._computeLayout(childXOffset, childYOffset, colWidths[colIndex], rowHeights[rowIndex]);
                    }
                    childXOffset += colWidths[colIndex] + _this.colPadding;
                });
                childYOffset += rowHeights[rowIndex] + _this.rowPadding;
            });
            return this;
        };

        /**
        * Sets the row and column padding on the Table.
        *
        * @param {number} rowPadding The padding above and below each row, in pixels.
        * @param {number} colPadding the padding to the left and right of each column, in pixels.
        * @returns {Table} The calling Table.
        */
        Table.prototype.padding = function (rowPadding, colPadding) {
            this.rowPadding = rowPadding;
            this.colPadding = colPadding;
            this._invalidateLayout();
            return this;
        };

        /**
        * Sets the layout weight of a particular row.
        * Space is allocated to rows based on their weight. Rows with higher weights receive proportionally more space.
        *
        * @param {number} index The index of the row.
        * @param {number} weight The weight to be set on the row.
        * @returns {Table} The calling Table.
        */
        Table.prototype.rowWeight = function (index, weight) {
            this.rowWeights[index] = weight;
            this._invalidateLayout();
            return this;
        };

        /**
        * Sets the layout weight of a particular column.
        * Space is allocated to columns based on their weight. Columns with higher weights receive proportionally more space.
        *
        * @param {number} index The index of the column.
        * @param {number} weight The weight to be set on the column.
        * @returns {Table} The calling Table.
        */
        Table.prototype.colWeight = function (index, weight) {
            this.colWeights[index] = weight;
            this._invalidateLayout();
            return this;
        };

        Table.prototype._isFixedWidth = function () {
            var cols = d3.transpose(this.rows);
            return Table.fixedSpace(cols, function (c) {
                return (c == null) || c._isFixedWidth();
            });
        };

        Table.prototype._isFixedHeight = function () {
            return Table.fixedSpace(this.rows, function (c) {
                return (c == null) || c._isFixedHeight();
            });
        };

        Table.prototype.padTableToSize = function (nRows, nCols) {
            for (var i = 0; i < nRows; i++) {
                if (this.rows[i] === undefined) {
                    this.rows[i] = [];
                    this.rowWeights[i] = null;
                }
                for (var j = 0; j < nCols; j++) {
                    if (this.rows[i][j] === undefined) {
                        this.rows[i][j] = null;
                    }
                }
            }
            for (j = 0; j < nCols; j++) {
                if (this.colWeights[j] === undefined) {
                    this.colWeights[j] = null;
                }
            }
        };

        Table.calcComponentWeights = function (setWeights, componentGroups, fixityAccessor) {
            // If the row/col weight was explicitly set, then return it outright
            // If the weight was not explicitly set, then guess it using the heuristic that if all components are fixed-space
            // then weight is 0, otherwise weight is 1
            return setWeights.map(function (w, i) {
                if (w != null) {
                    return w;
                }
                var fixities = componentGroups[i].map(fixityAccessor);
                var allFixed = fixities.reduce(function (a, b) {
                    return a && b;
                }, true);
                return allFixed ? 0 : 1;
            });
        };

        Table.calcProportionalSpace = function (weights, freeSpace) {
            var weightSum = d3.sum(weights);
            if (weightSum === 0) {
                return Plottable.Utils.createFilledArray(0, weights.length);
            } else {
                return weights.map(function (w) {
                    return freeSpace * w / weightSum;
                });
            }
        };

        Table.fixedSpace = function (componentGroup, fixityAccessor) {
            var all = function (bools) {
                return bools.reduce(function (a, b) {
                    return a && b;
                }, true);
            };
            var group_isFixed = function (components) {
                return all(components.map(fixityAccessor));
            };
            return all(componentGroup.map(group_isFixed));
        };
        return Table;
    })(Plottable.ComponentContainer);
    Plottable.Table = Table;
})(Plottable || (Plottable = {}));

///<reference path="../reference.ts" />
var __extends = this.__extends || function (d, b) {
    for (var p in b) if (b.hasOwnProperty(p)) d[p] = b[p];
    function __() { this.constructor = d; }
    __.prototype = b.prototype;
    d.prototype = new __();
};
var Plottable;
(function (Plottable) {
    var Scale = (function (_super) {
        __extends(Scale, _super);
        /**
        * Creates a new Scale.
        *
        * @constructor
        * @param {D3.Scale.Scale} scale The D3 scale backing the Scale.
        */
        function Scale(scale) {
            _super.call(this);
            this._autoDomain = true;
            this.rendererID2Perspective = {};
            this.dataSourceReferenceCounter = new Plottable.IDCounter();
            this._autoNice = false;
            this._autoPad = false;
            this._d3Scale = scale;
        }
        Scale.prototype._getAllExtents = function () {
            var perspectives = d3.values(this.rendererID2Perspective);
            var extents = perspectives.map(function (p) {
                var source = p.dataSource;
                var accessor = p.accessor;
                return source._getExtent(accessor);
            }).filter(function (e) {
                return e != null;
            });
            return extents;
        };

        Scale.prototype._getExtent = function () {
            return [];
        };

        /**
        * Modify the domain on the scale so that it includes the extent of all
        * perspectives it depends on. Extent: The (min, max) pair for a
        * QuantitiativeScale, all covered strings for an OrdinalScale.
        * Perspective: A combination of a DataSource and an Accessor that
        * represents a view in to the data.
        */
        Scale.prototype.autoDomain = function () {
            this._setDomain(this._getExtent());
            return this;
        };

        Scale.prototype._addPerspective = function (rendererIDAttr, dataSource, accessor) {
            var _this = this;
            if (this.rendererID2Perspective[rendererIDAttr] != null) {
                this._removePerspective(rendererIDAttr);
            }
            this.rendererID2Perspective[rendererIDAttr] = { dataSource: dataSource, accessor: accessor };

            var dataSourceID = dataSource._plottableID;
            if (this.dataSourceReferenceCounter.increment(dataSourceID) === 1) {
                dataSource.registerListener(this, function () {
                    if (_this._autoDomain) {
                        _this.autoDomain();
                    }
                });
            }
            if (this._autoDomain) {
                this.autoDomain();
            }
            return this;
        };

        Scale.prototype._removePerspective = function (rendererIDAttr) {
            var dataSource = this.rendererID2Perspective[rendererIDAttr].dataSource;
            var dataSourceID = dataSource._plottableID;
            if (this.dataSourceReferenceCounter.decrement(dataSourceID) === 0) {
                dataSource.deregisterListener(this);
            }

            delete this.rendererID2Perspective[rendererIDAttr];
            if (this._autoDomain) {
                this.autoDomain();
            }
            return this;
        };

        /**
        * Returns the range value corresponding to a given domain value.
        *
        * @param value {any} A domain value to be scaled.
        * @returns {any} The range value corresponding to the supplied domain value.
        */
        Scale.prototype.scale = function (value) {
            return this._d3Scale(value);
        };

        Scale.prototype.domain = function (values) {
            if (values == null) {
                return this._d3Scale.domain();
            } else {
                this._autoDomain = false;
                this._setDomain(values);
                return this;
            }
        };

        Scale.prototype._setDomain = function (values) {
            this._d3Scale.domain(values);
            this._broadcast();
        };

        Scale.prototype.range = function (values) {
            if (values == null) {
                return this._d3Scale.range();
            } else {
                this._d3Scale.range(values);
                return this;
            }
        };

        /**
        * Creates a copy of the Scale with the same domain and range but without any registered listeners.
        *
        * @returns {Scale} A copy of the calling Scale.
        */
        Scale.prototype.copy = function () {
            return new Scale(this._d3Scale.copy());
        };
        return Scale;
    })(Plottable.Broadcaster);
    Plottable.Scale = Scale;
})(Plottable || (Plottable = {}));

///<reference path="../reference.ts" />
var __extends = this.__extends || function (d, b) {
    for (var p in b) if (b.hasOwnProperty(p)) d[p] = b[p];
    function __() { this.constructor = d; }
    __.prototype = b.prototype;
    d.prototype = new __();
};
var Plottable;
(function (Plottable) {
    var Renderer = (function (_super) {
        __extends(Renderer, _super);
        function Renderer(dataset) {
            _super.call(this);
            this._dataChanged = false;
            this._animate = false;
            this._ANIMATION_DURATION = 250;
            this._hasRendered = false;
            this._projectors = {};
            this._rerenderUpdateSelection = false;
            // A perf-efficient manner of rendering would be to calculate attributes only
            // on new nodes, and assume that old nodes (ie the update selection) can
            // maintain their current attributes. If we change the metadata or an
            // accessor function, then this property will not be true, and we will need
            // to recompute attributes on the entire update selection.
            this._requireRerender = false;
            this.clipPathEnabled = true;
            this.classed("renderer", true);

            var dataSource;
            if (dataset != null) {
                if (typeof dataset.data === "function") {
                    dataSource = dataset;
                } else {
                    dataSource = dataSource = new Plottable.DataSource(dataset);
                }
            } else {
                dataSource = new Plottable.DataSource();
            }
            this.dataSource(dataSource);
        }
        Renderer.prototype._anchor = function (element) {
            _super.prototype._anchor.call(this, element);
            this._dataChanged = true;
            return this;
        };

        Renderer.prototype.dataSource = function (source) {
            var _this = this;
            if (source == null) {
                return this._dataSource;
            }
            var oldSource = this._dataSource;
            if (oldSource != null) {
                this._deregisterFromBroadcaster(this._dataSource);
                this._requireRerender = true;
                this._rerenderUpdateSelection = true;

                // point all scales at the new datasource
                d3.keys(this._projectors).forEach(function (attrToSet) {
                    var projector = _this._projectors[attrToSet];
                    if (projector.scale != null) {
                        var rendererIDAttr = _this._plottableID + attrToSet;
                        projector.scale._removePerspective(rendererIDAttr);
                        projector.scale._addPerspective(rendererIDAttr, source, projector.accessor);
                    }
                });
            }
            this._dataSource = source;
            this._registerToBroadcaster(this._dataSource, function () {
                _this._dataChanged = true;
                _this._render();
            });
            this._dataChanged = true;
            this._render();
            return this;
        };

        Renderer.prototype.project = function (attrToSet, accessor, scale) {
            var _this = this;
            var rendererIDAttr = this._plottableID + attrToSet;
            var currentProjection = this._projectors[attrToSet];
            var existingScale = (currentProjection != null) ? currentProjection.scale : null;
            if (scale == null) {
                scale = existingScale;
            }
            if (existingScale != null) {
                existingScale._removePerspective(rendererIDAttr);
                this._deregisterFromBroadcaster(existingScale);
            }
            if (scale != null) {
                scale._addPerspective(rendererIDAttr, this.dataSource(), accessor);
                this._registerToBroadcaster(scale, function () {
                    return _this._render();
                });
            }
            this._projectors[attrToSet] = { accessor: accessor, scale: scale };
            this._requireRerender = true;
            this._rerenderUpdateSelection = true;
            return this;
        };

        Renderer.prototype._generateAttrToProjector = function () {
            var _this = this;
            var h = {};
            d3.keys(this._projectors).forEach(function (a) {
                var projector = _this._projectors[a];
                var accessor = Plottable.Utils.applyAccessor(projector.accessor, _this.dataSource());
                var scale = projector.scale;
                var fn = scale == null ? accessor : function (d, i) {
                    return scale.scale(accessor(d, i));
                };
                h[a] = fn;
            });
            return h;
        };

        Renderer.prototype._doRender = function () {
            if (this.element != null) {
                this._hasRendered = true;
                this._paint();
                this._dataChanged = false;
                this._requireRerender = false;
                this._rerenderUpdateSelection = false;
            }
            return this;
        };

        Renderer.prototype._paint = function () {
            // no-op
        };

        Renderer.prototype._setup = function () {
            _super.prototype._setup.call(this);
            this.renderArea = this.content.append("g").classed("render-area", true);
            return this;
        };

        /**
        * Enables or disables animation.
        *
        * @param {boolean} enabled Whether or not to animate.
        */
        Renderer.prototype.animate = function (enabled) {
            this._animate = enabled;
            return this;
        };
        Renderer.DEFAULT_COLOR_ACCESSOR = function (d) {
            return "#1f77b4";
        };
        return Renderer;
    })(Plottable.Component);
    Plottable.Renderer = Renderer;
})(Plottable || (Plottable = {}));

///<reference path="../reference.ts" />
var Plottable;
(function (Plottable) {
    var RenderController = (function () {
        function RenderController() {
        }
        RenderController.registerToRender = function (c) {
            if (!Plottable.RenderController.enabled) {
                c._doRender();
                return;
            }
            RenderController.componentsNeedingRender[c._plottableID] = c;
            RenderController.requestFrame();
        };

        RenderController.registerToComputeLayout = function (c) {
            if (!Plottable.RenderController.enabled) {
                c._computeLayout()._render();
                return;
            }
            RenderController.componentsNeedingComputeLayout[c._plottableID] = c;
            RenderController.componentsNeedingRender[c._plottableID] = c;
            RenderController.requestFrame();
        };

        RenderController.requestFrame = function () {
            if (!RenderController.animationRequested) {
                requestAnimationFrame(RenderController.flush);
                RenderController.animationRequested = true;
            }
        };

        RenderController.flush = function () {
            if (RenderController.animationRequested) {
                var toCompute = d3.values(RenderController.componentsNeedingComputeLayout);
                toCompute.forEach(function (c) {
                    return c._computeLayout();
                });
                var toRender = d3.values(RenderController.componentsNeedingRender);

                // call _render on everything, so that containers will put their children in the toRender queue
                toRender.forEach(function (c) {
                    return c._render();
                });

                toRender = d3.values(RenderController.componentsNeedingRender);
                toRender.forEach(function (c) {
                    return c._doRender();
                });
                RenderController.componentsNeedingComputeLayout = {};
                RenderController.componentsNeedingRender = {};
                RenderController.animationRequested = false;
            }
        };
        RenderController.componentsNeedingRender = {};
        RenderController.componentsNeedingComputeLayout = {};
        RenderController.animationRequested = false;
        RenderController.enabled = window.PlottableTestCode == null && (window.requestAnimationFrame) != null;
        return RenderController;
    })();
    Plottable.RenderController = RenderController;
})(Plottable || (Plottable = {}));

var Plottable;
(function (Plottable) {
    ;
})(Plottable || (Plottable = {}));

///<reference path="../reference.ts" />
var __extends = this.__extends || function (d, b) {
    for (var p in b) if (b.hasOwnProperty(p)) d[p] = b[p];
    function __() { this.constructor = d; }
    __.prototype = b.prototype;
    d.prototype = new __();
};
var Plottable;
(function (Plottable) {
    var QuantitiveScale = (function (_super) {
        __extends(QuantitiveScale, _super);
        /**
        * Creates a new QuantitiveScale.
        *
        * @constructor
        * @param {D3.Scale.QuantitiveScale} scale The D3 QuantitiveScale backing the QuantitiveScale.
        */
        function QuantitiveScale(scale) {
            _super.call(this, scale);
            this.lastRequestedTickCount = 10;
        }
        QuantitiveScale.prototype._getExtent = function () {
            var extents = this._getAllExtents();
            var starts = extents.map(function (e) {
                return e[0];
            });
            var ends = extents.map(function (e) {
                return e[1];
            });
            if (starts.length > 0) {
                return [d3.min(starts), d3.max(ends)];
            } else {
                return [0, 1];
            }
        };

        QuantitiveScale.prototype.autoDomain = function () {
            _super.prototype.autoDomain.call(this);
            if (this._autoPad) {
                this.padDomain();
            }
            if (this._autoNice) {
                this.nice();
            }
            return this;
        };

        /**
        * Retrieves the domain value corresponding to a supplied range value.
        *
        * @param {number} value: A value from the Scale's range.
        * @returns {number} The domain value corresponding to the supplied range value.
        */
        QuantitiveScale.prototype.invert = function (value) {
            return this._d3Scale.invert(value);
        };

        /**
        * Creates a copy of the QuantitiveScale with the same domain and range but without any registered listeners.
        *
        * @returns {QuantitiveScale} A copy of the calling QuantitiveScale.
        */
        QuantitiveScale.prototype.copy = function () {
            return new QuantitiveScale(this._d3Scale.copy());
        };

        QuantitiveScale.prototype.domain = function (values) {
            return _super.prototype.domain.call(this, values);
        };

        QuantitiveScale.prototype.interpolate = function (factory) {
            if (factory == null) {
                return this._d3Scale.interpolate();
            }
            this._d3Scale.interpolate(factory);
            return this;
        };

        /**
        * Sets the range of the QuantitiveScale and sets the interpolator to d3.interpolateRound.
        *
        * @param {number[]} values The new range value for the range.
        */
        QuantitiveScale.prototype.rangeRound = function (values) {
            this._d3Scale.rangeRound(values);
            return this;
        };

        QuantitiveScale.prototype.clamp = function (clamp) {
            if (clamp == null) {
                return this._d3Scale.clamp();
            }
            this._d3Scale.clamp(clamp);
            return this;
        };

        /**
        * Extends the scale's domain so it starts and ends with "nice" values.
        *
        * @param {number} [count] The number of ticks that should fit inside the new domain.
        */
        QuantitiveScale.prototype.nice = function (count) {
            this._d3Scale.nice(count);
            this._setDomain(this._d3Scale.domain()); // nice() can change the domain, so update all listeners
            return this;
        };

        /**
        * Generates tick values.
        *
        * @param {number} [count] The number of ticks to generate.
        * @returns {any[]} The generated ticks.
        */
        QuantitiveScale.prototype.ticks = function (count) {
            if (count != null) {
                this.lastRequestedTickCount = count;
            }
            return this._d3Scale.ticks(this.lastRequestedTickCount);
        };

        /**
        * Gets a tick formatting function for displaying tick values.
        *
        * @param {number} count The number of ticks to be displayed
        * @param {string} [format] A format specifier string.
        * @returns {(n: number) => string} A formatting function.
        */
        QuantitiveScale.prototype.tickFormat = function (count, format) {
            return this._d3Scale.tickFormat(count, format);
        };

        /**
        * Pads out the domain of the scale by a specified ratio.
        *
        * @param {number} [padProportion] Proportionally how much bigger the new domain should be (0.05 = 5% larger)
        * @returns {QuantitiveScale} The calling QuantitiveScale.
        */
        QuantitiveScale.prototype.padDomain = function (padProportion) {
            if (typeof padProportion === "undefined") { padProportion = 0.05; }
            var currentDomain = this.domain();
            if (currentDomain[0] === currentDomain[1]) {
                this._setDomain([currentDomain[0] - 1, currentDomain[0] + 1]);
                return this;
            }

            var extent = currentDomain[1] - currentDomain[0];
            var newDomain = [currentDomain[0] - padProportion / 2 * extent, currentDomain[1] + padProportion / 2 * extent];
            if (currentDomain[0] === 0) {
                newDomain[0] = 0;
            }
            if (currentDomain[1] === 0) {
                newDomain[1] = 0;
            }
            this._setDomain(newDomain);
            return this;
        };
        return QuantitiveScale;
    })(Plottable.Scale);
    Plottable.QuantitiveScale = QuantitiveScale;
})(Plottable || (Plottable = {}));

///<reference path="../reference.ts" />
var __extends = this.__extends || function (d, b) {
    for (var p in b) if (b.hasOwnProperty(p)) d[p] = b[p];
    function __() { this.constructor = d; }
    __.prototype = b.prototype;
    d.prototype = new __();
};
var Plottable;
(function (Plottable) {
    var LinearScale = (function (_super) {
        __extends(LinearScale, _super);
        function LinearScale(scale) {
            _super.call(this, scale == null ? d3.scale.linear() : scale);
        }
        /**
        * Creates a copy of the LinearScale with the same domain and range but without any registered listeners.
        *
        * @returns {LinearScale} A copy of the calling LinearScale.
        */
        LinearScale.prototype.copy = function () {
            return new LinearScale(this._d3Scale.copy());
        };
        return LinearScale;
    })(Plottable.QuantitiveScale);
    Plottable.LinearScale = LinearScale;
})(Plottable || (Plottable = {}));

///<reference path="../reference.ts" />
var __extends = this.__extends || function (d, b) {
    for (var p in b) if (b.hasOwnProperty(p)) d[p] = b[p];
    function __() { this.constructor = d; }
    __.prototype = b.prototype;
    d.prototype = new __();
};
var Plottable;
(function (Plottable) {
    var LogScale = (function (_super) {
        __extends(LogScale, _super);
        function LogScale(scale) {
            _super.call(this, scale == null ? d3.scale.log() : scale);
        }
        /**
        * Creates a copy of the LogScale with the same domain and range but without any registered listeners.
        *
        * @returns {LogScale} A copy of the calling LogScale.
        */
        LogScale.prototype.copy = function () {
            return new LogScale(this._d3Scale.copy());
        };
        return LogScale;
    })(Plottable.QuantitiveScale);
    Plottable.LogScale = LogScale;
})(Plottable || (Plottable = {}));

///<reference path="../reference.ts" />
var __extends = this.__extends || function (d, b) {
    for (var p in b) if (b.hasOwnProperty(p)) d[p] = b[p];
    function __() { this.constructor = d; }
    __.prototype = b.prototype;
    d.prototype = new __();
};
var Plottable;
(function (Plottable) {
    var OrdinalScale = (function (_super) {
        __extends(OrdinalScale, _super);
        /**
        * Creates a new OrdinalScale. Domain and Range are set later.
        *
        * @constructor
        */
        function OrdinalScale(scale) {
            _super.call(this, scale == null ? d3.scale.ordinal() : scale);
            this._range = [0, 1];
            this._rangeType = "bands";
            // Padding as a proportion of the spacing between domain values
            this._innerPadding = 0.3;
            this._outerPadding = 0.5;
        }
        OrdinalScale.prototype._getExtent = function () {
            var extents = this._getAllExtents();
            var concatenatedExtents = [];
            extents.forEach(function (e) {
                concatenatedExtents = concatenatedExtents.concat(e);
            });
            return Plottable.Utils.uniq(concatenatedExtents);
        };

        OrdinalScale.prototype.domain = function (values) {
            return _super.prototype.domain.call(this, values);
        };

        OrdinalScale.prototype._setDomain = function (values) {
            _super.prototype._setDomain.call(this, values);
            this.range(this.range()); // update range
        };

        OrdinalScale.prototype.range = function (values) {
            if (values == null) {
                return this._range;
            } else {
                this._range = values;
                if (this._rangeType === "points") {
                    this._d3Scale.rangePoints(values, 2 * this._outerPadding); // d3 scale takes total padding
                } else if (this._rangeType === "bands") {
                    this._d3Scale.rangeBands(values, this._innerPadding, this._outerPadding);
                }
                return this;
            }
        };

        /**
        * Returns the width of the range band. Only valid when rangeType is set to "bands".
        *
        * @returns {number} The range band width or 0 if rangeType isn't "bands".
        */
        OrdinalScale.prototype.rangeBand = function () {
            return this._d3Scale.rangeBand();
        };

        OrdinalScale.prototype.rangeType = function (rangeType, outerPadding, innerPadding) {
            if (rangeType == null) {
                return this._rangeType;
            } else {
                if (!(rangeType === "points" || rangeType === "bands")) {
                    throw new Error("Unsupported range type: " + rangeType);
                }
                this._rangeType = rangeType;
                if (outerPadding != null) {
                    this._outerPadding = outerPadding;
                }
                if (innerPadding != null) {
                    this._innerPadding = innerPadding;
                }
                this._broadcast();
                return this;
            }
        };
        return OrdinalScale;
    })(Plottable.Scale);
    Plottable.OrdinalScale = OrdinalScale;
})(Plottable || (Plottable = {}));

///<reference path="../reference.ts" />
var __extends = this.__extends || function (d, b) {
    for (var p in b) if (b.hasOwnProperty(p)) d[p] = b[p];
    function __() { this.constructor = d; }
    __.prototype = b.prototype;
    d.prototype = new __();
};
var Plottable;
(function (Plottable) {
    var ColorScale = (function (_super) {
        __extends(ColorScale, _super);
        /**
        * Creates a ColorScale.
        *
        * @constructor
        * @param {string} [scaleType] the type of color scale to create
        *     (Category10/Category20/Category20b/Category20c).
        */
        function ColorScale(scaleType) {
            var scale;
            switch (scaleType) {
                case "Category10":
                case "category10":
                case "10":
                    scale = d3.scale.category10();
                    break;
                case "Category20":
                case "category20":
                case "20":
                    scale = d3.scale.category20();
                    break;
                case "Category20b":
                case "category20b":
                case "20b":
                    scale = d3.scale.category20b();
                    break;
                case "Category20c":
                case "category20c":
                case "20c":
                    scale = d3.scale.category20c();
                    break;
                case null:
                case undefined:
                    scale = d3.scale.ordinal();
                    break;
                default:
                    throw new Error("Unsupported ColorScale type");
            }
            _super.call(this, scale);
        }
        // Duplicated from OrdinalScale._getExtent - should be removed in #388
        ColorScale.prototype._getExtent = function () {
            var extents = this._getAllExtents();
            var concatenatedExtents = [];
            extents.forEach(function (e) {
                concatenatedExtents = concatenatedExtents.concat(e);
            });
            return Plottable.Utils.uniq(concatenatedExtents);
        };
        return ColorScale;
    })(Plottable.Scale);
    Plottable.ColorScale = ColorScale;
})(Plottable || (Plottable = {}));

///<reference path="../reference.ts" />
var __extends = this.__extends || function (d, b) {
    for (var p in b) if (b.hasOwnProperty(p)) d[p] = b[p];
    function __() { this.constructor = d; }
    __.prototype = b.prototype;
    d.prototype = new __();
};
var Plottable;
(function (Plottable) {
    var TimeScale = (function (_super) {
        __extends(TimeScale, _super);
        /**
        * Creates a new TimeScale.
        *
        * @constructor
        */
        function TimeScale() {
            _super.call(this, d3.time.scale());
        }
        return TimeScale;
    })(Plottable.QuantitiveScale);
    Plottable.TimeScale = TimeScale;
})(Plottable || (Plottable = {}));

///<reference path="../reference.ts" />
var __extends = this.__extends || function (d, b) {
    for (var p in b) if (b.hasOwnProperty(p)) d[p] = b[p];
    function __() { this.constructor = d; }
    __.prototype = b.prototype;
    d.prototype = new __();
};
var Plottable;
(function (Plottable) {
    ;

    var InterpolatedColorScale = (function (_super) {
        __extends(InterpolatedColorScale, _super);
        /**
        * Creates a InterpolatedColorScale.
        *
        * @constructor
        * @param {string|string[]} [colorRange] the type of color scale to
        *     create. Default is "reds". @see {@link colorRange} for further
        *     options.
        * @param {string} [scaleType] the type of underlying scale to use
        *     (linear/pow/log/sqrt). Default is "linear". @see {@link scaleType}
        *     for further options.
        */
        function InterpolatedColorScale(colorRange, scaleType) {
            if (typeof colorRange === "undefined") { colorRange = "reds"; }
            if (typeof scaleType === "undefined") { scaleType = "linear"; }
            this._colorRange = this._resolveColorValues(colorRange);
            this._scaleType = scaleType;
            _super.call(this, InterpolatedColorScale.getD3InterpolatedScale(this._colorRange, this._scaleType));
        }
        /**
        * Converts the string array into a d3 scale.
        *
        * @param {string[]} colors an array of strings representing color
        *     values in hex ("#FFFFFF") or keywords ("white").
        * @param {string} scaleType a string representing the underlying scale
        *     type (linear/log/sqrt/pow)
        * @returns a quantitive d3 scale.
        */
        InterpolatedColorScale.getD3InterpolatedScale = function (colors, scaleType) {
            var scale;
            switch (scaleType) {
                case "linear":
                    scale = d3.scale.linear();
                    break;
                case "log":
                    scale = d3.scale.log();
                    break;
                case "sqrt":
                    scale = d3.scale.sqrt();
                    break;
                case "pow":
                    scale = d3.scale.pow();
                    break;
            }
            if (scale == null) {
                throw new Error("unknown quantitive scale type " + scaleType);
            }
            return scale.range([0, 1]).interpolate(InterpolatedColorScale.interpolateColors(colors));
        };

        /**
        * Creates a d3 interpolator given the color array.
        *
        * d3 doesn't accept more than 2 range values unless we use a ordinal
        * scale. So, in order to interpolate smoothly between the full color
        * range, we must override the interpolator and compute the color values
        * manually.
        *
        * @param {string[]} colors an array of strings representing color
        *     values in hex ("#FFFFFF") or keywords ("white").
        */
        InterpolatedColorScale.interpolateColors = function (colors) {
            if (colors.length < 2) {
                throw new Error("Color scale arrays must have at least two elements.");
            }
            ;
            return function (ignored) {
                return function (t) {
                    // Clamp t parameter to [0,1]
                    t = Math.max(0, Math.min(1, t));

                    // Determine indices for colors
                    var tScaled = t * (colors.length - 1);
                    var i0 = Math.floor(tScaled);
                    var i1 = Math.ceil(tScaled);
                    var frac = (tScaled - i0);

                    // Interpolate in the L*a*b color space
                    return d3.interpolateLab(colors[i0], colors[i1])(frac);
                };
            };
        };

        InterpolatedColorScale.prototype.colorRange = function (colorRange) {
            if (colorRange == null) {
                return this._colorRange;
            }
            this._colorRange = this._resolveColorValues(colorRange);
            this._resetScale();
        };

        InterpolatedColorScale.prototype.scaleType = function (scaleType) {
            if (scaleType == null) {
                return this._scaleType;
            }
            this._scaleType = scaleType;
            this._resetScale();
        };

        InterpolatedColorScale.prototype._resetScale = function () {
            this._d3Scale = InterpolatedColorScale.getD3InterpolatedScale(this._colorRange, this._scaleType);
            if (this._autoDomain) {
                this.autoDomain();
            }
            this._broadcast();
        };

        InterpolatedColorScale.prototype._resolveColorValues = function (colorRange) {
            if (colorRange instanceof Array) {
                return colorRange;
            } else if (InterpolatedColorScale.COLOR_SCALES[colorRange] != null) {
                return InterpolatedColorScale.COLOR_SCALES[colorRange];
            } else {
                return InterpolatedColorScale.COLOR_SCALES["reds"];
            }
        };
        InterpolatedColorScale.COLOR_SCALES = {
            reds: [
                "#FFFFFF",
                "#FFF6E1",
                "#FEF4C0",
                "#FED976",
                "#FEB24C",
                "#FD8D3C",
                "#FC4E2A",
                "#E31A1C",
                "#B10026"
            ],
            blues: [
                "#FFFFFF",
                "#CCFFFF",
                "#A5FFFD",
                "#85F7FB",
                "#6ED3EF",
                "#55A7E0",
                "#417FD0",
                "#2545D3",
                "#0B02E1"
            ],
            posneg: [
                "#0B02E1",
                "#2545D3",
                "#417FD0",
                "#55A7E0",
                "#6ED3EF",
                "#85F7FB",
                "#A5FFFD",
                "#CCFFFF",
                "#FFFFFF",
                "#FFF6E1",
                "#FEF4C0",
                "#FED976",
                "#FEB24C",
                "#FD8D3C",
                "#FC4E2A",
                "#E31A1C",
                "#B10026"
            ]
        };
        return InterpolatedColorScale;
    })(Plottable.QuantitiveScale);
    Plottable.InterpolatedColorScale = InterpolatedColorScale;
})(Plottable || (Plottable = {}));

///<reference path="../reference.ts" />
var Plottable;
(function (Plottable) {
    var ScaleDomainCoordinator = (function () {
        /**
        * Creates a ScaleDomainCoordinator.
        *
        * @constructor
        * @param {Scale[]} scales A list of scales whose domains should be linked.
        */
        function ScaleDomainCoordinator(scales) {
            var _this = this;
            /* This class is responsible for maintaining coordination between linked scales.
            It registers event listeners for when one of its scales changes its domain. When the scale
            does change its domain, it re-propogates the change to every linked scale.
            */
            this.rescaleInProgress = false;
            this.scales = scales;
            this.scales.forEach(function (s) {
                return s.registerListener(_this, function (sx) {
                    return _this.rescale(sx);
                });
            });
        }
        ScaleDomainCoordinator.prototype.rescale = function (scale) {
            if (this.rescaleInProgress) {
                return;
            }
            this.rescaleInProgress = true;
            var newDomain = scale.domain();
            this.scales.forEach(function (s) {
                return s.domain(newDomain);
            });
            this.rescaleInProgress = false;
        };
        return ScaleDomainCoordinator;
    })();
    Plottable.ScaleDomainCoordinator = ScaleDomainCoordinator;
})(Plottable || (Plottable = {}));

///<reference path="../reference.ts" />
var __extends = this.__extends || function (d, b) {
    for (var p in b) if (b.hasOwnProperty(p)) d[p] = b[p];
    function __() { this.constructor = d; }
    __.prototype = b.prototype;
    d.prototype = new __();
};
var Plottable;
(function (Plottable) {
    var Axis = (function (_super) {
        __extends(Axis, _super);
        /**
        * Creates an Axis.
        *
        * @constructor
        * @param {Scale} scale The Scale to base the Axis on.
        * @param {string} orientation The orientation of the Axis (top/bottom/left/right)
        * @param {any} [formatter] a D3 formatter
        */
        function Axis(axisScale, orientation, formatter) {
            var _this = this;
            _super.call(this);
            this._showEndTickLabels = false;
            this.tickPositioning = "center";
            this._axisScale = axisScale;
            orientation = orientation.toLowerCase();
            this.d3Axis = d3.svg.axis().scale(axisScale._d3Scale).orient(orientation);
            this.classed("axis", true);
            if (formatter == null) {
                var numberFormatter = d3.format(".3s");
                formatter = function (d) {
                    if (typeof d === "number") {
                        if (Math.abs(d) < 1) {
                            return String(Math.round(1000 * d) / 1000);
                        }
                        return numberFormatter(d);
                    }
                    return d;
                };
            }
            this.tickFormat(formatter);
            this._registerToBroadcaster(this._axisScale, function () {
                return _this._render();
            });
        }
        Axis.prototype._setup = function () {
            _super.prototype._setup.call(this);
            this.axisElement = this.content.append("g").classed("axis", true);
            return this;
        };

        Axis.prototype._doRender = function () {
            var domain = this.d3Axis.scale().domain();
            var extent = Math.abs(domain[1] - domain[0]);
            var min = +d3.min(domain);
            var max = +d3.max(domain);
            var newDomain;
            var standardOrder = domain[0] < domain[1];
            if (typeof (domain[0]) === "number") {
                newDomain = standardOrder ? [min - extent, max + extent] : [max + extent, min - extent];
            } else {
                newDomain = standardOrder ? [new Date(min - extent), new Date(max + extent)] : [new Date(max + extent), new Date(min - extent)];
            }

            // hackhack Make tiny-zero representations not look terrible, by rounding them to 0
            if (this._axisScale.ticks != null) {
                var scale = this._axisScale;
                var nTicks = 10;
                var ticks = scale.ticks(nTicks);
                var numericDomain = scale.domain();
                var interval = numericDomain[1] - numericDomain[0];
                var cleanTick = function (n) {
                    return Math.abs(n / interval / nTicks) < 0.0001 ? 0 : n;
                };
                ticks = ticks.map(cleanTick);
                this.d3Axis.tickValues(ticks);
            }

            this.axisElement.call(this.d3Axis);

            this.axisElement.selectAll(".tick").select("text").style("visibility", "visible");

            return this;
        };

        Axis.prototype.showEndTickLabels = function (show) {
            if (show == null) {
                return this._showEndTickLabels;
            }
            this._showEndTickLabels = show;
            return this;
        };

        Axis.prototype._hideCutOffTickLabels = function () {
            var _this = this;
            var availableWidth = this.availableWidth;
            var availableHeight = this.availableHeight;
            var tickLabels = this.axisElement.selectAll(".tick").select("text");

            var boundingBox = this.element.select(".bounding-box")[0][0].getBoundingClientRect();

            var isInsideBBox = function (tickBox) {
                return (boundingBox.left <= tickBox.left && boundingBox.top <= tickBox.top && tickBox.right <= boundingBox.left + _this.availableWidth && tickBox.bottom <= boundingBox.top + _this.availableHeight);
            };

            tickLabels.each(function (d) {
                if (!isInsideBBox(this.getBoundingClientRect())) {
                    d3.select(this).style("visibility", "hidden");
                }
            });

            return this;
        };

        Axis.prototype._hideOverlappingTickLabels = function () {
            var tickLabels = this.axisElement.selectAll(".tick").select("text");
            var lastLabelClientRect;

            function boxesOverlap(boxA, boxB) {
                if (boxA.right < boxB.left) {
                    return false;
                }
                if (boxA.left > boxB.right) {
                    return false;
                }
                if (boxA.bottom < boxB.top) {
                    return false;
                }
                if (boxA.top > boxB.bottom) {
                    return false;
                }
                return true;
            }

            tickLabels.each(function (d) {
                var clientRect = this.getBoundingClientRect();
                if (lastLabelClientRect != null && boxesOverlap(clientRect, lastLabelClientRect)) {
                    d3.select(this).style("visibility", "hidden");
                } else {
                    lastLabelClientRect = clientRect;
                    d3.select(this).style("visibility", "visible");
                }
            });
        };

        Axis.prototype.scale = function (newScale) {
            if (newScale == null) {
                return this._axisScale;
            } else {
                this._axisScale = newScale;
                this.d3Axis.scale(newScale._d3Scale);
                return this;
            }
        };

        Axis.prototype.tickLabelPosition = function (position) {
            if (position == null) {
                return this.tickPositioning;
            } else {
                this.tickPositioning = position;
                return this;
            }
        };

        Axis.prototype.orient = function (newOrient) {
            if (newOrient == null) {
                return this.d3Axis.orient();
            } else {
                this.d3Axis.orient(newOrient);
                return this;
            }
        };

        Axis.prototype.ticks = function () {
            var args = [];
            for (var _i = 0; _i < (arguments.length - 0); _i++) {
                args[_i] = arguments[_i + 0];
            }
            if (args == null || args.length === 0) {
                return this.d3Axis.ticks();
            } else {
                this.d3Axis.ticks(args);
                return this;
            }
        };

        Axis.prototype.tickValues = function () {
            var args = [];
            for (var _i = 0; _i < (arguments.length - 0); _i++) {
                args[_i] = arguments[_i + 0];
            }
            if (args == null) {
                return this.d3Axis.tickValues();
            } else {
                this.d3Axis.tickValues(args);
                return this;
            }
        };

        Axis.prototype.tickSize = function (inner, outer) {
            if (inner != null && outer != null) {
                this.d3Axis.tickSize(inner, outer);
                return this;
            } else if (inner != null) {
                this.d3Axis.tickSize(inner);
                return this;
            } else {
                return this.d3Axis.tickSize();
            }
        };

        Axis.prototype.innerTickSize = function (val) {
            if (val == null) {
                return this.d3Axis.innerTickSize();
            } else {
                this.d3Axis.innerTickSize(val);
                return this;
            }
        };

        Axis.prototype.outerTickSize = function (val) {
            if (val == null) {
                return this.d3Axis.outerTickSize();
            } else {
                this.d3Axis.outerTickSize(val);
                return this;
            }
        };

        Axis.prototype.tickPadding = function (val) {
            if (val == null) {
                return this.d3Axis.tickPadding();
            } else {
                this.d3Axis.tickPadding(val);
                return this;
            }
        };

        Axis.prototype.tickFormat = function (formatter) {
            if (formatter == null) {
                return this.d3Axis.tickFormat();
            } else {
                this.d3Axis.tickFormat(formatter);
                this._invalidateLayout();
                return this;
            }
        };
        Axis._DEFAULT_TICK_SIZE = 6;
        return Axis;
    })(Plottable.Component);
    Plottable.Axis = Axis;

    var XAxis = (function (_super) {
        __extends(XAxis, _super);
        /**
        * Creates an XAxis (a horizontal Axis).
        *
        * @constructor
        * @param {Scale} scale The Scale to base the Axis on.
        * @param {string} orientation The orientation of the Axis (top/bottom)
        * @param {any} [formatter] a D3 formatter
        */
        function XAxis(scale, orientation, formatter) {
            if (typeof orientation === "undefined") { orientation = "bottom"; }
            if (typeof formatter === "undefined") { formatter = null; }
            _super.call(this, scale, orientation, formatter);
            this._height = 30;
            var orientation = orientation.toLowerCase();
            if (orientation !== "top" && orientation !== "bottom") {
                throw new Error(orientation + " is not a valid orientation for XAxis");
            }
            this.tickLabelPosition("center");
        }
        XAxis.prototype.height = function (h) {
            this._height = h;
            this._invalidateLayout();
            return this;
        };

        XAxis.prototype._setup = function () {
            _super.prototype._setup.call(this);
            this.axisElement.classed("x-axis", true);
            return this;
        };

        XAxis.prototype._requestedSpace = function (offeredWidth, offeredHeight) {
            return {
                width: 0,
                height: Math.min(offeredHeight, this._height),
                wantsWidth: false,
                wantsHeight: offeredHeight < this._height
            };
        };

        XAxis.prototype.tickLabelPosition = function (position) {
            if (position == null) {
                return _super.prototype.tickLabelPosition.call(this);
            } else {
                var positionLC = position.toLowerCase();
                if (positionLC === "left" || positionLC === "center" || positionLC === "right") {
                    if (positionLC === "center") {
                        this.tickSize(XAxis._DEFAULT_TICK_SIZE);
                    } else {
                        this.tickSize(12); // longer than default tick size
                    }
                    return _super.prototype.tickLabelPosition.call(this, positionLC);
                } else {
                    throw new Error(position + " is not a valid tick label position for XAxis");
                }
            }
        };

        XAxis.prototype._doRender = function () {
            var _this = this;
            _super.prototype._doRender.call(this);
            if (this.orient() === "top") {
                this.axisElement.attr("transform", "translate(0," + this._height + ")");
            } else if (this.orient() === "bottom") {
                this.axisElement.attr("transform", "");
            }

            var tickTextLabels = this.axisElement.selectAll("text");
            if (tickTextLabels[0].length > 0) {
                if (this.tickLabelPosition() !== "center") {
                    tickTextLabels.attr("y", "0px");

                    if (this.orient() === "bottom") {
                        tickTextLabels.attr("dy", "1em");
                    } else {
                        tickTextLabels.attr("dy", "-0.25em");
                    }

                    if (this.tickLabelPosition() === "right") {
                        tickTextLabels.attr("dx", "0.2em").style("text-anchor", "start");
                    } else if (this.tickLabelPosition() === "left") {
                        tickTextLabels.attr("dx", "-0.2em").style("text-anchor", "end");
                    }
                }

                if (this._axisScale.rangeType != null) {
                    var scaleRange = this._axisScale.range();
                    var availableWidth = this.availableWidth;
                    var tickLengthWithPadding = Math.abs(parseFloat(d3.select(tickTextLabels[0][0]).attr("y")));
                    var availableHeight = this.availableHeight - tickLengthWithPadding;
                    if (tickTextLabels[0].length > 1) {
                        var tickValues = tickTextLabels.data();
                        var tickPositions = tickValues.map(function (v) {
                            return _this._axisScale.scale(v);
                        });
                        tickPositions.forEach(function (p, i) {
                            var spacing = Math.abs(tickPositions[i + 1] - p);
                            availableWidth = (spacing < availableWidth) ? spacing : availableWidth;
                        });
                    }

                    availableWidth = 0.9 * availableWidth; // add in some padding

                    tickTextLabels.each(function (t, i) {
                        var textEl = d3.select(this);
                        var currentText = textEl.text();
                        var wrappedLines = Plottable.TextUtils.getWrappedText(currentText, availableWidth, availableHeight, textEl);
                        if (wrappedLines.length === 1) {
                            textEl.text(Plottable.TextUtils.getTruncatedText(currentText, availableWidth, textEl));
                        } else {
                            textEl.text("");
                            var tspans = textEl.selectAll("tspan").data(wrappedLines);
                            tspans.enter().append("tspan");
                            tspans.text(function (line) {
                                return line;
                            }).attr("x", "0").attr("dy", function (line, i) {
                                return (i === 0) ? textEl.attr("dy") : "1em";
                            }).style("text-anchor", textEl.style("text-anchor"));
                        }
                    });
                } else {
                    this._hideOverlappingTickLabels();
                }
            }

            if (!this.showEndTickLabels()) {
                this._hideCutOffTickLabels();
            }
            return this;
        };
        return XAxis;
    })(Axis);
    Plottable.XAxis = XAxis;

    var YAxis = (function (_super) {
        __extends(YAxis, _super);
        /**
        * Creates a YAxis (a vertical Axis).
        *
        * @constructor
        * @param {Scale} scale The Scale to base the Axis on.
        * @param {string} orientation The orientation of the Axis (left/right)
        * @param {any} [formatter] a D3 formatter
        */
        function YAxis(scale, orientation, formatter) {
            if (typeof orientation === "undefined") { orientation = "left"; }
            if (typeof formatter === "undefined") { formatter = null; }
            _super.call(this, scale, orientation, formatter);
            this._width = 50;
            orientation = orientation.toLowerCase();
            if (orientation !== "left" && orientation !== "right") {
                throw new Error(orientation + " is not a valid orientation for YAxis");
            }
            this.tickLabelPosition("middle");
        }
        YAxis.prototype._setup = function () {
            _super.prototype._setup.call(this);
            this.axisElement.classed("y-axis", true);
            return this;
        };

        YAxis.prototype.width = function (w) {
            this._width = w;
            this._invalidateLayout();
            return this;
        };

        YAxis.prototype._requestedSpace = function (offeredWidth, offeredHeight) {
            return {
                width: Math.min(offeredWidth, this._width),
                height: 0,
                wantsWidth: offeredWidth < this._width,
                wantsHeight: false
            };
        };

        YAxis.prototype.tickLabelPosition = function (position) {
            if (position == null) {
                return _super.prototype.tickLabelPosition.call(this);
            } else {
                var positionLC = position.toLowerCase();
                if (positionLC === "top" || positionLC === "middle" || positionLC === "bottom") {
                    if (positionLC === "middle") {
                        this.tickSize(YAxis._DEFAULT_TICK_SIZE);
                    } else {
                        this.tickSize(30); // longer than default tick size
                    }
                    return _super.prototype.tickLabelPosition.call(this, positionLC);
                } else {
                    throw new Error(position + " is not a valid tick label position for YAxis");
                }
            }
        };

        YAxis.prototype._doRender = function () {
            var _this = this;
            _super.prototype._doRender.call(this);
            if (this.orient() === "left") {
                this.axisElement.attr("transform", "translate(" + this._width + ", 0)");
            } else if (this.orient() === "right") {
                this.axisElement.attr("transform", "");
            }

            var tickTextLabels = this.axisElement.selectAll("text");
            if (tickTextLabels[0].length > 0) {
                if (this.tickLabelPosition() !== "middle") {
                    tickTextLabels.attr("x", "0px");

                    if (this.orient() === "left") {
                        tickTextLabels.attr("dx", "-0.25em");
                    } else {
                        tickTextLabels.attr("dx", "0.25em");
                    }

                    if (this.tickLabelPosition() === "top") {
                        tickTextLabels.attr("dy", "-0.3em");
                    } else if (this.tickLabelPosition() === "bottom") {
                        tickTextLabels.attr("dy", "1em");
                    }
                }

                if (this._axisScale.rangeType != null) {
                    var scaleRange = this._axisScale.range();
                    var tickLengthWithPadding = Math.abs(parseFloat(d3.select(tickTextLabels[0][0]).attr("x")));
                    var availableWidth = this.availableWidth - tickLengthWithPadding;
                    var availableHeight = this.availableHeight;
                    if (tickTextLabels[0].length > 1) {
                        var tickValues = tickTextLabels.data();
                        var tickPositions = tickValues.map(function (v) {
                            return _this._axisScale.scale(v);
                        });
                        tickPositions.forEach(function (p, i) {
                            var spacing = Math.abs(tickPositions[i + 1] - p);
                            availableHeight = (spacing < availableHeight) ? spacing : availableHeight;
                        });
                    }

                    var tickLabelPosition = this.tickLabelPosition();
                    tickTextLabels.each(function (t, i) {
                        var textEl = d3.select(this);
                        var currentText = textEl.text();
                        var wrappedLines = Plottable.TextUtils.getWrappedText(currentText, availableWidth, availableHeight, textEl);
                        if (wrappedLines.length === 1) {
                            textEl.text(Plottable.TextUtils.getTruncatedText(currentText, availableWidth, textEl));
                        } else {
                            var baseY = 0;
                            if (tickLabelPosition === "top") {
                                baseY = -(wrappedLines.length - 1);
                            } else if (tickLabelPosition === "middle") {
                                baseY = -(wrappedLines.length - 1) / 2;
                            }

                            textEl.text("");
                            var tspans = textEl.selectAll("tspan").data(wrappedLines);
                            tspans.enter().append("tspan");
                            tspans.text(function (line) {
                                return line;
                            }).attr({
                                "dy": textEl.attr("dy"),
                                "x": textEl.attr("x"),
                                "y": function (line, i) {
                                    return (baseY + i) + "em";
                                }
                            }).style("text-anchor", textEl.style("text-anchor"));
                        }
                    });
                } else {
                    this._hideOverlappingTickLabels();
                }
            }

            if (!this.showEndTickLabels()) {
                this._hideCutOffTickLabels();
            }
            return this;
        };
        return YAxis;
    })(Axis);
    Plottable.YAxis = YAxis;
})(Plottable || (Plottable = {}));

///<reference path="../reference.ts" />
var __extends = this.__extends || function (d, b) {
    for (var p in b) if (b.hasOwnProperty(p)) d[p] = b[p];
    function __() { this.constructor = d; }
    __.prototype = b.prototype;
    d.prototype = new __();
};
var Plottable;
(function (Plottable) {
    var Label = (function (_super) {
        __extends(Label, _super);
        /**
        * Creates a Label.
        *
        * @constructor
        * @param {string} [text] The text of the Label.
        * @param {string} [orientation] The orientation of the Label (horizontal/vertical-left/vertical-right).
        */
        function Label(text, orientation) {
            if (typeof text === "undefined") { text = ""; }
            if (typeof orientation === "undefined") { orientation = "horizontal"; }
            _super.call(this);
            this.classed("label", true);
            this.setText(text);
            orientation = orientation.toLowerCase();
            if (orientation === "horizontal" || orientation === "vertical-left" || orientation === "vertical-right") {
                this.orientation = orientation;
            } else {
                throw new Error(orientation + " is not a valid orientation for LabelComponent");
            }
            this.xAlign("CENTER").yAlign("CENTER"); // the defaults
        }
        Label.prototype._requestedSpace = function (offeredWidth, offeredHeight) {
            var desiredWidth;
            var desiredHeight;
            if (this.orientation === "horizontal") {
                desiredWidth = this.textLength;
                desiredHeight = this.textHeight;
            } else {
                desiredWidth = this.textHeight;
                desiredHeight = this.textLength;
            }
            return {
                width: Math.min(desiredWidth, offeredWidth),
                height: Math.min(desiredHeight, offeredHeight),
                wantsWidth: desiredWidth > offeredWidth,
                wantsHeight: desiredHeight > offeredHeight
            };
        };

        Label.prototype._setup = function () {
            _super.prototype._setup.call(this);
            this.textElement = this.content.append("text");
            this.setText(this.text);
            return this;
        };

        /**
        * Sets the text on the Label.
        *
        * @param {string} text The new text for the Label.
        * @returns {Label} The calling Label.
        */
        Label.prototype.setText = function (text) {
            this.text = text;
            if (this.element != null) {
                this.textElement.text(text);
                this.measureAndSetTextSize();
            }
            this._invalidateLayout();
            return this;
        };

        Label.prototype.measureAndSetTextSize = function () {
            var bbox = Plottable.DOMUtils.getBBox(this.textElement);
            this.textHeight = bbox.height;
            this.textLength = this.text === "" ? 0 : bbox.width;
        };

        Label.prototype.truncateTextAndRemeasure = function (availableLength) {
            var shortText = Plottable.TextUtils.getTruncatedText(this.text, availableLength, this.textElement);
            this.textElement.text(shortText);
            this.measureAndSetTextSize();
        };

        Label.prototype._computeLayout = function (xOffset, yOffset, availableWidth, availableHeight) {
            _super.prototype._computeLayout.call(this, xOffset, yOffset, availableWidth, availableHeight);
            this.textElement.attr("dy", 0); // Reset this so we maintain idempotence
            var bbox = Plottable.DOMUtils.getBBox(this.textElement);
            this.textElement.attr("dy", -bbox.y);

            var xShift = 0;
            var yShift = 0;

            if (this.orientation === "horizontal") {
                this.truncateTextAndRemeasure(this.availableWidth);
                xShift = (this.availableWidth - this.textLength) * this._xAlignProportion;
            } else {
                this.truncateTextAndRemeasure(this.availableHeight);
                xShift = (this.availableHeight - this.textLength) * this._yAlignProportion;

                if (this.orientation === "vertical-right") {
                    this.textElement.attr("transform", "rotate(90)");
                    yShift = -this.textHeight;
                } else {
                    this.textElement.attr("transform", "rotate(-90)");
                    xShift = -xShift - this.textLength; // flip xShift
                }
            }

            this.textElement.attr("x", xShift);
            this.textElement.attr("y", yShift);
            return this;
        };
        return Label;
    })(Plottable.Component);
    Plottable.Label = Label;

    var TitleLabel = (function (_super) {
        __extends(TitleLabel, _super);
        function TitleLabel(text, orientation) {
            _super.call(this, text, orientation);
            this.classed("title-label", true);
        }
        return TitleLabel;
    })(Label);
    Plottable.TitleLabel = TitleLabel;

    var AxisLabel = (function (_super) {
        __extends(AxisLabel, _super);
        function AxisLabel(text, orientation) {
            _super.call(this, text, orientation);
            this.classed("axis-label", true);
        }
        return AxisLabel;
    })(Label);
    Plottable.AxisLabel = AxisLabel;
})(Plottable || (Plottable = {}));

///<reference path="../reference.ts" />
var __extends = this.__extends || function (d, b) {
    for (var p in b) if (b.hasOwnProperty(p)) d[p] = b[p];
    function __() { this.constructor = d; }
    __.prototype = b.prototype;
    d.prototype = new __();
};
var Plottable;
(function (Plottable) {
    var Legend = (function (_super) {
        __extends(Legend, _super);
        /**
        * Creates a Legend.
        *
        * @constructor
        * @param {ColorScale} colorScale
        */
        function Legend(colorScale) {
            _super.call(this);
            this.classed("legend", true);
            this.scale(colorScale);
            this.xAlign("RIGHT").yAlign("TOP");
            this.xOffset(5).yOffset(5);
        }
        Legend.prototype._setup = function () {
            _super.prototype._setup.call(this);
            this.legendBox = this.content.append("rect").classed("legend-box", true);
            return this;
        };

        Legend.prototype.scale = function (scale) {
            var _this = this;
            if (scale != null) {
                if (this.colorScale != null) {
                    this._deregisterFromBroadcaster(this.colorScale);
                }
                this.colorScale = scale;
                this._registerToBroadcaster(this.colorScale, function () {
                    return _this._invalidateLayout();
                });
                return this;
            } else {
                return this.colorScale;
            }
        };

        Legend.prototype._computeLayout = function (xOrigin, yOrigin, availableWidth, availableHeight) {
            _super.prototype._computeLayout.call(this, xOrigin, yOrigin, availableWidth, availableHeight);
            var textHeight = this.measureTextHeight();
            var totalNumRows = this.colorScale.domain().length;
            this.nRowsDrawn = Math.min(totalNumRows, Math.floor(this.availableHeight / textHeight));
            return this;
        };

        Legend.prototype._requestedSpace = function (offeredWidth, offeredY) {
            var textHeight = this.measureTextHeight();
            var totalNumRows = this.colorScale.domain().length;
            var rowsICanFit = Math.min(totalNumRows, Math.floor(offeredY / textHeight));

            var fakeLegendEl = this.content.append("g").classed(Legend.SUBELEMENT_CLASS, true);
            var fakeText = fakeLegendEl.append("text");
            var maxWidth = d3.max(this.colorScale.domain(), function (d) {
                return Plottable.TextUtils.getTextWidth(fakeText, d);
            });
            fakeLegendEl.remove();
            maxWidth = maxWidth === undefined ? 0 : maxWidth;
            var desiredWidth = maxWidth + textHeight + Legend.MARGIN;
            return {
                width: Math.min(desiredWidth, offeredWidth),
                height: rowsICanFit * textHeight,
                wantsWidth: offeredWidth < desiredWidth,
                wantsHeight: rowsICanFit < totalNumRows
            };
        };

        Legend.prototype.measureTextHeight = function () {
            // note: can't be called before anchoring atm
            var fakeLegendEl = this.content.append("g").classed(Legend.SUBELEMENT_CLASS, true);
            var textHeight = Plottable.TextUtils.getTextHeight(fakeLegendEl.append("text"));
            fakeLegendEl.remove();
            return textHeight;
        };

        Legend.prototype._doRender = function () {
            _super.prototype._doRender.call(this);
            var domain = this.colorScale.domain().slice(0, this.nRowsDrawn);
            var textHeight = this.measureTextHeight();
            var availableWidth = this.availableWidth - textHeight - Legend.MARGIN;
            var r = textHeight - Legend.MARGIN * 2 - 2;
            this.content.selectAll("." + Legend.SUBELEMENT_CLASS).remove(); // hackhack to ensure it always rerenders properly
            var legend = this.content.selectAll("." + Legend.SUBELEMENT_CLASS).data(domain);
            var legendEnter = legend.enter().append("g").classed(Legend.SUBELEMENT_CLASS, true).attr("transform", function (d, i) {
                return "translate(0," + i * textHeight + ")";
            });
            legendEnter.append("circle").attr("cx", Legend.MARGIN + r / 2).attr("cy", Legend.MARGIN + r / 2).attr("r", r);
            legendEnter.append("text").attr("x", textHeight).attr("y", Legend.MARGIN + textHeight / 2);
            legend.selectAll("circle").attr("fill", this.colorScale._d3Scale);
            legend.selectAll("text").text(function (d, i) {
                return Plottable.TextUtils.getTruncatedText(d, availableWidth, d3.select(this));
            });
            return this;
        };
        Legend.SUBELEMENT_CLASS = "legend-row";
        Legend.MARGIN = 5;
        return Legend;
    })(Plottable.Component);
    Plottable.Legend = Legend;
})(Plottable || (Plottable = {}));

///<reference path="../reference.ts" />
var __extends = this.__extends || function (d, b) {
    for (var p in b) if (b.hasOwnProperty(p)) d[p] = b[p];
    function __() { this.constructor = d; }
    __.prototype = b.prototype;
    d.prototype = new __();
};
var Plottable;
(function (Plottable) {
    var Gridlines = (function (_super) {
        __extends(Gridlines, _super);
        /**
        * Creates a set of Gridlines.
        * @constructor
        *
        * @param {QuantitiveScale} xScale The scale to base the x gridlines on. Pass null if no gridlines are desired.
        * @param {QuantitiveScale} yScale The scale to base the y gridlines on. Pass null if no gridlines are desired.
        */
        function Gridlines(xScale, yScale) {
            var _this = this;
            _super.call(this);
            this.classed("gridlines", true);
            this.xScale = xScale;
            this.yScale = yScale;
            if (this.xScale != null) {
                this._registerToBroadcaster(this.xScale, function () {
                    return _this._render();
                });
            }
            if (this.yScale != null) {
                this._registerToBroadcaster(this.yScale, function () {
                    return _this._render();
                });
            }
        }
        Gridlines.prototype._setup = function () {
            _super.prototype._setup.call(this);
            this.xLinesContainer = this.content.append("g").classed("x-gridlines", true);
            this.yLinesContainer = this.content.append("g").classed("y-gridlines", true);
            return this;
        };

        Gridlines.prototype._doRender = function () {
            _super.prototype._doRender.call(this);
            this.redrawXLines();
            this.redrawYLines();
            return this;
        };

        Gridlines.prototype.redrawXLines = function () {
            var _this = this;
            if (this.xScale != null) {
                var xTicks = this.xScale.ticks();
                var getScaledXValue = function (tickVal) {
                    return _this.xScale.scale(tickVal);
                };
                var xLines = this.xLinesContainer.selectAll("line").data(xTicks);
                xLines.enter().append("line");
                xLines.attr("x1", getScaledXValue).attr("y1", 0).attr("x2", getScaledXValue).attr("y2", this.availableHeight);
                xLines.exit().remove();
            }
        };

        Gridlines.prototype.redrawYLines = function () {
            var _this = this;
            if (this.yScale != null) {
                var yTicks = this.yScale.ticks();
                var getScaledYValue = function (tickVal) {
                    return _this.yScale.scale(tickVal);
                };
                var yLines = this.yLinesContainer.selectAll("line").data(yTicks);
                yLines.enter().append("line");
                yLines.attr("x1", 0).attr("y1", getScaledYValue).attr("x2", this.availableWidth).attr("y2", getScaledYValue);
                yLines.exit().remove();
            }
        };
        return Gridlines;
    })(Plottable.Component);
    Plottable.Gridlines = Gridlines;
})(Plottable || (Plottable = {}));

///<reference path="../reference.ts" />
var Plottable;
(function (Plottable) {
    (function (AxisUtils) {
        AxisUtils.ONE_DAY = 24 * 60 * 60 * 1000;

        /**
        * Generates a relative date axis formatter.
        *
        * @param {number} baseValue The start date (as epoch time) used in computing relative dates
        * @param {number} increment The unit used in calculating relative date tick values
        * @param {string} label The label to append to tick values
        */
        function generateRelativeDateFormatter(baseValue, increment, label) {
            if (typeof increment === "undefined") { increment = AxisUtils.ONE_DAY; }
            if (typeof label === "undefined") { label = ""; }
            var formatter = function (tickValue) {
                var relativeDate = Math.round((tickValue.valueOf() - baseValue) / increment);
                return relativeDate.toString() + label;
            };
            return formatter;
        }
        AxisUtils.generateRelativeDateFormatter = generateRelativeDateFormatter;
    })(Plottable.AxisUtils || (Plottable.AxisUtils = {}));
    var AxisUtils = Plottable.AxisUtils;
})(Plottable || (Plottable = {}));

///<reference path="../../reference.ts" />
var __extends = this.__extends || function (d, b) {
    for (var p in b) if (b.hasOwnProperty(p)) d[p] = b[p];
    function __() { this.constructor = d; }
    __.prototype = b.prototype;
    d.prototype = new __();
};
var Plottable;
(function (Plottable) {
    var XYRenderer = (function (_super) {
        __extends(XYRenderer, _super);
        /**
        * Creates an XYRenderer.
        *
        * @constructor
        * @param {any[]|DataSource} [dataset] The data or DataSource to be associated with this Renderer.
        * @param {Scale} xScale The x scale to use.
        * @param {Scale} yScale The y scale to use.
        */
        function XYRenderer(dataset, xScale, yScale) {
            _super.call(this, dataset);
            this.classed("xy-renderer", true);

            this.project("x", "x", xScale); // default accessor
            this.project("y", "y", yScale); // default accessor
        }
        XYRenderer.prototype.project = function (attrToSet, accessor, scale) {
            // We only want padding and nice-ing on scales that will correspond to axes / pixel layout.
            // So when we get an "x" or "y" scale, enable autoNiceing and autoPadding.
            if (attrToSet === "x") {
                this.xScale = scale != null ? scale : this.xScale;
                this._xAccessor = accessor;
                this.xScale._autoNice = true;
                this.xScale._autoPad = true;
            }
            if (attrToSet === "y") {
                this.yScale = scale != null ? scale : this.yScale;
                this._yAccessor = accessor;
                this.yScale._autoNice = true;
                this.yScale._autoPad = true;
            }
            _super.prototype.project.call(this, attrToSet, accessor, scale);

            return this;
        };

        XYRenderer.prototype._computeLayout = function (xOffset, yOffset, availableWidth, availableHeight) {
            this._hasRendered = false;
            _super.prototype._computeLayout.call(this, xOffset, yOffset, availableWidth, availableHeight);
            this.xScale.range([0, this.availableWidth]);
            this.yScale.range([this.availableHeight, 0]);
            return this;
        };

        XYRenderer.prototype.rescale = function () {
            if (this.element != null && this._hasRendered) {
                this._render();
            }
        };
        return XYRenderer;
    })(Plottable.Renderer);
    Plottable.XYRenderer = XYRenderer;
})(Plottable || (Plottable = {}));

///<reference path="../../reference.ts" />
var __extends = this.__extends || function (d, b) {
    for (var p in b) if (b.hasOwnProperty(p)) d[p] = b[p];
    function __() { this.constructor = d; }
    __.prototype = b.prototype;
    d.prototype = new __();
};
var Plottable;
(function (Plottable) {
    var CircleRenderer = (function (_super) {
        __extends(CircleRenderer, _super);
        /**
        * Creates a CircleRenderer.
        *
        * @constructor
        * @param {IDataset} dataset The dataset to render.
        * @param {Scale} xScale The x scale to use.
        * @param {Scale} yScale The y scale to use.
        */
        function CircleRenderer(dataset, xScale, yScale) {
            _super.call(this, dataset, xScale, yScale);
            this._ANIMATION_DURATION = 250;
            this._ANIMATION_DELAY = 5;
            this.classed("circle-renderer", true);
            this.project("r", 3); // default
            this.project("fill", function () {
                return "steelblue";
            }); // default
        }
        CircleRenderer.prototype.project = function (attrToSet, accessor, scale) {
            attrToSet = attrToSet === "cx" ? "x" : attrToSet;
            attrToSet = attrToSet === "cy" ? "y" : attrToSet;
            _super.prototype.project.call(this, attrToSet, accessor, scale);
            return this;
        };

        CircleRenderer.prototype._paint = function () {
            var _this = this;
            _super.prototype._paint.call(this);
            var attrToProjector = this._generateAttrToProjector();
            attrToProjector["cx"] = attrToProjector["x"];
            attrToProjector["cy"] = attrToProjector["y"];
            delete attrToProjector["x"];
            delete attrToProjector["y"];

            var rFunction = attrToProjector["r"];
            attrToProjector["r"] = function () {
                return 0;
            };

            this.dataSelection = this.renderArea.selectAll("circle").data(this._dataSource.data());
            this.dataSelection.enter().append("circle");
            this.dataSelection.attr(attrToProjector);

            var updateSelection = this.dataSelection;
            if (this._animate && this._dataChanged) {
                var n = this.dataSource().data().length;
                updateSelection = updateSelection.transition().ease("exp-out").duration(this._ANIMATION_DURATION).delay(function (d, i) {
                    return i * _this._ANIMATION_DELAY;
                });
            }
            updateSelection.attr("r", rFunction);

            this.dataSelection.exit().remove();
        };
        return CircleRenderer;
    })(Plottable.XYRenderer);
    Plottable.CircleRenderer = CircleRenderer;
})(Plottable || (Plottable = {}));

///<reference path="../../reference.ts" />
var __extends = this.__extends || function (d, b) {
    for (var p in b) if (b.hasOwnProperty(p)) d[p] = b[p];
    function __() { this.constructor = d; }
    __.prototype = b.prototype;
    d.prototype = new __();
};
var Plottable;
(function (Plottable) {
    var LineRenderer = (function (_super) {
        __extends(LineRenderer, _super);
        /**
        * Creates a LineRenderer.
        *
        * @constructor
        * @param {IDataset} dataset The dataset to render.
        * @param {Scale} xScale The x scale to use.
        * @param {Scale} yScale The y scale to use.
        */
        function LineRenderer(dataset, xScale, yScale) {
            _super.call(this, dataset, xScale, yScale);
            this._ANIMATION_DURATION = 600;
            this.classed("line-renderer", true);
            this.project("stroke", function () {
                return "steelblue";
            });
        }
        LineRenderer.prototype._setup = function () {
            _super.prototype._setup.call(this);
            this.path = this.renderArea.append("path").classed("line", true);
            return this;
        };

        LineRenderer.prototype._paint = function () {
            _super.prototype._paint.call(this);
            var attrToProjector = this._generateAttrToProjector();
            var scaledZero = this.yScale.scale(0);
            var xFunction = attrToProjector["x"];
            var yFunction = attrToProjector["y"];
            delete attrToProjector["x"];
            delete attrToProjector["y"];

            this.dataSelection = this.path.datum(this._dataSource.data());
            if (this._animate && this._dataChanged) {
                var animationStartLine = d3.svg.line().x(xFunction).y(scaledZero);
                this.path.attr("d", animationStartLine).attr(attrToProjector);
            }

            this.line = d3.svg.line().x(xFunction).y(yFunction);
            var updateSelection = this.path;
            if (this._animate) {
                updateSelection = this.path.transition().duration(this._ANIMATION_DURATION).ease("exp-in-out");
            }
            updateSelection.attr("d", this.line).attr(attrToProjector);
        };
        return LineRenderer;
    })(Plottable.XYRenderer);
    Plottable.LineRenderer = LineRenderer;
})(Plottable || (Plottable = {}));

///<reference path="../../reference.ts" />
var __extends = this.__extends || function (d, b) {
    for (var p in b) if (b.hasOwnProperty(p)) d[p] = b[p];
    function __() { this.constructor = d; }
    __.prototype = b.prototype;
    d.prototype = new __();
};
var Plottable;
(function (Plottable) {
    var RectRenderer = (function (_super) {
        __extends(RectRenderer, _super);
        /**
        * Creates a RectRenderer.
        *
        * @constructor
        * @param {IDataset} dataset The dataset to render.
        * @param {Scale} xScale The x scale to use.
        * @param {Scale} yScale The y scale to use.
        */
        function RectRenderer(dataset, xScale, yScale) {
            _super.call(this, dataset, xScale, yScale);
            this.classed("rect-renderer", true);
            this.project("width", 4); // default
            this.project("height", 4); // default
            this.project("fill", function () {
                return "steelblue";
            });
        }
        RectRenderer.prototype._paint = function () {
            _super.prototype._paint.call(this);
            var attrToProjector = this._generateAttrToProjector();
            var xF = attrToProjector["x"];
            var yF = attrToProjector["y"];
            var widthF = attrToProjector["width"];
            var heightF = attrToProjector["height"];
            attrToProjector["x"] = function (d, i) {
                return xF(d, i) - widthF(d, i) / 2;
            };
            attrToProjector["y"] = function (d, i) {
                return yF(d, i) - heightF(d, i) / 2;
            };

            this.dataSelection = this.renderArea.selectAll("rect").data(this._dataSource.data());
            this.dataSelection.enter().append("rect");
            this.dataSelection.attr(attrToProjector);
            this.dataSelection.exit().remove();
        };
        return RectRenderer;
    })(Plottable.XYRenderer);
    Plottable.RectRenderer = RectRenderer;
})(Plottable || (Plottable = {}));

///<reference path="../../reference.ts" />
var __extends = this.__extends || function (d, b) {
    for (var p in b) if (b.hasOwnProperty(p)) d[p] = b[p];
    function __() { this.constructor = d; }
    __.prototype = b.prototype;
    d.prototype = new __();
};
var Plottable;
(function (Plottable) {
    var GridRenderer = (function (_super) {
        __extends(GridRenderer, _super);
        /**
        * Creates a GridRenderer.
        *
        * @constructor
        * @param {IDataset} dataset The dataset to render.
        * @param {OrdinalScale} xScale The x scale to use.
        * @param {OrdinalScale} yScale The y scale to use.
        * @param {ColorScale|InterpolatedColorScale} colorScale The color scale to use for each grid
        *     cell.
        */
        function GridRenderer(dataset, xScale, yScale, colorScale) {
            _super.call(this, dataset, xScale, yScale);
            this.classed("grid-renderer", true);

            // The x and y scales should render in bands with no padding
            this.xScale.rangeType("bands", 0, 0);
            this.yScale.rangeType("bands", 0, 0);

            this.colorScale = colorScale;
            this.project("fill", "value", colorScale); // default
        }
        GridRenderer.prototype.project = function (attrToSet, accessor, scale) {
            _super.prototype.project.call(this, attrToSet, accessor, scale);
            if (attrToSet === "fill") {
                this.colorScale = this._projectors["fill"].scale;
            }
            return this;
        };

        GridRenderer.prototype._paint = function () {
            _super.prototype._paint.call(this);

            this.dataSelection = this.renderArea.selectAll("rect").data(this._dataSource.data());
            this.dataSelection.enter().append("rect");

            var xStep = this.xScale.rangeBand();
            var yStep = this.yScale.rangeBand();

            var attrToProjector = this._generateAttrToProjector();
            attrToProjector["width"] = function () {
                return xStep;
            };
            attrToProjector["height"] = function () {
                return yStep;
            };

            this.dataSelection.attr(attrToProjector);
            this.dataSelection.exit().remove();
        };
        return GridRenderer;
    })(Plottable.XYRenderer);
    Plottable.GridRenderer = GridRenderer;
})(Plottable || (Plottable = {}));

///<reference path="../../reference.ts" />
var __extends = this.__extends || function (d, b) {
    for (var p in b) if (b.hasOwnProperty(p)) d[p] = b[p];
    function __() { this.constructor = d; }
    __.prototype = b.prototype;
    d.prototype = new __();
};
var Plottable;
(function (Plottable) {
    var AbstractBarRenderer = (function (_super) {
        __extends(AbstractBarRenderer, _super);
        /**
        * Creates an AbstractBarRenderer.
        *
        * @constructor
        * @param {IDataset} dataset The dataset to render.
        * @param {Scale} xScale The x scale to use.
        * @param {Scale} yScale The y scale to use.
        */
        function AbstractBarRenderer(dataset, xScale, yScale) {
            _super.call(this, dataset, xScale, yScale);
            this._baselineValue = 0;
            this.classed("bar-renderer", true);
            this.project("width", 10);
            this.project("fill", function () {
                return "steelblue";
            });
        }
        AbstractBarRenderer.prototype._setup = function () {
            _super.prototype._setup.call(this);
            this._baseline = this.renderArea.append("line").classed("baseline", true);
            return this;
        };

        /**
        * Sets the baseline for the bars to the specified value.
        *
        * @param {number} value The value to position the baseline at.
        * @return {AbstractBarRenderer} The calling AbstractBarRenderer.
        */
        AbstractBarRenderer.prototype.baseline = function (value) {
            this._baselineValue = value;
            if (this.element != null) {
                this._render();
            }
            return this;
        };

        /**
        * Sets the bar alignment relative to the independent axis.
        * Behavior depends on subclass implementation.
        *
        * @param {string} alignment The desired alignment.
        * @return {AbstractBarRenderer} The calling AbstractBarRenderer.
        */
        AbstractBarRenderer.prototype.barAlignment = function (alignment) {
            // implementation in child classes
            return this;
        };

        /**
        * Selects the bar under the given pixel position.
        *
        * @param {number} x The pixel x position.
        * @param {number} y The pixel y position.
        * @param {boolean} [select] Whether or not to select the bar (by classing it "selected");
        * @return {D3.Selection} The selected bar, or null if no bar was selected.
        */
        AbstractBarRenderer.prototype.selectBar = function (x, y, select) {
            if (typeof select === "undefined") { select = true; }
            var selectedBar = null;

            // currently, linear scan the bars. If inversion is implemented on non-numeric scales we might be able to do better.
            this.dataSelection.each(function (d) {
                var bbox = this.getBBox();
                if (bbox.x <= x && x <= bbox.x + bbox.width && bbox.y <= y && y <= bbox.y + bbox.height) {
                    selectedBar = d3.select(this);
                }
            });

            if (selectedBar != null) {
                selectedBar.classed("selected", select);
            }

            return selectedBar;
        };

        /**
        * Deselects all bars.
        * @return {AbstractBarRenderer} The calling AbstractBarRenderer.
        */
        AbstractBarRenderer.prototype.deselectAll = function () {
            this.dataSelection.classed("selected", false);
            return this;
        };
        return AbstractBarRenderer;
    })(Plottable.XYRenderer);
    Plottable.AbstractBarRenderer = AbstractBarRenderer;
})(Plottable || (Plottable = {}));

///<reference path="../../reference.ts" />
var __extends = this.__extends || function (d, b) {
    for (var p in b) if (b.hasOwnProperty(p)) d[p] = b[p];
    function __() { this.constructor = d; }
    __.prototype = b.prototype;
    d.prototype = new __();
};
var Plottable;
(function (Plottable) {
    var BarRenderer = (function (_super) {
        __extends(BarRenderer, _super);
        /**
        * Creates a BarRenderer.
        *
        * @constructor
        * @param {IDataset} dataset The dataset to render.
        * @param {Scale} xScale The x scale to use.
        * @param {QuantitiveScale} yScale The y scale to use.
        */
<<<<<<< HEAD
        function Axis(axisScale, orientation, formatter) {
            var _this = this;
            _super.call(this);
            this._showEndTickLabels = false;
            this.tickPositioning = "center";
            this.orientToAlign = { left: "right", right: "left", top: "bottom", bottom: "top" };
            this._axisScale = axisScale;
            orientation = orientation.toLowerCase();
            this.d3Axis = d3.svg.axis().scale(axisScale._d3Scale).orient(orientation);
            this.classed("axis", true);
            if (formatter == null) {
                var numberFormatter = d3.format(".3s");
                formatter = function (d) {
                    if (typeof d === "number") {
                        if (Math.abs(d) < 1) {
                            return String(Math.round(1000 * d) / 1000);
                        }
                        return numberFormatter(d);
                    }
                    return d;
                };
            }
            this.tickFormat(formatter);
            this._registerToBroadcaster(this._axisScale, function () {
                return _this._render();
            });
=======
        function BarRenderer(dataset, xScale, yScale) {
            _super.call(this, dataset, xScale, yScale);
            this._barAlignment = "left";
            this._ANIMATION_DURATION = 300;
            this._ANIMATION_DELAY = 15;
>>>>>>> 4f43f952
        }
        BarRenderer.prototype._paint = function () {
            var _this = this;
            _super.prototype._paint.call(this);
            var scaledBaseline = this.yScale.scale(this._baselineValue);

            this.dataSelection = this.renderArea.selectAll("rect").data(this._dataSource.data());
            this.dataSelection.enter().append("rect");

            var attrToProjector = this._generateAttrToProjector();

            var xF = attrToProjector["x"];
            var widthF = attrToProjector["width"];

            var castXScale = this.xScale;
            var rangeType = (castXScale.rangeType == null) ? "points" : castXScale.rangeType();

            if (rangeType === "points") {
                if (this._barAlignment === "center") {
                    attrToProjector["x"] = function (d, i) {
                        return xF(d, i) - widthF(d, i) / 2;
                    };
                } else if (this._barAlignment === "right") {
                    attrToProjector["x"] = function (d, i) {
                        return xF(d, i) - widthF(d, i);
                    };
                }
            } else {
                attrToProjector["width"] = function (d, i) {
                    return castXScale.rangeBand();
                };
            }

            var yFunction = attrToProjector["y"];

            if (this._animate && this._dataChanged) {
                attrToProjector["y"] = function () {
                    return scaledBaseline;
                };
                attrToProjector["height"] = function () {
                    return 0;
                };
                this.dataSelection.attr(attrToProjector);
            }

            attrToProjector["y"] = function (d, i) {
                var originalY = yFunction(d, i);
                return (originalY > scaledBaseline) ? scaledBaseline : originalY;
            };

            var heightFunction = function (d, i) {
                return Math.abs(scaledBaseline - yFunction(d, i));
            };
            attrToProjector["height"] = heightFunction;

            if (attrToProjector["fill"] != null) {
                this.dataSelection.attr("fill", attrToProjector["fill"]); // so colors don't animate
            }

            var updateSelection = this.dataSelection;
            if (this._animate) {
                var n = this.dataSource().data().length;
                updateSelection = updateSelection.transition().ease("exp-out").duration(this._ANIMATION_DURATION).delay(function (d, i) {
                    return i * _this._ANIMATION_DELAY;
                });
            }

            updateSelection.attr(attrToProjector);
            this.dataSelection.exit().remove();

            this._baseline.attr({
                "x1": 0,
                "y1": scaledBaseline,
                "x2": this.availableWidth,
                "y2": scaledBaseline
            });
        };

        /**
        * Sets the horizontal alignment of the bars.
        *
        * @param {string} alignment Which part of the bar should align with the bar's x-value (left/center/right).
        * @return {BarRenderer} The calling BarRenderer.
        */
        BarRenderer.prototype.barAlignment = function (alignment) {
            var alignmentLC = alignment.toLowerCase();
            if (alignmentLC !== "left" && alignmentLC !== "center" && alignmentLC !== "right") {
                throw new Error("unsupported bar alignment");
            }

            this._barAlignment = alignmentLC;
            if (this.element != null) {
                this._render();
            }
            return this;
        };
        return BarRenderer;
    })(Plottable.AbstractBarRenderer);
    Plottable.BarRenderer = BarRenderer;
})(Plottable || (Plottable = {}));

///<reference path="../../reference.ts" />
var __extends = this.__extends || function (d, b) {
    for (var p in b) if (b.hasOwnProperty(p)) d[p] = b[p];
    function __() { this.constructor = d; }
    __.prototype = b.prototype;
    d.prototype = new __();
};
var Plottable;
(function (Plottable) {
    var HorizontalBarRenderer = (function (_super) {
        __extends(HorizontalBarRenderer, _super);
        /**
        * Creates a HorizontalBarRenderer.
        *
        * @constructor
        * @param {IDataset} dataset The dataset to render.
        * @param {QuantitiveScale} xScale The x scale to use.
        * @param {Scale} yScale The y scale to use.
        */
        function HorizontalBarRenderer(dataset, xScale, yScale) {
            _super.call(this, dataset, xScale, yScale);
            this._barAlignment = "top";
            this._ANIMATION_DURATION = 300;
            this._ANIMATION_DELAY = 15;
        }
        HorizontalBarRenderer.prototype._paint = function () {
            var _this = this;
            _super.prototype._paint.call(this);
            this.dataSelection = this.renderArea.selectAll("rect").data(this._dataSource.data());
            this.dataSelection.enter().append("rect");

            var attrToProjector = this._generateAttrToProjector();

            var yFunction = attrToProjector["y"];

            attrToProjector["height"] = attrToProjector["width"]; // remapping due to naming conventions
            var heightFunction = attrToProjector["height"];

            var castYScale = this.yScale;
            var rangeType = (castYScale.rangeType == null) ? "points" : castYScale.rangeType();
            if (rangeType === "points") {
                if (this._barAlignment === "middle") {
                    attrToProjector["y"] = function (d, i) {
                        return yFunction(d, i) - heightFunction(d, i) / 2;
                    };
                } else if (this._barAlignment === "bottom") {
                    attrToProjector["y"] = function (d, i) {
                        return yFunction(d, i) - heightFunction(d, i);
                    };
                }
            } else {
                attrToProjector["height"] = function (d, i) {
                    return castYScale.rangeBand();
                };
            }

            var scaledBaseline = this.xScale.scale(this._baselineValue);

            var xFunction = attrToProjector["x"];

            if (this._animate && this._dataChanged) {
                attrToProjector["x"] = function () {
                    return scaledBaseline;
                };
                attrToProjector["width"] = function () {
                    return 0;
                };
                this.dataSelection.attr(attrToProjector);
            }

            attrToProjector["x"] = function (d, i) {
                var originalX = xFunction(d, i);
                return (originalX > scaledBaseline) ? scaledBaseline : originalX;
            };

            var widthFunction = function (d, i) {
                return Math.abs(scaledBaseline - xFunction(d, i));
            };
            attrToProjector["width"] = widthFunction; // actual SVG rect width

            if (attrToProjector["fill"] != null) {
                this.dataSelection.attr("fill", attrToProjector["fill"]); // so colors don't animate
            }

            var updateSelection = this.dataSelection;
            if (this._animate) {
                var n = this.dataSource().data().length;
                updateSelection = updateSelection.transition().ease("exp-out").duration(this._ANIMATION_DURATION).delay(function (d, i) {
                    return i * _this._ANIMATION_DELAY;
                });
            }

            updateSelection.attr(attrToProjector);
            this.dataSelection.exit().remove();

            this._baseline.attr({
                "x1": scaledBaseline,
                "y1": 0,
                "x2": scaledBaseline,
                "y2": this.availableHeight
            });
        };

        /**
        * Sets the vertical alignment of the bars.
        *
        * @param {string} alignment Which part of the bar should align with the bar's x-value (top/middle/bottom).
        * @return {HorizontalBarRenderer} The calling HorizontalBarRenderer.
        */
        HorizontalBarRenderer.prototype.barAlignment = function (alignment) {
            var alignmentLC = alignment.toLowerCase();
            if (alignmentLC !== "top" && alignmentLC !== "middle" && alignmentLC !== "bottom") {
                throw new Error("unsupported bar alignment");
            }

            this._barAlignment = alignmentLC;
            if (this.element != null) {
                this._render();
            }
            return this;
        };
        return HorizontalBarRenderer;
    })(Plottable.AbstractBarRenderer);
    Plottable.HorizontalBarRenderer = HorizontalBarRenderer;
})(Plottable || (Plottable = {}));

///<reference path="../../reference.ts" />
var __extends = this.__extends || function (d, b) {
    for (var p in b) if (b.hasOwnProperty(p)) d[p] = b[p];
    function __() { this.constructor = d; }
    __.prototype = b.prototype;
    d.prototype = new __();
};
var Plottable;
(function (Plottable) {
    var AreaRenderer = (function (_super) {
        __extends(AreaRenderer, _super);
        /**
        * Creates an AreaRenderer.
        *
        * @constructor
        * @param {IDataset} dataset The dataset to render.
        * @param {Scale} xScale The x scale to use.
        * @param {Scale} yScale The y scale to use.
        */
        function AreaRenderer(dataset, xScale, yScale) {
            _super.call(this, dataset, xScale, yScale);
            this._ANIMATION_DURATION = 600;
            this.classed("area-renderer", true);
            this.project("y0", 0, yScale); // default
            this.project("fill", function () {
                return "steelblue";
            }); // default
        }
        AreaRenderer.prototype._setup = function () {
            _super.prototype._setup.call(this);
            this.path = this.renderArea.append("path").classed("area", true);
            return this;
        };

        AreaRenderer.prototype._paint = function () {
            _super.prototype._paint.call(this);
            var attrToProjector = this._generateAttrToProjector();
            var xFunction = attrToProjector["x"];
            var y0Function = attrToProjector["y0"];
            var yFunction = attrToProjector["y"];
            delete attrToProjector["x"];
            delete attrToProjector["y0"];
            delete attrToProjector["y"];

            this.dataSelection = this.path.datum(this._dataSource.data());
            if (this._animate && this._dataChanged) {
                var animationStartArea = d3.svg.area().x(xFunction).y0(y0Function).y1(y0Function);
                this.path.attr("d", animationStartArea).attr(attrToProjector);
            }

            this.area = d3.svg.area().x(xFunction).y0(y0Function).y1(yFunction);
            var updateSelection = this.path;
            if (this._animate) {
                updateSelection = this.path.transition().duration(this._ANIMATION_DURATION).ease("exp-in-out");
            }
            updateSelection.attr("d", this.area).attr(attrToProjector);
        };
        return AreaRenderer;
    })(Plottable.XYRenderer);
    Plottable.AreaRenderer = AreaRenderer;
})(Plottable || (Plottable = {}));

///<reference path="../reference.ts" />
var Plottable;
(function (Plottable) {
    var KeyEventListener = (function () {
        function KeyEventListener() {
        }
        KeyEventListener.initialize = function () {
            if (KeyEventListener.initialized) {
                return;
            }
            d3.select(document).on("keydown", KeyEventListener.processEvent);
            KeyEventListener.initialized = true;
        };

        KeyEventListener.addCallback = function (keyCode, cb) {
            if (!KeyEventListener.initialized) {
                KeyEventListener.initialize();
            }

            if (KeyEventListener.callbacks[keyCode] == null) {
                KeyEventListener.callbacks[keyCode] = [];
            }

            KeyEventListener.callbacks[keyCode].push(cb);
        };

        KeyEventListener.processEvent = function () {
            if (KeyEventListener.callbacks[d3.event.keyCode] == null) {
                return;
            }

            KeyEventListener.callbacks[d3.event.keyCode].forEach(function (cb) {
                cb(d3.event);
            });
        };
        KeyEventListener.initialized = false;
        KeyEventListener.callbacks = [];
        return KeyEventListener;
    })();
    Plottable.KeyEventListener = KeyEventListener;
})(Plottable || (Plottable = {}));

///<reference path="../reference.ts" />
var Plottable;
(function (Plottable) {
    var Interaction = (function () {
        /**
        * Creates an Interaction.
        *
        * @constructor
        * @param {Component} componentToListenTo The component to listen for interactions on.
        */
<<<<<<< HEAD
        function XAxis(scale, orientation, formatter) {
            if (typeof orientation === "undefined") { orientation = "bottom"; }
            if (typeof formatter === "undefined") { formatter = null; }
            _super.call(this, scale, orientation, formatter);
            this._height = 30;
            var orientation = orientation.toLowerCase();
            if (orientation !== "top" && orientation !== "bottom") {
                throw new Error(orientation + " is not a valid orientation for XAxis");
            }
            this.tickLabelPosition("center");
            var desiredAlignment = this.orientToAlign[orientation];
            this.yAlign(desiredAlignment);
=======
        function Interaction(componentToListenTo) {
            this.componentToListenTo = componentToListenTo;
>>>>>>> 4f43f952
        }
        Interaction.prototype._anchor = function (hitBox) {
            this.hitBox = hitBox;
        };

        /**
        * Registers the Interaction on the Component it's listening to.
        * This needs to be called to activate the interaction.
        */
        Interaction.prototype.registerWithComponent = function () {
            this.componentToListenTo.registerInteraction(this);
            return this;
        };
        return Interaction;
    })();
    Plottable.Interaction = Interaction;
})(Plottable || (Plottable = {}));

///<reference path="../reference.ts" />
var __extends = this.__extends || function (d, b) {
    for (var p in b) if (b.hasOwnProperty(p)) d[p] = b[p];
    function __() { this.constructor = d; }
    __.prototype = b.prototype;
    d.prototype = new __();
};
var Plottable;
(function (Plottable) {
    var ClickInteraction = (function (_super) {
        __extends(ClickInteraction, _super);
        /**
        * Creates a ClickInteraction.
        *
        * @constructor
        * @param {Component} componentToListenTo The component to listen for clicks on.
        */
        function ClickInteraction(componentToListenTo) {
            _super.call(this, componentToListenTo);
        }
        ClickInteraction.prototype._anchor = function (hitBox) {
            var _this = this;
            _super.prototype._anchor.call(this, hitBox);
            hitBox.on("click", function () {
                var xy = d3.mouse(hitBox.node());
                var x = xy[0];
                var y = xy[1];
                _this._callback(x, y);
            });
        };

        /**
        * Sets an callback to be called when a click is received.
        *
        * @param {(x: number, y: number) => any} cb: Callback to be called. Takes click x and y in pixels.
        */
        ClickInteraction.prototype.callback = function (cb) {
            this._callback = cb;
            return this;
        };
        return ClickInteraction;
    })(Plottable.Interaction);
    Plottable.ClickInteraction = ClickInteraction;
})(Plottable || (Plottable = {}));

///<reference path="../reference.ts" />
var __extends = this.__extends || function (d, b) {
    for (var p in b) if (b.hasOwnProperty(p)) d[p] = b[p];
    function __() { this.constructor = d; }
    __.prototype = b.prototype;
    d.prototype = new __();
};
var Plottable;
(function (Plottable) {
    var MousemoveInteraction = (function (_super) {
        __extends(MousemoveInteraction, _super);
        function MousemoveInteraction(componentToListenTo) {
            _super.call(this, componentToListenTo);
        }
        MousemoveInteraction.prototype._anchor = function (hitBox) {
            var _this = this;
            _super.prototype._anchor.call(this, hitBox);
            hitBox.on("mousemove", function () {
                var xy = d3.mouse(hitBox.node());
                var x = xy[0];
                var y = xy[1];
                _this.mousemove(x, y);
            });
        };

        MousemoveInteraction.prototype.mousemove = function (x, y) {
            return;
        };
        return MousemoveInteraction;
    })(Plottable.Interaction);
    Plottable.MousemoveInteraction = MousemoveInteraction;
})(Plottable || (Plottable = {}));

///<reference path="../reference.ts" />
var __extends = this.__extends || function (d, b) {
    for (var p in b) if (b.hasOwnProperty(p)) d[p] = b[p];
    function __() { this.constructor = d; }
    __.prototype = b.prototype;
    d.prototype = new __();
};
var Plottable;
(function (Plottable) {
    var KeyInteraction = (function (_super) {
        __extends(KeyInteraction, _super);
        /**
        * Creates a KeyInteraction.
        *
        * @constructor
        * @param {Component} componentToListenTo The component to listen for keypresses on.
        * @param {number} keyCode The key code to listen for.
        */
        function KeyInteraction(componentToListenTo, keyCode) {
            _super.call(this, componentToListenTo);
            this.activated = false;
            this.keyCode = keyCode;
        }
        KeyInteraction.prototype._anchor = function (hitBox) {
            var _this = this;
            _super.prototype._anchor.call(this, hitBox);
            hitBox.on("mouseover", function () {
                _this.activated = true;
            });
            hitBox.on("mouseout", function () {
                _this.activated = false;
            });

            Plottable.KeyEventListener.addCallback(this.keyCode, function (e) {
                if (_this.activated && _this._callback != null) {
                    _this._callback();
                }
            });
        };

        /**
        * Sets an callback to be called when the designated key is pressed.
        *
        * @param {() => any} cb: Callback to be called.
        */
        KeyInteraction.prototype.callback = function (cb) {
            this._callback = cb;
            return this;
        };
        return KeyInteraction;
    })(Plottable.Interaction);
    Plottable.KeyInteraction = KeyInteraction;
})(Plottable || (Plottable = {}));

///<reference path="../reference.ts" />
var __extends = this.__extends || function (d, b) {
    for (var p in b) if (b.hasOwnProperty(p)) d[p] = b[p];
    function __() { this.constructor = d; }
    __.prototype = b.prototype;
    d.prototype = new __();
};
var Plottable;
(function (Plottable) {
    var PanZoomInteraction = (function (_super) {
        __extends(PanZoomInteraction, _super);
        /**
        * Creates a PanZoomInteraction.
        *
        * @constructor
        * @param {Component} componentToListenTo The component to listen for interactions on.
        * @param {QuantitiveScale} xScale The X scale to update on panning/zooming.
        * @param {QuantitiveScale} yScale The Y scale to update on panning/zooming.
        */
<<<<<<< HEAD
        function YAxis(scale, orientation, formatter) {
            if (typeof orientation === "undefined") { orientation = "left"; }
            if (typeof formatter === "undefined") { formatter = null; }
            _super.call(this, scale, orientation, formatter);
            this._width = 50;
            orientation = orientation.toLowerCase();
            if (orientation !== "left" && orientation !== "right") {
                throw new Error(orientation + " is not a valid orientation for YAxis");
            }
            this.tickLabelPosition("middle");
            var desiredAlignment = this.orientToAlign[orientation];
            this.xAlign(desiredAlignment);
=======
        function PanZoomInteraction(componentToListenTo, xScale, yScale) {
            var _this = this;
            _super.call(this, componentToListenTo);
            this.xScale = xScale;
            this.yScale = yScale;
            this.zoom = d3.behavior.zoom();
            this.zoom.x(this.xScale._d3Scale);
            this.zoom.y(this.yScale._d3Scale);
            this.zoom.on("zoom", function () {
                return _this.rerenderZoomed();
            });
>>>>>>> 4f43f952
        }
        PanZoomInteraction.prototype.resetZoom = function () {
            var _this = this;
            // HACKHACK #254
            this.zoom = d3.behavior.zoom();
            this.zoom.x(this.xScale._d3Scale);
            this.zoom.y(this.yScale._d3Scale);
            this.zoom.on("zoom", function () {
                return _this.rerenderZoomed();
            });
            this.zoom(this.hitBox);
        };

        PanZoomInteraction.prototype._anchor = function (hitBox) {
            _super.prototype._anchor.call(this, hitBox);
            this.zoom(hitBox);
        };

        PanZoomInteraction.prototype.rerenderZoomed = function () {
            // HACKHACK since the d3.zoom.x modifies d3 scales and not our TS scales, and the TS scales have the
            // event listener machinery, let's grab the domain out of the d3 scale and pipe it back into the TS scale
            var xDomain = this.xScale._d3Scale.domain();
            var yDomain = this.yScale._d3Scale.domain();
            this.xScale.domain(xDomain);
            this.yScale.domain(yDomain);
        };
        return PanZoomInteraction;
    })(Plottable.Interaction);
    Plottable.PanZoomInteraction = PanZoomInteraction;
})(Plottable || (Plottable = {}));

///<reference path="../../reference.ts" />
var __extends = this.__extends || function (d, b) {
    for (var p in b) if (b.hasOwnProperty(p)) d[p] = b[p];
    function __() { this.constructor = d; }
    __.prototype = b.prototype;
    d.prototype = new __();
};
var Plottable;
(function (Plottable) {
    var DragInteraction = (function (_super) {
        __extends(DragInteraction, _super);
        /**
        * Creates a DragInteraction.
        *
        * @param {Component} componentToListenTo The component to listen for interactions on.
        */
        function DragInteraction(componentToListenTo) {
            var _this = this;
            _super.call(this, componentToListenTo);
            this.dragInitialized = false;
            this.origin = [0, 0];
            this.location = [0, 0];
            this.dragBehavior = d3.behavior.drag();
            this.dragBehavior.on("dragstart", function () {
                return _this._dragstart();
            });
            this.dragBehavior.on("drag", function () {
                return _this._drag();
            });
            this.dragBehavior.on("dragend", function () {
                return _this._dragend();
            });
        }
        /**
        * Adds a callback to be called when the AreaInteraction triggers.
        *
        * @param {(a: SelectionArea) => any} cb The function to be called. Takes in a SelectionArea in pixels.
        * @returns {AreaInteraction} The calling AreaInteraction.
        */
        DragInteraction.prototype.callback = function (cb) {
            this.callbackToCall = cb;
            return this;
        };

        DragInteraction.prototype._dragstart = function () {
            var availableWidth = this.componentToListenTo.availableWidth;
            var availableHeight = this.componentToListenTo.availableHeight;

            // the constraint functions ensure that the selection rectangle will not exceed the hit box
            var constraintFunction = function (min, max) {
                return function (x) {
                    return Math.min(Math.max(x, min), max);
                };
            };
            this.constrainX = constraintFunction(0, availableWidth);
            this.constrainY = constraintFunction(0, availableHeight);
        };

        DragInteraction.prototype._drag = function () {
            if (!this.dragInitialized) {
                this.origin = [d3.event.x, d3.event.y];
                this.dragInitialized = true;
            }

            this.location = [this.constrainX(d3.event.x), this.constrainY(d3.event.y)];
        };

        DragInteraction.prototype._dragend = function () {
            if (!this.dragInitialized) {
                return;
            }
            this.dragInitialized = false;
            this._doDragend();
        };

        DragInteraction.prototype._doDragend = function () {
            // seperated out so it can be over-ridden by dragInteractions that want to pass out diff information
            // eg just x values for an xSelectionInteraction
            if (this.callbackToCall != null) {
                this.callbackToCall([this.origin, this.location]);
            }
        };

        DragInteraction.prototype._anchor = function (hitBox) {
            _super.prototype._anchor.call(this, hitBox);
            hitBox.call(this.dragBehavior);
            return this;
        };
        return DragInteraction;
    })(Plottable.Interaction);
    Plottable.DragInteraction = DragInteraction;
})(Plottable || (Plottable = {}));

///<reference path="../../reference.ts" />
var __extends = this.__extends || function (d, b) {
    for (var p in b) if (b.hasOwnProperty(p)) d[p] = b[p];
    function __() { this.constructor = d; }
    __.prototype = b.prototype;
    d.prototype = new __();
};
var Plottable;
(function (Plottable) {
    var DragBoxInteraction = (function (_super) {
        __extends(DragBoxInteraction, _super);
        function DragBoxInteraction() {
            _super.apply(this, arguments);
            this.boxIsDrawn = false;
        }
        DragBoxInteraction.prototype._dragstart = function () {
            _super.prototype._dragstart.call(this);
            if (this.callbackToCall != null) {
                this.callbackToCall(null);
            }
            this.clearBox();
        };

        /**
        * Clears the highlighted drag-selection box drawn by the AreaInteraction.
        *
        * @returns {AreaInteraction} The calling AreaInteraction.
        */
        DragBoxInteraction.prototype.clearBox = function () {
            this.dragBox.attr("height", 0).attr("width", 0);
            this.boxIsDrawn = false;
            return this;
        };

        DragBoxInteraction.prototype.setBox = function (x0, x1, y0, y1) {
            var w = Math.abs(x0 - x1);
            var h = Math.abs(y0 - y1);
            var xo = Math.min(x0, x1);
            var yo = Math.min(y0, y1);
            this.dragBox.attr({ x: xo, y: yo, width: w, height: h });
            this.boxIsDrawn = (w > 0 && h > 0);
            return this;
        };

        DragBoxInteraction.prototype._anchor = function (hitBox) {
            _super.prototype._anchor.call(this, hitBox);
            var cname = DragBoxInteraction.CLASS_DRAG_BOX;
            var background = this.componentToListenTo.backgroundContainer;
            this.dragBox = background.append("rect").classed(cname, true).attr("x", 0).attr("y", 0);
            return this;
        };
        DragBoxInteraction.CLASS_DRAG_BOX = "drag-box";
        return DragBoxInteraction;
    })(Plottable.DragInteraction);
    Plottable.DragBoxInteraction = DragBoxInteraction;
})(Plottable || (Plottable = {}));

///<reference path="../../reference.ts" />
var __extends = this.__extends || function (d, b) {
    for (var p in b) if (b.hasOwnProperty(p)) d[p] = b[p];
    function __() { this.constructor = d; }
    __.prototype = b.prototype;
    d.prototype = new __();
};
var Plottable;
(function (Plottable) {
    var XDragBoxInteraction = (function (_super) {
        __extends(XDragBoxInteraction, _super);
        function XDragBoxInteraction() {
            _super.apply(this, arguments);
        }
        XDragBoxInteraction.prototype._drag = function () {
            _super.prototype._drag.call(this);
            this.setBox(this.origin[0], this.location[0]);
        };

        XDragBoxInteraction.prototype._doDragend = function () {
            if (this.callbackToCall == null) {
                return;
            }
            var xMin = Math.min(this.origin[0], this.location[0]);
            var xMax = Math.max(this.origin[0], this.location[0]);
            var pixelArea = { xMin: xMin, xMax: xMax };
            this.callbackToCall(pixelArea);
        };

        XDragBoxInteraction.prototype.setBox = function (x0, x1) {
            _super.prototype.setBox.call(this, x0, x1, 0, this.componentToListenTo.availableHeight);
            return this;
        };
        return XDragBoxInteraction;
    })(Plottable.DragBoxInteraction);
    Plottable.XDragBoxInteraction = XDragBoxInteraction;
})(Plottable || (Plottable = {}));

///<reference path="../../reference.ts" />
var __extends = this.__extends || function (d, b) {
    for (var p in b) if (b.hasOwnProperty(p)) d[p] = b[p];
    function __() { this.constructor = d; }
    __.prototype = b.prototype;
    d.prototype = new __();
};
var Plottable;
(function (Plottable) {
    var XYDragBoxInteraction = (function (_super) {
        __extends(XYDragBoxInteraction, _super);
        function XYDragBoxInteraction() {
            _super.apply(this, arguments);
        }
        XYDragBoxInteraction.prototype._drag = function () {
            _super.prototype._drag.call(this);
            this.setBox(this.origin[0], this.location[0], this.origin[1], this.location[1]);
        };

        XYDragBoxInteraction.prototype._doDragend = function () {
            if (this.callbackToCall == null) {
                return;
            }
            var xMin = Math.min(this.origin[0], this.location[0]);
            var xMax = Math.max(this.origin[0], this.location[0]);
            var yMin = Math.min(this.origin[1], this.location[1]);
            var yMax = Math.max(this.origin[1], this.location[1]);
            var pixelArea = { xMin: xMin, xMax: xMax, yMin: yMin, yMax: yMax };
            this.callbackToCall(pixelArea);
        };
        return XYDragBoxInteraction;
    })(Plottable.DragBoxInteraction);
    Plottable.XYDragBoxInteraction = XYDragBoxInteraction;
})(Plottable || (Plottable = {}));

///<reference path="../../reference.ts" />
var Plottable;
(function (Plottable) {
    function setupDragBoxZoom(dragBox, xScale, yScale) {
        var xDomainOriginal = xScale.domain();
        var yDomainOriginal = yScale.domain();
        var resetOnNextClick = false;
        function callback(pixelArea) {
            if (pixelArea == null) {
                if (resetOnNextClick) {
                    xScale.domain(xDomainOriginal);
                    yScale.domain(yDomainOriginal);
                }
                resetOnNextClick = !resetOnNextClick;
                return;
            }
            resetOnNextClick = false;
            xScale.domain([xScale.invert(pixelArea.xMin), xScale.invert(pixelArea.xMax)]);
            yScale.domain([yScale.invert(pixelArea.yMax), yScale.invert(pixelArea.yMin)]);
            dragBox.clearBox();
            return;
        }
        dragBox.callback(callback);
    }
    Plottable.setupDragBoxZoom = setupDragBoxZoom;
})(Plottable || (Plottable = {}));

///<reference path="../reference.ts" />
var __extends = this.__extends || function (d, b) {
    for (var p in b) if (b.hasOwnProperty(p)) d[p] = b[p];
    function __() { this.constructor = d; }
    __.prototype = b.prototype;
    d.prototype = new __();
};
var Plottable;
(function (Plottable) {
    var StandardChart = (function (_super) {
        __extends(StandardChart, _super);
        function StandardChart() {
            _super.call(this);
            this.xTable = new Plottable.Table();
            this.yTable = new Plottable.Table();
            this.centerComponent = new Plottable.ComponentGroup();
            this.xyTable = new Plottable.Table().addComponent(0, 0, this.yTable).addComponent(1, 1, this.xTable).addComponent(0, 1, this.centerComponent);
            this.addComponent(1, 0, this.xyTable);
        }
        StandardChart.prototype.yAxis = function (y) {
            if (y != null) {
                if (this._yAxis != null) {
                    throw new Error("yAxis already assigned!");
                }
                this._yAxis = y;
                this.yTable.addComponent(0, 1, this._yAxis);
                return this;
            } else {
                return this._yAxis;
            }
        };

        StandardChart.prototype.xAxis = function (x) {
            if (x != null) {
                if (this._xAxis != null) {
                    throw new Error("xAxis already assigned!");
                }
                this._xAxis = x;
                this.xTable.addComponent(0, 0, this._xAxis);
                return this;
            } else {
                return this._xAxis;
            }
        };

        StandardChart.prototype.yLabel = function (y) {
            if (y != null) {
                if (this._yLabel != null) {
                    if (typeof (y) === "string") {
                        this._yLabel.setText(y);
                        return this;
                    } else {
                        throw new Error("yLabel already assigned!");
                    }
                }
                if (typeof (y) === "string") {
                    y = new Plottable.AxisLabel(y, "vertical-left");
                }
                this._yLabel = y;
                this.yTable.addComponent(0, 0, this._yLabel);
                return this;
            } else {
                return this._yLabel;
            }
        };

        StandardChart.prototype.xLabel = function (x) {
            if (x != null) {
                if (this._xLabel != null) {
                    if (typeof (x) === "string") {
                        this._xLabel.setText(x);
                        return this;
                    } else {
                        throw new Error("xLabel already assigned!");
                    }
                }
                if (typeof (x) === "string") {
                    x = new Plottable.AxisLabel(x, "horizontal");
                }
                this._xLabel = x;
                this.xTable.addComponent(1, 0, this._xLabel);
                return this;
            } else {
                return this._xLabel;
            }
        };

        StandardChart.prototype.titleLabel = function (x) {
            if (x != null) {
                if (this._titleLabel != null) {
                    if (typeof (x) === "string") {
                        this._titleLabel.setText(x);
                        return this;
                    } else {
                        throw new Error("titleLabel already assigned!");
                    }
                }
                if (typeof (x) === "string") {
                    x = new Plottable.TitleLabel(x, "horizontal");
                }
                this._titleLabel = x;
                this.addComponent(0, 0, this._titleLabel);
                return this;
            } else {
                return this._titleLabel;
            }
        };

        StandardChart.prototype.center = function (c) {
            this.centerComponent.merge(c);
            return this;
        };
        return StandardChart;
    })(Plottable.Table);
    Plottable.StandardChart = StandardChart;
})(Plottable || (Plottable = {}));<|MERGE_RESOLUTION|>--- conflicted
+++ resolved
@@ -1,9 +1,3 @@
-/*!
-Plottable 0.13.6 (https://github.com/palantir/plottable)
-Copyright 2014 Palantir Technologies
-Licensed under MIT (https://github.com/palantir/plottable/blob/master/LICENSE)
-*/
-
 ///<reference path="../reference.ts" />
 var Plottable;
 (function (Plottable) {
@@ -86,7 +80,6 @@
     })(Plottable.Utils || (Plottable.Utils = {}));
     var Utils = Plottable.Utils;
 })(Plottable || (Plottable = {}));
-
 ///<reference path="../reference.ts" />
 // This file contains open source utilities, along with their copyright notices
 var Plottable;
@@ -116,7 +109,6 @@
     })(Plottable.OSUtils || (Plottable.OSUtils = {}));
     var OSUtils = Plottable.OSUtils;
 })(Plottable || (Plottable = {}));
-
 ///<reference path="../reference.ts" />
 var Plottable;
 (function (Plottable) {
@@ -148,7 +140,6 @@
     })();
     Plottable.IDCounter = IDCounter;
 })(Plottable || (Plottable = {}));
-
 ///<reference path="../reference.ts" />
 var Plottable;
 (function (Plottable) {
@@ -216,7 +207,6 @@
     })();
     Plottable.StrictEqualityAssociativeArray = StrictEqualityAssociativeArray;
 })(Plottable || (Plottable = {}));
-
 ///<reference path="../reference.ts" />
 var Plottable;
 (function (Plottable) {
@@ -354,67 +344,6 @@
     })(Plottable.TextUtils || (Plottable.TextUtils = {}));
     var TextUtils = Plottable.TextUtils;
 })(Plottable || (Plottable = {}));
-
-var Plottable;
-(function (Plottable) {
-    (function (DOMUtils) {
-        /**
-        * Gets the bounding box of an element.
-        * @param {D3.Selection} element
-        * @returns {SVGRed} The bounding box.
-        */
-        function getBBox(element) {
-            return element.node().getBBox();
-        }
-        DOMUtils.getBBox = getBBox;
-
-        function _getParsedStyleValue(style, prop) {
-            var value = style.getPropertyValue(prop);
-            if (value == null) {
-                return 0;
-            }
-            return parseFloat(value);
-        }
-
-        function getElementWidth(elem) {
-            var style = window.getComputedStyle(elem);
-            return _getParsedStyleValue(style, "width") + _getParsedStyleValue(style, "padding-left") + _getParsedStyleValue(style, "padding-right") + _getParsedStyleValue(style, "border-left-width") + _getParsedStyleValue(style, "border-right-width");
-        }
-        DOMUtils.getElementWidth = getElementWidth;
-
-        function getElementHeight(elem) {
-            var style = window.getComputedStyle(elem);
-            return _getParsedStyleValue(style, "height") + _getParsedStyleValue(style, "padding-top") + _getParsedStyleValue(style, "padding-bottom") + _getParsedStyleValue(style, "border-top-width") + _getParsedStyleValue(style, "border-bottom-width");
-        }
-        DOMUtils.getElementHeight = getElementHeight;
-
-        function getSVGPixelWidth(svg) {
-            var width = svg.node().clientWidth;
-
-            if (width === 0) {
-                var widthAttr = svg.attr("width");
-
-                if (widthAttr.indexOf("%") !== -1) {
-                    var ancestorNode = svg.node().parentNode;
-                    while (ancestorNode != null && ancestorNode.clientWidth === 0) {
-                        ancestorNode = ancestorNode.parentNode;
-                    }
-                    if (ancestorNode == null) {
-                        throw new Error("Could not compute width of element");
-                    }
-                    width = ancestorNode.clientWidth * parseFloat(widthAttr) / 100;
-                } else {
-                    width = parseFloat(widthAttr);
-                }
-            }
-
-            return width;
-        }
-        DOMUtils.getSVGPixelWidth = getSVGPixelWidth;
-    })(Plottable.DOMUtils || (Plottable.DOMUtils = {}));
-    var DOMUtils = Plottable.DOMUtils;
-})(Plottable || (Plottable = {}));
-
 ///<reference path="../reference.ts" />
 var Plottable;
 (function (Plottable) {
@@ -427,7 +356,6 @@
     })();
     Plottable.PlottableObject = PlottableObject;
 })(Plottable || (Plottable = {}));
-
 ///<reference path="../reference.ts" />
 var __extends = this.__extends || function (d, b) {
     for (var p in b) if (b.hasOwnProperty(p)) d[p] = b[p];
@@ -495,14 +423,7 @@
     })(Plottable.PlottableObject);
     Plottable.Broadcaster = Broadcaster;
 })(Plottable || (Plottable = {}));
-
 ///<reference path="../reference.ts" />
-var __extends = this.__extends || function (d, b) {
-    for (var p in b) if (b.hasOwnProperty(p)) d[p] = b[p];
-    function __() { this.constructor = d; }
-    __.prototype = b.prototype;
-    d.prototype = new __();
-};
 var Plottable;
 (function (Plottable) {
     var DataSource = (function (_super) {
@@ -568,14 +489,7 @@
     })(Plottable.Broadcaster);
     Plottable.DataSource = DataSource;
 })(Plottable || (Plottable = {}));
-
 ///<reference path="../reference.ts" />
-var __extends = this.__extends || function (d, b) {
-    for (var p in b) if (b.hasOwnProperty(p)) d[p] = b[p];
-    function __() { this.constructor = d; }
-    __.prototype = b.prototype;
-    d.prototype = new __();
-};
 var Plottable;
 (function (Plottable) {
     var Component = (function (_super) {
@@ -1015,14 +929,7 @@
     })(Plottable.PlottableObject);
     Plottable.Component = Component;
 })(Plottable || (Plottable = {}));
-
 ///<reference path="../reference.ts" />
-var __extends = this.__extends || function (d, b) {
-    for (var p in b) if (b.hasOwnProperty(p)) d[p] = b[p];
-    function __() { this.constructor = d; }
-    __.prototype = b.prototype;
-    d.prototype = new __();
-};
 var Plottable;
 (function (Plottable) {
     var ComponentContainer = (function (_super) {
@@ -1114,14 +1021,7 @@
     })(Plottable.Component);
     Plottable.ComponentContainer = ComponentContainer;
 })(Plottable || (Plottable = {}));
-
 ///<reference path="../reference.ts" />
-var __extends = this.__extends || function (d, b) {
-    for (var p in b) if (b.hasOwnProperty(p)) d[p] = b[p];
-    function __() { this.constructor = d; }
-    __.prototype = b.prototype;
-    d.prototype = new __();
-};
 var Plottable;
 (function (Plottable) {
     var ComponentGroup = (function (_super) {
@@ -1197,14 +1097,7 @@
     })(Plottable.ComponentContainer);
     Plottable.ComponentGroup = ComponentGroup;
 })(Plottable || (Plottable = {}));
-
 ///<reference path="../reference.ts" />
-var __extends = this.__extends || function (d, b) {
-    for (var p in b) if (b.hasOwnProperty(p)) d[p] = b[p];
-    function __() { this.constructor = d; }
-    __.prototype = b.prototype;
-    d.prototype = new __();
-};
 var Plottable;
 (function (Plottable) {
     ;
@@ -1602,14 +1495,7 @@
     })(Plottable.ComponentContainer);
     Plottable.Table = Table;
 })(Plottable || (Plottable = {}));
-
 ///<reference path="../reference.ts" />
-var __extends = this.__extends || function (d, b) {
-    for (var p in b) if (b.hasOwnProperty(p)) d[p] = b[p];
-    function __() { this.constructor = d; }
-    __.prototype = b.prototype;
-    d.prototype = new __();
-};
 var Plottable;
 (function (Plottable) {
     var Scale = (function (_super) {
@@ -1738,14 +1624,7 @@
     })(Plottable.Broadcaster);
     Plottable.Scale = Scale;
 })(Plottable || (Plottable = {}));
-
 ///<reference path="../reference.ts" />
-var __extends = this.__extends || function (d, b) {
-    for (var p in b) if (b.hasOwnProperty(p)) d[p] = b[p];
-    function __() { this.constructor = d; }
-    __.prototype = b.prototype;
-    d.prototype = new __();
-};
 var Plottable;
 (function (Plottable) {
     var Renderer = (function (_super) {
@@ -1892,7 +1771,6 @@
     })(Plottable.Component);
     Plottable.Renderer = Renderer;
 })(Plottable || (Plottable = {}));
-
 ///<reference path="../reference.ts" />
 var Plottable;
 (function (Plottable) {
@@ -1955,19 +1833,7 @@
     })();
     Plottable.RenderController = RenderController;
 })(Plottable || (Plottable = {}));
-
-var Plottable;
-(function (Plottable) {
-    ;
-})(Plottable || (Plottable = {}));
-
 ///<reference path="../reference.ts" />
-var __extends = this.__extends || function (d, b) {
-    for (var p in b) if (b.hasOwnProperty(p)) d[p] = b[p];
-    function __() { this.constructor = d; }
-    __.prototype = b.prototype;
-    d.prototype = new __();
-};
 var Plottable;
 (function (Plottable) {
     var QuantitiveScale = (function (_super) {
@@ -2121,14 +1987,7 @@
     })(Plottable.Scale);
     Plottable.QuantitiveScale = QuantitiveScale;
 })(Plottable || (Plottable = {}));
-
 ///<reference path="../reference.ts" />
-var __extends = this.__extends || function (d, b) {
-    for (var p in b) if (b.hasOwnProperty(p)) d[p] = b[p];
-    function __() { this.constructor = d; }
-    __.prototype = b.prototype;
-    d.prototype = new __();
-};
 var Plottable;
 (function (Plottable) {
     var LinearScale = (function (_super) {
@@ -2148,14 +2007,7 @@
     })(Plottable.QuantitiveScale);
     Plottable.LinearScale = LinearScale;
 })(Plottable || (Plottable = {}));
-
 ///<reference path="../reference.ts" />
-var __extends = this.__extends || function (d, b) {
-    for (var p in b) if (b.hasOwnProperty(p)) d[p] = b[p];
-    function __() { this.constructor = d; }
-    __.prototype = b.prototype;
-    d.prototype = new __();
-};
 var Plottable;
 (function (Plottable) {
     var LogScale = (function (_super) {
@@ -2175,14 +2027,7 @@
     })(Plottable.QuantitiveScale);
     Plottable.LogScale = LogScale;
 })(Plottable || (Plottable = {}));
-
 ///<reference path="../reference.ts" />
-var __extends = this.__extends || function (d, b) {
-    for (var p in b) if (b.hasOwnProperty(p)) d[p] = b[p];
-    function __() { this.constructor = d; }
-    __.prototype = b.prototype;
-    d.prototype = new __();
-};
 var Plottable;
 (function (Plottable) {
     var OrdinalScale = (function (_super) {
@@ -2263,14 +2108,7 @@
     })(Plottable.Scale);
     Plottable.OrdinalScale = OrdinalScale;
 })(Plottable || (Plottable = {}));
-
 ///<reference path="../reference.ts" />
-var __extends = this.__extends || function (d, b) {
-    for (var p in b) if (b.hasOwnProperty(p)) d[p] = b[p];
-    function __() { this.constructor = d; }
-    __.prototype = b.prototype;
-    d.prototype = new __();
-};
 var Plottable;
 (function (Plottable) {
     var ColorScale = (function (_super) {
@@ -2327,14 +2165,7 @@
     })(Plottable.Scale);
     Plottable.ColorScale = ColorScale;
 })(Plottable || (Plottable = {}));
-
 ///<reference path="../reference.ts" />
-var __extends = this.__extends || function (d, b) {
-    for (var p in b) if (b.hasOwnProperty(p)) d[p] = b[p];
-    function __() { this.constructor = d; }
-    __.prototype = b.prototype;
-    d.prototype = new __();
-};
 var Plottable;
 (function (Plottable) {
     var TimeScale = (function (_super) {
@@ -2351,14 +2182,7 @@
     })(Plottable.QuantitiveScale);
     Plottable.TimeScale = TimeScale;
 })(Plottable || (Plottable = {}));
-
 ///<reference path="../reference.ts" />
-var __extends = this.__extends || function (d, b) {
-    for (var p in b) if (b.hasOwnProperty(p)) d[p] = b[p];
-    function __() { this.constructor = d; }
-    __.prototype = b.prototype;
-    d.prototype = new __();
-};
 var Plottable;
 (function (Plottable) {
     ;
@@ -2527,7 +2351,6 @@
     })(Plottable.QuantitiveScale);
     Plottable.InterpolatedColorScale = InterpolatedColorScale;
 })(Plottable || (Plottable = {}));
-
 ///<reference path="../reference.ts" />
 var Plottable;
 (function (Plottable) {
@@ -2567,549 +2390,7 @@
     })();
     Plottable.ScaleDomainCoordinator = ScaleDomainCoordinator;
 })(Plottable || (Plottable = {}));
-
 ///<reference path="../reference.ts" />
-var __extends = this.__extends || function (d, b) {
-    for (var p in b) if (b.hasOwnProperty(p)) d[p] = b[p];
-    function __() { this.constructor = d; }
-    __.prototype = b.prototype;
-    d.prototype = new __();
-};
-var Plottable;
-(function (Plottable) {
-    var Axis = (function (_super) {
-        __extends(Axis, _super);
-        /**
-        * Creates an Axis.
-        *
-        * @constructor
-        * @param {Scale} scale The Scale to base the Axis on.
-        * @param {string} orientation The orientation of the Axis (top/bottom/left/right)
-        * @param {any} [formatter] a D3 formatter
-        */
-        function Axis(axisScale, orientation, formatter) {
-            var _this = this;
-            _super.call(this);
-            this._showEndTickLabels = false;
-            this.tickPositioning = "center";
-            this._axisScale = axisScale;
-            orientation = orientation.toLowerCase();
-            this.d3Axis = d3.svg.axis().scale(axisScale._d3Scale).orient(orientation);
-            this.classed("axis", true);
-            if (formatter == null) {
-                var numberFormatter = d3.format(".3s");
-                formatter = function (d) {
-                    if (typeof d === "number") {
-                        if (Math.abs(d) < 1) {
-                            return String(Math.round(1000 * d) / 1000);
-                        }
-                        return numberFormatter(d);
-                    }
-                    return d;
-                };
-            }
-            this.tickFormat(formatter);
-            this._registerToBroadcaster(this._axisScale, function () {
-                return _this._render();
-            });
-        }
-        Axis.prototype._setup = function () {
-            _super.prototype._setup.call(this);
-            this.axisElement = this.content.append("g").classed("axis", true);
-            return this;
-        };
-
-        Axis.prototype._doRender = function () {
-            var domain = this.d3Axis.scale().domain();
-            var extent = Math.abs(domain[1] - domain[0]);
-            var min = +d3.min(domain);
-            var max = +d3.max(domain);
-            var newDomain;
-            var standardOrder = domain[0] < domain[1];
-            if (typeof (domain[0]) === "number") {
-                newDomain = standardOrder ? [min - extent, max + extent] : [max + extent, min - extent];
-            } else {
-                newDomain = standardOrder ? [new Date(min - extent), new Date(max + extent)] : [new Date(max + extent), new Date(min - extent)];
-            }
-
-            // hackhack Make tiny-zero representations not look terrible, by rounding them to 0
-            if (this._axisScale.ticks != null) {
-                var scale = this._axisScale;
-                var nTicks = 10;
-                var ticks = scale.ticks(nTicks);
-                var numericDomain = scale.domain();
-                var interval = numericDomain[1] - numericDomain[0];
-                var cleanTick = function (n) {
-                    return Math.abs(n / interval / nTicks) < 0.0001 ? 0 : n;
-                };
-                ticks = ticks.map(cleanTick);
-                this.d3Axis.tickValues(ticks);
-            }
-
-            this.axisElement.call(this.d3Axis);
-
-            this.axisElement.selectAll(".tick").select("text").style("visibility", "visible");
-
-            return this;
-        };
-
-        Axis.prototype.showEndTickLabels = function (show) {
-            if (show == null) {
-                return this._showEndTickLabels;
-            }
-            this._showEndTickLabels = show;
-            return this;
-        };
-
-        Axis.prototype._hideCutOffTickLabels = function () {
-            var _this = this;
-            var availableWidth = this.availableWidth;
-            var availableHeight = this.availableHeight;
-            var tickLabels = this.axisElement.selectAll(".tick").select("text");
-
-            var boundingBox = this.element.select(".bounding-box")[0][0].getBoundingClientRect();
-
-            var isInsideBBox = function (tickBox) {
-                return (boundingBox.left <= tickBox.left && boundingBox.top <= tickBox.top && tickBox.right <= boundingBox.left + _this.availableWidth && tickBox.bottom <= boundingBox.top + _this.availableHeight);
-            };
-
-            tickLabels.each(function (d) {
-                if (!isInsideBBox(this.getBoundingClientRect())) {
-                    d3.select(this).style("visibility", "hidden");
-                }
-            });
-
-            return this;
-        };
-
-        Axis.prototype._hideOverlappingTickLabels = function () {
-            var tickLabels = this.axisElement.selectAll(".tick").select("text");
-            var lastLabelClientRect;
-
-            function boxesOverlap(boxA, boxB) {
-                if (boxA.right < boxB.left) {
-                    return false;
-                }
-                if (boxA.left > boxB.right) {
-                    return false;
-                }
-                if (boxA.bottom < boxB.top) {
-                    return false;
-                }
-                if (boxA.top > boxB.bottom) {
-                    return false;
-                }
-                return true;
-            }
-
-            tickLabels.each(function (d) {
-                var clientRect = this.getBoundingClientRect();
-                if (lastLabelClientRect != null && boxesOverlap(clientRect, lastLabelClientRect)) {
-                    d3.select(this).style("visibility", "hidden");
-                } else {
-                    lastLabelClientRect = clientRect;
-                    d3.select(this).style("visibility", "visible");
-                }
-            });
-        };
-
-        Axis.prototype.scale = function (newScale) {
-            if (newScale == null) {
-                return this._axisScale;
-            } else {
-                this._axisScale = newScale;
-                this.d3Axis.scale(newScale._d3Scale);
-                return this;
-            }
-        };
-
-        Axis.prototype.tickLabelPosition = function (position) {
-            if (position == null) {
-                return this.tickPositioning;
-            } else {
-                this.tickPositioning = position;
-                return this;
-            }
-        };
-
-        Axis.prototype.orient = function (newOrient) {
-            if (newOrient == null) {
-                return this.d3Axis.orient();
-            } else {
-                this.d3Axis.orient(newOrient);
-                return this;
-            }
-        };
-
-        Axis.prototype.ticks = function () {
-            var args = [];
-            for (var _i = 0; _i < (arguments.length - 0); _i++) {
-                args[_i] = arguments[_i + 0];
-            }
-            if (args == null || args.length === 0) {
-                return this.d3Axis.ticks();
-            } else {
-                this.d3Axis.ticks(args);
-                return this;
-            }
-        };
-
-        Axis.prototype.tickValues = function () {
-            var args = [];
-            for (var _i = 0; _i < (arguments.length - 0); _i++) {
-                args[_i] = arguments[_i + 0];
-            }
-            if (args == null) {
-                return this.d3Axis.tickValues();
-            } else {
-                this.d3Axis.tickValues(args);
-                return this;
-            }
-        };
-
-        Axis.prototype.tickSize = function (inner, outer) {
-            if (inner != null && outer != null) {
-                this.d3Axis.tickSize(inner, outer);
-                return this;
-            } else if (inner != null) {
-                this.d3Axis.tickSize(inner);
-                return this;
-            } else {
-                return this.d3Axis.tickSize();
-            }
-        };
-
-        Axis.prototype.innerTickSize = function (val) {
-            if (val == null) {
-                return this.d3Axis.innerTickSize();
-            } else {
-                this.d3Axis.innerTickSize(val);
-                return this;
-            }
-        };
-
-        Axis.prototype.outerTickSize = function (val) {
-            if (val == null) {
-                return this.d3Axis.outerTickSize();
-            } else {
-                this.d3Axis.outerTickSize(val);
-                return this;
-            }
-        };
-
-        Axis.prototype.tickPadding = function (val) {
-            if (val == null) {
-                return this.d3Axis.tickPadding();
-            } else {
-                this.d3Axis.tickPadding(val);
-                return this;
-            }
-        };
-
-        Axis.prototype.tickFormat = function (formatter) {
-            if (formatter == null) {
-                return this.d3Axis.tickFormat();
-            } else {
-                this.d3Axis.tickFormat(formatter);
-                this._invalidateLayout();
-                return this;
-            }
-        };
-        Axis._DEFAULT_TICK_SIZE = 6;
-        return Axis;
-    })(Plottable.Component);
-    Plottable.Axis = Axis;
-
-    var XAxis = (function (_super) {
-        __extends(XAxis, _super);
-        /**
-        * Creates an XAxis (a horizontal Axis).
-        *
-        * @constructor
-        * @param {Scale} scale The Scale to base the Axis on.
-        * @param {string} orientation The orientation of the Axis (top/bottom)
-        * @param {any} [formatter] a D3 formatter
-        */
-        function XAxis(scale, orientation, formatter) {
-            if (typeof orientation === "undefined") { orientation = "bottom"; }
-            if (typeof formatter === "undefined") { formatter = null; }
-            _super.call(this, scale, orientation, formatter);
-            this._height = 30;
-            var orientation = orientation.toLowerCase();
-            if (orientation !== "top" && orientation !== "bottom") {
-                throw new Error(orientation + " is not a valid orientation for XAxis");
-            }
-            this.tickLabelPosition("center");
-        }
-        XAxis.prototype.height = function (h) {
-            this._height = h;
-            this._invalidateLayout();
-            return this;
-        };
-
-        XAxis.prototype._setup = function () {
-            _super.prototype._setup.call(this);
-            this.axisElement.classed("x-axis", true);
-            return this;
-        };
-
-        XAxis.prototype._requestedSpace = function (offeredWidth, offeredHeight) {
-            return {
-                width: 0,
-                height: Math.min(offeredHeight, this._height),
-                wantsWidth: false,
-                wantsHeight: offeredHeight < this._height
-            };
-        };
-
-        XAxis.prototype.tickLabelPosition = function (position) {
-            if (position == null) {
-                return _super.prototype.tickLabelPosition.call(this);
-            } else {
-                var positionLC = position.toLowerCase();
-                if (positionLC === "left" || positionLC === "center" || positionLC === "right") {
-                    if (positionLC === "center") {
-                        this.tickSize(XAxis._DEFAULT_TICK_SIZE);
-                    } else {
-                        this.tickSize(12); // longer than default tick size
-                    }
-                    return _super.prototype.tickLabelPosition.call(this, positionLC);
-                } else {
-                    throw new Error(position + " is not a valid tick label position for XAxis");
-                }
-            }
-        };
-
-        XAxis.prototype._doRender = function () {
-            var _this = this;
-            _super.prototype._doRender.call(this);
-            if (this.orient() === "top") {
-                this.axisElement.attr("transform", "translate(0," + this._height + ")");
-            } else if (this.orient() === "bottom") {
-                this.axisElement.attr("transform", "");
-            }
-
-            var tickTextLabels = this.axisElement.selectAll("text");
-            if (tickTextLabels[0].length > 0) {
-                if (this.tickLabelPosition() !== "center") {
-                    tickTextLabels.attr("y", "0px");
-
-                    if (this.orient() === "bottom") {
-                        tickTextLabels.attr("dy", "1em");
-                    } else {
-                        tickTextLabels.attr("dy", "-0.25em");
-                    }
-
-                    if (this.tickLabelPosition() === "right") {
-                        tickTextLabels.attr("dx", "0.2em").style("text-anchor", "start");
-                    } else if (this.tickLabelPosition() === "left") {
-                        tickTextLabels.attr("dx", "-0.2em").style("text-anchor", "end");
-                    }
-                }
-
-                if (this._axisScale.rangeType != null) {
-                    var scaleRange = this._axisScale.range();
-                    var availableWidth = this.availableWidth;
-                    var tickLengthWithPadding = Math.abs(parseFloat(d3.select(tickTextLabels[0][0]).attr("y")));
-                    var availableHeight = this.availableHeight - tickLengthWithPadding;
-                    if (tickTextLabels[0].length > 1) {
-                        var tickValues = tickTextLabels.data();
-                        var tickPositions = tickValues.map(function (v) {
-                            return _this._axisScale.scale(v);
-                        });
-                        tickPositions.forEach(function (p, i) {
-                            var spacing = Math.abs(tickPositions[i + 1] - p);
-                            availableWidth = (spacing < availableWidth) ? spacing : availableWidth;
-                        });
-                    }
-
-                    availableWidth = 0.9 * availableWidth; // add in some padding
-
-                    tickTextLabels.each(function (t, i) {
-                        var textEl = d3.select(this);
-                        var currentText = textEl.text();
-                        var wrappedLines = Plottable.TextUtils.getWrappedText(currentText, availableWidth, availableHeight, textEl);
-                        if (wrappedLines.length === 1) {
-                            textEl.text(Plottable.TextUtils.getTruncatedText(currentText, availableWidth, textEl));
-                        } else {
-                            textEl.text("");
-                            var tspans = textEl.selectAll("tspan").data(wrappedLines);
-                            tspans.enter().append("tspan");
-                            tspans.text(function (line) {
-                                return line;
-                            }).attr("x", "0").attr("dy", function (line, i) {
-                                return (i === 0) ? textEl.attr("dy") : "1em";
-                            }).style("text-anchor", textEl.style("text-anchor"));
-                        }
-                    });
-                } else {
-                    this._hideOverlappingTickLabels();
-                }
-            }
-
-            if (!this.showEndTickLabels()) {
-                this._hideCutOffTickLabels();
-            }
-            return this;
-        };
-        return XAxis;
-    })(Axis);
-    Plottable.XAxis = XAxis;
-
-    var YAxis = (function (_super) {
-        __extends(YAxis, _super);
-        /**
-        * Creates a YAxis (a vertical Axis).
-        *
-        * @constructor
-        * @param {Scale} scale The Scale to base the Axis on.
-        * @param {string} orientation The orientation of the Axis (left/right)
-        * @param {any} [formatter] a D3 formatter
-        */
-        function YAxis(scale, orientation, formatter) {
-            if (typeof orientation === "undefined") { orientation = "left"; }
-            if (typeof formatter === "undefined") { formatter = null; }
-            _super.call(this, scale, orientation, formatter);
-            this._width = 50;
-            orientation = orientation.toLowerCase();
-            if (orientation !== "left" && orientation !== "right") {
-                throw new Error(orientation + " is not a valid orientation for YAxis");
-            }
-            this.tickLabelPosition("middle");
-        }
-        YAxis.prototype._setup = function () {
-            _super.prototype._setup.call(this);
-            this.axisElement.classed("y-axis", true);
-            return this;
-        };
-
-        YAxis.prototype.width = function (w) {
-            this._width = w;
-            this._invalidateLayout();
-            return this;
-        };
-
-        YAxis.prototype._requestedSpace = function (offeredWidth, offeredHeight) {
-            return {
-                width: Math.min(offeredWidth, this._width),
-                height: 0,
-                wantsWidth: offeredWidth < this._width,
-                wantsHeight: false
-            };
-        };
-
-        YAxis.prototype.tickLabelPosition = function (position) {
-            if (position == null) {
-                return _super.prototype.tickLabelPosition.call(this);
-            } else {
-                var positionLC = position.toLowerCase();
-                if (positionLC === "top" || positionLC === "middle" || positionLC === "bottom") {
-                    if (positionLC === "middle") {
-                        this.tickSize(YAxis._DEFAULT_TICK_SIZE);
-                    } else {
-                        this.tickSize(30); // longer than default tick size
-                    }
-                    return _super.prototype.tickLabelPosition.call(this, positionLC);
-                } else {
-                    throw new Error(position + " is not a valid tick label position for YAxis");
-                }
-            }
-        };
-
-        YAxis.prototype._doRender = function () {
-            var _this = this;
-            _super.prototype._doRender.call(this);
-            if (this.orient() === "left") {
-                this.axisElement.attr("transform", "translate(" + this._width + ", 0)");
-            } else if (this.orient() === "right") {
-                this.axisElement.attr("transform", "");
-            }
-
-            var tickTextLabels = this.axisElement.selectAll("text");
-            if (tickTextLabels[0].length > 0) {
-                if (this.tickLabelPosition() !== "middle") {
-                    tickTextLabels.attr("x", "0px");
-
-                    if (this.orient() === "left") {
-                        tickTextLabels.attr("dx", "-0.25em");
-                    } else {
-                        tickTextLabels.attr("dx", "0.25em");
-                    }
-
-                    if (this.tickLabelPosition() === "top") {
-                        tickTextLabels.attr("dy", "-0.3em");
-                    } else if (this.tickLabelPosition() === "bottom") {
-                        tickTextLabels.attr("dy", "1em");
-                    }
-                }
-
-                if (this._axisScale.rangeType != null) {
-                    var scaleRange = this._axisScale.range();
-                    var tickLengthWithPadding = Math.abs(parseFloat(d3.select(tickTextLabels[0][0]).attr("x")));
-                    var availableWidth = this.availableWidth - tickLengthWithPadding;
-                    var availableHeight = this.availableHeight;
-                    if (tickTextLabels[0].length > 1) {
-                        var tickValues = tickTextLabels.data();
-                        var tickPositions = tickValues.map(function (v) {
-                            return _this._axisScale.scale(v);
-                        });
-                        tickPositions.forEach(function (p, i) {
-                            var spacing = Math.abs(tickPositions[i + 1] - p);
-                            availableHeight = (spacing < availableHeight) ? spacing : availableHeight;
-                        });
-                    }
-
-                    var tickLabelPosition = this.tickLabelPosition();
-                    tickTextLabels.each(function (t, i) {
-                        var textEl = d3.select(this);
-                        var currentText = textEl.text();
-                        var wrappedLines = Plottable.TextUtils.getWrappedText(currentText, availableWidth, availableHeight, textEl);
-                        if (wrappedLines.length === 1) {
-                            textEl.text(Plottable.TextUtils.getTruncatedText(currentText, availableWidth, textEl));
-                        } else {
-                            var baseY = 0;
-                            if (tickLabelPosition === "top") {
-                                baseY = -(wrappedLines.length - 1);
-                            } else if (tickLabelPosition === "middle") {
-                                baseY = -(wrappedLines.length - 1) / 2;
-                            }
-
-                            textEl.text("");
-                            var tspans = textEl.selectAll("tspan").data(wrappedLines);
-                            tspans.enter().append("tspan");
-                            tspans.text(function (line) {
-                                return line;
-                            }).attr({
-                                "dy": textEl.attr("dy"),
-                                "x": textEl.attr("x"),
-                                "y": function (line, i) {
-                                    return (baseY + i) + "em";
-                                }
-                            }).style("text-anchor", textEl.style("text-anchor"));
-                        }
-                    });
-                } else {
-                    this._hideOverlappingTickLabels();
-                }
-            }
-
-            if (!this.showEndTickLabels()) {
-                this._hideCutOffTickLabels();
-            }
-            return this;
-        };
-        return YAxis;
-    })(Axis);
-    Plottable.YAxis = YAxis;
-})(Plottable || (Plottable = {}));
-
-///<reference path="../reference.ts" />
-var __extends = this.__extends || function (d, b) {
-    for (var p in b) if (b.hasOwnProperty(p)) d[p] = b[p];
-    function __() { this.constructor = d; }
-    __.prototype = b.prototype;
-    d.prototype = new __();
-};
 var Plottable;
 (function (Plottable) {
     var Label = (function (_super) {
@@ -3241,14 +2522,7 @@
     })(Label);
     Plottable.AxisLabel = AxisLabel;
 })(Plottable || (Plottable = {}));
-
 ///<reference path="../reference.ts" />
-var __extends = this.__extends || function (d, b) {
-    for (var p in b) if (b.hasOwnProperty(p)) d[p] = b[p];
-    function __() { this.constructor = d; }
-    __.prototype = b.prototype;
-    d.prototype = new __();
-};
 var Plottable;
 (function (Plottable) {
     var Legend = (function (_super) {
@@ -3350,122 +2624,7 @@
     })(Plottable.Component);
     Plottable.Legend = Legend;
 })(Plottable || (Plottable = {}));
-
-///<reference path="../reference.ts" />
-var __extends = this.__extends || function (d, b) {
-    for (var p in b) if (b.hasOwnProperty(p)) d[p] = b[p];
-    function __() { this.constructor = d; }
-    __.prototype = b.prototype;
-    d.prototype = new __();
-};
-var Plottable;
-(function (Plottable) {
-    var Gridlines = (function (_super) {
-        __extends(Gridlines, _super);
-        /**
-        * Creates a set of Gridlines.
-        * @constructor
-        *
-        * @param {QuantitiveScale} xScale The scale to base the x gridlines on. Pass null if no gridlines are desired.
-        * @param {QuantitiveScale} yScale The scale to base the y gridlines on. Pass null if no gridlines are desired.
-        */
-        function Gridlines(xScale, yScale) {
-            var _this = this;
-            _super.call(this);
-            this.classed("gridlines", true);
-            this.xScale = xScale;
-            this.yScale = yScale;
-            if (this.xScale != null) {
-                this._registerToBroadcaster(this.xScale, function () {
-                    return _this._render();
-                });
-            }
-            if (this.yScale != null) {
-                this._registerToBroadcaster(this.yScale, function () {
-                    return _this._render();
-                });
-            }
-        }
-        Gridlines.prototype._setup = function () {
-            _super.prototype._setup.call(this);
-            this.xLinesContainer = this.content.append("g").classed("x-gridlines", true);
-            this.yLinesContainer = this.content.append("g").classed("y-gridlines", true);
-            return this;
-        };
-
-        Gridlines.prototype._doRender = function () {
-            _super.prototype._doRender.call(this);
-            this.redrawXLines();
-            this.redrawYLines();
-            return this;
-        };
-
-        Gridlines.prototype.redrawXLines = function () {
-            var _this = this;
-            if (this.xScale != null) {
-                var xTicks = this.xScale.ticks();
-                var getScaledXValue = function (tickVal) {
-                    return _this.xScale.scale(tickVal);
-                };
-                var xLines = this.xLinesContainer.selectAll("line").data(xTicks);
-                xLines.enter().append("line");
-                xLines.attr("x1", getScaledXValue).attr("y1", 0).attr("x2", getScaledXValue).attr("y2", this.availableHeight);
-                xLines.exit().remove();
-            }
-        };
-
-        Gridlines.prototype.redrawYLines = function () {
-            var _this = this;
-            if (this.yScale != null) {
-                var yTicks = this.yScale.ticks();
-                var getScaledYValue = function (tickVal) {
-                    return _this.yScale.scale(tickVal);
-                };
-                var yLines = this.yLinesContainer.selectAll("line").data(yTicks);
-                yLines.enter().append("line");
-                yLines.attr("x1", 0).attr("y1", getScaledYValue).attr("x2", this.availableWidth).attr("y2", getScaledYValue);
-                yLines.exit().remove();
-            }
-        };
-        return Gridlines;
-    })(Plottable.Component);
-    Plottable.Gridlines = Gridlines;
-})(Plottable || (Plottable = {}));
-
-///<reference path="../reference.ts" />
-var Plottable;
-(function (Plottable) {
-    (function (AxisUtils) {
-        AxisUtils.ONE_DAY = 24 * 60 * 60 * 1000;
-
-        /**
-        * Generates a relative date axis formatter.
-        *
-        * @param {number} baseValue The start date (as epoch time) used in computing relative dates
-        * @param {number} increment The unit used in calculating relative date tick values
-        * @param {string} label The label to append to tick values
-        */
-        function generateRelativeDateFormatter(baseValue, increment, label) {
-            if (typeof increment === "undefined") { increment = AxisUtils.ONE_DAY; }
-            if (typeof label === "undefined") { label = ""; }
-            var formatter = function (tickValue) {
-                var relativeDate = Math.round((tickValue.valueOf() - baseValue) / increment);
-                return relativeDate.toString() + label;
-            };
-            return formatter;
-        }
-        AxisUtils.generateRelativeDateFormatter = generateRelativeDateFormatter;
-    })(Plottable.AxisUtils || (Plottable.AxisUtils = {}));
-    var AxisUtils = Plottable.AxisUtils;
-})(Plottable || (Plottable = {}));
-
 ///<reference path="../../reference.ts" />
-var __extends = this.__extends || function (d, b) {
-    for (var p in b) if (b.hasOwnProperty(p)) d[p] = b[p];
-    function __() { this.constructor = d; }
-    __.prototype = b.prototype;
-    d.prototype = new __();
-};
 var Plottable;
 (function (Plottable) {
     var XYRenderer = (function (_super) {
@@ -3522,14 +2681,7 @@
     })(Plottable.Renderer);
     Plottable.XYRenderer = XYRenderer;
 })(Plottable || (Plottable = {}));
-
 ///<reference path="../../reference.ts" />
-var __extends = this.__extends || function (d, b) {
-    for (var p in b) if (b.hasOwnProperty(p)) d[p] = b[p];
-    function __() { this.constructor = d; }
-    __.prototype = b.prototype;
-    d.prototype = new __();
-};
 var Plottable;
 (function (Plottable) {
     var CircleRenderer = (function (_super) {
@@ -3592,14 +2744,7 @@
     })(Plottable.XYRenderer);
     Plottable.CircleRenderer = CircleRenderer;
 })(Plottable || (Plottable = {}));
-
 ///<reference path="../../reference.ts" />
-var __extends = this.__extends || function (d, b) {
-    for (var p in b) if (b.hasOwnProperty(p)) d[p] = b[p];
-    function __() { this.constructor = d; }
-    __.prototype = b.prototype;
-    d.prototype = new __();
-};
 var Plottable;
 (function (Plottable) {
     var LineRenderer = (function (_super) {
@@ -3652,14 +2797,7 @@
     })(Plottable.XYRenderer);
     Plottable.LineRenderer = LineRenderer;
 })(Plottable || (Plottable = {}));
-
 ///<reference path="../../reference.ts" />
-var __extends = this.__extends || function (d, b) {
-    for (var p in b) if (b.hasOwnProperty(p)) d[p] = b[p];
-    function __() { this.constructor = d; }
-    __.prototype = b.prototype;
-    d.prototype = new __();
-};
 var Plottable;
 (function (Plottable) {
     var RectRenderer = (function (_super) {
@@ -3704,14 +2842,7 @@
     })(Plottable.XYRenderer);
     Plottable.RectRenderer = RectRenderer;
 })(Plottable || (Plottable = {}));
-
 ///<reference path="../../reference.ts" />
-var __extends = this.__extends || function (d, b) {
-    for (var p in b) if (b.hasOwnProperty(p)) d[p] = b[p];
-    function __() { this.constructor = d; }
-    __.prototype = b.prototype;
-    d.prototype = new __();
-};
 var Plottable;
 (function (Plottable) {
     var GridRenderer = (function (_super) {
@@ -3769,14 +2900,7 @@
     })(Plottable.XYRenderer);
     Plottable.GridRenderer = GridRenderer;
 })(Plottable || (Plottable = {}));
-
 ///<reference path="../../reference.ts" />
-var __extends = this.__extends || function (d, b) {
-    for (var p in b) if (b.hasOwnProperty(p)) d[p] = b[p];
-    function __() { this.constructor = d; }
-    __.prototype = b.prototype;
-    d.prototype = new __();
-};
 var Plottable;
 (function (Plottable) {
     var AbstractBarRenderer = (function (_super) {
@@ -3869,14 +2993,7 @@
     })(Plottable.XYRenderer);
     Plottable.AbstractBarRenderer = AbstractBarRenderer;
 })(Plottable || (Plottable = {}));
-
 ///<reference path="../../reference.ts" />
-var __extends = this.__extends || function (d, b) {
-    for (var p in b) if (b.hasOwnProperty(p)) d[p] = b[p];
-    function __() { this.constructor = d; }
-    __.prototype = b.prototype;
-    d.prototype = new __();
-};
 var Plottable;
 (function (Plottable) {
     var BarRenderer = (function (_super) {
@@ -3889,7 +3006,855 @@
         * @param {Scale} xScale The x scale to use.
         * @param {QuantitiveScale} yScale The y scale to use.
         */
-<<<<<<< HEAD
+        function BarRenderer(dataset, xScale, yScale) {
+            _super.call(this, dataset, xScale, yScale);
+            this._barAlignment = "left";
+            this._ANIMATION_DURATION = 300;
+            this._ANIMATION_DELAY = 15;
+        }
+        BarRenderer.prototype._paint = function () {
+            var _this = this;
+            _super.prototype._paint.call(this);
+            var scaledBaseline = this.yScale.scale(this._baselineValue);
+
+            this.dataSelection = this.renderArea.selectAll("rect").data(this._dataSource.data());
+            this.dataSelection.enter().append("rect");
+
+            var attrToProjector = this._generateAttrToProjector();
+
+            var xF = attrToProjector["x"];
+            var widthF = attrToProjector["width"];
+
+            var castXScale = this.xScale;
+            var rangeType = (castXScale.rangeType == null) ? "points" : castXScale.rangeType();
+
+            if (rangeType === "points") {
+                if (this._barAlignment === "center") {
+                    attrToProjector["x"] = function (d, i) {
+                        return xF(d, i) - widthF(d, i) / 2;
+                    };
+                } else if (this._barAlignment === "right") {
+                    attrToProjector["x"] = function (d, i) {
+                        return xF(d, i) - widthF(d, i);
+                    };
+                }
+            } else {
+                attrToProjector["width"] = function (d, i) {
+                    return castXScale.rangeBand();
+                };
+            }
+
+            var yFunction = attrToProjector["y"];
+
+            if (this._animate && this._dataChanged) {
+                attrToProjector["y"] = function () {
+                    return scaledBaseline;
+                };
+                attrToProjector["height"] = function () {
+                    return 0;
+                };
+                this.dataSelection.attr(attrToProjector);
+            }
+
+            attrToProjector["y"] = function (d, i) {
+                var originalY = yFunction(d, i);
+                return (originalY > scaledBaseline) ? scaledBaseline : originalY;
+            };
+
+            var heightFunction = function (d, i) {
+                return Math.abs(scaledBaseline - yFunction(d, i));
+            };
+            attrToProjector["height"] = heightFunction;
+
+            if (attrToProjector["fill"] != null) {
+                this.dataSelection.attr("fill", attrToProjector["fill"]); // so colors don't animate
+            }
+
+            var updateSelection = this.dataSelection;
+            if (this._animate) {
+                var n = this.dataSource().data().length;
+                updateSelection = updateSelection.transition().ease("exp-out").duration(this._ANIMATION_DURATION).delay(function (d, i) {
+                    return i * _this._ANIMATION_DELAY;
+                });
+            }
+
+            updateSelection.attr(attrToProjector);
+            this.dataSelection.exit().remove();
+
+            this._baseline.attr({
+                "x1": 0,
+                "y1": scaledBaseline,
+                "x2": this.availableWidth,
+                "y2": scaledBaseline
+            });
+        };
+
+        /**
+        * Sets the horizontal alignment of the bars.
+        *
+        * @param {string} alignment Which part of the bar should align with the bar's x-value (left/center/right).
+        * @return {BarRenderer} The calling BarRenderer.
+        */
+        BarRenderer.prototype.barAlignment = function (alignment) {
+            var alignmentLC = alignment.toLowerCase();
+            if (alignmentLC !== "left" && alignmentLC !== "center" && alignmentLC !== "right") {
+                throw new Error("unsupported bar alignment");
+            }
+
+            this._barAlignment = alignmentLC;
+            if (this.element != null) {
+                this._render();
+            }
+            return this;
+        };
+        return BarRenderer;
+    })(Plottable.AbstractBarRenderer);
+    Plottable.BarRenderer = BarRenderer;
+})(Plottable || (Plottable = {}));
+///<reference path="../../reference.ts" />
+var Plottable;
+(function (Plottable) {
+    var HorizontalBarRenderer = (function (_super) {
+        __extends(HorizontalBarRenderer, _super);
+        /**
+        * Creates a HorizontalBarRenderer.
+        *
+        * @constructor
+        * @param {IDataset} dataset The dataset to render.
+        * @param {QuantitiveScale} xScale The x scale to use.
+        * @param {Scale} yScale The y scale to use.
+        */
+        function HorizontalBarRenderer(dataset, xScale, yScale) {
+            _super.call(this, dataset, xScale, yScale);
+            this._barAlignment = "top";
+            this._ANIMATION_DURATION = 300;
+            this._ANIMATION_DELAY = 15;
+        }
+        HorizontalBarRenderer.prototype._paint = function () {
+            var _this = this;
+            _super.prototype._paint.call(this);
+            this.dataSelection = this.renderArea.selectAll("rect").data(this._dataSource.data());
+            this.dataSelection.enter().append("rect");
+
+            var attrToProjector = this._generateAttrToProjector();
+
+            var yFunction = attrToProjector["y"];
+
+            attrToProjector["height"] = attrToProjector["width"]; // remapping due to naming conventions
+            var heightFunction = attrToProjector["height"];
+
+            var castYScale = this.yScale;
+            var rangeType = (castYScale.rangeType == null) ? "points" : castYScale.rangeType();
+            if (rangeType === "points") {
+                if (this._barAlignment === "middle") {
+                    attrToProjector["y"] = function (d, i) {
+                        return yFunction(d, i) - heightFunction(d, i) / 2;
+                    };
+                } else if (this._barAlignment === "bottom") {
+                    attrToProjector["y"] = function (d, i) {
+                        return yFunction(d, i) - heightFunction(d, i);
+                    };
+                }
+            } else {
+                attrToProjector["height"] = function (d, i) {
+                    return castYScale.rangeBand();
+                };
+            }
+
+            var scaledBaseline = this.xScale.scale(this._baselineValue);
+
+            var xFunction = attrToProjector["x"];
+
+            if (this._animate && this._dataChanged) {
+                attrToProjector["x"] = function () {
+                    return scaledBaseline;
+                };
+                attrToProjector["width"] = function () {
+                    return 0;
+                };
+                this.dataSelection.attr(attrToProjector);
+            }
+
+            attrToProjector["x"] = function (d, i) {
+                var originalX = xFunction(d, i);
+                return (originalX > scaledBaseline) ? scaledBaseline : originalX;
+            };
+
+            var widthFunction = function (d, i) {
+                return Math.abs(scaledBaseline - xFunction(d, i));
+            };
+            attrToProjector["width"] = widthFunction; // actual SVG rect width
+
+            if (attrToProjector["fill"] != null) {
+                this.dataSelection.attr("fill", attrToProjector["fill"]); // so colors don't animate
+            }
+
+            var updateSelection = this.dataSelection;
+            if (this._animate) {
+                var n = this.dataSource().data().length;
+                updateSelection = updateSelection.transition().ease("exp-out").duration(this._ANIMATION_DURATION).delay(function (d, i) {
+                    return i * _this._ANIMATION_DELAY;
+                });
+            }
+
+            updateSelection.attr(attrToProjector);
+            this.dataSelection.exit().remove();
+
+            this._baseline.attr({
+                "x1": scaledBaseline,
+                "y1": 0,
+                "x2": scaledBaseline,
+                "y2": this.availableHeight
+            });
+        };
+
+        /**
+        * Sets the vertical alignment of the bars.
+        *
+        * @param {string} alignment Which part of the bar should align with the bar's x-value (top/middle/bottom).
+        * @return {HorizontalBarRenderer} The calling HorizontalBarRenderer.
+        */
+        HorizontalBarRenderer.prototype.barAlignment = function (alignment) {
+            var alignmentLC = alignment.toLowerCase();
+            if (alignmentLC !== "top" && alignmentLC !== "middle" && alignmentLC !== "bottom") {
+                throw new Error("unsupported bar alignment");
+            }
+
+            this._barAlignment = alignmentLC;
+            if (this.element != null) {
+                this._render();
+            }
+            return this;
+        };
+        return HorizontalBarRenderer;
+    })(Plottable.AbstractBarRenderer);
+    Plottable.HorizontalBarRenderer = HorizontalBarRenderer;
+})(Plottable || (Plottable = {}));
+///<reference path="../reference.ts" />
+var Plottable;
+(function (Plottable) {
+    var KeyEventListener = (function () {
+        function KeyEventListener() {
+        }
+        KeyEventListener.initialize = function () {
+            if (KeyEventListener.initialized) {
+                return;
+            }
+            d3.select(document).on("keydown", KeyEventListener.processEvent);
+            KeyEventListener.initialized = true;
+        };
+
+        KeyEventListener.addCallback = function (keyCode, cb) {
+            if (!KeyEventListener.initialized) {
+                KeyEventListener.initialize();
+            }
+
+            if (KeyEventListener.callbacks[keyCode] == null) {
+                KeyEventListener.callbacks[keyCode] = [];
+            }
+
+            KeyEventListener.callbacks[keyCode].push(cb);
+        };
+
+        KeyEventListener.processEvent = function () {
+            if (KeyEventListener.callbacks[d3.event.keyCode] == null) {
+                return;
+            }
+
+            KeyEventListener.callbacks[d3.event.keyCode].forEach(function (cb) {
+                cb(d3.event);
+            });
+        };
+        KeyEventListener.initialized = false;
+        KeyEventListener.callbacks = [];
+        return KeyEventListener;
+    })();
+    Plottable.KeyEventListener = KeyEventListener;
+})(Plottable || (Plottable = {}));
+///<reference path="../reference.ts" />
+var Plottable;
+(function (Plottable) {
+    var Interaction = (function () {
+        /**
+        * Creates an Interaction.
+        *
+        * @constructor
+        * @param {Component} componentToListenTo The component to listen for interactions on.
+        */
+        function Interaction(componentToListenTo) {
+            this.componentToListenTo = componentToListenTo;
+        }
+        Interaction.prototype._anchor = function (hitBox) {
+            this.hitBox = hitBox;
+        };
+
+        /**
+        * Registers the Interaction on the Component it's listening to.
+        * This needs to be called to activate the interaction.
+        */
+        Interaction.prototype.registerWithComponent = function () {
+            this.componentToListenTo.registerInteraction(this);
+            return this;
+        };
+        return Interaction;
+    })();
+    Plottable.Interaction = Interaction;
+})(Plottable || (Plottable = {}));
+///<reference path="../reference.ts" />
+var Plottable;
+(function (Plottable) {
+    var ClickInteraction = (function (_super) {
+        __extends(ClickInteraction, _super);
+        /**
+        * Creates a ClickInteraction.
+        *
+        * @constructor
+        * @param {Component} componentToListenTo The component to listen for clicks on.
+        */
+        function ClickInteraction(componentToListenTo) {
+            _super.call(this, componentToListenTo);
+        }
+        ClickInteraction.prototype._anchor = function (hitBox) {
+            var _this = this;
+            _super.prototype._anchor.call(this, hitBox);
+            hitBox.on("click", function () {
+                var xy = d3.mouse(hitBox.node());
+                var x = xy[0];
+                var y = xy[1];
+                _this._callback(x, y);
+            });
+        };
+
+        /**
+        * Sets an callback to be called when a click is received.
+        *
+        * @param {(x: number, y: number) => any} cb: Callback to be called. Takes click x and y in pixels.
+        */
+        ClickInteraction.prototype.callback = function (cb) {
+            this._callback = cb;
+            return this;
+        };
+        return ClickInteraction;
+    })(Plottable.Interaction);
+    Plottable.ClickInteraction = ClickInteraction;
+})(Plottable || (Plottable = {}));
+///<reference path="../reference.ts" />
+var Plottable;
+(function (Plottable) {
+    var MousemoveInteraction = (function (_super) {
+        __extends(MousemoveInteraction, _super);
+        function MousemoveInteraction(componentToListenTo) {
+            _super.call(this, componentToListenTo);
+        }
+        MousemoveInteraction.prototype._anchor = function (hitBox) {
+            var _this = this;
+            _super.prototype._anchor.call(this, hitBox);
+            hitBox.on("mousemove", function () {
+                var xy = d3.mouse(hitBox.node());
+                var x = xy[0];
+                var y = xy[1];
+                _this.mousemove(x, y);
+            });
+        };
+
+        MousemoveInteraction.prototype.mousemove = function (x, y) {
+            return;
+        };
+        return MousemoveInteraction;
+    })(Plottable.Interaction);
+    Plottable.MousemoveInteraction = MousemoveInteraction;
+})(Plottable || (Plottable = {}));
+///<reference path="../reference.ts" />
+var Plottable;
+(function (Plottable) {
+    var KeyInteraction = (function (_super) {
+        __extends(KeyInteraction, _super);
+        /**
+        * Creates a KeyInteraction.
+        *
+        * @constructor
+        * @param {Component} componentToListenTo The component to listen for keypresses on.
+        * @param {number} keyCode The key code to listen for.
+        */
+        function KeyInteraction(componentToListenTo, keyCode) {
+            _super.call(this, componentToListenTo);
+            this.activated = false;
+            this.keyCode = keyCode;
+        }
+        KeyInteraction.prototype._anchor = function (hitBox) {
+            var _this = this;
+            _super.prototype._anchor.call(this, hitBox);
+            hitBox.on("mouseover", function () {
+                _this.activated = true;
+            });
+            hitBox.on("mouseout", function () {
+                _this.activated = false;
+            });
+
+            Plottable.KeyEventListener.addCallback(this.keyCode, function (e) {
+                if (_this.activated && _this._callback != null) {
+                    _this._callback();
+                }
+            });
+        };
+
+        /**
+        * Sets an callback to be called when the designated key is pressed.
+        *
+        * @param {() => any} cb: Callback to be called.
+        */
+        KeyInteraction.prototype.callback = function (cb) {
+            this._callback = cb;
+            return this;
+        };
+        return KeyInteraction;
+    })(Plottable.Interaction);
+    Plottable.KeyInteraction = KeyInteraction;
+})(Plottable || (Plottable = {}));
+///<reference path="../reference.ts" />
+var Plottable;
+(function (Plottable) {
+    var PanZoomInteraction = (function (_super) {
+        __extends(PanZoomInteraction, _super);
+        /**
+        * Creates a PanZoomInteraction.
+        *
+        * @constructor
+        * @param {Component} componentToListenTo The component to listen for interactions on.
+        * @param {QuantitiveScale} xScale The X scale to update on panning/zooming.
+        * @param {QuantitiveScale} yScale The Y scale to update on panning/zooming.
+        */
+        function PanZoomInteraction(componentToListenTo, xScale, yScale) {
+            var _this = this;
+            _super.call(this, componentToListenTo);
+            this.xScale = xScale;
+            this.yScale = yScale;
+            this.zoom = d3.behavior.zoom();
+            this.zoom.x(this.xScale._d3Scale);
+            this.zoom.y(this.yScale._d3Scale);
+            this.zoom.on("zoom", function () {
+                return _this.rerenderZoomed();
+            });
+        }
+        PanZoomInteraction.prototype.resetZoom = function () {
+            var _this = this;
+            // HACKHACK #254
+            this.zoom = d3.behavior.zoom();
+            this.zoom.x(this.xScale._d3Scale);
+            this.zoom.y(this.yScale._d3Scale);
+            this.zoom.on("zoom", function () {
+                return _this.rerenderZoomed();
+            });
+            this.zoom(this.hitBox);
+        };
+
+        PanZoomInteraction.prototype._anchor = function (hitBox) {
+            _super.prototype._anchor.call(this, hitBox);
+            this.zoom(hitBox);
+        };
+
+        PanZoomInteraction.prototype.rerenderZoomed = function () {
+            // HACKHACK since the d3.zoom.x modifies d3 scales and not our TS scales, and the TS scales have the
+            // event listener machinery, let's grab the domain out of the d3 scale and pipe it back into the TS scale
+            var xDomain = this.xScale._d3Scale.domain();
+            var yDomain = this.yScale._d3Scale.domain();
+            this.xScale.domain(xDomain);
+            this.yScale.domain(yDomain);
+        };
+        return PanZoomInteraction;
+    })(Plottable.Interaction);
+    Plottable.PanZoomInteraction = PanZoomInteraction;
+})(Plottable || (Plottable = {}));
+///<reference path="../../reference.ts" />
+var Plottable;
+(function (Plottable) {
+    var DragInteraction = (function (_super) {
+        __extends(DragInteraction, _super);
+        /**
+        * Creates a DragInteraction.
+        *
+        * @param {Component} componentToListenTo The component to listen for interactions on.
+        */
+        function DragInteraction(componentToListenTo) {
+            var _this = this;
+            _super.call(this, componentToListenTo);
+            this.dragInitialized = false;
+            this.origin = [0, 0];
+            this.location = [0, 0];
+            this.dragBehavior = d3.behavior.drag();
+            this.dragBehavior.on("dragstart", function () {
+                return _this._dragstart();
+            });
+            this.dragBehavior.on("drag", function () {
+                return _this._drag();
+            });
+            this.dragBehavior.on("dragend", function () {
+                return _this._dragend();
+            });
+        }
+        /**
+        * Adds a callback to be called when the AreaInteraction triggers.
+        *
+        * @param {(a: SelectionArea) => any} cb The function to be called. Takes in a SelectionArea in pixels.
+        * @returns {AreaInteraction} The calling AreaInteraction.
+        */
+        DragInteraction.prototype.callback = function (cb) {
+            this.callbackToCall = cb;
+            return this;
+        };
+
+        DragInteraction.prototype._dragstart = function () {
+            var availableWidth = this.componentToListenTo.availableWidth;
+            var availableHeight = this.componentToListenTo.availableHeight;
+
+            // the constraint functions ensure that the selection rectangle will not exceed the hit box
+            var constraintFunction = function (min, max) {
+                return function (x) {
+                    return Math.min(Math.max(x, min), max);
+                };
+            };
+            this.constrainX = constraintFunction(0, availableWidth);
+            this.constrainY = constraintFunction(0, availableHeight);
+        };
+
+        DragInteraction.prototype._drag = function () {
+            if (!this.dragInitialized) {
+                this.origin = [d3.event.x, d3.event.y];
+                this.dragInitialized = true;
+            }
+
+            this.location = [this.constrainX(d3.event.x), this.constrainY(d3.event.y)];
+        };
+
+        DragInteraction.prototype._dragend = function () {
+            if (!this.dragInitialized) {
+                return;
+            }
+            this.dragInitialized = false;
+            this._doDragend();
+        };
+
+        DragInteraction.prototype._doDragend = function () {
+            // seperated out so it can be over-ridden by dragInteractions that want to pass out diff information
+            // eg just x values for an xSelectionInteraction
+            if (this.callbackToCall != null) {
+                this.callbackToCall([this.origin, this.location]);
+            }
+        };
+
+        DragInteraction.prototype._anchor = function (hitBox) {
+            _super.prototype._anchor.call(this, hitBox);
+            hitBox.call(this.dragBehavior);
+            return this;
+        };
+        return DragInteraction;
+    })(Plottable.Interaction);
+    Plottable.DragInteraction = DragInteraction;
+})(Plottable || (Plottable = {}));
+///<reference path="../../reference.ts" />
+var Plottable;
+(function (Plottable) {
+    var DragBoxInteraction = (function (_super) {
+        __extends(DragBoxInteraction, _super);
+        function DragBoxInteraction() {
+            _super.apply(this, arguments);
+            this.boxIsDrawn = false;
+        }
+        DragBoxInteraction.prototype._dragstart = function () {
+            _super.prototype._dragstart.call(this);
+            if (this.callbackToCall != null) {
+                this.callbackToCall(null);
+            }
+            this.clearBox();
+        };
+
+        /**
+        * Clears the highlighted drag-selection box drawn by the AreaInteraction.
+        *
+        * @returns {AreaInteraction} The calling AreaInteraction.
+        */
+        DragBoxInteraction.prototype.clearBox = function () {
+            this.dragBox.attr("height", 0).attr("width", 0);
+            this.boxIsDrawn = false;
+            return this;
+        };
+
+        DragBoxInteraction.prototype.setBox = function (x0, x1, y0, y1) {
+            var w = Math.abs(x0 - x1);
+            var h = Math.abs(y0 - y1);
+            var xo = Math.min(x0, x1);
+            var yo = Math.min(y0, y1);
+            this.dragBox.attr({ x: xo, y: yo, width: w, height: h });
+            this.boxIsDrawn = (w > 0 && h > 0);
+            return this;
+        };
+
+        DragBoxInteraction.prototype._anchor = function (hitBox) {
+            _super.prototype._anchor.call(this, hitBox);
+            var cname = DragBoxInteraction.CLASS_DRAG_BOX;
+            var background = this.componentToListenTo.backgroundContainer;
+            this.dragBox = background.append("rect").classed(cname, true).attr("x", 0).attr("y", 0);
+            return this;
+        };
+        DragBoxInteraction.CLASS_DRAG_BOX = "drag-box";
+        return DragBoxInteraction;
+    })(Plottable.DragInteraction);
+    Plottable.DragBoxInteraction = DragBoxInteraction;
+})(Plottable || (Plottable = {}));
+///<reference path="../../reference.ts" />
+var Plottable;
+(function (Plottable) {
+    var XDragBoxInteraction = (function (_super) {
+        __extends(XDragBoxInteraction, _super);
+        function XDragBoxInteraction() {
+            _super.apply(this, arguments);
+        }
+        XDragBoxInteraction.prototype._drag = function () {
+            _super.prototype._drag.call(this);
+            this.setBox(this.origin[0], this.location[0]);
+        };
+
+        XDragBoxInteraction.prototype._doDragend = function () {
+            if (this.callbackToCall == null) {
+                return;
+            }
+            var xMin = Math.min(this.origin[0], this.location[0]);
+            var xMax = Math.max(this.origin[0], this.location[0]);
+            var pixelArea = { xMin: xMin, xMax: xMax };
+            this.callbackToCall(pixelArea);
+        };
+
+        XDragBoxInteraction.prototype.setBox = function (x0, x1) {
+            _super.prototype.setBox.call(this, x0, x1, 0, this.componentToListenTo.availableHeight);
+            return this;
+        };
+        return XDragBoxInteraction;
+    })(Plottable.DragBoxInteraction);
+    Plottable.XDragBoxInteraction = XDragBoxInteraction;
+})(Plottable || (Plottable = {}));
+///<reference path="../../reference.ts" />
+var Plottable;
+(function (Plottable) {
+    var XYDragBoxInteraction = (function (_super) {
+        __extends(XYDragBoxInteraction, _super);
+        function XYDragBoxInteraction() {
+            _super.apply(this, arguments);
+        }
+        XYDragBoxInteraction.prototype._drag = function () {
+            _super.prototype._drag.call(this);
+            this.setBox(this.origin[0], this.location[0], this.origin[1], this.location[1]);
+        };
+
+        XYDragBoxInteraction.prototype._doDragend = function () {
+            if (this.callbackToCall == null) {
+                return;
+            }
+            var xMin = Math.min(this.origin[0], this.location[0]);
+            var xMax = Math.max(this.origin[0], this.location[0]);
+            var yMin = Math.min(this.origin[1], this.location[1]);
+            var yMax = Math.max(this.origin[1], this.location[1]);
+            var pixelArea = { xMin: xMin, xMax: xMax, yMin: yMin, yMax: yMax };
+            this.callbackToCall(pixelArea);
+        };
+        return XYDragBoxInteraction;
+    })(Plottable.DragBoxInteraction);
+    Plottable.XYDragBoxInteraction = XYDragBoxInteraction;
+})(Plottable || (Plottable = {}));
+///<reference path="../../reference.ts" />
+var Plottable;
+(function (Plottable) {
+    function setupDragBoxZoom(dragBox, xScale, yScale) {
+        var xDomainOriginal = xScale.domain();
+        var yDomainOriginal = yScale.domain();
+        var resetOnNextClick = false;
+        function callback(pixelArea) {
+            if (pixelArea == null) {
+                if (resetOnNextClick) {
+                    xScale.domain(xDomainOriginal);
+                    yScale.domain(yDomainOriginal);
+                }
+                resetOnNextClick = !resetOnNextClick;
+                return;
+            }
+            resetOnNextClick = false;
+            xScale.domain([xScale.invert(pixelArea.xMin), xScale.invert(pixelArea.xMax)]);
+            yScale.domain([yScale.invert(pixelArea.yMax), yScale.invert(pixelArea.yMin)]);
+            dragBox.clearBox();
+            return;
+        }
+        dragBox.callback(callback);
+    }
+    Plottable.setupDragBoxZoom = setupDragBoxZoom;
+})(Plottable || (Plottable = {}));
+///<reference path="../reference.ts" />
+var Plottable;
+(function (Plottable) {
+    var StandardChart = (function (_super) {
+        __extends(StandardChart, _super);
+        function StandardChart() {
+            _super.call(this);
+            this.xTable = new Plottable.Table();
+            this.yTable = new Plottable.Table();
+            this.centerComponent = new Plottable.ComponentGroup();
+            this.xyTable = new Plottable.Table().addComponent(0, 0, this.yTable).addComponent(1, 1, this.xTable).addComponent(0, 1, this.centerComponent);
+            this.addComponent(1, 0, this.xyTable);
+        }
+        StandardChart.prototype.yAxis = function (y) {
+            if (y != null) {
+                if (this._yAxis != null) {
+                    throw new Error("yAxis already assigned!");
+                }
+                this._yAxis = y;
+                this.yTable.addComponent(0, 1, this._yAxis);
+                return this;
+            } else {
+                return this._yAxis;
+            }
+        };
+
+        StandardChart.prototype.xAxis = function (x) {
+            if (x != null) {
+                if (this._xAxis != null) {
+                    throw new Error("xAxis already assigned!");
+                }
+                this._xAxis = x;
+                this.xTable.addComponent(0, 0, this._xAxis);
+                return this;
+            } else {
+                return this._xAxis;
+            }
+        };
+
+        StandardChart.prototype.yLabel = function (y) {
+            if (y != null) {
+                if (this._yLabel != null) {
+                    if (typeof (y) === "string") {
+                        this._yLabel.setText(y);
+                        return this;
+                    } else {
+                        throw new Error("yLabel already assigned!");
+                    }
+                }
+                if (typeof (y) === "string") {
+                    y = new Plottable.AxisLabel(y, "vertical-left");
+                }
+                this._yLabel = y;
+                this.yTable.addComponent(0, 0, this._yLabel);
+                return this;
+            } else {
+                return this._yLabel;
+            }
+        };
+
+        StandardChart.prototype.xLabel = function (x) {
+            if (x != null) {
+                if (this._xLabel != null) {
+                    if (typeof (x) === "string") {
+                        this._xLabel.setText(x);
+                        return this;
+                    } else {
+                        throw new Error("xLabel already assigned!");
+                    }
+                }
+                if (typeof (x) === "string") {
+                    x = new Plottable.AxisLabel(x, "horizontal");
+                }
+                this._xLabel = x;
+                this.xTable.addComponent(1, 0, this._xLabel);
+                return this;
+            } else {
+                return this._xLabel;
+            }
+        };
+
+        StandardChart.prototype.titleLabel = function (x) {
+            if (x != null) {
+                if (this._titleLabel != null) {
+                    if (typeof (x) === "string") {
+                        this._titleLabel.setText(x);
+                        return this;
+                    } else {
+                        throw new Error("titleLabel already assigned!");
+                    }
+                }
+                if (typeof (x) === "string") {
+                    x = new Plottable.TitleLabel(x, "horizontal");
+                }
+                this._titleLabel = x;
+                this.addComponent(0, 0, this._titleLabel);
+                return this;
+            } else {
+                return this._titleLabel;
+            }
+        };
+
+        StandardChart.prototype.center = function (c) {
+            this.centerComponent.merge(c);
+            return this;
+        };
+        return StandardChart;
+    })(Plottable.Table);
+    Plottable.StandardChart = StandardChart;
+})(Plottable || (Plottable = {}));
+/// <reference path="utils/utils.ts" />
+/// <reference path="utils/osUtils.ts" />
+/// <reference path="utils/idCounter.ts" />
+/// <reference path="utils/strictEqualityAssociativeArray.ts" />
+/// <reference path="utils/textUtils.ts" />
+/// <reference path="core/plottableObject.ts" />
+/// <reference path="core/broadcaster.ts" />
+/// <reference path="core/dataSource.ts" />
+/// <reference path="core/component.ts" />
+/// <reference path="core/componentContainer.ts" />
+/// <reference path="core/componentGroup.ts" />
+/// <reference path="core/table.ts" />
+/// <reference path="core/scale.ts" />
+/// <reference path="core/renderer.ts" />
+/// <reference path="core/renderController.ts" />
+/// <reference path="scales/quantitiveScale.ts" />
+/// <reference path="scales/linearScale.ts" />
+/// <reference path="scales/logScale.ts" />
+/// <reference path="scales/ordinalScale.ts" />
+/// <reference path="scales/colorScale.ts" />
+/// <reference path="scales/timeScale.ts" />
+/// <reference path="scales/interpolatedColorScale.ts" />
+/// <reference path="scales/scaleDomainCoordinator.ts" />
+/// <reference path="components/axis.ts" />
+/// <reference path="components/label.ts" />
+/// <reference path="components/legend.ts" />
+/// <reference path="components/renderers/xyRenderer.ts" />
+/// <reference path="components/renderers/circleRenderer.ts" />
+/// <reference path="components/renderers/lineRenderer.ts" />
+/// <reference path="components/renderers/rectRenderer.ts" />
+/// <reference path="components/renderers/gridRenderer.ts" />
+/// <reference path="components/renderers/abstractBarRenderer.ts" />
+/// <reference path="components/renderers/barRenderer.ts" />
+/// <reference path="components/renderers/horizontalBarRenderer.ts" />
+/// <reference path="interactions/keyEventListener.ts" />
+/// <reference path="interactions/interaction.ts" />
+/// <reference path="interactions/clickInteraction.ts" />
+/// <reference path="interactions/mousemoveInteraction.ts" />
+/// <reference path="interactions/keyInteraction.ts" />
+/// <reference path="interactions/panZoomInteraction.ts" />
+/// <reference path="interactions/drag/dragInteraction.ts" />
+/// <reference path="interactions/drag/dragBoxInteraction.ts" />
+/// <reference path="interactions/drag/xDragBoxInteraction.ts" />
+/// <reference path="interactions/drag/xyDragBoxInteraction.ts" />
+/// <reference path="interactions/drag/setupDragBoxZoom.ts" />
+/// <reference path="templates/standardChart.ts" />
+///<reference path="../reference.ts" />
+var Plottable;
+(function (Plottable) {
+    var Axis = (function (_super) {
+        __extends(Axis, _super);
+        /**
+        * Creates an Axis.
+        *
+        * @constructor
+        * @param {Scale} scale The Scale to base the Axis on.
+        * @param {string} orientation The orientation of the Axis (top/bottom/left/right)
+        * @param {any} [formatter] a D3 formatter
+        */
         function Axis(axisScale, orientation, formatter) {
             var _this = this;
             _super.call(this);
@@ -3916,247 +3881,601 @@
             this._registerToBroadcaster(this._axisScale, function () {
                 return _this._render();
             });
-=======
-        function BarRenderer(dataset, xScale, yScale) {
-            _super.call(this, dataset, xScale, yScale);
-            this._barAlignment = "left";
-            this._ANIMATION_DURATION = 300;
-            this._ANIMATION_DELAY = 15;
->>>>>>> 4f43f952
-        }
-        BarRenderer.prototype._paint = function () {
+        }
+        Axis.prototype._setup = function () {
+            _super.prototype._setup.call(this);
+            this.axisElement = this.content.append("g").classed("axis", true);
+            return this;
+        };
+
+        Axis.prototype._doRender = function () {
+            var domain = this.d3Axis.scale().domain();
+            var extent = Math.abs(domain[1] - domain[0]);
+            var min = +d3.min(domain);
+            var max = +d3.max(domain);
+            var newDomain;
+            var standardOrder = domain[0] < domain[1];
+            if (typeof (domain[0]) === "number") {
+                newDomain = standardOrder ? [min - extent, max + extent] : [max + extent, min - extent];
+            } else {
+                newDomain = standardOrder ? [new Date(min - extent), new Date(max + extent)] : [new Date(max + extent), new Date(min - extent)];
+            }
+
+            // hackhack Make tiny-zero representations not look terrible, by rounding them to 0
+            if (this._axisScale.ticks != null) {
+                var scale = this._axisScale;
+                var nTicks = 10;
+                var ticks = scale.ticks(nTicks);
+                var numericDomain = scale.domain();
+                var interval = numericDomain[1] - numericDomain[0];
+                var cleanTick = function (n) {
+                    return Math.abs(n / interval / nTicks) < 0.0001 ? 0 : n;
+                };
+                ticks = ticks.map(cleanTick);
+                this.d3Axis.tickValues(ticks);
+            }
+
+            this.axisElement.call(this.d3Axis);
+
+            this.axisElement.selectAll(".tick").select("text").style("visibility", "visible");
+
+            return this;
+        };
+
+        Axis.prototype.showEndTickLabels = function (show) {
+            if (show == null) {
+                return this._showEndTickLabels;
+            }
+            this._showEndTickLabels = show;
+            return this;
+        };
+
+        Axis.prototype._hideCutOffTickLabels = function () {
             var _this = this;
-            _super.prototype._paint.call(this);
-            var scaledBaseline = this.yScale.scale(this._baselineValue);
-
-            this.dataSelection = this.renderArea.selectAll("rect").data(this._dataSource.data());
-            this.dataSelection.enter().append("rect");
-
-            var attrToProjector = this._generateAttrToProjector();
-
-            var xF = attrToProjector["x"];
-            var widthF = attrToProjector["width"];
-
-            var castXScale = this.xScale;
-            var rangeType = (castXScale.rangeType == null) ? "points" : castXScale.rangeType();
-
-            if (rangeType === "points") {
-                if (this._barAlignment === "center") {
-                    attrToProjector["x"] = function (d, i) {
-                        return xF(d, i) - widthF(d, i) / 2;
-                    };
-                } else if (this._barAlignment === "right") {
-                    attrToProjector["x"] = function (d, i) {
-                        return xF(d, i) - widthF(d, i);
-                    };
-                }
+            var availableWidth = this.availableWidth;
+            var availableHeight = this.availableHeight;
+            var tickLabels = this.axisElement.selectAll(".tick").select("text");
+
+            var boundingBox = this.element.select(".bounding-box")[0][0].getBoundingClientRect();
+
+            var isInsideBBox = function (tickBox) {
+                return (boundingBox.left <= tickBox.left && boundingBox.top <= tickBox.top && tickBox.right <= boundingBox.left + _this.availableWidth && tickBox.bottom <= boundingBox.top + _this.availableHeight);
+            };
+
+            tickLabels.each(function (d) {
+                if (!isInsideBBox(this.getBoundingClientRect())) {
+                    d3.select(this).style("visibility", "hidden");
+                }
+            });
+
+            return this;
+        };
+
+        Axis.prototype._hideOverlappingTickLabels = function () {
+            var tickLabels = this.axisElement.selectAll(".tick").select("text");
+            var lastLabelClientRect;
+
+            function boxesOverlap(boxA, boxB) {
+                if (boxA.right < boxB.left) {
+                    return false;
+                }
+                if (boxA.left > boxB.right) {
+                    return false;
+                }
+                if (boxA.bottom < boxB.top) {
+                    return false;
+                }
+                if (boxA.top > boxB.bottom) {
+                    return false;
+                }
+                return true;
+            }
+
+            tickLabels.each(function (d) {
+                var clientRect = this.getBoundingClientRect();
+                if (lastLabelClientRect != null && boxesOverlap(clientRect, lastLabelClientRect)) {
+                    d3.select(this).style("visibility", "hidden");
+                } else {
+                    lastLabelClientRect = clientRect;
+                    d3.select(this).style("visibility", "visible");
+                }
+            });
+        };
+
+        Axis.prototype.scale = function (newScale) {
+            if (newScale == null) {
+                return this._axisScale;
             } else {
-                attrToProjector["width"] = function (d, i) {
-                    return castXScale.rangeBand();
+                this._axisScale = newScale;
+                this.d3Axis.scale(newScale._d3Scale);
+                return this;
+            }
+        };
+
+        Axis.prototype.tickLabelPosition = function (position) {
+            if (position == null) {
+                return this.tickPositioning;
+            } else {
+                this.tickPositioning = position;
+                return this;
+            }
+        };
+
+        Axis.prototype.orient = function (newOrient) {
+            if (newOrient == null) {
+                return this.d3Axis.orient();
+            } else {
+                this.d3Axis.orient(newOrient);
+                return this;
+            }
+        };
+
+        Axis.prototype.ticks = function () {
+            var args = [];
+            for (var _i = 0; _i < (arguments.length - 0); _i++) {
+                args[_i] = arguments[_i + 0];
+            }
+            if (args == null || args.length === 0) {
+                return this.d3Axis.ticks();
+            } else {
+                this.d3Axis.ticks(args);
+                return this;
+            }
+        };
+
+        Axis.prototype.tickValues = function () {
+            var args = [];
+            for (var _i = 0; _i < (arguments.length - 0); _i++) {
+                args[_i] = arguments[_i + 0];
+            }
+            if (args == null) {
+                return this.d3Axis.tickValues();
+            } else {
+                this.d3Axis.tickValues(args);
+                return this;
+            }
+        };
+
+        Axis.prototype.tickSize = function (inner, outer) {
+            if (inner != null && outer != null) {
+                this.d3Axis.tickSize(inner, outer);
+                return this;
+            } else if (inner != null) {
+                this.d3Axis.tickSize(inner);
+                return this;
+            } else {
+                return this.d3Axis.tickSize();
+            }
+        };
+
+        Axis.prototype.innerTickSize = function (val) {
+            if (val == null) {
+                return this.d3Axis.innerTickSize();
+            } else {
+                this.d3Axis.innerTickSize(val);
+                return this;
+            }
+        };
+
+        Axis.prototype.outerTickSize = function (val) {
+            if (val == null) {
+                return this.d3Axis.outerTickSize();
+            } else {
+                this.d3Axis.outerTickSize(val);
+                return this;
+            }
+        };
+
+        Axis.prototype.tickPadding = function (val) {
+            if (val == null) {
+                return this.d3Axis.tickPadding();
+            } else {
+                this.d3Axis.tickPadding(val);
+                return this;
+            }
+        };
+
+        Axis.prototype.tickFormat = function (formatter) {
+            if (formatter == null) {
+                return this.d3Axis.tickFormat();
+            } else {
+                this.d3Axis.tickFormat(formatter);
+                this._invalidateLayout();
+                return this;
+            }
+        };
+        Axis._DEFAULT_TICK_SIZE = 6;
+        return Axis;
+    })(Plottable.Component);
+    Plottable.Axis = Axis;
+
+    var XAxis = (function (_super) {
+        __extends(XAxis, _super);
+        /**
+        * Creates an XAxis (a horizontal Axis).
+        *
+        * @constructor
+        * @param {Scale} scale The Scale to base the Axis on.
+        * @param {string} orientation The orientation of the Axis (top/bottom)
+        * @param {any} [formatter] a D3 formatter
+        */
+        function XAxis(scale, orientation, formatter) {
+            if (typeof orientation === "undefined") { orientation = "bottom"; }
+            if (typeof formatter === "undefined") { formatter = null; }
+            _super.call(this, scale, orientation, formatter);
+            this._height = 30;
+            var orientation = orientation.toLowerCase();
+            if (orientation !== "top" && orientation !== "bottom") {
+                throw new Error(orientation + " is not a valid orientation for XAxis");
+            }
+            this.tickLabelPosition("center");
+            var desiredAlignment = this.orientToAlign[orientation];
+            this.yAlign(desiredAlignment);
+        }
+        XAxis.prototype.height = function (h) {
+            this._height = h;
+            this._invalidateLayout();
+            return this;
+        };
+
+        XAxis.prototype._setup = function () {
+            _super.prototype._setup.call(this);
+            this.axisElement.classed("x-axis", true);
+            return this;
+        };
+
+        XAxis.prototype._requestedSpace = function (offeredWidth, offeredHeight) {
+            return {
+                width: 0,
+                height: Math.min(offeredHeight, this._height),
+                wantsWidth: false,
+                wantsHeight: offeredHeight < this._height
+            };
+        };
+
+        XAxis.prototype.tickLabelPosition = function (position) {
+            if (position == null) {
+                return _super.prototype.tickLabelPosition.call(this);
+            } else {
+                var positionLC = position.toLowerCase();
+                if (positionLC === "left" || positionLC === "center" || positionLC === "right") {
+                    if (positionLC === "center") {
+                        this.tickSize(XAxis._DEFAULT_TICK_SIZE);
+                    } else {
+                        this.tickSize(12); // longer than default tick size
+                    }
+                    return _super.prototype.tickLabelPosition.call(this, positionLC);
+                } else {
+                    throw new Error(position + " is not a valid tick label position for XAxis");
+                }
+            }
+        };
+
+        XAxis.prototype._doRender = function () {
+            var _this = this;
+            _super.prototype._doRender.call(this);
+            if (this.orient() === "top") {
+                this.axisElement.attr("transform", "translate(0," + this._height + ")");
+            } else if (this.orient() === "bottom") {
+                this.axisElement.attr("transform", "");
+            }
+
+            var tickTextLabels = this.axisElement.selectAll("text");
+            if (tickTextLabels[0].length > 0) {
+                if (this.tickLabelPosition() !== "center") {
+                    tickTextLabels.attr("y", "0px");
+
+                    if (this.orient() === "bottom") {
+                        tickTextLabels.attr("dy", "1em");
+                    } else {
+                        tickTextLabels.attr("dy", "-0.25em");
+                    }
+
+                    if (this.tickLabelPosition() === "right") {
+                        tickTextLabels.attr("dx", "0.2em").style("text-anchor", "start");
+                    } else if (this.tickLabelPosition() === "left") {
+                        tickTextLabels.attr("dx", "-0.2em").style("text-anchor", "end");
+                    }
+                }
+
+                if (this._axisScale.rangeType != null) {
+                    var scaleRange = this._axisScale.range();
+                    var availableWidth = this.availableWidth;
+                    var tickLengthWithPadding = Math.abs(parseFloat(d3.select(tickTextLabels[0][0]).attr("y")));
+                    var availableHeight = this.availableHeight - tickLengthWithPadding;
+                    if (tickTextLabels[0].length > 1) {
+                        var tickValues = tickTextLabels.data();
+                        var tickPositions = tickValues.map(function (v) {
+                            return _this._axisScale.scale(v);
+                        });
+                        tickPositions.forEach(function (p, i) {
+                            var spacing = Math.abs(tickPositions[i + 1] - p);
+                            availableWidth = (spacing < availableWidth) ? spacing : availableWidth;
+                        });
+                    }
+
+                    availableWidth = 0.9 * availableWidth; // add in some padding
+
+                    tickTextLabels.each(function (t, i) {
+                        var textEl = d3.select(this);
+                        var currentText = textEl.text();
+                        var wrappedLines = Plottable.TextUtils.getWrappedText(currentText, availableWidth, availableHeight, textEl);
+                        if (wrappedLines.length === 1) {
+                            textEl.text(Plottable.TextUtils.getTruncatedText(currentText, availableWidth, textEl));
+                        } else {
+                            textEl.text("");
+                            var tspans = textEl.selectAll("tspan").data(wrappedLines);
+                            tspans.enter().append("tspan");
+                            tspans.text(function (line) {
+                                return line;
+                            }).attr("x", "0").attr("dy", function (line, i) {
+                                return (i === 0) ? textEl.attr("dy") : "1em";
+                            }).style("text-anchor", textEl.style("text-anchor"));
+                        }
+                    });
+                } else {
+                    this._hideOverlappingTickLabels();
+                }
+            }
+
+            if (!this.showEndTickLabels()) {
+                this._hideCutOffTickLabels();
+            }
+            return this;
+        };
+        return XAxis;
+    })(Axis);
+    Plottable.XAxis = XAxis;
+
+    var YAxis = (function (_super) {
+        __extends(YAxis, _super);
+        /**
+        * Creates a YAxis (a vertical Axis).
+        *
+        * @constructor
+        * @param {Scale} scale The Scale to base the Axis on.
+        * @param {string} orientation The orientation of the Axis (left/right)
+        * @param {any} [formatter] a D3 formatter
+        */
+        function YAxis(scale, orientation, formatter) {
+            if (typeof orientation === "undefined") { orientation = "left"; }
+            if (typeof formatter === "undefined") { formatter = null; }
+            _super.call(this, scale, orientation, formatter);
+            this._width = 50;
+            orientation = orientation.toLowerCase();
+            if (orientation !== "left" && orientation !== "right") {
+                throw new Error(orientation + " is not a valid orientation for YAxis");
+            }
+            this.tickLabelPosition("middle");
+            var desiredAlignment = this.orientToAlign[orientation];
+            this.xAlign(desiredAlignment);
+        }
+        YAxis.prototype._setup = function () {
+            _super.prototype._setup.call(this);
+            this.axisElement.classed("y-axis", true);
+            return this;
+        };
+
+        YAxis.prototype.width = function (w) {
+            this._width = w;
+            this._invalidateLayout();
+            return this;
+        };
+
+        YAxis.prototype._requestedSpace = function (offeredWidth, offeredHeight) {
+            return {
+                width: Math.min(offeredWidth, this._width),
+                height: 0,
+                wantsWidth: offeredWidth < this._width,
+                wantsHeight: false
+            };
+        };
+
+        YAxis.prototype.tickLabelPosition = function (position) {
+            if (position == null) {
+                return _super.prototype.tickLabelPosition.call(this);
+            } else {
+                var positionLC = position.toLowerCase();
+                if (positionLC === "top" || positionLC === "middle" || positionLC === "bottom") {
+                    if (positionLC === "middle") {
+                        this.tickSize(YAxis._DEFAULT_TICK_SIZE);
+                    } else {
+                        this.tickSize(30); // longer than default tick size
+                    }
+                    return _super.prototype.tickLabelPosition.call(this, positionLC);
+                } else {
+                    throw new Error(position + " is not a valid tick label position for YAxis");
+                }
+            }
+        };
+
+        YAxis.prototype._doRender = function () {
+            var _this = this;
+            _super.prototype._doRender.call(this);
+            if (this.orient() === "left") {
+                this.axisElement.attr("transform", "translate(" + this._width + ", 0)");
+            } else if (this.orient() === "right") {
+                this.axisElement.attr("transform", "");
+            }
+
+            var tickTextLabels = this.axisElement.selectAll("text");
+            if (tickTextLabels[0].length > 0) {
+                if (this.tickLabelPosition() !== "middle") {
+                    tickTextLabels.attr("x", "0px");
+
+                    if (this.orient() === "left") {
+                        tickTextLabels.attr("dx", "-0.25em");
+                    } else {
+                        tickTextLabels.attr("dx", "0.25em");
+                    }
+
+                    if (this.tickLabelPosition() === "top") {
+                        tickTextLabels.attr("dy", "-0.3em");
+                    } else if (this.tickLabelPosition() === "bottom") {
+                        tickTextLabels.attr("dy", "1em");
+                    }
+                }
+
+                if (this._axisScale.rangeType != null) {
+                    var scaleRange = this._axisScale.range();
+                    var tickLengthWithPadding = Math.abs(parseFloat(d3.select(tickTextLabels[0][0]).attr("x")));
+                    var availableWidth = this.availableWidth - tickLengthWithPadding;
+                    var availableHeight = this.availableHeight;
+                    if (tickTextLabels[0].length > 1) {
+                        var tickValues = tickTextLabels.data();
+                        var tickPositions = tickValues.map(function (v) {
+                            return _this._axisScale.scale(v);
+                        });
+                        tickPositions.forEach(function (p, i) {
+                            var spacing = Math.abs(tickPositions[i + 1] - p);
+                            availableHeight = (spacing < availableHeight) ? spacing : availableHeight;
+                        });
+                    }
+
+                    var tickLabelPosition = this.tickLabelPosition();
+                    tickTextLabels.each(function (t, i) {
+                        var textEl = d3.select(this);
+                        var currentText = textEl.text();
+                        var wrappedLines = Plottable.TextUtils.getWrappedText(currentText, availableWidth, availableHeight, textEl);
+                        if (wrappedLines.length === 1) {
+                            textEl.text(Plottable.TextUtils.getTruncatedText(currentText, availableWidth, textEl));
+                        } else {
+                            var baseY = 0;
+                            if (tickLabelPosition === "top") {
+                                baseY = -(wrappedLines.length - 1);
+                            } else if (tickLabelPosition === "middle") {
+                                baseY = -(wrappedLines.length - 1) / 2;
+                            }
+
+                            textEl.text("");
+                            var tspans = textEl.selectAll("tspan").data(wrappedLines);
+                            tspans.enter().append("tspan");
+                            tspans.text(function (line) {
+                                return line;
+                            }).attr({
+                                "dy": textEl.attr("dy"),
+                                "x": textEl.attr("x"),
+                                "y": function (line, i) {
+                                    return (baseY + i) + "em";
+                                }
+                            }).style("text-anchor", textEl.style("text-anchor"));
+                        }
+                    });
+                } else {
+                    this._hideOverlappingTickLabels();
+                }
+            }
+
+            if (!this.showEndTickLabels()) {
+                this._hideCutOffTickLabels();
+            }
+            return this;
+        };
+        return YAxis;
+    })(Axis);
+    Plottable.YAxis = YAxis;
+})(Plottable || (Plottable = {}));
+///<reference path="../reference.ts" />
+var Plottable;
+(function (Plottable) {
+    (function (AxisUtils) {
+        AxisUtils.ONE_DAY = 24 * 60 * 60 * 1000;
+
+        /**
+        * Generates a relative date axis formatter.
+        *
+        * @param {number} baseValue The start date (as epoch time) used in computing relative dates
+        * @param {number} increment The unit used in calculating relative date tick values
+        * @param {string} label The label to append to tick values
+        */
+        function generateRelativeDateFormatter(baseValue, increment, label) {
+            if (typeof increment === "undefined") { increment = AxisUtils.ONE_DAY; }
+            if (typeof label === "undefined") { label = ""; }
+            var formatter = function (tickValue) {
+                var relativeDate = Math.round((tickValue.valueOf() - baseValue) / increment);
+                return relativeDate.toString() + label;
+            };
+            return formatter;
+        }
+        AxisUtils.generateRelativeDateFormatter = generateRelativeDateFormatter;
+    })(Plottable.AxisUtils || (Plottable.AxisUtils = {}));
+    var AxisUtils = Plottable.AxisUtils;
+})(Plottable || (Plottable = {}));
+///<reference path="../reference.ts" />
+var Plottable;
+(function (Plottable) {
+    var Gridlines = (function (_super) {
+        __extends(Gridlines, _super);
+        /**
+        * Creates a set of Gridlines.
+        * @constructor
+        *
+        * @param {QuantitiveScale} xScale The scale to base the x gridlines on. Pass null if no gridlines are desired.
+        * @param {QuantitiveScale} yScale The scale to base the y gridlines on. Pass null if no gridlines are desired.
+        */
+        function Gridlines(xScale, yScale) {
+            var _this = this;
+            _super.call(this);
+            this.classed("gridlines", true);
+            this.xScale = xScale;
+            this.yScale = yScale;
+            if (this.xScale != null) {
+                this._registerToBroadcaster(this.xScale, function () {
+                    return _this._render();
+                });
+            }
+            if (this.yScale != null) {
+                this._registerToBroadcaster(this.yScale, function () {
+                    return _this._render();
+                });
+            }
+        }
+        Gridlines.prototype._setup = function () {
+            _super.prototype._setup.call(this);
+            this.xLinesContainer = this.content.append("g").classed("x-gridlines", true);
+            this.yLinesContainer = this.content.append("g").classed("y-gridlines", true);
+            return this;
+        };
+
+        Gridlines.prototype._doRender = function () {
+            _super.prototype._doRender.call(this);
+            this.redrawXLines();
+            this.redrawYLines();
+            return this;
+        };
+
+        Gridlines.prototype.redrawXLines = function () {
+            var _this = this;
+            if (this.xScale != null) {
+                var xTicks = this.xScale.ticks();
+                var getScaledXValue = function (tickVal) {
+                    return _this.xScale.scale(tickVal);
                 };
-            }
-
-            var yFunction = attrToProjector["y"];
-
-            if (this._animate && this._dataChanged) {
-                attrToProjector["y"] = function () {
-                    return scaledBaseline;
+                var xLines = this.xLinesContainer.selectAll("line").data(xTicks);
+                xLines.enter().append("line");
+                xLines.attr("x1", getScaledXValue).attr("y1", 0).attr("x2", getScaledXValue).attr("y2", this.availableHeight);
+                xLines.exit().remove();
+            }
+        };
+
+        Gridlines.prototype.redrawYLines = function () {
+            var _this = this;
+            if (this.yScale != null) {
+                var yTicks = this.yScale.ticks();
+                var getScaledYValue = function (tickVal) {
+                    return _this.yScale.scale(tickVal);
                 };
-                attrToProjector["height"] = function () {
-                    return 0;
-                };
-                this.dataSelection.attr(attrToProjector);
-            }
-
-            attrToProjector["y"] = function (d, i) {
-                var originalY = yFunction(d, i);
-                return (originalY > scaledBaseline) ? scaledBaseline : originalY;
-            };
-
-            var heightFunction = function (d, i) {
-                return Math.abs(scaledBaseline - yFunction(d, i));
-            };
-            attrToProjector["height"] = heightFunction;
-
-            if (attrToProjector["fill"] != null) {
-                this.dataSelection.attr("fill", attrToProjector["fill"]); // so colors don't animate
-            }
-
-            var updateSelection = this.dataSelection;
-            if (this._animate) {
-                var n = this.dataSource().data().length;
-                updateSelection = updateSelection.transition().ease("exp-out").duration(this._ANIMATION_DURATION).delay(function (d, i) {
-                    return i * _this._ANIMATION_DELAY;
-                });
-            }
-
-            updateSelection.attr(attrToProjector);
-            this.dataSelection.exit().remove();
-
-            this._baseline.attr({
-                "x1": 0,
-                "y1": scaledBaseline,
-                "x2": this.availableWidth,
-                "y2": scaledBaseline
-            });
-        };
-
-        /**
-        * Sets the horizontal alignment of the bars.
-        *
-        * @param {string} alignment Which part of the bar should align with the bar's x-value (left/center/right).
-        * @return {BarRenderer} The calling BarRenderer.
-        */
-        BarRenderer.prototype.barAlignment = function (alignment) {
-            var alignmentLC = alignment.toLowerCase();
-            if (alignmentLC !== "left" && alignmentLC !== "center" && alignmentLC !== "right") {
-                throw new Error("unsupported bar alignment");
-            }
-
-            this._barAlignment = alignmentLC;
-            if (this.element != null) {
-                this._render();
-            }
-            return this;
-        };
-        return BarRenderer;
-    })(Plottable.AbstractBarRenderer);
-    Plottable.BarRenderer = BarRenderer;
-})(Plottable || (Plottable = {}));
-
+                var yLines = this.yLinesContainer.selectAll("line").data(yTicks);
+                yLines.enter().append("line");
+                yLines.attr("x1", 0).attr("y1", getScaledYValue).attr("x2", this.availableWidth).attr("y2", getScaledYValue);
+                yLines.exit().remove();
+            }
+        };
+        return Gridlines;
+    })(Plottable.Component);
+    Plottable.Gridlines = Gridlines;
+})(Plottable || (Plottable = {}));
 ///<reference path="../../reference.ts" />
-var __extends = this.__extends || function (d, b) {
-    for (var p in b) if (b.hasOwnProperty(p)) d[p] = b[p];
-    function __() { this.constructor = d; }
-    __.prototype = b.prototype;
-    d.prototype = new __();
-};
-var Plottable;
-(function (Plottable) {
-    var HorizontalBarRenderer = (function (_super) {
-        __extends(HorizontalBarRenderer, _super);
-        /**
-        * Creates a HorizontalBarRenderer.
-        *
-        * @constructor
-        * @param {IDataset} dataset The dataset to render.
-        * @param {QuantitiveScale} xScale The x scale to use.
-        * @param {Scale} yScale The y scale to use.
-        */
-        function HorizontalBarRenderer(dataset, xScale, yScale) {
-            _super.call(this, dataset, xScale, yScale);
-            this._barAlignment = "top";
-            this._ANIMATION_DURATION = 300;
-            this._ANIMATION_DELAY = 15;
-        }
-        HorizontalBarRenderer.prototype._paint = function () {
-            var _this = this;
-            _super.prototype._paint.call(this);
-            this.dataSelection = this.renderArea.selectAll("rect").data(this._dataSource.data());
-            this.dataSelection.enter().append("rect");
-
-            var attrToProjector = this._generateAttrToProjector();
-
-            var yFunction = attrToProjector["y"];
-
-            attrToProjector["height"] = attrToProjector["width"]; // remapping due to naming conventions
-            var heightFunction = attrToProjector["height"];
-
-            var castYScale = this.yScale;
-            var rangeType = (castYScale.rangeType == null) ? "points" : castYScale.rangeType();
-            if (rangeType === "points") {
-                if (this._barAlignment === "middle") {
-                    attrToProjector["y"] = function (d, i) {
-                        return yFunction(d, i) - heightFunction(d, i) / 2;
-                    };
-                } else if (this._barAlignment === "bottom") {
-                    attrToProjector["y"] = function (d, i) {
-                        return yFunction(d, i) - heightFunction(d, i);
-                    };
-                }
-            } else {
-                attrToProjector["height"] = function (d, i) {
-                    return castYScale.rangeBand();
-                };
-            }
-
-            var scaledBaseline = this.xScale.scale(this._baselineValue);
-
-            var xFunction = attrToProjector["x"];
-
-            if (this._animate && this._dataChanged) {
-                attrToProjector["x"] = function () {
-                    return scaledBaseline;
-                };
-                attrToProjector["width"] = function () {
-                    return 0;
-                };
-                this.dataSelection.attr(attrToProjector);
-            }
-
-            attrToProjector["x"] = function (d, i) {
-                var originalX = xFunction(d, i);
-                return (originalX > scaledBaseline) ? scaledBaseline : originalX;
-            };
-
-            var widthFunction = function (d, i) {
-                return Math.abs(scaledBaseline - xFunction(d, i));
-            };
-            attrToProjector["width"] = widthFunction; // actual SVG rect width
-
-            if (attrToProjector["fill"] != null) {
-                this.dataSelection.attr("fill", attrToProjector["fill"]); // so colors don't animate
-            }
-
-            var updateSelection = this.dataSelection;
-            if (this._animate) {
-                var n = this.dataSource().data().length;
-                updateSelection = updateSelection.transition().ease("exp-out").duration(this._ANIMATION_DURATION).delay(function (d, i) {
-                    return i * _this._ANIMATION_DELAY;
-                });
-            }
-
-            updateSelection.attr(attrToProjector);
-            this.dataSelection.exit().remove();
-
-            this._baseline.attr({
-                "x1": scaledBaseline,
-                "y1": 0,
-                "x2": scaledBaseline,
-                "y2": this.availableHeight
-            });
-        };
-
-        /**
-        * Sets the vertical alignment of the bars.
-        *
-        * @param {string} alignment Which part of the bar should align with the bar's x-value (top/middle/bottom).
-        * @return {HorizontalBarRenderer} The calling HorizontalBarRenderer.
-        */
-        HorizontalBarRenderer.prototype.barAlignment = function (alignment) {
-            var alignmentLC = alignment.toLowerCase();
-            if (alignmentLC !== "top" && alignmentLC !== "middle" && alignmentLC !== "bottom") {
-                throw new Error("unsupported bar alignment");
-            }
-
-            this._barAlignment = alignmentLC;
-            if (this.element != null) {
-                this._render();
-            }
-            return this;
-        };
-        return HorizontalBarRenderer;
-    })(Plottable.AbstractBarRenderer);
-    Plottable.HorizontalBarRenderer = HorizontalBarRenderer;
-})(Plottable || (Plottable = {}));
-
-///<reference path="../../reference.ts" />
-var __extends = this.__extends || function (d, b) {
-    for (var p in b) if (b.hasOwnProperty(p)) d[p] = b[p];
-    function __() { this.constructor = d; }
-    __.prototype = b.prototype;
-    d.prototype = new __();
-};
 var Plottable;
 (function (Plottable) {
     var AreaRenderer = (function (_super) {
@@ -4211,665 +4530,66 @@
     })(Plottable.XYRenderer);
     Plottable.AreaRenderer = AreaRenderer;
 })(Plottable || (Plottable = {}));
-
-///<reference path="../reference.ts" />
-var Plottable;
-(function (Plottable) {
-    var KeyEventListener = (function () {
-        function KeyEventListener() {
-        }
-        KeyEventListener.initialize = function () {
-            if (KeyEventListener.initialized) {
-                return;
-            }
-            d3.select(document).on("keydown", KeyEventListener.processEvent);
-            KeyEventListener.initialized = true;
-        };
-
-        KeyEventListener.addCallback = function (keyCode, cb) {
-            if (!KeyEventListener.initialized) {
-                KeyEventListener.initialize();
-            }
-
-            if (KeyEventListener.callbacks[keyCode] == null) {
-                KeyEventListener.callbacks[keyCode] = [];
-            }
-
-            KeyEventListener.callbacks[keyCode].push(cb);
-        };
-
-        KeyEventListener.processEvent = function () {
-            if (KeyEventListener.callbacks[d3.event.keyCode] == null) {
-                return;
-            }
-
-            KeyEventListener.callbacks[d3.event.keyCode].forEach(function (cb) {
-                cb(d3.event);
-            });
-        };
-        KeyEventListener.initialized = false;
-        KeyEventListener.callbacks = [];
-        return KeyEventListener;
-    })();
-    Plottable.KeyEventListener = KeyEventListener;
-})(Plottable || (Plottable = {}));
-
-///<reference path="../reference.ts" />
-var Plottable;
-(function (Plottable) {
-    var Interaction = (function () {
-        /**
-        * Creates an Interaction.
-        *
-        * @constructor
-        * @param {Component} componentToListenTo The component to listen for interactions on.
-        */
-<<<<<<< HEAD
-        function XAxis(scale, orientation, formatter) {
-            if (typeof orientation === "undefined") { orientation = "bottom"; }
-            if (typeof formatter === "undefined") { formatter = null; }
-            _super.call(this, scale, orientation, formatter);
-            this._height = 30;
-            var orientation = orientation.toLowerCase();
-            if (orientation !== "top" && orientation !== "bottom") {
-                throw new Error(orientation + " is not a valid orientation for XAxis");
-            }
-            this.tickLabelPosition("center");
-            var desiredAlignment = this.orientToAlign[orientation];
-            this.yAlign(desiredAlignment);
-=======
-        function Interaction(componentToListenTo) {
-            this.componentToListenTo = componentToListenTo;
->>>>>>> 4f43f952
-        }
-        Interaction.prototype._anchor = function (hitBox) {
-            this.hitBox = hitBox;
-        };
-
-        /**
-        * Registers the Interaction on the Component it's listening to.
-        * This needs to be called to activate the interaction.
-        */
-        Interaction.prototype.registerWithComponent = function () {
-            this.componentToListenTo.registerInteraction(this);
-            return this;
-        };
-        return Interaction;
-    })();
-    Plottable.Interaction = Interaction;
-})(Plottable || (Plottable = {}));
-
-///<reference path="../reference.ts" />
-var __extends = this.__extends || function (d, b) {
-    for (var p in b) if (b.hasOwnProperty(p)) d[p] = b[p];
-    function __() { this.constructor = d; }
-    __.prototype = b.prototype;
-    d.prototype = new __();
-};
-var Plottable;
-(function (Plottable) {
-    var ClickInteraction = (function (_super) {
-        __extends(ClickInteraction, _super);
-        /**
-        * Creates a ClickInteraction.
-        *
-        * @constructor
-        * @param {Component} componentToListenTo The component to listen for clicks on.
-        */
-        function ClickInteraction(componentToListenTo) {
-            _super.call(this, componentToListenTo);
-        }
-        ClickInteraction.prototype._anchor = function (hitBox) {
-            var _this = this;
-            _super.prototype._anchor.call(this, hitBox);
-            hitBox.on("click", function () {
-                var xy = d3.mouse(hitBox.node());
-                var x = xy[0];
-                var y = xy[1];
-                _this._callback(x, y);
-            });
-        };
-
-        /**
-        * Sets an callback to be called when a click is received.
-        *
-        * @param {(x: number, y: number) => any} cb: Callback to be called. Takes click x and y in pixels.
-        */
-        ClickInteraction.prototype.callback = function (cb) {
-            this._callback = cb;
-            return this;
-        };
-        return ClickInteraction;
-    })(Plottable.Interaction);
-    Plottable.ClickInteraction = ClickInteraction;
-})(Plottable || (Plottable = {}));
-
-///<reference path="../reference.ts" />
-var __extends = this.__extends || function (d, b) {
-    for (var p in b) if (b.hasOwnProperty(p)) d[p] = b[p];
-    function __() { this.constructor = d; }
-    __.prototype = b.prototype;
-    d.prototype = new __();
-};
-var Plottable;
-(function (Plottable) {
-    var MousemoveInteraction = (function (_super) {
-        __extends(MousemoveInteraction, _super);
-        function MousemoveInteraction(componentToListenTo) {
-            _super.call(this, componentToListenTo);
-        }
-        MousemoveInteraction.prototype._anchor = function (hitBox) {
-            var _this = this;
-            _super.prototype._anchor.call(this, hitBox);
-            hitBox.on("mousemove", function () {
-                var xy = d3.mouse(hitBox.node());
-                var x = xy[0];
-                var y = xy[1];
-                _this.mousemove(x, y);
-            });
-        };
-
-        MousemoveInteraction.prototype.mousemove = function (x, y) {
-            return;
-        };
-        return MousemoveInteraction;
-    })(Plottable.Interaction);
-    Plottable.MousemoveInteraction = MousemoveInteraction;
-})(Plottable || (Plottable = {}));
-
-///<reference path="../reference.ts" />
-var __extends = this.__extends || function (d, b) {
-    for (var p in b) if (b.hasOwnProperty(p)) d[p] = b[p];
-    function __() { this.constructor = d; }
-    __.prototype = b.prototype;
-    d.prototype = new __();
-};
-var Plottable;
-(function (Plottable) {
-    var KeyInteraction = (function (_super) {
-        __extends(KeyInteraction, _super);
-        /**
-        * Creates a KeyInteraction.
-        *
-        * @constructor
-        * @param {Component} componentToListenTo The component to listen for keypresses on.
-        * @param {number} keyCode The key code to listen for.
-        */
-        function KeyInteraction(componentToListenTo, keyCode) {
-            _super.call(this, componentToListenTo);
-            this.activated = false;
-            this.keyCode = keyCode;
-        }
-        KeyInteraction.prototype._anchor = function (hitBox) {
-            var _this = this;
-            _super.prototype._anchor.call(this, hitBox);
-            hitBox.on("mouseover", function () {
-                _this.activated = true;
-            });
-            hitBox.on("mouseout", function () {
-                _this.activated = false;
-            });
-
-            Plottable.KeyEventListener.addCallback(this.keyCode, function (e) {
-                if (_this.activated && _this._callback != null) {
-                    _this._callback();
-                }
-            });
-        };
-
-        /**
-        * Sets an callback to be called when the designated key is pressed.
-        *
-        * @param {() => any} cb: Callback to be called.
-        */
-        KeyInteraction.prototype.callback = function (cb) {
-            this._callback = cb;
-            return this;
-        };
-        return KeyInteraction;
-    })(Plottable.Interaction);
-    Plottable.KeyInteraction = KeyInteraction;
-})(Plottable || (Plottable = {}));
-
-///<reference path="../reference.ts" />
-var __extends = this.__extends || function (d, b) {
-    for (var p in b) if (b.hasOwnProperty(p)) d[p] = b[p];
-    function __() { this.constructor = d; }
-    __.prototype = b.prototype;
-    d.prototype = new __();
-};
-var Plottable;
-(function (Plottable) {
-    var PanZoomInteraction = (function (_super) {
-        __extends(PanZoomInteraction, _super);
-        /**
-        * Creates a PanZoomInteraction.
-        *
-        * @constructor
-        * @param {Component} componentToListenTo The component to listen for interactions on.
-        * @param {QuantitiveScale} xScale The X scale to update on panning/zooming.
-        * @param {QuantitiveScale} yScale The Y scale to update on panning/zooming.
-        */
-<<<<<<< HEAD
-        function YAxis(scale, orientation, formatter) {
-            if (typeof orientation === "undefined") { orientation = "left"; }
-            if (typeof formatter === "undefined") { formatter = null; }
-            _super.call(this, scale, orientation, formatter);
-            this._width = 50;
-            orientation = orientation.toLowerCase();
-            if (orientation !== "left" && orientation !== "right") {
-                throw new Error(orientation + " is not a valid orientation for YAxis");
-            }
-            this.tickLabelPosition("middle");
-            var desiredAlignment = this.orientToAlign[orientation];
-            this.xAlign(desiredAlignment);
-=======
-        function PanZoomInteraction(componentToListenTo, xScale, yScale) {
-            var _this = this;
-            _super.call(this, componentToListenTo);
-            this.xScale = xScale;
-            this.yScale = yScale;
-            this.zoom = d3.behavior.zoom();
-            this.zoom.x(this.xScale._d3Scale);
-            this.zoom.y(this.yScale._d3Scale);
-            this.zoom.on("zoom", function () {
-                return _this.rerenderZoomed();
-            });
->>>>>>> 4f43f952
-        }
-        PanZoomInteraction.prototype.resetZoom = function () {
-            var _this = this;
-            // HACKHACK #254
-            this.zoom = d3.behavior.zoom();
-            this.zoom.x(this.xScale._d3Scale);
-            this.zoom.y(this.yScale._d3Scale);
-            this.zoom.on("zoom", function () {
-                return _this.rerenderZoomed();
-            });
-            this.zoom(this.hitBox);
-        };
-
-        PanZoomInteraction.prototype._anchor = function (hitBox) {
-            _super.prototype._anchor.call(this, hitBox);
-            this.zoom(hitBox);
-        };
-
-        PanZoomInteraction.prototype.rerenderZoomed = function () {
-            // HACKHACK since the d3.zoom.x modifies d3 scales and not our TS scales, and the TS scales have the
-            // event listener machinery, let's grab the domain out of the d3 scale and pipe it back into the TS scale
-            var xDomain = this.xScale._d3Scale.domain();
-            var yDomain = this.yScale._d3Scale.domain();
-            this.xScale.domain(xDomain);
-            this.yScale.domain(yDomain);
-        };
-        return PanZoomInteraction;
-    })(Plottable.Interaction);
-    Plottable.PanZoomInteraction = PanZoomInteraction;
-})(Plottable || (Plottable = {}));
-
-///<reference path="../../reference.ts" />
-var __extends = this.__extends || function (d, b) {
-    for (var p in b) if (b.hasOwnProperty(p)) d[p] = b[p];
-    function __() { this.constructor = d; }
-    __.prototype = b.prototype;
-    d.prototype = new __();
-};
-var Plottable;
-(function (Plottable) {
-    var DragInteraction = (function (_super) {
-        __extends(DragInteraction, _super);
-        /**
-        * Creates a DragInteraction.
-        *
-        * @param {Component} componentToListenTo The component to listen for interactions on.
-        */
-        function DragInteraction(componentToListenTo) {
-            var _this = this;
-            _super.call(this, componentToListenTo);
-            this.dragInitialized = false;
-            this.origin = [0, 0];
-            this.location = [0, 0];
-            this.dragBehavior = d3.behavior.drag();
-            this.dragBehavior.on("dragstart", function () {
-                return _this._dragstart();
-            });
-            this.dragBehavior.on("drag", function () {
-                return _this._drag();
-            });
-            this.dragBehavior.on("dragend", function () {
-                return _this._dragend();
-            });
-        }
-        /**
-        * Adds a callback to be called when the AreaInteraction triggers.
-        *
-        * @param {(a: SelectionArea) => any} cb The function to be called. Takes in a SelectionArea in pixels.
-        * @returns {AreaInteraction} The calling AreaInteraction.
-        */
-        DragInteraction.prototype.callback = function (cb) {
-            this.callbackToCall = cb;
-            return this;
-        };
-
-        DragInteraction.prototype._dragstart = function () {
-            var availableWidth = this.componentToListenTo.availableWidth;
-            var availableHeight = this.componentToListenTo.availableHeight;
-
-            // the constraint functions ensure that the selection rectangle will not exceed the hit box
-            var constraintFunction = function (min, max) {
-                return function (x) {
-                    return Math.min(Math.max(x, min), max);
-                };
-            };
-            this.constrainX = constraintFunction(0, availableWidth);
-            this.constrainY = constraintFunction(0, availableHeight);
-        };
-
-        DragInteraction.prototype._drag = function () {
-            if (!this.dragInitialized) {
-                this.origin = [d3.event.x, d3.event.y];
-                this.dragInitialized = true;
-            }
-
-            this.location = [this.constrainX(d3.event.x), this.constrainY(d3.event.y)];
-        };
-
-        DragInteraction.prototype._dragend = function () {
-            if (!this.dragInitialized) {
-                return;
-            }
-            this.dragInitialized = false;
-            this._doDragend();
-        };
-
-        DragInteraction.prototype._doDragend = function () {
-            // seperated out so it can be over-ridden by dragInteractions that want to pass out diff information
-            // eg just x values for an xSelectionInteraction
-            if (this.callbackToCall != null) {
-                this.callbackToCall([this.origin, this.location]);
-            }
-        };
-
-        DragInteraction.prototype._anchor = function (hitBox) {
-            _super.prototype._anchor.call(this, hitBox);
-            hitBox.call(this.dragBehavior);
-            return this;
-        };
-        return DragInteraction;
-    })(Plottable.Interaction);
-    Plottable.DragInteraction = DragInteraction;
-})(Plottable || (Plottable = {}));
-
-///<reference path="../../reference.ts" />
-var __extends = this.__extends || function (d, b) {
-    for (var p in b) if (b.hasOwnProperty(p)) d[p] = b[p];
-    function __() { this.constructor = d; }
-    __.prototype = b.prototype;
-    d.prototype = new __();
-};
-var Plottable;
-(function (Plottable) {
-    var DragBoxInteraction = (function (_super) {
-        __extends(DragBoxInteraction, _super);
-        function DragBoxInteraction() {
-            _super.apply(this, arguments);
-            this.boxIsDrawn = false;
-        }
-        DragBoxInteraction.prototype._dragstart = function () {
-            _super.prototype._dragstart.call(this);
-            if (this.callbackToCall != null) {
-                this.callbackToCall(null);
-            }
-            this.clearBox();
-        };
-
-        /**
-        * Clears the highlighted drag-selection box drawn by the AreaInteraction.
-        *
-        * @returns {AreaInteraction} The calling AreaInteraction.
-        */
-        DragBoxInteraction.prototype.clearBox = function () {
-            this.dragBox.attr("height", 0).attr("width", 0);
-            this.boxIsDrawn = false;
-            return this;
-        };
-
-        DragBoxInteraction.prototype.setBox = function (x0, x1, y0, y1) {
-            var w = Math.abs(x0 - x1);
-            var h = Math.abs(y0 - y1);
-            var xo = Math.min(x0, x1);
-            var yo = Math.min(y0, y1);
-            this.dragBox.attr({ x: xo, y: yo, width: w, height: h });
-            this.boxIsDrawn = (w > 0 && h > 0);
-            return this;
-        };
-
-        DragBoxInteraction.prototype._anchor = function (hitBox) {
-            _super.prototype._anchor.call(this, hitBox);
-            var cname = DragBoxInteraction.CLASS_DRAG_BOX;
-            var background = this.componentToListenTo.backgroundContainer;
-            this.dragBox = background.append("rect").classed(cname, true).attr("x", 0).attr("y", 0);
-            return this;
-        };
-        DragBoxInteraction.CLASS_DRAG_BOX = "drag-box";
-        return DragBoxInteraction;
-    })(Plottable.DragInteraction);
-    Plottable.DragBoxInteraction = DragBoxInteraction;
-})(Plottable || (Plottable = {}));
-
-///<reference path="../../reference.ts" />
-var __extends = this.__extends || function (d, b) {
-    for (var p in b) if (b.hasOwnProperty(p)) d[p] = b[p];
-    function __() { this.constructor = d; }
-    __.prototype = b.prototype;
-    d.prototype = new __();
-};
-var Plottable;
-(function (Plottable) {
-    var XDragBoxInteraction = (function (_super) {
-        __extends(XDragBoxInteraction, _super);
-        function XDragBoxInteraction() {
-            _super.apply(this, arguments);
-        }
-        XDragBoxInteraction.prototype._drag = function () {
-            _super.prototype._drag.call(this);
-            this.setBox(this.origin[0], this.location[0]);
-        };
-
-        XDragBoxInteraction.prototype._doDragend = function () {
-            if (this.callbackToCall == null) {
-                return;
-            }
-            var xMin = Math.min(this.origin[0], this.location[0]);
-            var xMax = Math.max(this.origin[0], this.location[0]);
-            var pixelArea = { xMin: xMin, xMax: xMax };
-            this.callbackToCall(pixelArea);
-        };
-
-        XDragBoxInteraction.prototype.setBox = function (x0, x1) {
-            _super.prototype.setBox.call(this, x0, x1, 0, this.componentToListenTo.availableHeight);
-            return this;
-        };
-        return XDragBoxInteraction;
-    })(Plottable.DragBoxInteraction);
-    Plottable.XDragBoxInteraction = XDragBoxInteraction;
-})(Plottable || (Plottable = {}));
-
-///<reference path="../../reference.ts" />
-var __extends = this.__extends || function (d, b) {
-    for (var p in b) if (b.hasOwnProperty(p)) d[p] = b[p];
-    function __() { this.constructor = d; }
-    __.prototype = b.prototype;
-    d.prototype = new __();
-};
-var Plottable;
-(function (Plottable) {
-    var XYDragBoxInteraction = (function (_super) {
-        __extends(XYDragBoxInteraction, _super);
-        function XYDragBoxInteraction() {
-            _super.apply(this, arguments);
-        }
-        XYDragBoxInteraction.prototype._drag = function () {
-            _super.prototype._drag.call(this);
-            this.setBox(this.origin[0], this.location[0], this.origin[1], this.location[1]);
-        };
-
-        XYDragBoxInteraction.prototype._doDragend = function () {
-            if (this.callbackToCall == null) {
-                return;
-            }
-            var xMin = Math.min(this.origin[0], this.location[0]);
-            var xMax = Math.max(this.origin[0], this.location[0]);
-            var yMin = Math.min(this.origin[1], this.location[1]);
-            var yMax = Math.max(this.origin[1], this.location[1]);
-            var pixelArea = { xMin: xMin, xMax: xMax, yMin: yMin, yMax: yMax };
-            this.callbackToCall(pixelArea);
-        };
-        return XYDragBoxInteraction;
-    })(Plottable.DragBoxInteraction);
-    Plottable.XYDragBoxInteraction = XYDragBoxInteraction;
-})(Plottable || (Plottable = {}));
-
-///<reference path="../../reference.ts" />
-var Plottable;
-(function (Plottable) {
-    function setupDragBoxZoom(dragBox, xScale, yScale) {
-        var xDomainOriginal = xScale.domain();
-        var yDomainOriginal = yScale.domain();
-        var resetOnNextClick = false;
-        function callback(pixelArea) {
-            if (pixelArea == null) {
-                if (resetOnNextClick) {
-                    xScale.domain(xDomainOriginal);
-                    yScale.domain(yDomainOriginal);
-                }
-                resetOnNextClick = !resetOnNextClick;
-                return;
-            }
-            resetOnNextClick = false;
-            xScale.domain([xScale.invert(pixelArea.xMin), xScale.invert(pixelArea.xMax)]);
-            yScale.domain([yScale.invert(pixelArea.yMax), yScale.invert(pixelArea.yMin)]);
-            dragBox.clearBox();
-            return;
-        }
-        dragBox.callback(callback);
-    }
-    Plottable.setupDragBoxZoom = setupDragBoxZoom;
-})(Plottable || (Plottable = {}));
-
-///<reference path="../reference.ts" />
-var __extends = this.__extends || function (d, b) {
-    for (var p in b) if (b.hasOwnProperty(p)) d[p] = b[p];
-    function __() { this.constructor = d; }
-    __.prototype = b.prototype;
-    d.prototype = new __();
-};
-var Plottable;
-(function (Plottable) {
-    var StandardChart = (function (_super) {
-        __extends(StandardChart, _super);
-        function StandardChart() {
-            _super.call(this);
-            this.xTable = new Plottable.Table();
-            this.yTable = new Plottable.Table();
-            this.centerComponent = new Plottable.ComponentGroup();
-            this.xyTable = new Plottable.Table().addComponent(0, 0, this.yTable).addComponent(1, 1, this.xTable).addComponent(0, 1, this.centerComponent);
-            this.addComponent(1, 0, this.xyTable);
-        }
-        StandardChart.prototype.yAxis = function (y) {
-            if (y != null) {
-                if (this._yAxis != null) {
-                    throw new Error("yAxis already assigned!");
-                }
-                this._yAxis = y;
-                this.yTable.addComponent(0, 1, this._yAxis);
-                return this;
-            } else {
-                return this._yAxis;
-            }
-        };
-
-        StandardChart.prototype.xAxis = function (x) {
-            if (x != null) {
-                if (this._xAxis != null) {
-                    throw new Error("xAxis already assigned!");
-                }
-                this._xAxis = x;
-                this.xTable.addComponent(0, 0, this._xAxis);
-                return this;
-            } else {
-                return this._xAxis;
-            }
-        };
-
-        StandardChart.prototype.yLabel = function (y) {
-            if (y != null) {
-                if (this._yLabel != null) {
-                    if (typeof (y) === "string") {
-                        this._yLabel.setText(y);
-                        return this;
-                    } else {
-                        throw new Error("yLabel already assigned!");
+var Plottable;
+(function (Plottable) {
+    ;
+})(Plottable || (Plottable = {}));
+var Plottable;
+(function (Plottable) {
+    (function (DOMUtils) {
+        /**
+        * Gets the bounding box of an element.
+        * @param {D3.Selection} element
+        * @returns {SVGRed} The bounding box.
+        */
+        function getBBox(element) {
+            return element.node().getBBox();
+        }
+        DOMUtils.getBBox = getBBox;
+
+        function _getParsedStyleValue(style, prop) {
+            var value = style.getPropertyValue(prop);
+            if (value == null) {
+                return 0;
+            }
+            return parseFloat(value);
+        }
+
+        function getElementWidth(elem) {
+            var style = window.getComputedStyle(elem);
+            return _getParsedStyleValue(style, "width") + _getParsedStyleValue(style, "padding-left") + _getParsedStyleValue(style, "padding-right") + _getParsedStyleValue(style, "border-left-width") + _getParsedStyleValue(style, "border-right-width");
+        }
+        DOMUtils.getElementWidth = getElementWidth;
+
+        function getElementHeight(elem) {
+            var style = window.getComputedStyle(elem);
+            return _getParsedStyleValue(style, "height") + _getParsedStyleValue(style, "padding-top") + _getParsedStyleValue(style, "padding-bottom") + _getParsedStyleValue(style, "border-top-width") + _getParsedStyleValue(style, "border-bottom-width");
+        }
+        DOMUtils.getElementHeight = getElementHeight;
+
+        function getSVGPixelWidth(svg) {
+            var width = svg.node().clientWidth;
+
+            if (width === 0) {
+                var widthAttr = svg.attr("width");
+
+                if (widthAttr.indexOf("%") !== -1) {
+                    var ancestorNode = svg.node().parentNode;
+                    while (ancestorNode != null && ancestorNode.clientWidth === 0) {
+                        ancestorNode = ancestorNode.parentNode;
                     }
-                }
-                if (typeof (y) === "string") {
-                    y = new Plottable.AxisLabel(y, "vertical-left");
-                }
-                this._yLabel = y;
-                this.yTable.addComponent(0, 0, this._yLabel);
-                return this;
-            } else {
-                return this._yLabel;
-            }
-        };
-
-        StandardChart.prototype.xLabel = function (x) {
-            if (x != null) {
-                if (this._xLabel != null) {
-                    if (typeof (x) === "string") {
-                        this._xLabel.setText(x);
-                        return this;
-                    } else {
-                        throw new Error("xLabel already assigned!");
+                    if (ancestorNode == null) {
+                        throw new Error("Could not compute width of element");
                     }
-                }
-                if (typeof (x) === "string") {
-                    x = new Plottable.AxisLabel(x, "horizontal");
-                }
-                this._xLabel = x;
-                this.xTable.addComponent(1, 0, this._xLabel);
-                return this;
-            } else {
-                return this._xLabel;
-            }
-        };
-
-        StandardChart.prototype.titleLabel = function (x) {
-            if (x != null) {
-                if (this._titleLabel != null) {
-                    if (typeof (x) === "string") {
-                        this._titleLabel.setText(x);
-                        return this;
-                    } else {
-                        throw new Error("titleLabel already assigned!");
-                    }
-                }
-                if (typeof (x) === "string") {
-                    x = new Plottable.TitleLabel(x, "horizontal");
-                }
-                this._titleLabel = x;
-                this.addComponent(0, 0, this._titleLabel);
-                return this;
-            } else {
-                return this._titleLabel;
-            }
-        };
-
-        StandardChart.prototype.center = function (c) {
-            this.centerComponent.merge(c);
-            return this;
-        };
-        return StandardChart;
-    })(Plottable.Table);
-    Plottable.StandardChart = StandardChart;
+                    width = ancestorNode.clientWidth * parseFloat(widthAttr) / 100;
+                } else {
+                    width = parseFloat(widthAttr);
+                }
+            }
+
+            return width;
+        }
+        DOMUtils.getSVGPixelWidth = getSVGPixelWidth;
+    })(Plottable.DOMUtils || (Plottable.DOMUtils = {}));
+    var DOMUtils = Plottable.DOMUtils;
 })(Plottable || (Plottable = {}));