/*!
Plottable 0.24.0 (https://github.com/palantir/plottable)
Copyright 2014 Palantir Technologies
Licensed under MIT (https://github.com/palantir/plottable/blob/master/LICENSE)
*/

///<reference path="../reference.ts" />
var Plottable;
(function (Plottable) {
    (function (Util) {
        (function (Methods) {
            /**
            * Checks if x is between a and b.
            *
            * @param {number} x The value to test if in range
            * @param {number} a The beginning of the (inclusive) range
            * @param {number} b The ending of the (inclusive) range
            * @return {boolean} Whether x is in [a, b]
            */
            function inRange(x, a, b) {
                return (Math.min(a, b) <= x && x <= Math.max(a, b));
            }
            Methods.inRange = inRange;

            /** Print a warning message to the console, if it is available.
            *
            * @param {string} The warnings to print
            */
            function warn(warning) {
                /* tslint:disable:no-console */
                if (window.console != null) {
                    if (window.console.warn != null) {
                        console.warn(warning);
                    } else if (window.console.log != null) {
                        console.log(warning);
                    }
                }
                /* tslint:enable:no-console */
            }
            Methods.warn = warn;

            /**
            * Takes two arrays of numbers and adds them together
            *
            * @param {number[]} alist The first array of numbers
            * @param {number[]} blist The second array of numbers
            * @return {number[]} An array of numbers where x[i] = alist[i] + blist[i]
            */
            function addArrays(alist, blist) {
                if (alist.length !== blist.length) {
                    throw new Error("attempted to add arrays of unequal length");
                }
                return alist.map(function (_, i) {
                    return alist[i] + blist[i];
                });
            }
            Methods.addArrays = addArrays;

            /**
            * Takes two sets and returns the intersection
            *
            * @param {D3.Set} set1 The first set
            * @param {D3.Set} set2 The second set
            * @return {D3.Set} A set that contains elements that appear in both set1 and set2
            */
            function intersection(set1, set2) {
                var set = d3.set();
                set1.forEach(function (v) {
                    if (set2.has(v)) {
                        set.add(v);
                    }
                });
                return set;
            }
            Methods.intersection = intersection;

            /**
            * Take an accessor object (may be a string to be made into a key, or a value, or a color code)
            * and "activate" it by turning it into a function in (datum, index, metadata)
            */
            function _accessorize(accessor) {
                if (typeof (accessor) === "function") {
                    return accessor;
                } else if (typeof (accessor) === "string" && accessor[0] !== "#") {
                    return function (d, i, s) {
                        return d[accessor];
                    };
                } else {
                    return function (d, i, s) {
                        return accessor;
                    };
                }
                ;
            }
            Methods._accessorize = _accessorize;

            /**
            * Takes two sets and returns the union
            *
            * @param{D3.Set} set1 The first set
            * @param{D3.Set} set2 The second set
            * @return{D3.Set} A set that contains elements that appear in either set1 or set2
            */
            function union(set1, set2) {
                var set = d3.set();
                set1.forEach(function (v) {
                    return set.add(v);
                });
                set2.forEach(function (v) {
                    return set.add(v);
                });
                return set;
            }
            Methods.union = union;

            /**
            * Take an accessor object, activate it, and partially apply it to a Plot's datasource's metadata
            */
            function _applyAccessor(accessor, plot) {
                var activatedAccessor = _accessorize(accessor);
                return function (d, i) {
                    return activatedAccessor(d, i, plot.dataSource().metadata());
                };
            }
            Methods._applyAccessor = _applyAccessor;

            function uniq(strings) {
                var seen = {};
                strings.forEach(function (s) {
                    return seen[s] = true;
                });
                return d3.keys(seen);
            }
            Methods.uniq = uniq;

            function uniqNumbers(a) {
                var seen = d3.set();
                var result = [];
                a.forEach(function (n) {
                    if (!seen.has(n)) {
                        seen.add(n);
                        result.push(n);
                    }
                });
                return result;
            }
            Methods.uniqNumbers = uniqNumbers;

            /**
            * Creates an array of length `count`, filled with value or (if value is a function), value()
            *
            * @param {any} value The value to fill the array with, or, if a function, a generator for values
            * @param {number} count The length of the array to generate
            * @return {any[]}
            */
            function createFilledArray(value, count) {
                var out = [];
                for (var i = 0; i < count; i++) {
                    out[i] = typeof (value) === "function" ? value(i) : value;
                }
                return out;
            }
            Methods.createFilledArray = createFilledArray;

            /**
            * @param {T[][]} a The 2D array that will have its elements joined together.
            * @return {T[]} Every array in a, concatenated together in the order they appear.
            */
            function flatten(a) {
                return Array.prototype.concat.apply([], a);
            }
            Methods.flatten = flatten;

            /**
            * Check if two arrays are equal by strict equality.
            */
            function arrayEq(a, b) {
                // Technically, null and undefined are arrays too
                if (a == null || b == null) {
                    return a === b;
                }
                if (a.length !== b.length) {
                    return false;
                }
                for (var i = 0; i < a.length; i++) {
                    if (a[i] !== b[i]) {
                        return false;
                    }
                }
                return true;
            }
            Methods.arrayEq = arrayEq;

            /**
            * @param {any} a Object to check against b for equality.
            * @param {any} b Object to check against a for equality.
            *
            * @returns {boolean} whether or not two objects share the same keys, and
            *          values associated with those keys. Values will be compared
            *          with ===.
            */
            function objEq(a, b) {
                if (a == null || b == null) {
                    return a === b;
                }
                var keysA = Object.keys(a).sort();
                var keysB = Object.keys(b).sort();
                var valuesA = keysA.map(function (k) {
                    return a[k];
                });
                var valuesB = keysB.map(function (k) {
                    return b[k];
                });
                return arrayEq(keysA, keysB) && arrayEq(valuesA, valuesB);
            }
            Methods.objEq = objEq;
        })(Util.Methods || (Util.Methods = {}));
        var Methods = Util.Methods;
    })(Plottable.Util || (Plottable.Util = {}));
    var Util = Plottable.Util;
})(Plottable || (Plottable = {}));

///<reference path="../reference.ts" />
// This file contains open source utilities, along with their copyright notices
var Plottable;
(function (Plottable) {
    (function (Util) {
        (function (OpenSource) {
            

            function sortedIndex(val, arr, accessor) {
                var low = 0;
                var high = arr.length;
                while (low < high) {
                    /* tslint:disable:no-bitwise */
                    var mid = (low + high) >>> 1;

                    /* tslint:enable:no-bitwise */
                    var x = accessor == null ? arr[mid] : accessor(arr[mid]);
                    if (x < val) {
                        low = mid + 1;
                    } else {
                        high = mid;
                    }
                }
                return low;
            }
            OpenSource.sortedIndex = sortedIndex;
            ;
        })(Util.OpenSource || (Util.OpenSource = {}));
        var OpenSource = Util.OpenSource;
    })(Plottable.Util || (Plottable.Util = {}));
    var Util = Plottable.Util;
})(Plottable || (Plottable = {}));

///<reference path="../reference.ts" />
var Plottable;
(function (Plottable) {
    (function (Util) {
        var IDCounter = (function () {
            function IDCounter() {
                this.counter = {};
            }
            IDCounter.prototype.setDefault = function (id) {
                if (this.counter[id] == null) {
                    this.counter[id] = 0;
                }
            };

            IDCounter.prototype.increment = function (id) {
                this.setDefault(id);
                return ++this.counter[id];
            };

            IDCounter.prototype.decrement = function (id) {
                this.setDefault(id);
                return --this.counter[id];
            };

            IDCounter.prototype.get = function (id) {
                this.setDefault(id);
                return this.counter[id];
            };
            return IDCounter;
        })();
        Util.IDCounter = IDCounter;
    })(Plottable.Util || (Plottable.Util = {}));
    var Util = Plottable.Util;
})(Plottable || (Plottable = {}));

///<reference path="../reference.ts" />
var Plottable;
(function (Plottable) {
    (function (Util) {
        /**
        * An associative array that can be keyed by anything (inc objects).
        * Uses pointer equality checks which is why this works.
        * This power has a price: everything is linear time since it is actually backed by an array...
        */
        var StrictEqualityAssociativeArray = (function () {
            function StrictEqualityAssociativeArray() {
                this.keyValuePairs = [];
            }
            /**
            * Set a new key/value pair in the store.
            *
            * @param {any} key Key to set in the store
            * @param {any} value Value to set in the store
            * @return {boolean} True if key already in store, false otherwise
            */
            StrictEqualityAssociativeArray.prototype.set = function (key, value) {
                if (key !== key) {
                    throw new Error("NaN may not be used as a key to the StrictEqualityAssociativeArray");
                }
                for (var i = 0; i < this.keyValuePairs.length; i++) {
                    if (this.keyValuePairs[i][0] === key) {
                        this.keyValuePairs[i][1] = value;
                        return true;
                    }
                }
                this.keyValuePairs.push([key, value]);
                return false;
            };

            /**
            * Get a value from the store, given a key.
            *
            * @param {any} key Key associated with value to retrieve
            * @return {any} Value if found, undefined otherwise
            */
            StrictEqualityAssociativeArray.prototype.get = function (key) {
                for (var i = 0; i < this.keyValuePairs.length; i++) {
                    if (this.keyValuePairs[i][0] === key) {
                        return this.keyValuePairs[i][1];
                    }
                }
                return undefined;
            };

            /**
            * Test whether store has a value associated with given key.
            *
            * Will return true if there is a key/value entry,
            * even if the value is explicitly `undefined`.
            *
            * @param {any} key Key to test for presence of an entry
            * @return {boolean} Whether there was a matching entry for that key
            */
            StrictEqualityAssociativeArray.prototype.has = function (key) {
                for (var i = 0; i < this.keyValuePairs.length; i++) {
                    if (this.keyValuePairs[i][0] === key) {
                        return true;
                    }
                }
                return false;
            };

            /**
            * Return an array of the values in the key-value store
            *
            * @return {any[]} The values in the store
            */
            StrictEqualityAssociativeArray.prototype.values = function () {
                return this.keyValuePairs.map(function (x) {
                    return x[1];
                });
            };

            /**
            * Return an array of keys in the key-value store
            *
            * @return {any[]} The keys in the store
            */
            StrictEqualityAssociativeArray.prototype.keys = function () {
                return this.keyValuePairs.map(function (x) {
                    return x[0];
                });
            };

            /**
            * Execute a callback for each entry in the array.
            *
            * @param {(key: any, val?: any, index?: number) => any} callback The callback to eecute
            * @return {any[]} The results of mapping the callback over the entries
            */
            StrictEqualityAssociativeArray.prototype.map = function (cb) {
                return this.keyValuePairs.map(function (kv, index) {
                    return cb(kv[0], kv[1], index);
                });
            };

            /**
            * Delete a key from the key-value store. Return whether the key was present.
            *
            * @param {any} The key to remove
            * @return {boolean} Whether a matching entry was found and removed
            */
            StrictEqualityAssociativeArray.prototype.delete = function (key) {
                for (var i = 0; i < this.keyValuePairs.length; i++) {
                    if (this.keyValuePairs[i][0] === key) {
                        this.keyValuePairs.splice(i, 1);
                        return true;
                    }
                }
                return false;
            };
            return StrictEqualityAssociativeArray;
        })();
        Util.StrictEqualityAssociativeArray = StrictEqualityAssociativeArray;
    })(Plottable.Util || (Plottable.Util = {}));
    var Util = Plottable.Util;
})(Plottable || (Plottable = {}));

///<reference path="../reference.ts" />
var Plottable;
(function (Plottable) {
    (function (Util) {
        var Cache = (function () {
            /**
            * @constructor
            *
            * @param {string} compute The function whose results will be cached.
            * @param {string} [canonicalKey] If present, when clear() is called,
            *        this key will be re-computed. If its result hasn't been changed,
            *        the cache will not be cleared.
            * @param {(v: T, w: T) => boolean} [valueEq]
            *        Used to determine if the value of canonicalKey has changed.
            *        If omitted, defaults to === comparision.
            */
            function Cache(compute, canonicalKey, valueEq) {
                if (typeof valueEq === "undefined") { valueEq = function (v, w) {
                    return v === w;
                }; }
                this.cache = d3.map();
                this.canonicalKey = null;
                this.compute = compute;
                this.canonicalKey = canonicalKey;
                this.valueEq = valueEq;
                if (canonicalKey !== undefined) {
                    this.cache.set(this.canonicalKey, this.compute(this.canonicalKey));
                }
            }
            /**
            * Attempt to look up k in the cache, computing the result if it isn't
            * found.
            *
            * @param {string} k The key to look up in the cache.
            * @return {T} The value associated with k; the result of compute(k).
            */
            Cache.prototype.get = function (k) {
                if (!this.cache.has(k)) {
                    this.cache.set(k, this.compute(k));
                }
                return this.cache.get(k);
            };

            /**
            * Reset the cache empty.
            *
            * If canonicalKey was provided at construction, compute(canonicalKey)
            * will be re-run. If the result matches what is already in the cache,
            * it will not clear the cache.
            *
            * @return {Cache<T>} The calling Cache.
            */
            Cache.prototype.clear = function () {
                if (this.canonicalKey === undefined || !this.valueEq(this.cache.get(this.canonicalKey), this.compute(this.canonicalKey))) {
                    this.cache = d3.map();
                }
                return this;
            };
            return Cache;
        })();
        Util.Cache = Cache;
    })(Plottable.Util || (Plottable.Util = {}));
    var Util = Plottable.Util;
})(Plottable || (Plottable = {}));

///<reference path="../reference.ts" />
var Plottable;
(function (Plottable) {
    (function (Util) {
        (function (Text) {
            Text.HEIGHT_TEXT = "bqpdl";

            ;

            ;

            /**
            * Returns a quasi-pure function of typesignature (t: string) => Dimensions which measures height and width of text
            * in the given text selection
            *
            * @param {D3.Selection} selection: A temporary text selection that the string will be placed into for measurement.
            *                                  Will be removed on function creation and appended only for measurement.
            * @returns {Dimensions} width and height of the text
            */
            function getTextMeasurer(selection) {
                var parentNode = selection.node().parentNode;
                selection.remove();
                return function (s) {
                    if (s.trim() === "") {
                        return { width: 0, height: 0 };
                    }
                    parentNode.appendChild(selection.node());
                    selection.text(s);
                    var bb = Util.DOM.getBBox(selection);
                    selection.remove();
                    return { width: bb.width, height: bb.height };
                };
            }
            Text.getTextMeasurer = getTextMeasurer;

            /**
            * @return {TextMeasurer} A test measurer that will treat all sequences
            *         of consecutive whitespace as a single " ".
            */
            function combineWhitespace(tm) {
                return function (s) {
                    return tm(s.replace(/\s+/g, " "));
                };
            }

            /**
            * Returns a text measure that measures each individual character of the
            * string with tm, then combines all the individual measurements.
            */
            function measureByCharacter(tm) {
                return function (s) {
                    var whs = s.trim().split("").map(tm);
                    return {
                        width: d3.sum(whs, function (wh) {
                            return wh.width;
                        }),
                        height: d3.max(whs, function (wh) {
                            return wh.height;
                        })
                    };
                };
            }

            var CANONICAL_CHR = "a";

            /**
            * Some TextMeasurers get confused when measuring something that's only
            * whitespace: only whitespace in a dom node takes up 0 x 0 space.
            *
            * @return {TextMeasurer} A function that if its argument is all
            *         whitespace, it will wrap its argument in CANONICAL_CHR before
            *         measuring in order to get a non-zero size of the whitespace.
            */
            function wrapWhitespace(tm) {
                return function (s) {
                    if (/^\s*$/.test(s)) {
                        var whs = s.split("").map(function (c) {
                            var wh = tm(CANONICAL_CHR + c + CANONICAL_CHR);
                            var whWrapping = tm(CANONICAL_CHR);
                            return {
                                width: wh.width - 2 * whWrapping.width,
                                height: wh.height
                            };
                        });
                        return {
                            width: d3.sum(whs, function (x) {
                                return x.width;
                            }),
                            height: d3.max(whs, function (x) {
                                return x.height;
                            })
                        };
                    } else {
                        return tm(s);
                    }
                };
            }

            /**
            * This class will measure text by measuring each character individually,
            * then adding up the dimensions. It will also cache the dimensions of each
            * letter.
            */
            var CachingCharacterMeasurer = (function () {
                /**
                * @param {D3.Selection} textSelection The element that will have text inserted into
                *        it in order to measure text. The styles present for text in
                *        this element will to the text being measured.
                */
                function CachingCharacterMeasurer(textSelection) {
                    var _this = this;
                    this.cache = new Util.Cache(getTextMeasurer(textSelection), CANONICAL_CHR, Util.Methods.objEq);
                    this.measure = combineWhitespace(measureByCharacter(wrapWhitespace(function (s) {
                        return _this.cache.get(s);
                    })));
                }
                /**
                * Clear the cache, if it seems that the text has changed size.
                */
                CachingCharacterMeasurer.prototype.clear = function () {
                    this.cache.clear();
                    return this;
                };
                return CachingCharacterMeasurer;
            })();
            Text.CachingCharacterMeasurer = CachingCharacterMeasurer;

            /**
            * Gets a truncated version of a sting that fits in the available space, given the element in which to draw the text
            *
            * @param {string} text: The string to be truncated
            * @param {number} availableWidth: The available width, in pixels
            * @param {D3.Selection} element: The text element used to measure the text
            * @returns {string} text - the shortened text
            */
            function getTruncatedText(text, availableWidth, measurer) {
                if (measurer(text).width <= availableWidth) {
                    return text;
                } else {
                    return _addEllipsesToLine(text, availableWidth, measurer);
                }
            }
            Text.getTruncatedText = getTruncatedText;

            /**
            * Takes a line, a width to fit it in, and a text measurer. Will attempt to add ellipses to the end of the line,
            * shortening the line as required to ensure that it fits within width.
            */
            function _addEllipsesToLine(line, width, measureText) {
                var mutatedLine = line.trim();
                var widthMeasure = function (s) {
                    return measureText(s).width;
                };
                var lineWidth = widthMeasure(line);
                var ellipsesWidth = widthMeasure("...");
                if (width < ellipsesWidth) {
                    var periodWidth = widthMeasure(".");
                    var numPeriodsThatFit = Math.floor(width / periodWidth);
                    return "...".substr(0, numPeriodsThatFit);
                }
                while (lineWidth + ellipsesWidth > width) {
                    mutatedLine = mutatedLine.substr(0, mutatedLine.length - 1).trim();
                    lineWidth = widthMeasure(mutatedLine);
                }
                if (widthMeasure(mutatedLine + "...") > width) {
                    throw new Error("_addEllipsesToLine failed :(");
                }
                return mutatedLine + "...";
            }
            Text._addEllipsesToLine = _addEllipsesToLine;

            function writeLineHorizontally(line, g, width, height, xAlign, yAlign) {
                if (typeof xAlign === "undefined") { xAlign = "left"; }
                if (typeof yAlign === "undefined") { yAlign = "top"; }
                var xOffsetFactor = { left: 0, center: 0.5, right: 1 };
                var yOffsetFactor = { top: 0, center: 0.5, bottom: 1 };
                if (xOffsetFactor[xAlign] === undefined || yOffsetFactor[yAlign] === undefined) {
                    throw new Error("unrecognized alignment x:" + xAlign + ", y:" + yAlign);
                }
                var innerG = g.append("g");
                var textEl = innerG.append("text");
                textEl.text(line);
                var bb = Util.DOM.getBBox(textEl);
                var h = bb.height;
                var w = bb.width;
                if (w > width || h > height) {
                    Util.Methods.warn("Insufficient space to fit text: " + line);
                    textEl.text("");
                    return { width: 0, height: 0 };
                }
                var anchorConverter = { left: "start", center: "middle", right: "end" };
                var anchor = anchorConverter[xAlign];
                var xOff = width * xOffsetFactor[xAlign];
                var yOff = height * yOffsetFactor[yAlign];
                var ems = 0.85 - yOffsetFactor[yAlign];
                textEl.attr("text-anchor", anchor).attr("y", ems + "em");
                Util.DOM.translate(innerG, xOff, yOff);
                return { width: w, height: h };
            }
            Text.writeLineHorizontally = writeLineHorizontally;

            function writeLineVertically(line, g, width, height, xAlign, yAlign, rotation) {
                if (typeof xAlign === "undefined") { xAlign = "left"; }
                if (typeof yAlign === "undefined") { yAlign = "top"; }
                if (typeof rotation === "undefined") { rotation = "right"; }
                if (rotation !== "right" && rotation !== "left") {
                    throw new Error("unrecognized rotation: " + rotation);
                }
                var isRight = rotation === "right";
                var rightTranslator = { left: "bottom", right: "top", center: "center", top: "left", bottom: "right" };
                var leftTranslator = { left: "top", right: "bottom", center: "center", top: "right", bottom: "left" };
                var alignTranslator = isRight ? rightTranslator : leftTranslator;
                var innerG = g.append("g");
                var wh = writeLineHorizontally(line, innerG, height, width, alignTranslator[yAlign], alignTranslator[xAlign]);
                var xForm = d3.transform("");
                xForm.rotate = rotation === "right" ? 90 : -90;
                xForm.translate = [isRight ? width : 0, isRight ? 0 : height];
                innerG.attr("transform", xForm.toString());

                return wh;
            }
            Text.writeLineVertically = writeLineVertically;

            function writeTextHorizontally(brokenText, g, width, height, xAlign, yAlign) {
                if (typeof xAlign === "undefined") { xAlign = "left"; }
                if (typeof yAlign === "undefined") { yAlign = "top"; }
                var h = getTextMeasurer(g.append("text"))(Text.HEIGHT_TEXT).height;
                var maxWidth = 0;
                var blockG = g.append("g");
                brokenText.forEach(function (line, i) {
                    var innerG = blockG.append("g");
                    Util.DOM.translate(innerG, 0, i * h);
                    var wh = writeLineHorizontally(line, innerG, width, h, xAlign, yAlign);
                    if (wh.width > maxWidth) {
                        maxWidth = wh.width;
                    }
                });
                var usedSpace = h * brokenText.length;
                var freeSpace = height - usedSpace;
                var translator = { center: 0.5, top: 0, bottom: 1 };
                Util.DOM.translate(blockG, 0, freeSpace * translator[yAlign]);
                return { width: maxWidth, height: usedSpace };
            }

            function writeTextVertically(brokenText, g, width, height, xAlign, yAlign, rotation) {
                if (typeof xAlign === "undefined") { xAlign = "left"; }
                if (typeof yAlign === "undefined") { yAlign = "top"; }
                if (typeof rotation === "undefined") { rotation = "left"; }
                var h = getTextMeasurer(g.append("text"))(Text.HEIGHT_TEXT).height;
                var maxHeight = 0;
                var blockG = g.append("g");
                brokenText.forEach(function (line, i) {
                    var innerG = blockG.append("g");
                    Util.DOM.translate(innerG, i * h, 0);
                    var wh = writeLineVertically(line, innerG, h, height, xAlign, yAlign, rotation);
                    if (wh.height > maxHeight) {
                        maxHeight = wh.height;
                    }
                });
                var usedSpace = h * brokenText.length;
                var freeSpace = width - usedSpace;
                var translator = { center: 0.5, left: 0, right: 1 };
                Util.DOM.translate(blockG, freeSpace * translator[xAlign], 0);

                return { width: usedSpace, height: maxHeight };
            }

            ;

            /**
            * @param {write} [IWriteOptions] If supplied, the text will be written
            *        To the given g. Will align the text vertically if it seems like
            *        that is appropriate.
            * Returns an IWriteTextResult with info on whether the text fit, and how much width/height was used.
            */
            function writeText(text, width, height, tm, horizontally, write) {
                var orientHorizontally = (horizontally != null) ? horizontally : width * 1.1 > height;
                var primaryDimension = orientHorizontally ? width : height;
                var secondaryDimension = orientHorizontally ? height : width;
                var wrappedText = Util.WordWrap.breakTextToFitRect(text, primaryDimension, secondaryDimension, tm);

                if (wrappedText.lines.length === 0) {
                    return { textFits: wrappedText.textFits, usedWidth: 0, usedHeight: 0 };
                }

                var usedWidth, usedHeight;
                if (write == null) {
                    var widthFn = orientHorizontally ? d3.max : d3.sum;
                    var heightFn = orientHorizontally ? d3.sum : d3.max;
                    usedWidth = widthFn(wrappedText.lines, function (line) {
                        return tm(line).width;
                    });
                    usedHeight = heightFn(wrappedText.lines, function (line) {
                        return tm(line).height;
                    });
                } else {
                    var innerG = write.g.append("g").classed("writeText-inner-g", true);

                    // the outerG contains general transforms for positining the whole block, the inner g
                    // will contain transforms specific to orienting the text properly within the block.
                    var writeTextFn = orientHorizontally ? writeTextHorizontally : writeTextVertically;
                    var wh = writeTextFn(wrappedText.lines, innerG, width, height, write.xAlign, write.yAlign);
                    usedWidth = wh.width;
                    usedHeight = wh.height;
                }

                return { textFits: wrappedText.textFits, usedWidth: usedWidth, usedHeight: usedHeight };
            }
            Text.writeText = writeText;
        })(Util.Text || (Util.Text = {}));
        var Text = Util.Text;
    })(Plottable.Util || (Plottable.Util = {}));
    var Util = Plottable.Util;
})(Plottable || (Plottable = {}));

///<reference path="../reference.ts" />
var Plottable;
(function (Plottable) {
    (function (Util) {
        (function (WordWrap) {
            var LINE_BREAKS_BEFORE = /[{\[]/;
            var LINE_BREAKS_AFTER = /[!"%),-.:;?\]}]/;
            var SPACES = /^\s+$/;

            ;

            /**
            * Takes a block of text, a width and height to fit it in, and a 2-d text measurement function.
            * Wraps words and fits as much of the text as possible into the given width and height.
            */
            function breakTextToFitRect(text, width, height, measureText) {
                var widthMeasure = function (s) {
                    return measureText(s).width;
                };
                var lines = breakTextToFitWidth(text, width, widthMeasure);
                var textHeight = measureText("hello world").height;
                var nLinesThatFit = Math.floor(height / textHeight);
                var textFit = nLinesThatFit >= lines.length;
                if (!textFit) {
                    lines = lines.splice(0, nLinesThatFit);
                    if (nLinesThatFit > 0) {
                        // Overwrite the last line to one that has had a ... appended to the end
                        lines[nLinesThatFit - 1] = Util.Text._addEllipsesToLine(lines[nLinesThatFit - 1], width, measureText);
                    }
                }
                return { originalText: text, lines: lines, textFits: textFit };
            }
            WordWrap.breakTextToFitRect = breakTextToFitRect;

            /**
            * Splits up the text so that it will fit in width (or splits into a list of single characters if it is impossible
            * to fit in width). Tries to avoid breaking words on non-linebreak-or-space characters, and will only break a word if
            * the word is too big to fit within width on its own.
            */
            function breakTextToFitWidth(text, width, widthMeasure) {
                var ret = [];
                var paragraphs = text.split("\n");
                for (var i = 0, len = paragraphs.length; i < len; i++) {
                    var paragraph = paragraphs[i];
                    if (paragraph !== null) {
                        ret = ret.concat(breakParagraphToFitWidth(paragraph, width, widthMeasure));
                    } else {
                        ret.push("");
                    }
                }
                return ret;
            }

            /**
            * Determines if it is possible to fit a given text within width without breaking any of the words.
            * Simple algorithm, split the text up into tokens, and make sure that the widest token doesn't exceed
            * allowed width.
            */
            function canWrapWithoutBreakingWords(text, width, widthMeasure) {
                var tokens = tokenize(text);
                var widths = tokens.map(widthMeasure);
                var maxWidth = d3.max(widths);
                return maxWidth <= width;
            }
            WordWrap.canWrapWithoutBreakingWords = canWrapWithoutBreakingWords;

            /**
            * A paragraph is a string of text containing no newlines.
            * Given a paragraph, break it up into lines that are no
            * wider than width.  widthMeasure is a function that takes
            * text as input, and returns the width of the text in pixels.
            */
            function breakParagraphToFitWidth(text, width, widthMeasure) {
                var lines = [];
                var tokens = tokenize(text);
                var curLine = "";
                var i = 0;
                var nextToken;
                while (nextToken || i < tokens.length) {
                    if (typeof nextToken === "undefined" || nextToken === null) {
                        nextToken = tokens[i++];
                    }
                    var brokenToken = breakNextTokenToFitInWidth(curLine, nextToken, width, widthMeasure);

                    var canAdd = brokenToken[0];
                    var leftOver = brokenToken[1];

                    if (canAdd !== null) {
                        curLine += canAdd;
                    }
                    nextToken = leftOver;
                    if (leftOver) {
                        lines.push(curLine);
                        curLine = "";
                    }
                }
                if (curLine) {
                    lines.push(curLine);
                }
                return lines;
            }

            /**
            * Breaks up the next token and so that some part of it can be
            * added to curLine and fits in the width. the return value
            * is an array with 2 elements, the part that can be added
            * and the left over part of the token
            * widthMeasure is a function that takes text as input,
            * and returns the width of the text in pixels.
            */
            function breakNextTokenToFitInWidth(curLine, nextToken, width, widthMeasure) {
                if (isBlank(nextToken)) {
                    return [nextToken, null];
                }
                if (widthMeasure(curLine + nextToken) <= width) {
                    return [nextToken, null];
                }
                if (!isBlank(curLine)) {
                    return [null, nextToken];
                }
                var i = 0;
                while (i < nextToken.length) {
                    if (widthMeasure(curLine + nextToken[i] + "-") <= width) {
                        curLine += nextToken[i++];
                    } else {
                        break;
                    }
                }
                var append = "-";
                if (isBlank(curLine) && i === 0) {
                    i = 1;
                    append = "";
                }
                return [nextToken.substring(0, i) + append, nextToken.substring(i)];
            }

            /**
            * Breaks up into tokens for word wrapping
            * Each token is comprised of either:
            *  1) Only word and non line break characters
            *  2) Only spaces characters
            *  3) Line break characters such as ":" or ";" or ","
            *  (will be single character token, unless there is a repeated linebreak character)
            */
            function tokenize(text) {
                var ret = [];
                var token = "";
                var lastChar = "";
                for (var i = 0, len = text.length; i < len; i++) {
                    var curChar = text[i];
                    if (token === "" || isTokenizedTogether(token[0], curChar, lastChar)) {
                        token += curChar;
                    } else {
                        ret.push(token);
                        token = curChar;
                    }
                    lastChar = curChar;
                }
                if (token) {
                    ret.push(token);
                }
                return ret;
            }

            /**
            * Returns whether a string is blank.
            *
            * @param {string} str: The string to test for blank-ness
            * @returns {boolean} Whether the string is blank
            */
            function isBlank(text) {
                return text == null ? true : text.trim() === "";
            }

            /**
            * Given a token (ie a string of characters that are similar and shouldn't be broken up) and a character, determine
            * whether that character should be added to the token. Groups of characters that don't match the space or line break
            * regex are always tokenzied together. Spaces are always tokenized together. Line break characters are almost always
            * split into their own token, except that two subsequent identical line break characters are put into the same token.
            * For isTokenizedTogether(":", ",") == False but isTokenizedTogether("::") == True.
            */
            function isTokenizedTogether(text, nextChar, lastChar) {
                if (!(text && nextChar)) {
                    false;
                }
                if (SPACES.test(text) && SPACES.test(nextChar)) {
                    return true;
                } else if (SPACES.test(text) || SPACES.test(nextChar)) {
                    return false;
                }
                if (LINE_BREAKS_AFTER.test(lastChar) || LINE_BREAKS_BEFORE.test(nextChar)) {
                    return false;
                }
                return true;
            }
        })(Util.WordWrap || (Util.WordWrap = {}));
        var WordWrap = Util.WordWrap;
    })(Plottable.Util || (Plottable.Util = {}));
    var Util = Plottable.Util;
})(Plottable || (Plottable = {}));

var Plottable;
(function (Plottable) {
    (function (Util) {
        (function (DOM) {
            /**
            * Gets the bounding box of an element.
            * @param {D3.Selection} element
            * @returns {SVGRed} The bounding box.
            */
            function getBBox(element) {
                return element.node().getBBox();
            }
            DOM.getBBox = getBBox;

            DOM.POLYFILL_TIMEOUT_MSEC = 1000 / 60;
            function requestAnimationFramePolyfill(fn) {
                if (window.requestAnimationFrame != null) {
                    window.requestAnimationFrame(fn);
                } else {
                    setTimeout(fn, DOM.POLYFILL_TIMEOUT_MSEC);
                }
            }
            DOM.requestAnimationFramePolyfill = requestAnimationFramePolyfill;

            function _getParsedStyleValue(style, prop) {
                var value = style.getPropertyValue(prop);
                var parsedValue = parseFloat(value);
                if (parsedValue !== parsedValue) {
                    return 0;
                }
                return parsedValue;
            }

            //
            function isSelectionRemovedFromSVG(selection) {
                var n = selection.node();
                while (n !== null && n.nodeName !== "svg") {
                    n = n.parentNode;
                }
                return (n == null);
            }
            DOM.isSelectionRemovedFromSVG = isSelectionRemovedFromSVG;

            function getElementWidth(elem) {
                var style = window.getComputedStyle(elem);
                return _getParsedStyleValue(style, "width") + _getParsedStyleValue(style, "padding-left") + _getParsedStyleValue(style, "padding-right") + _getParsedStyleValue(style, "border-left-width") + _getParsedStyleValue(style, "border-right-width");
            }
            DOM.getElementWidth = getElementWidth;

            function getElementHeight(elem) {
                var style = window.getComputedStyle(elem);
                return _getParsedStyleValue(style, "height") + _getParsedStyleValue(style, "padding-top") + _getParsedStyleValue(style, "padding-bottom") + _getParsedStyleValue(style, "border-top-width") + _getParsedStyleValue(style, "border-bottom-width");
            }
            DOM.getElementHeight = getElementHeight;

            function getSVGPixelWidth(svg) {
                var width = svg.node().clientWidth;

                if (width === 0) {
                    var widthAttr = svg.attr("width");

                    if (widthAttr.indexOf("%") !== -1) {
                        var ancestorNode = svg.node().parentNode;
                        while (ancestorNode != null && ancestorNode.clientWidth === 0) {
                            ancestorNode = ancestorNode.parentNode;
                        }
                        if (ancestorNode == null) {
                            throw new Error("Could not compute width of element");
                        }
                        width = ancestorNode.clientWidth * parseFloat(widthAttr) / 100;
                    } else {
                        width = parseFloat(widthAttr);
                    }
                }

                return width;
            }
            DOM.getSVGPixelWidth = getSVGPixelWidth;

            function translate(s, x, y) {
                var xform = d3.transform(s.attr("transform"));
                if (x == null) {
                    return xform.translate;
                } else {
                    y = (y == null) ? 0 : y;
                    xform.translate[0] = x;
                    xform.translate[1] = y;
                    s.attr("transform", xform.toString());
                    return s;
                }
            }
            DOM.translate = translate;

            function boxesOverlap(boxA, boxB) {
                if (boxA.right < boxB.left) {
                    return false;
                }
                if (boxA.left > boxB.right) {
                    return false;
                }
                if (boxA.bottom < boxB.top) {
                    return false;
                }
                if (boxA.top > boxB.bottom) {
                    return false;
                }
                return true;
            }
            DOM.boxesOverlap = boxesOverlap;
        })(Util.DOM || (Util.DOM = {}));
        var DOM = Util.DOM;
    })(Plottable.Util || (Plottable.Util = {}));
    var Util = Plottable.Util;
})(Plottable || (Plottable = {}));

///<reference path="../reference.ts" />
var Plottable;
(function (Plottable) {
    Plottable.MILLISECONDS_IN_ONE_DAY = 24 * 60 * 60 * 1000;

    var Formatters = (function () {
        function Formatters() {
        }
        /**
        * Creates a formatter for currency values.
        *
        * @param {number} [precision] The number of decimal places to show (default 2).
        * @param {string} [symbol] The currency symbol to use (default "$").
        * @param {boolean} [prefix] Whether to prepend or append the currency symbol (default true).
        * @param {boolean} [onlyShowUnchanged] Whether to return a value if value changes after formatting (default true).
        *
        * @returns {Formatter} A formatter for currency values.
        */
        Formatters.currency = function (precision, symbol, prefix, onlyShowUnchanged) {
            if (typeof precision === "undefined") { precision = 2; }
            if (typeof symbol === "undefined") { symbol = "$"; }
            if (typeof prefix === "undefined") { prefix = true; }
            if (typeof onlyShowUnchanged === "undefined") { onlyShowUnchanged = true; }
            var fixedFormatter = Formatters.fixed(precision);
            return function (d) {
                var formattedValue = fixedFormatter(Math.abs(d));
                if (onlyShowUnchanged && Formatters._valueChanged(Math.abs(d), formattedValue)) {
                    return "";
                }
                if (formattedValue !== "") {
                    if (prefix) {
                        formattedValue = symbol + formattedValue;
                    } else {
                        formattedValue += symbol;
                    }

                    if (d < 0) {
                        formattedValue = "-" + formattedValue;
                    }
                }
                return formattedValue;
            };
        };

        /**
        * Creates a formatter that displays exactly [precision] decimal places.
        *
        * @param {number} [precision] The number of decimal places to show (default 3).
        * @param {boolean} [onlyShowUnchanged] Whether to return a value if value changes after formatting (default true).
        *
        * @returns {Formatter} A formatter that displays exactly [precision] decimal places.
        */
        Formatters.fixed = function (precision, onlyShowUnchanged) {
            if (typeof precision === "undefined") { precision = 3; }
            if (typeof onlyShowUnchanged === "undefined") { onlyShowUnchanged = true; }
            Formatters.verifyPrecision(precision);
            return function (d) {
                var formattedValue = d.toFixed(precision);
                if (onlyShowUnchanged && Formatters._valueChanged(d, formattedValue)) {
                    return "";
                }
                return formattedValue;
            };
        };

        /**
        * Creates a formatter that formats numbers to show no more than
        * [precision] decimal places. All other values are stringified.
        *
        * @param {number} [precision] The number of decimal places to show (default 3).
        * @param {boolean} [onlyShowUnchanged] Whether to return a value if value changes after formatting (default true).
        *
        * @returns {Formatter} A formatter for general values.
        */
        Formatters.general = function (precision, onlyShowUnchanged) {
            if (typeof precision === "undefined") { precision = 3; }
            if (typeof onlyShowUnchanged === "undefined") { onlyShowUnchanged = true; }
            Formatters.verifyPrecision(precision);
            return function (d) {
                if (typeof d === "number") {
                    var multiplier = Math.pow(10, precision);
                    var formattedValue = String(Math.round(d * multiplier) / multiplier);
                    if (onlyShowUnchanged && Formatters._valueChanged(d, formattedValue)) {
                        return "";
                    }
                    return formattedValue;
                } else {
                    return String(d);
                }
            };
        };

        /**
        * Creates a formatter that stringifies its input.
        *
        * @returns {Formatter} A formatter that stringifies its input.
        */
        Formatters.identity = function () {
            return function (d) {
                return String(d);
            };
        };

        /**
        * Creates a formatter for percentage values.
        * Multiplies the input by 100 and appends "%".
        *
        * @param {number} [precision] The number of decimal places to show (default 0).
        * @param {boolean} [onlyShowUnchanged] Whether to return a value if value changes after formatting (default true).
        *
        * @returns {Formatter} A formatter for percentage values.
        */
        Formatters.percentage = function (precision, onlyShowUnchanged) {
            if (typeof precision === "undefined") { precision = 0; }
            if (typeof onlyShowUnchanged === "undefined") { onlyShowUnchanged = true; }
            var fixedFormatter = Formatters.fixed(precision);
            return function (d) {
                var valToFormat = d * 100;

                // Account for float imprecision
                var valString = d.toString();
                var integerPowerTen = Math.pow(10, valString.length - (valString.indexOf(".") + 1));
                valToFormat = parseInt((valToFormat * integerPowerTen).toString(), 10) / integerPowerTen;

                var formattedValue = fixedFormatter(valToFormat);
                if (onlyShowUnchanged && Formatters._valueChanged(valToFormat, formattedValue)) {
                    return "";
                }
                if (formattedValue !== "") {
                    formattedValue += "%";
                }
                return formattedValue;
            };
        };

        /**
        * Creates a formatter for values that displays [precision] significant figures
        * and puts SI notation.
        *
        * @param {number} [precision] The number of significant figures to show (default 3).
        *
        * @returns {Formatter} A formatter for SI values.
        */
        Formatters.siSuffix = function (precision) {
            if (typeof precision === "undefined") { precision = 3; }
            Formatters.verifyPrecision(precision);
            return function (d) {
                return d3.format("." + precision + "s")(d);
            };
        };

        /**
        * Creates a formatter that displays dates.
        *
        * @returns {Formatter} A formatter for time/date values.
        */
        Formatters.time = function () {
            var numFormats = 8;

            // these defaults were taken from d3
            // https://github.com/mbostock/d3/wiki/Time-Formatting#format_multi
            var timeFormat = {};

            timeFormat[0] = {
                format: ".%L",
                filter: function (d) {
                    return d.getMilliseconds() !== 0;
                }
            };
            timeFormat[1] = {
                format: ":%S",
                filter: function (d) {
                    return d.getSeconds() !== 0;
                }
            };
            timeFormat[2] = {
                format: "%I:%M",
                filter: function (d) {
                    return d.getMinutes() !== 0;
                }
            };
            timeFormat[3] = {
                format: "%I %p",
                filter: function (d) {
                    return d.getHours() !== 0;
                }
            };
            timeFormat[4] = {
                format: "%a %d",
                filter: function (d) {
                    return d.getDay() !== 0 && d.getDate() !== 1;
                }
            };
            timeFormat[5] = {
                format: "%b %d",
                filter: function (d) {
                    return d.getDate() !== 1;
                }
            };
            timeFormat[6] = {
                format: "%b",
                filter: function (d) {
                    return d.getMonth() !== 0;
                }
            };
            timeFormat[7] = {
                format: "%Y",
                filter: function () {
                    return true;
                }
            };

            return function (d) {
                for (var i = 0; i < numFormats; i++) {
                    if (timeFormat[i].filter(d)) {
                        return d3.time.format(timeFormat[i].format)(d);
                    }
                }
            };
        };

        /**
        * Creates a formatter for relative dates.
        *
        * @param {number} baseValue The start date (as epoch time) used in computing relative dates (default 0)
        * @param {number} increment The unit used in calculating relative date values (default MILLISECONDS_IN_ONE_DAY)
        * @param {string} label The label to append to the formatted string (default "")
        *
        * @returns {Formatter} A formatter for time/date values.
        */
        Formatters.relativeDate = function (baseValue, increment, label) {
            if (typeof baseValue === "undefined") { baseValue = 0; }
            if (typeof increment === "undefined") { increment = Plottable.MILLISECONDS_IN_ONE_DAY; }
            if (typeof label === "undefined") { label = ""; }
            return function (d) {
                var relativeDate = Math.round((d.valueOf() - baseValue) / increment);
                return relativeDate.toString() + label;
            };
        };

        Formatters.verifyPrecision = function (precision) {
            if (precision < 0 || precision > 20) {
                throw new RangeError("Formatter precision must be between 0 and 20");
            }
        };

        Formatters._valueChanged = function (d, formattedValue) {
            return d !== parseFloat(formattedValue);
        };
        return Formatters;
    })();
    Plottable.Formatters = Formatters;
})(Plottable || (Plottable = {}));

///<reference path="../reference.ts" />
var Plottable;
(function (Plottable) {
    Plottable.version = "0.24.0";
})(Plottable || (Plottable = {}));

///<reference path="../reference.ts" />
var Plottable;
(function (Plottable) {
    (function (Core) {
        var Colors = (function () {
            function Colors() {
            }
            Colors.CORAL_RED = "#fd373e";
            Colors.INDIGO = "#5177c4";
            Colors.ROBINS_EGG_BLUE = "#06bdbd";
            Colors.FERN = "#62bb60";
            Colors.BURNING_ORANGE = "#ff7939";
            Colors.ROYAL_HEATH = "#962565";
            Colors.CONIFER = "#99ce50";
            Colors.CERISE_RED = "#db2e65";
            Colors.BRIGHT_SUN = "#ffe43d";
            Colors.JACARTA = "#2c2b6f";

            Colors.PLOTTABLE_COLORS = [
                Colors.CORAL_RED,
                Colors.INDIGO,
                Colors.ROBINS_EGG_BLUE,
                Colors.FERN,
                Colors.BURNING_ORANGE,
                Colors.ROYAL_HEATH,
                Colors.CONIFER,
                Colors.CERISE_RED,
                Colors.BRIGHT_SUN,
                Colors.JACARTA
            ];
            return Colors;
        })();
        Core.Colors = Colors;
    })(Plottable.Core || (Plottable.Core = {}));
    var Core = Plottable.Core;
})(Plottable || (Plottable = {}));

///<reference path="../reference.ts" />
var Plottable;
(function (Plottable) {
    (function (Abstract) {
        var PlottableObject = (function () {
            function PlottableObject() {
                this._plottableID = PlottableObject.nextID++;
            }
            PlottableObject.nextID = 0;
            return PlottableObject;
        })();
        Abstract.PlottableObject = PlottableObject;
    })(Plottable.Abstract || (Plottable.Abstract = {}));
    var Abstract = Plottable.Abstract;
})(Plottable || (Plottable = {}));

///<reference path="../reference.ts" />
var __extends = this.__extends || function (d, b) {
    for (var p in b) if (b.hasOwnProperty(p)) d[p] = b[p];
    function __() { this.constructor = d; }
    __.prototype = b.prototype;
    d.prototype = new __();
};
var Plottable;
(function (Plottable) {
    (function (Core) {
        

        

        /**
        * The Broadcaster class is owned by an IListenable. Third parties can register and deregister listeners
        * from the broadcaster. When the broadcaster.broadcast method is activated, all registered callbacks are
        * called. The registered callbacks are called with the registered Listenable that the broadcaster is attached
        * to, along with optional arguments passed to the `broadcast` method.
        *
        * The listeners are called synchronously.
        */
        var Broadcaster = (function (_super) {
            __extends(Broadcaster, _super);
            /**
            * Construct a broadcaster, taking the Listenable that the broadcaster will be attached to.
            *
            * @constructor
            * @param {IListenable} listenable The Listenable-object that this broadcaster is attached to.
            */
            function Broadcaster(listenable) {
                _super.call(this);
                this.key2callback = new Plottable.Util.StrictEqualityAssociativeArray();
                this.listenable = listenable;
            }
            /**
            * Registers a callback to be called when the broadcast method is called. Also takes a key which
            * is used to support deregistering the same callback later, by passing in the same key.
            * If there is already a callback associated with that key, then the callback will be replaced.
            *
            * @param key The key associated with the callback. Key uniqueness is determined by deep equality.
            * @param {IBroadcasterCallback} callback A callback to be called when the Scale's domain changes.
            * @returns {Broadcaster} this object
            */
            Broadcaster.prototype.registerListener = function (key, callback) {
                this.key2callback.set(key, callback);
                return this;
            };

            /**
            * Call all listening callbacks, optionally with arguments passed through.
            *
            * @param ...args A variable number of optional arguments
            * @returns {Broadcaster} this object
            */
            Broadcaster.prototype.broadcast = function () {
                var _this = this;
                var args = [];
                for (var _i = 0; _i < (arguments.length - 0); _i++) {
                    args[_i] = arguments[_i + 0];
                }
                this.key2callback.values().forEach(function (callback) {
                    return callback(_this.listenable, args);
                });
                return this;
            };

            /**
            * Deregisters the callback associated with a key.
            *
            * @param key The key to deregister.
            * @returns {Broadcaster} this object
            */
            Broadcaster.prototype.deregisterListener = function (key) {
                this.key2callback.delete(key);
                return this;
            };

            /**
            * Deregisters all listeners and callbacks associated with the broadcaster.
            *
            * @returns {Broadcaster} this object
            */
            Broadcaster.prototype.deregisterAllListeners = function () {
                this.key2callback = new Plottable.Util.StrictEqualityAssociativeArray();
            };
            return Broadcaster;
        })(Plottable.Abstract.PlottableObject);
        Core.Broadcaster = Broadcaster;
    })(Plottable.Core || (Plottable.Core = {}));
    var Core = Plottable.Core;
})(Plottable || (Plottable = {}));

///<reference path="../reference.ts" />
var __extends = this.__extends || function (d, b) {
    for (var p in b) if (b.hasOwnProperty(p)) d[p] = b[p];
    function __() { this.constructor = d; }
    __.prototype = b.prototype;
    d.prototype = new __();
};
var Plottable;
(function (Plottable) {
    var DataSource = (function (_super) {
        __extends(DataSource, _super);
        /**
        * Creates a new DataSource.
        *
        * @constructor
        * @param {any[]} data
        * @param {any} metadata An object containing additional information.
        */
        function DataSource(data, metadata) {
            if (typeof data === "undefined") { data = []; }
            if (typeof metadata === "undefined") { metadata = {}; }
            _super.call(this);
            this.broadcaster = new Plottable.Core.Broadcaster(this);
            this._data = data;
            this._metadata = metadata;
            this.accessor2cachedExtent = new Plottable.Util.StrictEqualityAssociativeArray();
        }
        DataSource.prototype.data = function (data) {
            if (data == null) {
                return this._data;
            } else {
                this._data = data;
                this.accessor2cachedExtent = new Plottable.Util.StrictEqualityAssociativeArray();
                this.broadcaster.broadcast();
                return this;
            }
        };

        DataSource.prototype.metadata = function (metadata) {
            if (metadata == null) {
                return this._metadata;
            } else {
                this._metadata = metadata;
                this.accessor2cachedExtent = new Plottable.Util.StrictEqualityAssociativeArray();
                this.broadcaster.broadcast();
                return this;
            }
        };

        DataSource.prototype._getExtent = function (accessor) {
            var cachedExtent = this.accessor2cachedExtent.get(accessor);
            if (cachedExtent === undefined) {
                cachedExtent = this.computeExtent(accessor);
                this.accessor2cachedExtent.set(accessor, cachedExtent);
            }
            return cachedExtent;
        };

        DataSource.prototype.computeExtent = function (accessor) {
            var mappedData = this._data.map(accessor);
            if (mappedData.length === 0) {
                return [];
            } else if (typeof (mappedData[0]) === "string") {
                return Plottable.Util.Methods.uniq(mappedData);
            } else {
                var extent = d3.extent(mappedData);
                if (extent[0] == null || extent[1] == null) {
                    return [];
                } else {
                    return extent;
                }
            }
        };
        return DataSource;
    })(Plottable.Abstract.PlottableObject);
    Plottable.DataSource = DataSource;
})(Plottable || (Plottable = {}));

///<reference path="../reference.ts" />
var __extends = this.__extends || function (d, b) {
    for (var p in b) if (b.hasOwnProperty(p)) d[p] = b[p];
    function __() { this.constructor = d; }
    __.prototype = b.prototype;
    d.prototype = new __();
};
var Plottable;
(function (Plottable) {
    (function (Abstract) {
        var Component = (function (_super) {
            __extends(Component, _super);
            function Component() {
                _super.apply(this, arguments);
                this.interactionsToRegister = [];
                this.boxes = [];
                this.clipPathEnabled = false;
                this.isTopLevelComponent = false;
                this._xOffset = 0;
                this._yOffset = 0;
                this._xAlignProportion = 0;
                this._yAlignProportion = 0;
                this._fixedHeightFlag = false;
                this._fixedWidthFlag = false;
                this.cssClasses = ["component"];
                this._isSetup = false;
                this._isAnchored = false;
                this.removed = false;
            }
            /**
            * Attaches the Component as a child of a given a DOM element. Usually only directly invoked on root-level Components.
            *
            * @param {D3.Selection} element A D3 selection consisting of the element to anchor under.
            */
            Component.prototype._anchor = function (element) {
                if (this.removed) {
                    throw new Error("Can't reuse remove()-ed components!");
                }

                if (element.node().nodeName === "svg") {
                    // svg node gets the "plottable" CSS class
                    this.rootSVG = element;
                    this.rootSVG.classed("plottable", true);

                    // visible overflow for firefox https://stackoverflow.com/questions/5926986/why-does-firefox-appear-to-truncate-embedded-svgs
                    this.rootSVG.style("overflow", "visible");
                    this.isTopLevelComponent = true;
                }

                if (this.element != null) {
                    // reattach existing element
                    element.node().appendChild(this.element.node());
                } else {
                    this.element = element.append("g");
                    this._setup();
                }
                this._isAnchored = true;
            };

            /**
            * Creates additional elements as necessary for the Component to function.
            * Called during _anchor() if the Component's element has not been created yet.
            * Override in subclasses to provide additional functionality.
            */
            Component.prototype._setup = function () {
                var _this = this;
                if (this._isSetup) {
                    return;
                }
                this.cssClasses.forEach(function (cssClass) {
                    _this.element.classed(cssClass, true);
                });
                this.cssClasses = null;

                this.backgroundContainer = this.element.append("g").classed("background-container", true);
                this.content = this.element.append("g").classed("content", true);
                this.foregroundContainer = this.element.append("g").classed("foreground-container", true);
                this.boxContainer = this.element.append("g").classed("box-container", true);

                if (this.clipPathEnabled) {
                    this.generateClipPath();
                }
                ;

                this.addBox("bounding-box");

                this.interactionsToRegister.forEach(function (r) {
                    return _this.registerInteraction(r);
                });
                this.interactionsToRegister = null;
                if (this.isTopLevelComponent) {
                    this.autoResize(Component.AUTORESIZE_BY_DEFAULT);
                }
                this._isSetup = true;
            };

            Component.prototype._requestedSpace = function (availableWidth, availableHeight) {
                return { width: 0, height: 0, wantsWidth: false, wantsHeight: false };
            };

            /**
            * Computes the size, position, and alignment from the specified values.
            * If no parameters are supplied and the component is a root node,
            * they are inferred from the size of the component's element.
            *
            * @param {number} xOrigin
            * @param {number} yOrigin
            * @param {number} availableWidth
            * @param {number} availableHeight
            */
            Component.prototype._computeLayout = function (xOrigin, yOrigin, availableWidth, availableHeight) {
                var _this = this;
                if (xOrigin == null || yOrigin == null || availableWidth == null || availableHeight == null) {
                    if (this.element == null) {
                        throw new Error("anchor must be called before computeLayout");
                    } else if (this.isTopLevelComponent) {
                        // we are the root node, retrieve height/width from root SVG
                        xOrigin = 0;
                        yOrigin = 0;

                        // Set width/height to 100% if not specified, to allow accurate size calculation
                        // see http://www.w3.org/TR/CSS21/visudet.html#block-replaced-width
                        // and http://www.w3.org/TR/CSS21/visudet.html#inline-replaced-height
                        if (this.rootSVG.attr("width") == null) {
                            this.rootSVG.attr("width", "100%");
                        }
                        if (this.rootSVG.attr("height") == null) {
                            this.rootSVG.attr("height", "100%");
                        }

                        var elem = this.rootSVG.node();
                        availableWidth = Plottable.Util.DOM.getElementWidth(elem);
                        availableHeight = Plottable.Util.DOM.getElementHeight(elem);
                    } else {
                        throw new Error("null arguments cannot be passed to _computeLayout() on a non-root node");
                    }
                }
                this.xOrigin = xOrigin;
                this.yOrigin = yOrigin;
                var xPosition = this.xOrigin;
                var yPosition = this.yOrigin;

                var requestedSpace = this._requestedSpace(availableWidth, availableHeight);

                xPosition += (availableWidth - requestedSpace.width) * this._xAlignProportion;
                xPosition += this._xOffset;
                if (this._isFixedWidth()) {
                    // Decrease size so hitbox / bounding box and children are sized correctly
                    availableWidth = Math.min(availableWidth, requestedSpace.width);
                }

                yPosition += (availableHeight - requestedSpace.height) * this._yAlignProportion;
                yPosition += this._yOffset;
                if (this._isFixedHeight()) {
                    availableHeight = Math.min(availableHeight, requestedSpace.height);
                }

                this.availableWidth = availableWidth;
                this.availableHeight = availableHeight;
                this.element.attr("transform", "translate(" + xPosition + "," + yPosition + ")");
                this.boxes.forEach(function (b) {
                    return b.attr("width", _this.availableWidth).attr("height", _this.availableHeight);
                });
            };

            /**
            * Renders the component.
            */
            Component.prototype._render = function () {
                if (this._isAnchored && this._isSetup) {
                    Plottable.Core.RenderController.registerToRender(this);
                }
            };

            Component.prototype._scheduleComputeLayout = function () {
                if (this._isAnchored && this._isSetup) {
                    Plottable.Core.RenderController.registerToComputeLayout(this);
                }
            };

            Component.prototype._doRender = function () {
                //no-op
            };

            Component.prototype._invalidateLayout = function () {
                if (this._isAnchored && this._isSetup) {
                    if (this.isTopLevelComponent) {
                        this._scheduleComputeLayout();
                    } else {
                        this._parent._invalidateLayout();
                    }
                }
            };

            /**
            * Renders the Component into a given DOM element.
            *
            * @param {String|D3.Selection} element A D3 selection or a selector for getting the element to render into.
            * @return {Component} The calling component.
            */
            Component.prototype.renderTo = function (element) {
                if (element != null) {
                    var selection;
                    if (typeof (element.node) === "function") {
                        selection = element;
                    } else {
                        selection = d3.select(element);
                    }
                    this._anchor(selection);
                }
                this._computeLayout();
                this._render();
                return this;
            };

            /**
            * Cause the Component to recompute layout and redraw. If passed arguments, will resize the root SVG it lives in.
            *
            * @param {number} [availableWidth]  - the width of the container element
            * @param {number} [availableHeight] - the height of the container element
            */
            Component.prototype.resize = function (width, height) {
                if (!this.isTopLevelComponent) {
                    throw new Error("Cannot resize on non top-level component");
                }
                if (width != null && height != null && this._isAnchored) {
                    this.rootSVG.attr({ width: width, height: height });
                }
                this._invalidateLayout();
                return this;
            };

            /**
            * Enables and disables auto-resize.
            *
            * If enabled, window resizes will enqueue this component for a re-layout
            * and re-render. Animations are disabled during window resizes when auto-
            * resize is enabled.
            *
            * @param {boolean} flag - Enables (true) or disables (false) auto-resize.
            */
            Component.prototype.autoResize = function (flag) {
                if (flag) {
                    Plottable.Core.ResizeBroadcaster.register(this);
                } else {
                    Plottable.Core.ResizeBroadcaster.deregister(this);
                }
                return this;
            };

            /**
            * Sets the x alignment of the Component.
            *
            * @param {string} alignment The x alignment of the Component (one of LEFT/CENTER/RIGHT).
            * @returns {Component} The calling Component.
            */
            Component.prototype.xAlign = function (alignment) {
                alignment = alignment.toLowerCase();
                if (alignment === "left") {
                    this._xAlignProportion = 0;
                } else if (alignment === "center") {
                    this._xAlignProportion = 0.5;
                } else if (alignment === "right") {
                    this._xAlignProportion = 1;
                } else {
                    throw new Error("Unsupported alignment");
                }
                this._invalidateLayout();
                return this;
            };

            /**
            * Sets the y alignment of the Component.
            *
            * @param {string} alignment The y alignment of the Component (one of TOP/CENTER/BOTTOM).
            * @returns {Component} The calling Component.
            */
            Component.prototype.yAlign = function (alignment) {
                alignment = alignment.toLowerCase();
                if (alignment === "top") {
                    this._yAlignProportion = 0;
                } else if (alignment === "center") {
                    this._yAlignProportion = 0.5;
                } else if (alignment === "bottom") {
                    this._yAlignProportion = 1;
                } else {
                    throw new Error("Unsupported alignment");
                }
                this._invalidateLayout();
                return this;
            };

            /**
            * Sets the x offset of the Component.
            *
            * @param {number} offset The desired x offset, in pixels.
            * @returns {Component} The calling Component.
            */
            Component.prototype.xOffset = function (offset) {
                this._xOffset = offset;
                this._invalidateLayout();
                return this;
            };

            /**
            * Sets the y offset of the Component.
            *
            * @param {number} offset The desired y offset, in pixels.
            * @returns {Component} The calling Component.
            */
            Component.prototype.yOffset = function (offset) {
                this._yOffset = offset;
                this._invalidateLayout();
                return this;
            };

            Component.prototype.addBox = function (className, parentElement) {
                if (this.element == null) {
                    throw new Error("Adding boxes before anchoring is currently disallowed");
                }
                var parentElement = parentElement == null ? this.boxContainer : parentElement;
                var box = parentElement.append("rect");
                if (className != null) {
                    box.classed(className, true);
                }
                ;
                this.boxes.push(box);
                if (this.availableWidth != null && this.availableHeight != null) {
                    box.attr("width", this.availableWidth).attr("height", this.availableHeight);
                }
                return box;
            };

            Component.prototype.generateClipPath = function () {
                // The clip path will prevent content from overflowing its component space.
                this.element.attr("clip-path", "url(#clipPath" + this._plottableID + ")");
                var clipPathParent = this.boxContainer.append("clipPath").attr("id", "clipPath" + this._plottableID);
                this.addBox("clip-rect", clipPathParent);
            };

            /**
            * Attaches an Interaction to the Component, so that the Interaction will listen for events on the Component.
            *
            * @param {Interaction} interaction The Interaction to attach to the Component.
            * @return {Component} The calling Component.
            */
            Component.prototype.registerInteraction = function (interaction) {
                // Interactions can be registered before or after anchoring. If registered before, they are
                // pushed to this.interactionsToRegister and registered during anchoring. If after, they are
                // registered immediately
                if (this.element != null) {
                    if (this.hitBox == null) {
                        this.hitBox = this.addBox("hit-box");
                        this.hitBox.style("fill", "#ffffff").style("opacity", 0); // We need to set these so Chrome will register events
                    }
                    interaction._anchor(this.hitBox);
                } else {
                    this.interactionsToRegister.push(interaction);
                }
                return this;
            };

            Component.prototype.classed = function (cssClass, addClass) {
                if (addClass == null) {
                    if (cssClass == null) {
                        return false;
                    } else if (this.element == null) {
                        return (this.cssClasses.indexOf(cssClass) !== -1);
                    } else {
                        return this.element.classed(cssClass);
                    }
                } else {
                    if (cssClass == null) {
                        return this;
                    }
                    if (this.element == null) {
                        var classIndex = this.cssClasses.indexOf(cssClass);
                        if (addClass && classIndex === -1) {
                            this.cssClasses.push(cssClass);
                        } else if (!addClass && classIndex !== -1) {
                            this.cssClasses.splice(classIndex, 1);
                        }
                    } else {
                        this.element.classed(cssClass, addClass);
                    }
                    return this;
                }
            };

            /**
            * Checks if the Component has a fixed width or false if it grows to fill available space.
            * Returns false by default on the base Component class.
            *
            * @return {boolean} Whether the component has a fixed width.
            */
            Component.prototype._isFixedWidth = function () {
                return this._fixedWidthFlag;
            };

            /**
            * Checks if the Component has a fixed height or false if it grows to fill available space.
            * Returns false by default on the base Component class.
            *
            * @return {boolean} Whether the component has a fixed height.
            */
            Component.prototype._isFixedHeight = function () {
                return this._fixedHeightFlag;
            };

            /**
            * Merges this Component with another Component, returning a ComponentGroup.
            * There are four cases:
            * Component + Component: Returns a ComponentGroup with both components inside it.
            * ComponentGroup + Component: Returns the ComponentGroup with the Component appended.
            * Component + ComponentGroup: Returns the ComponentGroup with the Component prepended.
            * ComponentGroup + ComponentGroup: Returns a new ComponentGroup with two ComponentGroups inside it.
            *
            * @param {Component} c The component to merge in.
            * @return {ComponentGroup}
            */
            Component.prototype.merge = function (c) {
                var cg;
                if (this._isSetup || this._isAnchored) {
                    throw new Error("Can't presently merge a component that's already been anchored");
                }
                if (Plottable.Component.Group.prototype.isPrototypeOf(c)) {
                    cg = c;
                    cg._addComponent(this, true);
                    return cg;
                } else {
                    cg = new Plottable.Component.Group([this, c]);
                    return cg;
                }
            };

            /**
            * Detaches a Component from the DOM. The component can be reused.
            *
            * @returns The calling Component.
            */
            Component.prototype.detach = function () {
                if (this._isAnchored) {
                    this.element.remove();
                }
                if (this._parent != null) {
                    this._parent._removeComponent(this);
                }
                this._isAnchored = false;
                this._parent = null;
                return this;
            };

            /**
            * Removes a Component from the DOM and disconnects it from everything it's
            * listening to (effectively destroying it).
            */
            Component.prototype.remove = function () {
                this.removed = true;
                this.detach();
                Plottable.Core.ResizeBroadcaster.deregister(this);
            };
            Component.AUTORESIZE_BY_DEFAULT = true;
            return Component;
        })(Abstract.PlottableObject);
        Abstract.Component = Component;
    })(Plottable.Abstract || (Plottable.Abstract = {}));
    var Abstract = Plottable.Abstract;
})(Plottable || (Plottable = {}));

///<reference path="../reference.ts" />
var __extends = this.__extends || function (d, b) {
    for (var p in b) if (b.hasOwnProperty(p)) d[p] = b[p];
    function __() { this.constructor = d; }
    __.prototype = b.prototype;
    d.prototype = new __();
};
var Plottable;
(function (Plottable) {
    (function (Abstract) {
        var ComponentContainer = (function (_super) {
            __extends(ComponentContainer, _super);
            function ComponentContainer() {
                _super.apply(this, arguments);
                /*
                * An abstract ComponentContainer class to encapsulate Table and ComponentGroup's shared functionality.
                * It will not do anything if instantiated directly.
                */
                this._components = [];
            }
            ComponentContainer.prototype._anchor = function (element) {
                var _this = this;
                _super.prototype._anchor.call(this, element);
                this._components.forEach(function (c) {
                    return c._anchor(_this.content);
                });
            };

            ComponentContainer.prototype._render = function () {
                this._components.forEach(function (c) {
                    return c._render();
                });
            };

            ComponentContainer.prototype._removeComponent = function (c) {
                var removeIndex = this._components.indexOf(c);
                if (removeIndex >= 0) {
                    this._components.splice(removeIndex, 1);
                    this._invalidateLayout();
                }
            };

            ComponentContainer.prototype._addComponent = function (c, prepend) {
                if (typeof prepend === "undefined") { prepend = false; }
                if (c == null || this._components.indexOf(c) >= 0) {
                    return false;
                }

                if (prepend) {
                    this._components.unshift(c);
                } else {
                    this._components.push(c);
                }
                c._parent = this;
                if (this._isAnchored) {
                    c._anchor(this.content);
                }
                this._invalidateLayout();
                return true;
            };

            /**
            * Returns a list of components in the ComponentContainer
            *
            * @returns{Component[]} the contained Components
            */
            ComponentContainer.prototype.components = function () {
                return this._components.slice();
            };

            /**
            * Returns true iff the ComponentContainer is empty.
            *
            * @returns {boolean} Whether the calling ComponentContainer is empty.
            */
            ComponentContainer.prototype.empty = function () {
                return this._components.length === 0;
            };

            /**
            * Detaches all components contained in the ComponentContainer, and
            * empties the ComponentContainer.
            *
            * @returns {ComponentContainer} The calling ComponentContainer
            */
            ComponentContainer.prototype.detachAll = function () {
                // Calling c.remove() will mutate this._components because the component will call this._parent._removeComponent(this)
                // Since mutating an array while iterating over it is dangerous, we instead iterate over a copy generated by Arr.slice()
                this._components.slice().forEach(function (c) {
                    return c.detach();
                });
                return this;
            };

            ComponentContainer.prototype.remove = function () {
                _super.prototype.remove.call(this);
                this._components.slice().forEach(function (c) {
                    return c.remove();
                });
            };
            return ComponentContainer;
        })(Abstract.Component);
        Abstract.ComponentContainer = ComponentContainer;
    })(Plottable.Abstract || (Plottable.Abstract = {}));
    var Abstract = Plottable.Abstract;
})(Plottable || (Plottable = {}));

///<reference path="../reference.ts" />
var __extends = this.__extends || function (d, b) {
    for (var p in b) if (b.hasOwnProperty(p)) d[p] = b[p];
    function __() { this.constructor = d; }
    __.prototype = b.prototype;
    d.prototype = new __();
};
var Plottable;
(function (Plottable) {
    (function (Component) {
        var Group = (function (_super) {
            __extends(Group, _super);
            /**
            * Creates a ComponentGroup.
            *
            * @constructor
            * @param {Component[]} [components] The Components in the Group.
            */
            function Group(components) {
                if (typeof components === "undefined") { components = []; }
                var _this = this;
                _super.call(this);
                this.classed("component-group", true);
                components.forEach(function (c) {
                    return _this._addComponent(c);
                });
            }
            Group.prototype._requestedSpace = function (offeredWidth, offeredHeight) {
                var requests = this._components.map(function (c) {
                    return c._requestedSpace(offeredWidth, offeredHeight);
                });
                var isEmpty = this.empty();
                return {
                    width: isEmpty ? 0 : d3.max(requests, function (request) {
                        return request.width;
                    }),
                    height: isEmpty ? 0 : d3.max(requests, function (request) {
                        return request.height;
                    }),
                    wantsWidth: isEmpty ? false : requests.map(function (r) {
                        return r.wantsWidth;
                    }).some(function (x) {
                        return x;
                    }),
                    wantsHeight: isEmpty ? false : requests.map(function (r) {
                        return r.wantsHeight;
                    }).some(function (x) {
                        return x;
                    })
                };
            };

            Group.prototype.merge = function (c) {
                this._addComponent(c);
                return this;
            };

            Group.prototype._computeLayout = function (xOrigin, yOrigin, availableWidth, availableHeight) {
                var _this = this;
                _super.prototype._computeLayout.call(this, xOrigin, yOrigin, availableWidth, availableHeight);
                this._components.forEach(function (c) {
                    c._computeLayout(0, 0, _this.availableWidth, _this.availableHeight);
                });
                return this;
            };

            Group.prototype._isFixedWidth = function () {
                return this._components.every(function (c) {
                    return c._isFixedWidth();
                });
            };

            Group.prototype._isFixedHeight = function () {
                return this._components.every(function (c) {
                    return c._isFixedHeight();
                });
            };
            return Group;
        })(Plottable.Abstract.ComponentContainer);
        Component.Group = Group;
    })(Plottable.Component || (Plottable.Component = {}));
    var Component = Plottable.Component;
})(Plottable || (Plottable = {}));

///<reference path="../reference.ts" />
var __extends = this.__extends || function (d, b) {
    for (var p in b) if (b.hasOwnProperty(p)) d[p] = b[p];
    function __() { this.constructor = d; }
    __.prototype = b.prototype;
    d.prototype = new __();
};
var Plottable;
(function (Plottable) {
    (function (Component) {
        ;

        var Table = (function (_super) {
            __extends(Table, _super);
            /**
            * Creates a Table.
            *
            * @constructor
            * @param {Component[][]} [rows] A 2-D array of the Components to place in the table.
            * null can be used if a cell is empty.
            */
            function Table(rows) {
                if (typeof rows === "undefined") { rows = []; }
                var _this = this;
                _super.call(this);
                this.rowPadding = 0;
                this.colPadding = 0;
                this.rows = [];
                this.rowWeights = [];
                this.colWeights = [];
                this.nRows = 0;
                this.nCols = 0;
                this.classed("table", true);
                rows.forEach(function (row, rowIndex) {
                    row.forEach(function (component, colIndex) {
                        _this.addComponent(rowIndex, colIndex, component);
                    });
                });
            }
            /**
            * Adds a Component in the specified cell.
            *
            * @param {number} row The row in which to add the Component.
            * @param {number} col The column in which to add the Component.
            * @param {Component} component The Component to be added.
            */
            Table.prototype.addComponent = function (row, col, component) {
                if (this._addComponent(component)) {
                    this.nRows = Math.max(row + 1, this.nRows);
                    this.nCols = Math.max(col + 1, this.nCols);
                    this.padTableToSize(this.nRows, this.nCols);

                    var currentComponent = this.rows[row][col];
                    if (currentComponent != null) {
                        throw new Error("Table.addComponent cannot be called on a cell where a component already exists (for the moment)");
                    }

                    this.rows[row][col] = component;
                }
                return this;
            };

            Table.prototype._removeComponent = function (component) {
                _super.prototype._removeComponent.call(this, component);
                var rowpos;
                var colpos;
                outer:
                for (var i = 0; i < this.nRows; i++) {
                    for (var j = 0; j < this.nCols; j++) {
                        if (this.rows[i][j] === component) {
                            rowpos = i;
                            colpos = j;
                            break outer;
                        }
                    }
                }

                if (rowpos !== undefined) {
                    this.rows[rowpos][colpos] = null;
                }
            };

            Table.prototype.iterateLayout = function (availableWidth, availableHeight) {
                /*
                * Given availableWidth and availableHeight, figure out how to allocate it between rows and columns using an iterative algorithm.
                *
                * For both dimensions, keeps track of "guaranteedSpace", which the fixed-size components have requested, and
                * "proportionalSpace", which is being given to proportionally-growing components according to the weights on the table.
                * Here is how it works (example uses width but it is the same for height). First, columns are guaranteed no width, and
                * the free width is allocated to columns based on their colWeights. Then, in determineGuarantees, every component is
                * offered its column's width and may request some amount of it, which increases that column's guaranteed
                * width. If there are some components that were not satisfied with the width they were offered, and there is free
                * width that has not already been guaranteed, then the remaining width is allocated to the unsatisfied columns and the
                * algorithm runs again. If all components are satisfied, then the remaining width is allocated as proportional space
                * according to the colWeights.
                *
                * The guaranteed width for each column is monotonically increasing as the algorithm iterates. Since it is deterministic
                * and monotonically increasing, if the freeWidth does not change during an iteration it implies that no further progress
                * is possible, so the algorithm will not continue iterating on that dimension's account.
                *
                * If the algorithm runs more than 5 times, we stop and just use whatever we arrived at. It's not clear under what
                * circumstances this will happen or if it will happen at all. A message will be printed to the console if this occurs.
                *
                */
                var cols = d3.transpose(this.rows);
                var availableWidthAfterPadding = availableWidth - this.colPadding * (this.nCols - 1);
                var availableHeightAfterPadding = availableHeight - this.rowPadding * (this.nRows - 1);

                var rowWeights = Table.calcComponentWeights(this.rowWeights, this.rows, function (c) {
                    return (c == null) || c._isFixedHeight();
                });
                var colWeights = Table.calcComponentWeights(this.colWeights, cols, function (c) {
                    return (c == null) || c._isFixedWidth();
                });

                // To give the table a good starting position to iterate from, we give the fixed-width components half-weight
                // so that they will get some initial space allocated to work with
                var heuristicColWeights = colWeights.map(function (c) {
                    return c === 0 ? 0.5 : c;
                });
                var heuristicRowWeights = rowWeights.map(function (c) {
                    return c === 0 ? 0.5 : c;
                });

                var colProportionalSpace = Table.calcProportionalSpace(heuristicColWeights, availableWidthAfterPadding);
                var rowProportionalSpace = Table.calcProportionalSpace(heuristicRowWeights, availableHeightAfterPadding);

                var guaranteedWidths = Plottable.Util.Methods.createFilledArray(0, this.nCols);
                var guaranteedHeights = Plottable.Util.Methods.createFilledArray(0, this.nRows);

                var freeWidth;
                var freeHeight;

                var nIterations = 0;
                while (true) {
                    var offeredHeights = Plottable.Util.Methods.addArrays(guaranteedHeights, rowProportionalSpace);
                    var offeredWidths = Plottable.Util.Methods.addArrays(guaranteedWidths, colProportionalSpace);
                    var guarantees = this.determineGuarantees(offeredWidths, offeredHeights);
                    guaranteedWidths = guarantees.guaranteedWidths;
                    guaranteedHeights = guarantees.guaranteedHeights;
                    var wantsWidth = guarantees.wantsWidthArr.some(function (x) {
                        return x;
                    });
                    var wantsHeight = guarantees.wantsHeightArr.some(function (x) {
                        return x;
                    });

                    var lastFreeWidth = freeWidth;
                    var lastFreeHeight = freeHeight;
                    freeWidth = availableWidthAfterPadding - d3.sum(guarantees.guaranteedWidths);
                    freeHeight = availableHeightAfterPadding - d3.sum(guarantees.guaranteedHeights);
                    var xWeights;
                    if (wantsWidth) {
                        xWeights = guarantees.wantsWidthArr.map(function (x) {
                            return x ? 0.1 : 0;
                        });
                        xWeights = Plottable.Util.Methods.addArrays(xWeights, colWeights);
                    } else {
                        xWeights = colWeights;
                    }

                    var yWeights;
                    if (wantsHeight) {
                        yWeights = guarantees.wantsHeightArr.map(function (x) {
                            return x ? 0.1 : 0;
                        });
                        yWeights = Plottable.Util.Methods.addArrays(yWeights, rowWeights);
                    } else {
                        yWeights = rowWeights;
                    }

                    colProportionalSpace = Table.calcProportionalSpace(xWeights, freeWidth);
                    rowProportionalSpace = Table.calcProportionalSpace(yWeights, freeHeight);
                    nIterations++;

                    var canImproveWidthAllocation = freeWidth > 0 && wantsWidth && freeWidth !== lastFreeWidth;
                    var canImproveHeightAllocation = freeHeight > 0 && wantsHeight && freeHeight !== lastFreeHeight;

                    if (!(canImproveWidthAllocation || canImproveHeightAllocation)) {
                        break;
                    }

                    if (nIterations > 5) {
                        break;
                    }
                }

                // Redo the proportional space one last time, to ensure we use the real weights not the wantsWidth/Height weights
                freeWidth = availableWidthAfterPadding - d3.sum(guarantees.guaranteedWidths);
                freeHeight = availableHeightAfterPadding - d3.sum(guarantees.guaranteedHeights);
                colProportionalSpace = Table.calcProportionalSpace(colWeights, freeWidth);
                rowProportionalSpace = Table.calcProportionalSpace(rowWeights, freeHeight);

                return {
                    colProportionalSpace: colProportionalSpace,
                    rowProportionalSpace: rowProportionalSpace,
                    guaranteedWidths: guarantees.guaranteedWidths,
                    guaranteedHeights: guarantees.guaranteedHeights,
                    wantsWidth: wantsWidth,
                    wantsHeight: wantsHeight };
            };

            Table.prototype.determineGuarantees = function (offeredWidths, offeredHeights) {
                var requestedWidths = Plottable.Util.Methods.createFilledArray(0, this.nCols);
                var requestedHeights = Plottable.Util.Methods.createFilledArray(0, this.nRows);
                var layoutWantsWidth = Plottable.Util.Methods.createFilledArray(false, this.nCols);
                var layoutWantsHeight = Plottable.Util.Methods.createFilledArray(false, this.nRows);
                this.rows.forEach(function (row, rowIndex) {
                    row.forEach(function (component, colIndex) {
                        var spaceRequest;
                        if (component != null) {
                            spaceRequest = component._requestedSpace(offeredWidths[colIndex], offeredHeights[rowIndex]);
                        } else {
                            spaceRequest = { width: 0, height: 0, wantsWidth: false, wantsHeight: false };
                        }

                        var allocatedWidth = Math.min(spaceRequest.width, offeredWidths[colIndex]);
                        var allocatedHeight = Math.min(spaceRequest.height, offeredHeights[rowIndex]);

                        requestedWidths[colIndex] = Math.max(requestedWidths[colIndex], allocatedWidth);
                        requestedHeights[rowIndex] = Math.max(requestedHeights[rowIndex], allocatedHeight);
                        layoutWantsWidth[colIndex] = layoutWantsWidth[colIndex] || spaceRequest.wantsWidth;
                        layoutWantsHeight[rowIndex] = layoutWantsHeight[rowIndex] || spaceRequest.wantsHeight;
                    });
                });
                return {
                    guaranteedWidths: requestedWidths,
                    guaranteedHeights: requestedHeights,
                    wantsWidthArr: layoutWantsWidth,
                    wantsHeightArr: layoutWantsHeight };
            };

            Table.prototype._requestedSpace = function (offeredWidth, offeredHeight) {
                var layout = this.iterateLayout(offeredWidth, offeredHeight);
                return {
                    width: d3.sum(layout.guaranteedWidths),
                    height: d3.sum(layout.guaranteedHeights),
                    wantsWidth: layout.wantsWidth,
                    wantsHeight: layout.wantsHeight };
            };

            // xOffset is relative to parent element, not absolute
            Table.prototype._computeLayout = function (xOffset, yOffset, availableWidth, availableHeight) {
                var _this = this;
                _super.prototype._computeLayout.call(this, xOffset, yOffset, availableWidth, availableHeight);
                var layout = this.iterateLayout(this.availableWidth, this.availableHeight);

                var sumPair = function (p) {
                    return p[0] + p[1];
                };
                var rowHeights = Plottable.Util.Methods.addArrays(layout.rowProportionalSpace, layout.guaranteedHeights);
                var colWidths = Plottable.Util.Methods.addArrays(layout.colProportionalSpace, layout.guaranteedWidths);
                var childYOffset = 0;
                this.rows.forEach(function (row, rowIndex) {
                    var childXOffset = 0;
                    row.forEach(function (component, colIndex) {
                        // recursively compute layout
                        if (component != null) {
                            component._computeLayout(childXOffset, childYOffset, colWidths[colIndex], rowHeights[rowIndex]);
                        }
                        childXOffset += colWidths[colIndex] + _this.colPadding;
                    });
                    childYOffset += rowHeights[rowIndex] + _this.rowPadding;
                });
            };

            /**
            * Sets the row and column padding on the Table.
            *
            * @param {number} rowPadding The padding above and below each row, in pixels.
            * @param {number} colPadding the padding to the left and right of each column, in pixels.
            * @returns {Table} The calling Table.
            */
            Table.prototype.padding = function (rowPadding, colPadding) {
                this.rowPadding = rowPadding;
                this.colPadding = colPadding;
                this._invalidateLayout();
                return this;
            };

            /**
            * Sets the layout weight of a particular row.
            * Space is allocated to rows based on their weight. Rows with higher weights receive proportionally more space.
            *
            * @param {number} index The index of the row.
            * @param {number} weight The weight to be set on the row.
            * @returns {Table} The calling Table.
            */
            Table.prototype.rowWeight = function (index, weight) {
                this.rowWeights[index] = weight;
                this._invalidateLayout();
                return this;
            };

            /**
            * Sets the layout weight of a particular column.
            * Space is allocated to columns based on their weight. Columns with higher weights receive proportionally more space.
            *
            * @param {number} index The index of the column.
            * @param {number} weight The weight to be set on the column.
            * @returns {Table} The calling Table.
            */
            Table.prototype.colWeight = function (index, weight) {
                this.colWeights[index] = weight;
                this._invalidateLayout();
                return this;
            };

            Table.prototype._isFixedWidth = function () {
                var cols = d3.transpose(this.rows);
                return Table.fixedSpace(cols, function (c) {
                    return (c == null) || c._isFixedWidth();
                });
            };

            Table.prototype._isFixedHeight = function () {
                return Table.fixedSpace(this.rows, function (c) {
                    return (c == null) || c._isFixedHeight();
                });
            };

            Table.prototype.padTableToSize = function (nRows, nCols) {
                for (var i = 0; i < nRows; i++) {
                    if (this.rows[i] === undefined) {
                        this.rows[i] = [];
                        this.rowWeights[i] = null;
                    }
                    for (var j = 0; j < nCols; j++) {
                        if (this.rows[i][j] === undefined) {
                            this.rows[i][j] = null;
                        }
                    }
                }
                for (j = 0; j < nCols; j++) {
                    if (this.colWeights[j] === undefined) {
                        this.colWeights[j] = null;
                    }
                }
            };

            Table.calcComponentWeights = function (setWeights, componentGroups, fixityAccessor) {
                // If the row/col weight was explicitly set, then return it outright
                // If the weight was not explicitly set, then guess it using the heuristic that if all components are fixed-space
                // then weight is 0, otherwise weight is 1
                return setWeights.map(function (w, i) {
                    if (w != null) {
                        return w;
                    }
                    var fixities = componentGroups[i].map(fixityAccessor);
                    var allFixed = fixities.reduce(function (a, b) {
                        return a && b;
                    }, true);
                    return allFixed ? 0 : 1;
                });
            };

            Table.calcProportionalSpace = function (weights, freeSpace) {
                var weightSum = d3.sum(weights);
                if (weightSum === 0) {
                    return Plottable.Util.Methods.createFilledArray(0, weights.length);
                } else {
                    return weights.map(function (w) {
                        return freeSpace * w / weightSum;
                    });
                }
            };

            Table.fixedSpace = function (componentGroup, fixityAccessor) {
                var all = function (bools) {
                    return bools.reduce(function (a, b) {
                        return a && b;
                    }, true);
                };
                var group_isFixed = function (components) {
                    return all(components.map(fixityAccessor));
                };
                return all(componentGroup.map(group_isFixed));
            };
            return Table;
        })(Plottable.Abstract.ComponentContainer);
        Component.Table = Table;
    })(Plottable.Component || (Plottable.Component = {}));
    var Component = Plottable.Component;
})(Plottable || (Plottable = {}));

///<reference path="../reference.ts" />
var __extends = this.__extends || function (d, b) {
    for (var p in b) if (b.hasOwnProperty(p)) d[p] = b[p];
    function __() { this.constructor = d; }
    __.prototype = b.prototype;
    d.prototype = new __();
};
var Plottable;
(function (Plottable) {
    (function (Abstract) {
        var Scale = (function (_super) {
            __extends(Scale, _super);
            /**
            * Creates a new Scale.
            *
            * @constructor
            * @param {D3.Scale.Scale} scale The D3 scale backing the Scale.
            */
            function Scale(scale) {
                _super.call(this);
                this.autoDomainAutomatically = true;
                this.broadcaster = new Plottable.Core.Broadcaster(this);
                this._rendererAttrID2Extent = {};
                this._d3Scale = scale;
            }
            Scale.prototype._getAllExtents = function () {
                return d3.values(this._rendererAttrID2Extent);
            };

            Scale.prototype._getExtent = function () {
                return [];
            };

            /**
            * Modify the domain on the scale so that it includes the extent of all
            * perspectives it depends on. Extent: The (min, max) pair for a
            * QuantitiativeScale, all covered strings for an OrdinalScale.
            * Perspective: A combination of a DataSource and an Accessor that
            * represents a view in to the data.
            */
            Scale.prototype.autoDomain = function () {
                this.autoDomainAutomatically = true;
                this._setDomain(this._getExtent());
                return this;
            };

            Scale.prototype._autoDomainIfAutomaticMode = function () {
                if (this.autoDomainAutomatically) {
                    this.autoDomain();
                }
            };

            /**
            * Returns the range value corresponding to a given domain value.
            *
            * @param value {any} A domain value to be scaled.
            * @returns {any} The range value corresponding to the supplied domain value.
            */
            Scale.prototype.scale = function (value) {
                return this._d3Scale(value);
            };

            Scale.prototype.domain = function (values) {
                if (values == null) {
                    return this._getDomain();
                } else {
                    this.autoDomainAutomatically = false;
                    this._setDomain(values);
                    return this;
                }
            };

            Scale.prototype._getDomain = function () {
                return this._d3Scale.domain();
            };

            Scale.prototype._setDomain = function (values) {
                this._d3Scale.domain(values);
                this.broadcaster.broadcast();
            };

            Scale.prototype.range = function (values) {
                if (values == null) {
                    return this._d3Scale.range();
                } else {
                    this._d3Scale.range(values);
                    return this;
                }
            };

            /**
            * Creates a copy of the Scale with the same domain and range but without any registered listeners.
            *
            * @returns {Scale} A copy of the calling Scale.
            */
            Scale.prototype.copy = function () {
                return new Scale(this._d3Scale.copy());
            };

            /**
            * When a renderer determines that the extent of a projector has changed,
            * it will call this function. This function should ensure that
            * the scale has a domain at least large enough to include extent.
            *
            * @param {number} rendererID A unique indentifier of the renderer sending
            *                 the new extent.
            * @param {string} attr The attribute being projected, e.g. "x", "y0", "r"
            * @param {any[]} extent The new extent to be included in the scale.
            */
            Scale.prototype.updateExtent = function (plotProvidedKey, attr, extent) {
                this._rendererAttrID2Extent[plotProvidedKey + attr] = extent;
                this._autoDomainIfAutomaticMode();
                return this;
            };

            Scale.prototype.removeExtent = function (plotProvidedKey, attr) {
                delete this._rendererAttrID2Extent[plotProvidedKey + attr];
                this._autoDomainIfAutomaticMode();
                return this;
            };
            return Scale;
        })(Abstract.PlottableObject);
        Abstract.Scale = Scale;
    })(Plottable.Abstract || (Plottable.Abstract = {}));
    var Abstract = Plottable.Abstract;
})(Plottable || (Plottable = {}));

///<reference path="../reference.ts" />
var __extends = this.__extends || function (d, b) {
    for (var p in b) if (b.hasOwnProperty(p)) d[p] = b[p];
    function __() { this.constructor = d; }
    __.prototype = b.prototype;
    d.prototype = new __();
};
var Plottable;
(function (Plottable) {
    (function (Abstract) {
        var Plot = (function (_super) {
            __extends(Plot, _super);
            function Plot(dataset) {
                _super.call(this);
                this._dataChanged = false;
                this._animate = false;
                this._animators = {};
                this._ANIMATION_DURATION = 250;
                this._projectors = {};
                this.animateOnNextRender = true;
                this.clipPathEnabled = true;
                this.classed("plot", true);

                var dataSource;
                if (dataset != null) {
                    if (typeof dataset.data === "function") {
                        dataSource = dataset;
                    } else {
                        dataSource = dataSource = new Plottable.DataSource(dataset);
                    }
                } else {
                    dataSource = new Plottable.DataSource();
                }
                this.dataSource(dataSource);
            }
            Plot.prototype._anchor = function (element) {
                _super.prototype._anchor.call(this, element);
                this.animateOnNextRender = true;
                this._dataChanged = true;
                this._updateAllProjectors();
            };

            Plot.prototype.remove = function () {
                var _this = this;
                _super.prototype.remove.call(this);
                this._dataSource.broadcaster.deregisterListener(this);

                // deregister from all scales
                var properties = Object.keys(this._projectors);
                properties.forEach(function (property) {
                    var projector = _this._projectors[property];
                    if (projector.scale != null) {
                        projector.scale.broadcaster.deregisterListener(_this);
                    }
                });
            };

            Plot.prototype.dataSource = function (source) {
                var _this = this;
                if (source == null) {
                    return this._dataSource;
                }
                var oldSource = this._dataSource;
                if (oldSource != null) {
                    this._dataSource.broadcaster.deregisterListener(this);
                }
                this._dataSource = source;
                this._dataSource.broadcaster.registerListener(this, function () {
                    return _this._onDataSourceUpdate();
                });
                this._onDataSourceUpdate();
                return this;
            };

            Plot.prototype._onDataSourceUpdate = function () {
                this._updateAllProjectors();
                this.animateOnNextRender = true;
                this._dataChanged = true;
                this._render();
            };

            Plot.prototype.project = function (attrToSet, accessor, scale) {
                var _this = this;
                attrToSet = attrToSet.toLowerCase();
                var currentProjection = this._projectors[attrToSet];
                var existingScale = (currentProjection != null) ? currentProjection.scale : null;

                if (existingScale != null) {
                    existingScale.removeExtent(this._plottableID.toString(), attrToSet);
                    existingScale.broadcaster.deregisterListener(this);
                }

                if (scale != null) {
                    scale.broadcaster.registerListener(this, function () {
                        return _this._render();
                    });
                }
                var activatedAccessor = Plottable.Util.Methods._applyAccessor(accessor, this);
                this._projectors[attrToSet] = { accessor: activatedAccessor, scale: scale, attribute: attrToSet };
                this._updateProjector(attrToSet);
                this._render(); // queue a re-render upon changing projector
                return this;
            };

            Plot.prototype._generateAttrToProjector = function () {
                var _this = this;
                var h = {};
                d3.keys(this._projectors).forEach(function (a) {
                    var projector = _this._projectors[a];
                    var accessor = projector.accessor;
                    var scale = projector.scale;
                    var fn = scale == null ? accessor : function (d, i) {
                        return scale.scale(accessor(d, i));
                    };
                    h[a] = fn;
                });
                return h;
            };

            Plot.prototype._doRender = function () {
                if (this._isAnchored) {
                    this._paint();
                    this._dataChanged = false;
                    this.animateOnNextRender = false;
                }
            };

            Plot.prototype._paint = function () {
                // no-op
            };

            Plot.prototype._setup = function () {
                _super.prototype._setup.call(this);
                this.renderArea = this.content.append("g").classed("render-area", true);
            };

            /**
            * Enables or disables animation.
            *
            * @param {boolean} enabled Whether or not to animate.
            */
            Plot.prototype.animate = function (enabled) {
                this._animate = enabled;
                return this;
            };

            Plot.prototype.detach = function () {
                _super.prototype.detach.call(this);

                // make the domain resize
                this._updateAllProjectors();
                return this;
            };

            /**
            * This function makes sure that all of the scales in this._projectors
            * have an extent that includes all the data that is projected onto them.
            */
            Plot.prototype._updateAllProjectors = function () {
                var _this = this;
                d3.keys(this._projectors).forEach(function (attr) {
                    return _this._updateProjector(attr);
                });
            };

            Plot.prototype._updateProjector = function (attr) {
                var projector = this._projectors[attr];
                if (projector.scale != null) {
                    var extent = this.dataSource()._getExtent(projector.accessor);
                    if (extent.length === 0 || !this._isAnchored) {
                        projector.scale.removeExtent(this._plottableID.toString(), attr);
                    } else {
                        projector.scale.updateExtent(this._plottableID.toString(), attr, extent);
                    }
                }
            };

            /**
            * Apply attributes to the selection.
            *
            * If animation is enabled and a valid animator's key is specified, the
            * attributes are applied with the animator. Otherwise, they are applied
            * immediately to the selection.
            *
            * The animation will not animate during auto-resize renders.
            *
            * @param {D3.Selection} selection The selection of elements to update.
            * @param {string} animatorKey The key for the animator.
            * @param {IAttributeToProjector} attrToProjector The set of attributes to set on the selection.
            * @return {D3.Selection} The resulting selection (potentially after the transition)
            */
            Plot.prototype._applyAnimatedAttributes = function (selection, animatorKey, attrToProjector) {
                if (this._animate && this.animateOnNextRender && this._animators[animatorKey] != null) {
                    return this._animators[animatorKey].animate(selection, attrToProjector, this);
                } else {
                    return selection.attr(attrToProjector);
                }
            };

            Plot.prototype.animator = function (animatorKey, animator) {
                if (animator === undefined) {
                    return this._animators[animatorKey];
                } else {
                    this._animators[animatorKey] = animator;
                    return this;
                }
            };
            return Plot;
        })(Abstract.Component);
        Abstract.Plot = Plot;
    })(Plottable.Abstract || (Plottable.Abstract = {}));
    var Abstract = Plottable.Abstract;
})(Plottable || (Plottable = {}));

///<reference path="../../reference.ts" />
var __extends = this.__extends || function (d, b) {
    for (var p in b) if (b.hasOwnProperty(p)) d[p] = b[p];
    function __() { this.constructor = d; }
    __.prototype = b.prototype;
    d.prototype = new __();
};
var Plottable;
(function (Plottable) {
    (function (Abstract) {
        var XYPlot = (function (_super) {
            __extends(XYPlot, _super);
            /**
            * Creates an XYPlot.
            *
            * @constructor
            * @param {any[]|DataSource} [dataset] The data or DataSource to be associated with this Renderer.
            * @param {Scale} xScale The x scale to use.
            * @param {Scale} yScale The y scale to use.
            */
            function XYPlot(dataset, xScale, yScale) {
                _super.call(this, dataset);
                if (xScale == null || yScale == null) {
                    throw new Error("XYPlots require an xScale and yScale");
                }
                this.classed("xy-plot", true);

                this.project("x", "x", xScale); // default accessor
                this.project("y", "y", yScale); // default accessor
            }
            XYPlot.prototype.project = function (attrToSet, accessor, scale) {
                // We only want padding and nice-ing on scales that will correspond to axes / pixel layout.
                // So when we get an "x" or "y" scale, enable autoNiceing and autoPadding.
                if (attrToSet === "x" && scale != null) {
                    this.xScale = scale;
                    this._updateXDomainer();
                }

                if (attrToSet === "y" && scale != null) {
                    this.yScale = scale;
                    this._updateYDomainer();
                }

                _super.prototype.project.call(this, attrToSet, accessor, scale);

                return this;
            };

            XYPlot.prototype._computeLayout = function (xOffset, yOffset, availableWidth, availableHeight) {
                _super.prototype._computeLayout.call(this, xOffset, yOffset, availableWidth, availableHeight);
                this.xScale.range([0, this.availableWidth]);
                this.yScale.range([this.availableHeight, 0]);
            };

            XYPlot.prototype._updateXDomainer = function () {
                if (this.xScale instanceof Abstract.QuantitativeScale) {
                    var scale = this.xScale;
                    if (!scale._userSetDomainer) {
                        scale.domainer().pad().nice();
                    }
                }
            };

            XYPlot.prototype._updateYDomainer = function () {
                if (this.yScale instanceof Abstract.QuantitativeScale) {
                    var scale = this.yScale;
                    if (!scale._userSetDomainer) {
                        scale.domainer().pad().nice();
                    }
                }
            };
            return XYPlot;
        })(Abstract.Plot);
        Abstract.XYPlot = XYPlot;
    })(Plottable.Abstract || (Plottable.Abstract = {}));
    var Abstract = Plottable.Abstract;
})(Plottable || (Plottable = {}));

///<reference path="../reference.ts" />
var __extends = this.__extends || function (d, b) {
    for (var p in b) if (b.hasOwnProperty(p)) d[p] = b[p];
    function __() { this.constructor = d; }
    __.prototype = b.prototype;
    d.prototype = new __();
};
var Plottable;
(function (Plottable) {
    (function (Abstract) {
        var NewStylePlot = (function (_super) {
            __extends(NewStylePlot, _super);
            /**
            * Creates a NewStylePlot.
            *
            * @constructor
            * @param [Scale] xScale The x scale to use
            * @param [Scale] yScale The y scale to use
            */
            function NewStylePlot(xScale, yScale) {
                // make a dummy dataSource to satisfy the base Plot (HACKHACK)
                _super.call(this, new Plottable.DataSource(), xScale, yScale);
                this.nextSeriesIndex = 0;
                this._key2DatasetDrawerKey = {};
                this._datasetKeysInOrder = [];
            }
            NewStylePlot.prototype._setup = function () {
                var _this = this;
                _super.prototype._setup.call(this);
                this._getDrawersInOrder().forEach(function (d) {
                    return d.renderArea = _this.renderArea.append("g");
                });
            };

            NewStylePlot.prototype.remove = function () {
                var _this = this;
                _super.prototype.remove.call(this);
                this._datasetKeysInOrder.forEach(function (k) {
                    return _this.removeDataset(k);
                });
            };

            NewStylePlot.prototype.addDataset = function (keyOrDataset, dataset) {
                if (typeof (keyOrDataset) !== "string" && dataset !== undefined) {
                    throw new Error("invalid input to addDataset");
                }
                if (typeof (keyOrDataset) === "string" && keyOrDataset[0] === "_") {
                    Plottable.Util.Methods.warn("Warning: Using _named series keys may produce collisions with unlabeled data sources");
                }
                var key = typeof (keyOrDataset) === "string" ? keyOrDataset : "_" + this.nextSeriesIndex++;
                var data = typeof (keyOrDataset) !== "string" ? keyOrDataset : dataset;
                var dataset = (data instanceof Plottable.DataSource) ? data : new Plottable.DataSource(data);

                this._addDataset(key, dataset);
                return this;
            };

            NewStylePlot.prototype._addDataset = function (key, dataset) {
                var _this = this;
                if (this._key2DatasetDrawerKey[key] != null) {
                    this.removeDataset(key);
                }
                ;
                var drawer = this._getDrawer(key);
                var ddk = { drawer: drawer, dataset: dataset, key: key };
                this._datasetKeysInOrder.push(key);
                this._key2DatasetDrawerKey[key] = ddk;

                if (this._isSetup) {
                    drawer.renderArea = this.renderArea.append("g");
                }
                dataset.broadcaster.registerListener(this, function () {
                    return _this._onDataSourceUpdate();
                });
                this._onDataSourceUpdate();
            };

            NewStylePlot.prototype._getDrawer = function (key) {
                throw new Error("Abstract Method Not Implemented");
            };

            NewStylePlot.prototype._updateProjector = function (attr) {
                var _this = this;
                var projector = this._projectors[attr];
                if (projector.scale != null) {
                    d3.values(this._key2DatasetDrawerKey).forEach(function (ddk) {
                        var extent = ddk.dataset._getExtent(projector.accessor);
                        var scaleKey = _this._plottableID.toString() + "_" + ddk.key;
                        if (extent.length === 0 || !_this._isAnchored) {
                            projector.scale.removeExtent(scaleKey, attr);
                        } else {
                            projector.scale.updateExtent(scaleKey, attr, extent);
                        }
                    });
                }
            };

            NewStylePlot.prototype.datasetOrder = function (order) {
                if (order === undefined) {
                    return this._datasetKeysInOrder;
                }
                function isPermutation(l1, l2) {
                    var intersection = Plottable.Util.Methods.intersection(d3.set(l1), d3.set(l2));
                    var size = intersection.size();
                    return size === l1.length && size === l2.length;
                }
                if (isPermutation(order, this._datasetKeysInOrder)) {
                    this._datasetKeysInOrder = order;
                    this._onDataSourceUpdate();
                } else {
                    Plottable.Util.Methods.warn("Attempted to change datasetOrder, but new order is not permutation of old. Ignoring.");
                }
                return this;
            };

            /**
            * Removes a dataset
            *
            * @param {string} key The key of the dataset
            * @return {NewStylePlot} The calling NewStylePlot.
            */
            NewStylePlot.prototype.removeDataset = function (key) {
                if (this._key2DatasetDrawerKey[key] != null) {
                    var ddk = this._key2DatasetDrawerKey[key];
                    ddk.drawer.remove();

                    var projectors = d3.values(this._projectors);
                    var scaleKey = this._plottableID.toString() + "_" + key;
                    projectors.forEach(function (p) {
                        if (p.scale != null) {
                            p.scale.removeExtent(scaleKey, p.attribute);
                        }
                    });

                    ddk.dataset.broadcaster.deregisterListener(this);
                    this._datasetKeysInOrder.splice(this._datasetKeysInOrder.indexOf(key), 1);
                    delete this._key2DatasetDrawerKey[key];
                    this._onDataSourceUpdate();
                }
                return this;
            };

            NewStylePlot.prototype._getDatasetsInOrder = function () {
                var _this = this;
                return this._datasetKeysInOrder.map(function (k) {
                    return _this._key2DatasetDrawerKey[k].dataset;
                });
            };

            NewStylePlot.prototype._getDrawersInOrder = function () {
                var _this = this;
                return this._datasetKeysInOrder.map(function (k) {
                    return _this._key2DatasetDrawerKey[k].drawer;
                });
            };
            return NewStylePlot;
        })(Abstract.XYPlot);
        Abstract.NewStylePlot = NewStylePlot;
    })(Plottable.Abstract || (Plottable.Abstract = {}));
    var Abstract = Plottable.Abstract;
})(Plottable || (Plottable = {}));

///<reference path="../reference.ts" />
var Plottable;
(function (Plottable) {
    (function (Core) {
        (function (RenderController) {
            (function (RenderPolicy) {
                var Immediate = (function () {
                    function Immediate() {
                    }
                    Immediate.prototype.render = function () {
                        RenderController.flush();
                    };
                    return Immediate;
                })();
                RenderPolicy.Immediate = Immediate;

                var AnimationFrame = (function () {
                    function AnimationFrame() {
                    }
                    AnimationFrame.prototype.render = function () {
                        Plottable.Util.DOM.requestAnimationFramePolyfill(RenderController.flush);
                    };
                    return AnimationFrame;
                })();
                RenderPolicy.AnimationFrame = AnimationFrame;

                var Timeout = (function () {
                    function Timeout() {
                        this._timeoutMsec = Plottable.Util.DOM.POLYFILL_TIMEOUT_MSEC;
                    }
                    Timeout.prototype.render = function () {
                        setTimeout(RenderController.flush, this._timeoutMsec);
                    };
                    return Timeout;
                })();
                RenderPolicy.Timeout = Timeout;
            })(RenderController.RenderPolicy || (RenderController.RenderPolicy = {}));
            var RenderPolicy = RenderController.RenderPolicy;
        })(Core.RenderController || (Core.RenderController = {}));
        var RenderController = Core.RenderController;
    })(Plottable.Core || (Plottable.Core = {}));
    var Core = Plottable.Core;
})(Plottable || (Plottable = {}));

///<reference path="../reference.ts" />
var Plottable;
(function (Plottable) {
    (function (Core) {
        /**
        * The RenderController is responsible for enqueueing and synchronizing
        * layout and render calls for Plottable components.
        *
        * Layouts and renders occur inside an animation callback
        * (window.requestAnimationFrame if available).
        *
        * If you require immediate rendering, call RenderController.flush() to
        * perform enqueued layout and rendering serially.
        */
        (function (RenderController) {
            var _componentsNeedingRender = {};
            var _componentsNeedingComputeLayout = {};
            var _animationRequested = false;
            var _isCurrentlyFlushing = false;
            RenderController._renderPolicy = new RenderController.RenderPolicy.AnimationFrame();

            function setRenderPolicy(policy) {
                RenderController._renderPolicy = policy;
            }
            RenderController.setRenderPolicy = setRenderPolicy;

            /**
            * If the RenderController is enabled, we enqueue the component for
            * render. Otherwise, it is rendered immediately.
            *
            * @param {Abstract.Component} component Any Plottable component.
            */
            function registerToRender(c) {
                if (_isCurrentlyFlushing) {
                    Plottable.Util.Methods.warn("Registered to render while other components are flushing: request may be ignored");
                }
                _componentsNeedingRender[c._plottableID] = c;
                requestRender();
            }
            RenderController.registerToRender = registerToRender;

            /**
            * If the RenderController is enabled, we enqueue the component for
            * layout and render. Otherwise, it is rendered immediately.
            *
            * @param {Abstract.Component} component Any Plottable component.
            */
            function registerToComputeLayout(c) {
                _componentsNeedingComputeLayout[c._plottableID] = c;
                _componentsNeedingRender[c._plottableID] = c;
                requestRender();
            }
            RenderController.registerToComputeLayout = registerToComputeLayout;

            function requestRender() {
                // Only run or enqueue flush on first request.
                if (!_animationRequested) {
                    _animationRequested = true;
                    RenderController._renderPolicy.render();
                }
            }

            function flush() {
                if (_animationRequested) {
                    // Layout
                    var toCompute = d3.values(_componentsNeedingComputeLayout);
                    toCompute.forEach(function (c) {
                        return c._computeLayout();
                    });

                    // Top level render.
                    // Containers will put their children in the toRender queue
                    var toRender = d3.values(_componentsNeedingRender);
<<<<<<< HEAD
                    toRender.forEach(function (c) {
                        return c._render();
                    });

                    // Finally, perform render of all components
=======
                    toRender.forEach(function (c) { return c._render(); });
                    _isCurrentlyFlushing = true;
>>>>>>> 00da7ceb
                    var failed = {};
                    Object.keys(_componentsNeedingRender).forEach(function (k) {
                        try  {
                            _componentsNeedingRender[k]._doRender();
                        } catch (err) {
                            // using setTimeout instead of console.log, we get the familiar red
                            // stack trace
                            setTimeout(function () {
                                throw err;
                            }, 0);
                            failed[k] = _componentsNeedingRender[k];
                        }
                    });

                    // Reset queues
                    _componentsNeedingComputeLayout = {};
                    _componentsNeedingRender = failed;
                    _animationRequested = false;
                    _isCurrentlyFlushing = false;
                }

                // Reset resize flag regardless of queue'd components
                Core.ResizeBroadcaster.clearResizing();
            }
            RenderController.flush = flush;
        })(Core.RenderController || (Core.RenderController = {}));
        var RenderController = Core.RenderController;
    })(Plottable.Core || (Plottable.Core = {}));
    var Core = Plottable.Core;
})(Plottable || (Plottable = {}));

///<reference path="../reference.ts" />
var Plottable;
(function (Plottable) {
    (function (Core) {
        /**
        * The ResizeBroadcaster will broadcast a notification to any registered
        * components when the window is resized.
        *
        * The broadcaster and single event listener are lazily constructed.
        *
        * Upon resize, the _resized flag will be set to true until after the next
        * flush of the RenderController. This is used, for example, to disable
        * animations during resize.
        */
        (function (ResizeBroadcaster) {
            var broadcaster;
            var _resizing = false;

            function _lazyInitialize() {
                if (broadcaster === undefined) {
                    broadcaster = new Core.Broadcaster(ResizeBroadcaster);
                    window.addEventListener("resize", _onResize);
                }
            }

            function _onResize() {
                _resizing = true;
                broadcaster.broadcast();
            }

            /**
            * Returns true if the window has been resized and the RenderController
            * has not yet been flushed.
            */
            function resizing() {
                return _resizing;
            }
            ResizeBroadcaster.resizing = resizing;

            function clearResizing() {
                _resizing = false;
            }
            ResizeBroadcaster.clearResizing = clearResizing;

            /**
            * Registers a component.
            *
            * When the window is resized, we invoke ._invalidateLayout() on the
            * component, which will enqueue the component for layout and rendering
            * with the RenderController.
            *
            * @param {Abstract.Component} component Any Plottable component.
            */
            function register(c) {
                _lazyInitialize();
                broadcaster.registerListener(c._plottableID, function () {
                    return c._invalidateLayout();
                });
            }
            ResizeBroadcaster.register = register;

            /**
            * Deregisters the components.
            *
            * The component will no longer receive updates on window resize.
            *
            * @param {Abstract.Component} component Any Plottable component.
            */
            function deregister(c) {
                if (broadcaster) {
                    broadcaster.deregisterListener(c._plottableID);
                }
            }
            ResizeBroadcaster.deregister = deregister;
        })(Core.ResizeBroadcaster || (Core.ResizeBroadcaster = {}));
        var ResizeBroadcaster = Core.ResizeBroadcaster;
    })(Plottable.Core || (Plottable.Core = {}));
    var Core = Plottable.Core;
})(Plottable || (Plottable = {}));

///<reference path="../reference.ts" />

var Plottable;
(function (Plottable) {
    ;
})(Plottable || (Plottable = {}));

///<reference path="../reference.ts" />
var Plottable;
(function (Plottable) {
    var Domainer = (function () {
        /**
        * @param {(extents: any[][]) => any[]} combineExtents
        *        If present, this function will be used by the Domainer to merge
        *        all the extents that are present on a scale.
        *
        *        A plot may draw multiple things relative to a scale, e.g.
        *        different stocks over time. The plot computes their extents,
        *        which are a [min, max] pair. combineExtents is responsible for
        *        merging them all into one [min, max] pair. It defaults to taking
        *        the min of the first elements and the max of the second arguments.
        */
        function Domainer(combineExtents) {
            this.doNice = false;
            this.padProportion = 0.0;
            this.paddingExceptions = d3.map();
            this.unregisteredPaddingExceptions = d3.set();
            this.includedValues = d3.map();
            // includedValues needs to be a map, even unregistered, to support getting un-stringified values back out
            this.unregisteredIncludedValues = d3.map();
            this.combineExtents = combineExtents;
        }
        /**
        * @param {any[][]} extents The list of extents to be reduced to a single
        *        extent.
        * @param {Abstract.QuantitativeScale} scale
        *        Since nice() must do different things depending on Linear, Log,
        *        or Time scale, the scale must be passed in for nice() to work.
        * @return {any[]} The domain, as a merging of all exents, as a [min, max]
        *                 pair.
        */
        Domainer.prototype.computeDomain = function (extents, scale) {
            var domain;
            if (this.combineExtents != null) {
                domain = this.combineExtents(extents);
            } else if (extents.length === 0) {
                domain = scale._defaultExtent();
            } else {
                domain = [d3.min(extents, function (e) {
                        return e[0];
                    }), d3.max(extents, function (e) {
                        return e[1];
                    })];
            }
            domain = this.includeDomain(domain);
            domain = this.padDomain(scale, domain);
            domain = this.niceDomain(scale, domain);
            return domain;
        };

        /**
        * Sets the Domainer to pad by a given ratio.
        *
        * @param {number} [padProportion] Proportionally how much bigger the
        *         new domain should be (0.05 = 5% larger).
        *
        *         A domainer will pad equal visual amounts on each side.
        *         On a linear scale, this means both sides are padded the same
        *         amount: [10, 20] will be padded to [5, 25].
        *         On a log scale, the top will be padded more than the bottom, so
        *         [10, 100] will be padded to [1, 1000].
        *
        * @return {Domainer} The calling Domainer.
        */
        Domainer.prototype.pad = function (padProportion) {
            if (typeof padProportion === "undefined") { padProportion = 0.05; }
            this.padProportion = padProportion;
            return this;
        };

        /**
        * Add a padding exception, a value that will not be padded at either end of the domain.
        *
        * Eg, if a padding exception is added at x=0, then [0, 100] will pad to [0, 105] instead of [-2.5, 102.5].
        * If a key is provided, it will be registered under that key with standard map semantics. (Overwrite / remove by key)
        * If a key is not provided, it will be added with set semantics (Can be removed by value)
        *
        * @param {any} exception The padding exception to add.
        * @param string [key] The key to register the exception under.
        * @return Domainer The calling domainer
        */
        Domainer.prototype.addPaddingException = function (exception, key) {
            if (key != null) {
                this.paddingExceptions.set(key, exception);
            } else {
                this.unregisteredPaddingExceptions.add(exception);
            }
            return this;
        };

        /**
        * Remove a padding exception, allowing the domain to pad out that value again.
        *
        * If a string is provided, it is assumed to be a key and the exception associated with that key is removed.
        * If a non-string is provdied, it is assumed to be an unkeyed exception and that exception is removed.
        *
        * @param {any} keyOrException The key for the value to remove, or the value to remove
        * @return Domainer The calling domainer
        */
        Domainer.prototype.removePaddingException = function (keyOrException) {
            if (typeof (keyOrException) === "string") {
                this.paddingExceptions.remove(keyOrException);
            } else {
                this.unregisteredPaddingExceptions.remove(keyOrException);
            }
            return this;
        };

        /**
        * Add an included value, a value that must be included inside the domain.
        *
        * Eg, if a value exception is added at x=0, then [50, 100] will expand to [0, 100] rather than [50, 100].
        * If a key is provided, it will be registered under that key with standard map semantics. (Overwrite / remove by key)
        * If a key is not provided, it will be added with set semantics (Can be removed by value)
        *
        * @param {any} value The included value to add.
        * @param string [key] The key to register the value under.
        * @return Domainer The calling domainer
        */
        Domainer.prototype.addIncludedValue = function (value, key) {
            if (key != null) {
                this.includedValues.set(key, value);
            } else {
                this.unregisteredIncludedValues.set(value, value);
            }
            return this;
        };

        /**
        * Remove an included value, allowing the domain to not include that value gain again.
        *
        * If a string is provided, it is assumed to be a key and the value associated with that key is removed.
        * If a non-string is provdied, it is assumed to be an unkeyed value and that value is removed.
        *
        * @param {any} keyOrException The key for the value to remove, or the value to remove
        * @return Domainer The calling domainer
        */
        Domainer.prototype.removeIncludedValue = function (valueOrKey) {
            if (typeof (valueOrKey) === "string") {
                this.includedValues.remove(valueOrKey);
            } else {
                this.unregisteredIncludedValues.remove(valueOrKey);
            }
            return this;
        };

        /**
        * Extends the scale's domain so it starts and ends with "nice" values.
        *
        * @param {number} [count] The number of ticks that should fit inside the new domain.
        * @return {Domainer} The calling Domainer.
        */
        Domainer.prototype.nice = function (count) {
            this.doNice = true;
            this.niceCount = count;
            return this;
        };

        Domainer.defaultCombineExtents = function (extents) {
            if (extents.length === 0) {
                return [0, 1];
            } else {
                return [d3.min(extents, function (e) {
                        return e[0];
                    }), d3.max(extents, function (e) {
                        return e[1];
                    })];
            }
        };

        Domainer.prototype.padDomain = function (scale, domain) {
            var min = domain[0];
            var max = domain[1];
            if (min === max && this.padProportion > 0.0) {
                var d = min.valueOf();
                if (min instanceof Date) {
                    return [d - Domainer.ONE_DAY, d + Domainer.ONE_DAY];
                } else {
                    return [
                        d - Domainer.PADDING_FOR_IDENTICAL_DOMAIN,
                        d + Domainer.PADDING_FOR_IDENTICAL_DOMAIN];
                }
            }

            if (scale.domain()[0] === scale.domain()[1]) {
                return domain;
            }
            var p = this.padProportion / 2;

            // This scaling is done to account for log scales and other non-linear
            // scales. A log scale should be padded more on the max than on the min.
            var newMin = scale.invert(scale.scale(min) - (scale.scale(max) - scale.scale(min)) * p);
            var newMax = scale.invert(scale.scale(max) + (scale.scale(max) - scale.scale(min)) * p);
            var exceptionValues = this.paddingExceptions.values().concat(this.unregisteredPaddingExceptions.values());
            var exceptionSet = d3.set(exceptionValues);
            if (exceptionSet.has(min)) {
                newMin = min;
            }
            if (exceptionSet.has(max)) {
                newMax = max;
            }
            return [newMin, newMax];
        };

        Domainer.prototype.niceDomain = function (scale, domain) {
            if (this.doNice) {
                return scale._niceDomain(domain, this.niceCount);
            } else {
                return domain;
            }
        };

        Domainer.prototype.includeDomain = function (domain) {
            var includedValues = this.includedValues.values().concat(this.unregisteredIncludedValues.values());
            return includedValues.reduce(function (domain, value) {
                return [Math.min(domain[0], value), Math.max(domain[1], value)];
            }, domain);
        };
        Domainer.PADDING_FOR_IDENTICAL_DOMAIN = 1;
        Domainer.ONE_DAY = 1000 * 60 * 60 * 24;
        return Domainer;
    })();
    Plottable.Domainer = Domainer;
})(Plottable || (Plottable = {}));

///<reference path="../reference.ts" />
var __extends = this.__extends || function (d, b) {
    for (var p in b) if (b.hasOwnProperty(p)) d[p] = b[p];
    function __() { this.constructor = d; }
    __.prototype = b.prototype;
    d.prototype = new __();
};
var Plottable;
(function (Plottable) {
    (function (Abstract) {
        var QuantitativeScale = (function (_super) {
            __extends(QuantitativeScale, _super);
            /**
            * Creates a new QuantitativeScale.
            *
            * @constructor
            * @param {D3.Scale.QuantitativeScale} scale The D3 QuantitativeScale backing the QuantitativeScale.
            */
            function QuantitativeScale(scale) {
                _super.call(this, scale);
                this._lastRequestedTickCount = 10;
                this._PADDING_FOR_IDENTICAL_DOMAIN = 1;
                this._userSetDomainer = false;
                this._domainer = new Plottable.Domainer();
            }
            QuantitativeScale.prototype._getExtent = function () {
                return this._domainer.computeDomain(this._getAllExtents(), this);
            };

            /**
            * Retrieves the domain value corresponding to a supplied range value.
            *
            * @param {number} value: A value from the Scale's range.
            * @returns {number} The domain value corresponding to the supplied range value.
            */
            QuantitativeScale.prototype.invert = function (value) {
                return this._d3Scale.invert(value);
            };

            /**
            * Creates a copy of the QuantitativeScale with the same domain and range but without any registered listeners.
            *
            * @returns {QuantitativeScale} A copy of the calling QuantitativeScale.
            */
            QuantitativeScale.prototype.copy = function () {
                return new QuantitativeScale(this._d3Scale.copy());
            };

            QuantitativeScale.prototype.domain = function (values) {
                return _super.prototype.domain.call(this, values);
            };

            QuantitativeScale.prototype._setDomain = function (values) {
                var isNaNOrInfinity = function (x) {
                    return x !== x || x === Infinity || x === -Infinity;
                };
                if (isNaNOrInfinity(values[0]) || isNaNOrInfinity(values[1])) {
                    Plottable.Util.Methods.warn("Warning: QuantitativeScales cannot take NaN or Infinity as a domain value. Ignoring.");
                    return;
                }
                _super.prototype._setDomain.call(this, values);
            };

            QuantitativeScale.prototype.interpolate = function (factory) {
                if (factory == null) {
                    return this._d3Scale.interpolate();
                }
                this._d3Scale.interpolate(factory);
                return this;
            };

            /**
            * Sets the range of the QuantitativeScale and sets the interpolator to d3.interpolateRound.
            *
            * @param {number[]} values The new range value for the range.
            */
            QuantitativeScale.prototype.rangeRound = function (values) {
                this._d3Scale.rangeRound(values);
                return this;
            };

            QuantitativeScale.prototype.clamp = function (clamp) {
                if (clamp == null) {
                    return this._d3Scale.clamp();
                }
                this._d3Scale.clamp(clamp);
                return this;
            };

            /**
            * Generates tick values.
            *
            * @param {number} [count] The number of ticks to generate.
            * @returns {any[]} The generated ticks.
            */
            QuantitativeScale.prototype.ticks = function (count) {
                if (count != null) {
                    this._lastRequestedTickCount = count;
                }
                return this._d3Scale.ticks(this._lastRequestedTickCount);
            };

            /**
            * Gets a tick formatting function for displaying tick values.
            *
            * @param {number} count The number of ticks to be displayed
            * @param {string} [format] A format specifier string.
            * @returns {(n: number) => string} A formatting function.
            */
            QuantitativeScale.prototype.tickFormat = function (count, format) {
                return this._d3Scale.tickFormat(count, format);
            };

            /**
            * Given a domain, expands its domain onto "nice" values, e.g. whole
            * numbers.
            */
            QuantitativeScale.prototype._niceDomain = function (domain, count) {
                return this._d3Scale.copy().domain(domain).nice(count).domain();
            };

            QuantitativeScale.prototype.domainer = function (domainer) {
                if (domainer == null) {
                    return this._domainer;
                } else {
                    this._domainer = domainer;
                    this._userSetDomainer = true;
                    this._autoDomainIfAutomaticMode();
                    return this;
                }
            };

            QuantitativeScale.prototype._defaultExtent = function () {
                return [0, 1];
            };
            return QuantitativeScale;
        })(Abstract.Scale);
        Abstract.QuantitativeScale = QuantitativeScale;
    })(Plottable.Abstract || (Plottable.Abstract = {}));
    var Abstract = Plottable.Abstract;
})(Plottable || (Plottable = {}));

///<reference path="../reference.ts" />
var __extends = this.__extends || function (d, b) {
    for (var p in b) if (b.hasOwnProperty(p)) d[p] = b[p];
    function __() { this.constructor = d; }
    __.prototype = b.prototype;
    d.prototype = new __();
};
var Plottable;
(function (Plottable) {
    (function (Scale) {
        var Linear = (function (_super) {
            __extends(Linear, _super);
            function Linear(scale) {
                _super.call(this, scale == null ? d3.scale.linear() : scale);
            }
            /**
            * Creates a copy of the LinearScale with the same domain and range but without any registered listeners.
            *
            * @returns {LinearScale} A copy of the calling LinearScale.
            */
            Linear.prototype.copy = function () {
                return new Linear(this._d3Scale.copy());
            };
            return Linear;
        })(Plottable.Abstract.QuantitativeScale);
        Scale.Linear = Linear;
    })(Plottable.Scale || (Plottable.Scale = {}));
    var Scale = Plottable.Scale;
})(Plottable || (Plottable = {}));

///<reference path="../reference.ts" />
var __extends = this.__extends || function (d, b) {
    for (var p in b) if (b.hasOwnProperty(p)) d[p] = b[p];
    function __() { this.constructor = d; }
    __.prototype = b.prototype;
    d.prototype = new __();
};
var Plottable;
(function (Plottable) {
    (function (Scale) {
        var Log = (function (_super) {
            __extends(Log, _super);
            function Log(scale) {
                _super.call(this, scale == null ? d3.scale.log() : scale);
                if (!Log.warned) {
                    Log.warned = true;
                    Plottable.Util.Methods.warn("Plottable.Scale.Log is deprecated. If possible, use Plottable.Scale.ModifiedLog instead.");
                }
            }
            /**
            * Creates a copy of the Scale.Log with the same domain and range but without any registered listeners.
            *
            * @returns {Scale.Log} A copy of the calling Scale.Log.
            */
            Log.prototype.copy = function () {
                return new Log(this._d3Scale.copy());
            };

            Log.prototype._defaultExtent = function () {
                return [1, 10];
            };
            Log.warned = false;
            return Log;
        })(Plottable.Abstract.QuantitativeScale);
        Scale.Log = Log;
    })(Plottable.Scale || (Plottable.Scale = {}));
    var Scale = Plottable.Scale;
})(Plottable || (Plottable = {}));

///<reference path="../reference.ts" />
var __extends = this.__extends || function (d, b) {
    for (var p in b) if (b.hasOwnProperty(p)) d[p] = b[p];
    function __() { this.constructor = d; }
    __.prototype = b.prototype;
    d.prototype = new __();
};
var Plottable;
(function (Plottable) {
    (function (Scale) {
        var ModifiedLog = (function (_super) {
            __extends(ModifiedLog, _super);
            /**
            * Creates a new Scale.ModifiedLog.
            *
            * A ModifiedLog scale acts as a regular log scale for large numbers.
            * As it approaches 0, it gradually becomes linear. This means that the
            * scale won't freak out if you give it 0 or a negative number, where an
            * ordinary Log scale would.
            *
            * However, it does mean that scale will be effectively linear as values
            * approach 0. If you want very small values on a log scale, you should use
            * an ordinary Scale.Log instead.
            *
            * @constructor
            * @param {number} [base]
            *        The base of the log. Defaults to 10, and must be > 1.
            *
            *        For base <= x, scale(x) = log(x).
            *
            *        For 0 < x < base, scale(x) will become more and more
            *        linear as it approaches 0.
            *
            *        At x == 0, scale(x) == 0.
            *
            *        For negative values, scale(-x) = -scale(x).
            */
            function ModifiedLog(base) {
                if (typeof base === "undefined") { base = 10; }
                _super.call(this, d3.scale.linear());
                this._showIntermediateTicks = false;
                this.base = base;
                this.pivot = this.base;
                this.untransformedDomain = this._defaultExtent();
                this._lastRequestedTickCount = 10;
                if (base <= 1) {
                    throw new Error("ModifiedLogScale: The base must be > 1");
                }
            }
            /**
            * Returns an adjusted log10 value for graphing purposes.  The first
            * adjustment is that negative values are changed to positive during
            * the calculations, and then the answer is negated at the end.  The
            * second is that, for values less than 10, an increasingly large
            * (0 to 1) scaling factor is added such that at 0 the value is
            * adjusted to 1, resulting in a returned result of 0.
            */
            ModifiedLog.prototype.adjustedLog = function (x) {
                var negationFactor = x < 0 ? -1 : 1;
                x *= negationFactor;

                if (x < this.pivot) {
                    x += (this.pivot - x) / this.pivot;
                }

                x = Math.log(x) / Math.log(this.base);

                x *= negationFactor;
                return x;
            };

            ModifiedLog.prototype.invertedAdjustedLog = function (x) {
                var negationFactor = x < 0 ? -1 : 1;
                x *= negationFactor;

                x = Math.pow(this.base, x);

                if (x < this.pivot) {
                    x = (this.pivot * (x - 1)) / (this.pivot - 1);
                }

                x *= negationFactor;
                return x;
            };

            ModifiedLog.prototype.scale = function (x) {
                return this._d3Scale(this.adjustedLog(x));
            };

            ModifiedLog.prototype.invert = function (x) {
                return this.invertedAdjustedLog(this._d3Scale.invert(x));
            };

            ModifiedLog.prototype._getDomain = function () {
                return this.untransformedDomain;
            };

            ModifiedLog.prototype._setDomain = function (values) {
                this.untransformedDomain = values;
                var transformedDomain = [this.adjustedLog(values[0]), this.adjustedLog(values[1])];
                this._d3Scale.domain(transformedDomain);
                this.broadcaster.broadcast();
            };

            ModifiedLog.prototype.ticks = function (count) {
                if (count != null) {
                    _super.prototype.ticks.call(this, count);
                }

                // Say your domain is [-100, 100] and your pivot is 10.
                // then we're going to draw negative log ticks from -100 to -10,
                // linear ticks from -10 to 10, and positive log ticks from 10 to 100.
                var middle = function (x, y, z) {
                    return [x, y, z].sort(function (a, b) {
                        return a - b;
                    })[1];
                };
                var min = d3.min(this.untransformedDomain);
                var max = d3.max(this.untransformedDomain);
                var negativeLower = min;
                var negativeUpper = middle(min, max, -this.pivot);
                var positiveLower = middle(min, max, this.pivot);
                var positiveUpper = max;

                var negativeLogTicks = this.logTicks(-negativeUpper, -negativeLower).map(function (x) {
                    return -x;
                }).reverse();
                var positiveLogTicks = this.logTicks(positiveLower, positiveUpper);
                var linearTicks = this._showIntermediateTicks ? d3.scale.linear().domain([negativeUpper, positiveLower]).ticks(this.howManyTicks(negativeUpper, positiveLower)) : [-this.pivot, 0, this.pivot].filter(function (x) {
                    return min <= x && x <= max;
                });

                var ticks = negativeLogTicks.concat(linearTicks).concat(positiveLogTicks);

                // If you only have 1 tick, you can't tell how big the scale is.
                if (ticks.length <= 1) {
                    ticks = d3.scale.linear().domain([min, max]).ticks(this._lastRequestedTickCount);
                }
                return ticks;
            };

            /**
            * Return an appropriate number of ticks from lower to upper.
            *
            * This will first try to fit as many powers of this.base as it can from
            * lower to upper.
            *
            * If it still has ticks after that, it will generate ticks in "clusters",
            * e.g. [20, 30, ... 90, 100] would be a cluster, [200, 300, ... 900, 1000]
            * would be another cluster.
            *
            * This function will generate clusters as large as it can while not
            * drastically exceeding its number of ticks.
            */
            ModifiedLog.prototype.logTicks = function (lower, upper) {
                var _this = this;
                var nTicks = this.howManyTicks(lower, upper);
                if (nTicks === 0) {
                    return [];
                }
                var startLogged = Math.floor(Math.log(lower) / Math.log(this.base));
                var endLogged = Math.ceil(Math.log(upper) / Math.log(this.base));
                var bases = d3.range(endLogged, startLogged, -Math.ceil((endLogged - startLogged) / nTicks));
                var nMultiples = this._showIntermediateTicks ? Math.floor(nTicks / bases.length) : 1;
                var multiples = d3.range(this.base, 1, -(this.base - 1) / nMultiples).map(Math.floor);
                var uniqMultiples = Plottable.Util.Methods.uniqNumbers(multiples);
                var clusters = bases.map(function (b) {
                    return uniqMultiples.map(function (x) {
                        return Math.pow(_this.base, b - 1) * x;
                    });
                });
                var flattened = Plottable.Util.Methods.flatten(clusters);
                var filtered = flattened.filter(function (x) {
                    return lower <= x && x <= upper;
                });
                var sorted = filtered.sort(function (x, y) {
                    return x - y;
                });
                return sorted;
            };

            /**
            * How many ticks does the range [lower, upper] deserve?
            *
            * e.g. if your domain was [10, 1000] and I asked howManyTicks(10, 100),
            * I would get 1/2 of the ticks. The range 10, 100 takes up 1/2 of the
            * distance when plotted.
            */
            ModifiedLog.prototype.howManyTicks = function (lower, upper) {
                var adjustedMin = this.adjustedLog(d3.min(this.untransformedDomain));
                var adjustedMax = this.adjustedLog(d3.max(this.untransformedDomain));
                var adjustedLower = this.adjustedLog(lower);
                var adjustedUpper = this.adjustedLog(upper);
                var proportion = (adjustedUpper - adjustedLower) / (adjustedMax - adjustedMin);
                var ticks = Math.ceil(proportion * this._lastRequestedTickCount);
                return ticks;
            };

            ModifiedLog.prototype.copy = function () {
                return new ModifiedLog(this.base);
            };

            ModifiedLog.prototype._niceDomain = function (domain, count) {
                return domain;
            };

            ModifiedLog.prototype.showIntermediateTicks = function (show) {
                if (show == null) {
                    return this._showIntermediateTicks;
                } else {
                    this._showIntermediateTicks = show;
                }
            };
            return ModifiedLog;
        })(Plottable.Abstract.QuantitativeScale);
        Scale.ModifiedLog = ModifiedLog;
    })(Plottable.Scale || (Plottable.Scale = {}));
    var Scale = Plottable.Scale;
})(Plottable || (Plottable = {}));

///<reference path="../reference.ts" />
var __extends = this.__extends || function (d, b) {
    for (var p in b) if (b.hasOwnProperty(p)) d[p] = b[p];
    function __() { this.constructor = d; }
    __.prototype = b.prototype;
    d.prototype = new __();
};
var Plottable;
(function (Plottable) {
    (function (Scale) {
        var Ordinal = (function (_super) {
            __extends(Ordinal, _super);
            /**
            * Creates a new OrdinalScale. Domain and Range are set later.
            *
            * @constructor
            */
            function Ordinal(scale) {
                _super.call(this, scale == null ? d3.scale.ordinal() : scale);
                this._range = [0, 1];
                this._rangeType = "bands";
                // Padding as a proportion of the spacing between domain values
                this._innerPadding = 0.3;
                this._outerPadding = 0.5;
                if (this._innerPadding > this._outerPadding) {
                    throw new Error("outerPadding must be >= innerPadding so cat axis bands work out reasonably");
                }
            }
            Ordinal.prototype._getExtent = function () {
                var extents = this._getAllExtents();
                return Plottable.Util.Methods.uniq(Plottable.Util.Methods.flatten(extents));
            };

            Ordinal.prototype.domain = function (values) {
                return _super.prototype.domain.call(this, values);
            };

            Ordinal.prototype._setDomain = function (values) {
                _super.prototype._setDomain.call(this, values);
                this.range(this.range()); // update range
            };

            Ordinal.prototype.range = function (values) {
                if (values == null) {
                    return this._range;
                } else {
                    this._range = values;
                    if (this._rangeType === "points") {
                        this._d3Scale.rangePoints(values, 2 * this._outerPadding); // d3 scale takes total padding
                    } else if (this._rangeType === "bands") {
                        this._d3Scale.rangeBands(values, this._innerPadding, this._outerPadding);
                    }
                    return this;
                }
            };

            /**
            * Returns the width of the range band. Only valid when rangeType is set to "bands".
            *
            * @returns {number} The range band width or 0 if rangeType isn't "bands".
            */
            Ordinal.prototype.rangeBand = function () {
                return this._d3Scale.rangeBand();
            };

            Ordinal.prototype.innerPadding = function () {
                var d = this.domain();
                if (d.length < 2) {
                    return 0;
                }
                var step = Math.abs(this.scale(d[1]) - this.scale(d[0]));
                return step - this.rangeBand();
            };

            Ordinal.prototype.fullBandStartAndWidth = function (v) {
                var start = this.scale(v) - this.innerPadding() / 2;
                var width = this.rangeBand() + this.innerPadding();
                return [start, width];
            };

            Ordinal.prototype.rangeType = function (rangeType, outerPadding, innerPadding) {
                if (rangeType == null) {
                    return this._rangeType;
                } else {
                    if (!(rangeType === "points" || rangeType === "bands")) {
                        throw new Error("Unsupported range type: " + rangeType);
                    }
                    this._rangeType = rangeType;
                    if (outerPadding != null) {
                        this._outerPadding = outerPadding;
                    }
                    if (innerPadding != null) {
                        this._innerPadding = innerPadding;
                    }
                    this.broadcaster.broadcast();
                    return this;
                }
            };

            /**
            * Creates a copy of the Scale with the same domain and range but without any registered listeners.
            *
            * @returns {Ordinal} A copy of the calling Scale.
            */
            Ordinal.prototype.copy = function () {
                return new Ordinal(this._d3Scale.copy());
            };
            return Ordinal;
        })(Plottable.Abstract.Scale);
        Scale.Ordinal = Ordinal;
    })(Plottable.Scale || (Plottable.Scale = {}));
    var Scale = Plottable.Scale;
})(Plottable || (Plottable = {}));

///<reference path="../reference.ts" />
var __extends = this.__extends || function (d, b) {
    for (var p in b) if (b.hasOwnProperty(p)) d[p] = b[p];
    function __() { this.constructor = d; }
    __.prototype = b.prototype;
    d.prototype = new __();
};
var Plottable;
(function (Plottable) {
    (function (Scale) {
        var Color = (function (_super) {
            __extends(Color, _super);
            /**
            * Creates a ColorScale.
            *
            * @constructor
            * @param {string} [scaleType] the type of color scale to create
            *     (Category10/Category20/Category20b/Category20c).
            * See https://github.com/mbostock/d3/wiki/Ordinal-Scales#categorical-colors
            */
            function Color(scaleType) {
                var scale;
                switch (scaleType) {
                    case null:
                    case undefined:
                        scale = d3.scale.ordinal().range(Plottable.Core.Colors.PLOTTABLE_COLORS);
                        break;
                    case "Category10":
                    case "category10":
                    case "10":
                        scale = d3.scale.category10();
                        break;
                    case "Category20":
                    case "category20":
                    case "20":
                        scale = d3.scale.category20();
                        break;
                    case "Category20b":
                    case "category20b":
                    case "20b":
                        scale = d3.scale.category20b();
                        break;
                    case "Category20c":
                    case "category20c":
                    case "20c":
                        scale = d3.scale.category20c();
                        break;
                    default:
                        throw new Error("Unsupported ColorScale type");
                }
                _super.call(this, scale);
            }
            // Duplicated from OrdinalScale._getExtent - should be removed in #388
            Color.prototype._getExtent = function () {
                var extents = this._getAllExtents();
                var concatenatedExtents = [];
                extents.forEach(function (e) {
                    concatenatedExtents = concatenatedExtents.concat(e);
                });
                return Plottable.Util.Methods.uniq(concatenatedExtents);
            };
            return Color;
        })(Plottable.Abstract.Scale);
        Scale.Color = Color;
    })(Plottable.Scale || (Plottable.Scale = {}));
    var Scale = Plottable.Scale;
})(Plottable || (Plottable = {}));

///<reference path="../reference.ts" />
var __extends = this.__extends || function (d, b) {
    for (var p in b) if (b.hasOwnProperty(p)) d[p] = b[p];
    function __() { this.constructor = d; }
    __.prototype = b.prototype;
    d.prototype = new __();
};
var Plottable;
(function (Plottable) {
    (function (Scale) {
        var Time = (function (_super) {
            __extends(Time, _super);
            function Time(scale) {
                // need to cast since d3 time scales do not descend from Quantitative scales
                _super.call(this, scale == null ? d3.time.scale() : scale);
            }
            Time.prototype.tickInterval = function (interval, step) {
                // temporarily creats a time scale from our linear scale into a time scale so we can get access to its api
                var tempScale = d3.time.scale();
                tempScale.domain(this.domain());
                tempScale.range(this.range());
                return tempScale.ticks(interval.range, step);
            };

            Time.prototype.domain = function (values) {
                if (values == null) {
                    return _super.prototype.domain.call(this);
                } else {
                    // attempt to parse dates
                    if (typeof (values[0]) === "string") {
                        values = values.map(function (d) {
                            return new Date(d);
                        });
                    }
                    return _super.prototype.domain.call(this, values);
                }
            };

            /**
            * Creates a copy of the TimeScale with the same domain and range but without any registered listeners.
            *
            * @returns {TimeScale} A copy of the calling TimeScale.
            */
            Time.prototype.copy = function () {
                return new Time(this._d3Scale.copy());
            };

            Time.prototype._defaultExtent = function () {
                var endTime = new Date().valueOf();
                var startTime = endTime - Plottable.MILLISECONDS_IN_ONE_DAY;
                return [startTime, endTime];
            };
            return Time;
        })(Plottable.Abstract.QuantitativeScale);
        Scale.Time = Time;
    })(Plottable.Scale || (Plottable.Scale = {}));
    var Scale = Plottable.Scale;
})(Plottable || (Plottable = {}));

///<reference path="../reference.ts" />
var __extends = this.__extends || function (d, b) {
    for (var p in b) if (b.hasOwnProperty(p)) d[p] = b[p];
    function __() { this.constructor = d; }
    __.prototype = b.prototype;
    d.prototype = new __();
};
var Plottable;
(function (Plottable) {
    (function (Scale) {
        ;

        /**
        * This class implements a color scale that takes quantitive input and
        * interpolates between a list of color values. It returns a hex string
        * representing the interpolated color.
        *
        * By default it generates a linear scale internally.
        */
        var InterpolatedColor = (function (_super) {
            __extends(InterpolatedColor, _super);
            /**
            * Creates a InterpolatedColorScale.
            *
            * @constructor
            * @param {string|string[]} [colorRange] the type of color scale to
            *     create. Default is "reds". @see {@link colorRange} for further
            *     options.
            * @param {string} [scaleType] the type of underlying scale to use
            *     (linear/pow/log/sqrt). Default is "linear". @see {@link scaleType}
            *     for further options.
            */
            function InterpolatedColor(colorRange, scaleType) {
                if (typeof colorRange === "undefined") { colorRange = "reds"; }
                if (typeof scaleType === "undefined") { scaleType = "linear"; }
                this._colorRange = this._resolveColorValues(colorRange);
                this._scaleType = scaleType;
                _super.call(this, InterpolatedColor.getD3InterpolatedScale(this._colorRange, this._scaleType));
            }
            /**
            * Converts the string array into a d3 scale.
            *
            * @param {string[]} colors an array of strings representing color
            *     values in hex ("#FFFFFF") or keywords ("white").
            * @param {string} scaleType a string representing the underlying scale
            *     type ("linear"/"log"/"sqrt"/"pow")
            * @returns a Quantitative d3 scale.
            */
            InterpolatedColor.getD3InterpolatedScale = function (colors, scaleType) {
                var scale;
                switch (scaleType) {
                    case "linear":
                        scale = d3.scale.linear();
                        break;
                    case "log":
                        scale = d3.scale.log();
                        break;
                    case "sqrt":
                        scale = d3.scale.sqrt();
                        break;
                    case "pow":
                        scale = d3.scale.pow();
                        break;
                }
                if (scale == null) {
                    throw new Error("unknown Quantitative scale type " + scaleType);
                }
                return scale.range([0, 1]).interpolate(InterpolatedColor.interpolateColors(colors));
            };

            /**
            * Creates a d3 interpolator given the color array.
            *
            * d3 doesn't accept more than 2 range values unless we use a ordinal
            * scale. So, in order to interpolate smoothly between the full color
            * range, we must override the interpolator and compute the color values
            * manually.
            *
            * @param {string[]} colors an array of strings representing color
            *     values in hex ("#FFFFFF") or keywords ("white").
            */
            InterpolatedColor.interpolateColors = function (colors) {
                if (colors.length < 2) {
                    throw new Error("Color scale arrays must have at least two elements.");
                }
                ;
                return function (ignored) {
                    return function (t) {
                        // Clamp t parameter to [0,1]
                        t = Math.max(0, Math.min(1, t));

                        // Determine indices for colors
                        var tScaled = t * (colors.length - 1);
                        var i0 = Math.floor(tScaled);
                        var i1 = Math.ceil(tScaled);
                        var frac = (tScaled - i0);

                        // Interpolate in the L*a*b color space
                        return d3.interpolateLab(colors[i0], colors[i1])(frac);
                    };
                };
            };

            InterpolatedColor.prototype.colorRange = function (colorRange) {
                if (colorRange == null) {
                    return this._colorRange;
                }
                this._colorRange = this._resolveColorValues(colorRange);
                this._resetScale();
                return this;
            };

            InterpolatedColor.prototype.scaleType = function (scaleType) {
                if (scaleType == null) {
                    return this._scaleType;
                }
                this._scaleType = scaleType;
                this._resetScale();
                return this;
            };

            InterpolatedColor.prototype._resetScale = function () {
                this._d3Scale = InterpolatedColor.getD3InterpolatedScale(this._colorRange, this._scaleType);
                this._autoDomainIfAutomaticMode();
                this.broadcaster.broadcast();
            };

            InterpolatedColor.prototype._resolveColorValues = function (colorRange) {
                if (colorRange instanceof Array) {
                    return colorRange;
                } else if (InterpolatedColor.COLOR_SCALES[colorRange] != null) {
                    return InterpolatedColor.COLOR_SCALES[colorRange];
                } else {
                    return InterpolatedColor.COLOR_SCALES["reds"];
                }
            };

            InterpolatedColor.prototype.autoDomain = function () {
                // unlike other QuantitativeScales, interpolatedColorScale ignores its domainer
                var extents = this._getAllExtents();
                if (extents.length > 0) {
                    this._setDomain([d3.min(extents, function (x) {
                            return x[0];
                        }), d3.max(extents, function (x) {
                            return x[1];
                        })]);
                }
                return this;
            };
            InterpolatedColor.COLOR_SCALES = {
                reds: [
                    "#FFFFFF",
                    "#FFF6E1",
                    "#FEF4C0",
                    "#FED976",
                    "#FEB24C",
                    "#FD8D3C",
                    "#FC4E2A",
                    "#E31A1C",
                    "#B10026"
                ],
                blues: [
                    "#FFFFFF",
                    "#CCFFFF",
                    "#A5FFFD",
                    "#85F7FB",
                    "#6ED3EF",
                    "#55A7E0",
                    "#417FD0",
                    "#2545D3",
                    "#0B02E1"
                ],
                posneg: [
                    "#0B02E1",
                    "#2545D3",
                    "#417FD0",
                    "#55A7E0",
                    "#6ED3EF",
                    "#85F7FB",
                    "#A5FFFD",
                    "#CCFFFF",
                    "#FFFFFF",
                    "#FFF6E1",
                    "#FEF4C0",
                    "#FED976",
                    "#FEB24C",
                    "#FD8D3C",
                    "#FC4E2A",
                    "#E31A1C",
                    "#B10026"
                ]
            };
            return InterpolatedColor;
        })(Plottable.Abstract.QuantitativeScale);
        Scale.InterpolatedColor = InterpolatedColor;
    })(Plottable.Scale || (Plottable.Scale = {}));
    var Scale = Plottable.Scale;
})(Plottable || (Plottable = {}));

///<reference path="../reference.ts" />
var Plottable;
(function (Plottable) {
    (function (Util) {
        var ScaleDomainCoordinator = (function () {
            /**
            * Creates a ScaleDomainCoordinator.
            *
            * @constructor
            * @param {Scale[]} scales A list of scales whose domains should be linked.
            */
            function ScaleDomainCoordinator(scales) {
                var _this = this;
                /* This class is responsible for maintaining coordination between linked scales.
                It registers event listeners for when one of its scales changes its domain. When the scale
                does change its domain, it re-propogates the change to every linked scale.
                */
                this.rescaleInProgress = false;
                if (scales == null) {
                    throw new Error("ScaleDomainCoordinator requires scales to coordinate");
                }
                this.scales = scales;
                this.scales.forEach(function (s) {
                    return s.broadcaster.registerListener(_this, function (sx) {
                        return _this.rescale(sx);
                    });
                });
            }
            ScaleDomainCoordinator.prototype.rescale = function (scale) {
                if (this.rescaleInProgress) {
                    return;
                }
                this.rescaleInProgress = true;
                var newDomain = scale.domain();
                this.scales.forEach(function (s) {
                    return s.domain(newDomain);
                });
                this.rescaleInProgress = false;
            };
            return ScaleDomainCoordinator;
        })();
        Util.ScaleDomainCoordinator = ScaleDomainCoordinator;
    })(Plottable.Util || (Plottable.Util = {}));
    var Util = Plottable.Util;
})(Plottable || (Plottable = {}));

///<reference path="../reference.ts" />
var Plottable;
(function (Plottable) {
    (function (Abstract) {
        var _Drawer = (function () {
            /**
            * Creates a Drawer
            *
            * @constructor
            * @param{string} key The key associated with this Drawer
            */
            function _Drawer(key) {
                this.key = key;
            }
            /**
            * Removes the Drawer and its renderArea
            */
            _Drawer.prototype.remove = function () {
                if (this.renderArea != null) {
                    this.renderArea.remove();
                }
            };

            /**
            * Draws the data into the renderArea using the attrHash for attributes
            *
            * @param{any[][]} data The data to be drawn
            * @param{attrHash} IAttributeToProjector The list of attributes to set on the data
            */
            _Drawer.prototype.draw = function (data, attrToProjector) {
                throw new Error("Abstract Method Not Implemented");
            };
            return _Drawer;
        })();
        Abstract._Drawer = _Drawer;
    })(Plottable.Abstract || (Plottable.Abstract = {}));
    var Abstract = Plottable.Abstract;
})(Plottable || (Plottable = {}));

///<reference path="../reference.ts" />
var __extends = this.__extends || function (d, b) {
    for (var p in b) if (b.hasOwnProperty(p)) d[p] = b[p];
    function __() { this.constructor = d; }
    __.prototype = b.prototype;
    d.prototype = new __();
};
var Plottable;
(function (Plottable) {
    (function (_Drawer) {
        var Rect = (function (_super) {
            __extends(Rect, _super);
            function Rect() {
                _super.apply(this, arguments);
            }
            Rect.prototype.draw = function (data, attrToProjector) {
                var svgElement = "rect";
                var dataElements = this.renderArea.selectAll(svgElement).data(data);

                dataElements.enter().append(svgElement);
                dataElements.attr(attrToProjector);
                dataElements.exit().remove();
            };
            return Rect;
        })(Plottable.Abstract._Drawer);
        _Drawer.Rect = Rect;
    })(Plottable._Drawer || (Plottable._Drawer = {}));
    var _Drawer = Plottable._Drawer;
})(Plottable || (Plottable = {}));

///<reference path="../reference.ts" />
var __extends = this.__extends || function (d, b) {
    for (var p in b) if (b.hasOwnProperty(p)) d[p] = b[p];
    function __() { this.constructor = d; }
    __.prototype = b.prototype;
    d.prototype = new __();
};
var Plottable;
(function (Plottable) {
    (function (Abstract) {
        var Axis = (function (_super) {
            __extends(Axis, _super);
            function Axis(scale, orientation, formatter) {
                if (typeof formatter === "undefined") { formatter = Plottable.Formatters.identity(); }
                var _this = this;
                _super.call(this);
                this._width = "auto";
                this._height = "auto";
                this._endTickLength = 5;
                this._tickLength = 5;
                this._tickLabelPadding = 10;
                this._gutter = 15;
                this._showEndTickLabels = false;
                if (scale == null || orientation == null) {
                    throw new Error("Axis requires a scale and orientation");
                }
                this._scale = scale;
                this.orient(orientation);

                this.classed("axis", true);
                if (this._isHorizontal()) {
                    this.classed("x-axis", true);
                } else {
                    this.classed("y-axis", true);
                }

                this.formatter(formatter);

                this._scale.broadcaster.registerListener(this, function () {
                    return _this._render();
                });
            }
            Axis.prototype.remove = function () {
                _super.prototype.remove.call(this);
                this._scale.broadcaster.deregisterListener(this);
            };

            Axis.prototype._isHorizontal = function () {
                return this._orientation === "top" || this._orientation === "bottom";
            };

            Axis.prototype._computeWidth = function () {
                // to be overridden by subclass logic
                this._computedWidth = this._maxLabelTickLength();
                return this._computedWidth;
            };

            Axis.prototype._computeHeight = function () {
                // to be overridden by subclass logic
                this._computedHeight = this._maxLabelTickLength();
                return this._computedHeight;
            };

            Axis.prototype._requestedSpace = function (offeredWidth, offeredHeight) {
                var requestedWidth = this._width;
                var requestedHeight = this._height;

                if (this._isHorizontal()) {
                    if (this._height === "auto") {
                        if (this._computedHeight == null) {
                            this._computeHeight();
                        }
                        requestedHeight = this._computedHeight + this._gutter;
                    }
                    requestedWidth = 0;
                } else {
                    if (this._width === "auto") {
                        if (this._computedWidth == null) {
                            this._computeWidth();
                        }
                        requestedWidth = this._computedWidth + this._gutter;
                    }
                    requestedHeight = 0;
                }

                return {
                    width: requestedWidth,
                    height: requestedHeight,
                    wantsWidth: !this._isHorizontal() && offeredWidth < requestedWidth,
                    wantsHeight: this._isHorizontal() && offeredHeight < requestedHeight
                };
            };

            Axis.prototype._isFixedHeight = function () {
                return this._isHorizontal();
            };

            Axis.prototype._isFixedWidth = function () {
                return !this._isHorizontal();
            };

            Axis.prototype._computeLayout = function (xOffset, yOffset, availableWidth, availableHeight) {
                _super.prototype._computeLayout.call(this, xOffset, yOffset, availableWidth, availableHeight);
                if (this._isHorizontal()) {
                    this._scale.range([0, this.availableWidth]);
                } else {
                    this._scale.range([this.availableHeight, 0]);
                }
            };

            Axis.prototype._setup = function () {
                _super.prototype._setup.call(this);
                this._tickMarkContainer = this.content.append("g").classed(Axis.TICK_MARK_CLASS + "-container", true);
                this._tickLabelContainer = this.content.append("g").classed(Axis.TICK_LABEL_CLASS + "-container", true);
                this._baseline = this.content.append("line").classed("baseline", true);
            };

            /*
            * Function for generating tick values in data-space (as opposed to pixel values).
            * To be implemented by subclasses.
            */
            Axis.prototype._getTickValues = function () {
                return [];
            };

            Axis.prototype._doRender = function () {
                var tickMarkValues = this._getTickValues();
                var tickMarks = this._tickMarkContainer.selectAll("." + Axis.TICK_MARK_CLASS).data(tickMarkValues);
                tickMarks.enter().append("line").classed(Axis.TICK_MARK_CLASS, true);
                tickMarks.attr(this._generateTickMarkAttrHash());
                d3.select(tickMarks[0][0]).classed(Axis.END_TICK_MARK_CLASS, true).attr(this._generateTickMarkAttrHash(true));
                d3.select(tickMarks[0][tickMarkValues.length - 1]).classed(Axis.END_TICK_MARK_CLASS, true).attr(this._generateTickMarkAttrHash(true));
                tickMarks.exit().remove();
                this._baseline.attr(this._generateBaselineAttrHash());
            };

            Axis.prototype._generateBaselineAttrHash = function () {
                var baselineAttrHash = {
                    x1: 0,
                    y1: 0,
                    x2: 0,
                    y2: 0
                };

                switch (this._orientation) {
                    case "bottom":
                        baselineAttrHash.x2 = this.availableWidth;
                        break;

                    case "top":
                        baselineAttrHash.x2 = this.availableWidth;
                        baselineAttrHash.y1 = this.availableHeight;
                        baselineAttrHash.y2 = this.availableHeight;
                        break;

                    case "left":
                        baselineAttrHash.x1 = this.availableWidth;
                        baselineAttrHash.x2 = this.availableWidth;
                        baselineAttrHash.y2 = this.availableHeight;
                        break;

                    case "right":
                        baselineAttrHash.y2 = this.availableHeight;
                        break;
                }

                return baselineAttrHash;
            };

            Axis.prototype._generateTickMarkAttrHash = function (isEndTickMark) {
                var _this = this;
                if (typeof isEndTickMark === "undefined") { isEndTickMark = false; }
                var tickMarkAttrHash = {
                    x1: 0,
                    y1: 0,
                    x2: 0,
                    y2: 0
                };

                var scalingFunction = function (d) {
                    return _this._scale.scale(d);
                };
                if (this._isHorizontal()) {
                    tickMarkAttrHash["x1"] = scalingFunction;
                    tickMarkAttrHash["x2"] = scalingFunction;
                } else {
                    tickMarkAttrHash["y1"] = scalingFunction;
                    tickMarkAttrHash["y2"] = scalingFunction;
                }

                var tickLength = isEndTickMark ? this._endTickLength : this._tickLength;

                switch (this._orientation) {
                    case "bottom":
                        tickMarkAttrHash["y2"] = tickLength;
                        break;

                    case "top":
                        tickMarkAttrHash["y1"] = this.availableHeight;
                        tickMarkAttrHash["y2"] = this.availableHeight - tickLength;
                        break;

                    case "left":
                        tickMarkAttrHash["x1"] = this.availableWidth;
                        tickMarkAttrHash["x2"] = this.availableWidth - tickLength;
                        break;

                    case "right":
                        tickMarkAttrHash["x2"] = tickLength;
                        break;
                }

                return tickMarkAttrHash;
            };

            Axis.prototype._invalidateLayout = function () {
                this._computedWidth = null;
                this._computedHeight = null;
                _super.prototype._invalidateLayout.call(this);
            };

            Axis.prototype.width = function (w) {
                if (w == null) {
                    return this.availableWidth;
                } else {
                    if (this._isHorizontal()) {
                        throw new Error("width cannot be set on a horizontal Axis");
                    }
                    if (w !== "auto" && w < 0) {
                        throw new Error("invalid value for width");
                    }
                    this._width = w;
                    this._invalidateLayout();
                    return this;
                }
            };

            Axis.prototype.height = function (h) {
                if (h == null) {
                    return this.availableHeight;
                } else {
                    if (!this._isHorizontal()) {
                        throw new Error("height cannot be set on a vertical Axis");
                    }
                    if (h !== "auto" && h < 0) {
                        throw new Error("invalid value for height");
                    }
                    this._height = h;
                    this._invalidateLayout();
                    return this;
                }
            };

            Axis.prototype.formatter = function (formatter) {
                if (formatter === undefined) {
                    return this._formatter;
                }
                this._formatter = formatter;
                this._invalidateLayout();
                return this;
            };

            Axis.prototype.tickLength = function (length) {
                if (length == null) {
                    return this._tickLength;
                } else {
                    if (length < 0) {
                        throw new Error("tick length must be positive");
                    }
                    this._tickLength = length;
                    this._invalidateLayout();
                    return this;
                }
            };

            Axis.prototype.endTickLength = function (length) {
                if (length == null) {
                    return this._endTickLength;
                } else {
                    if (length < 0) {
                        throw new Error("end tick length must be positive");
                    }
                    this._endTickLength = length;
                    this._invalidateLayout();
                    return this;
                }
            };

            Axis.prototype._maxLabelTickLength = function () {
                if (this.showEndTickLabels()) {
                    return Math.max(this.tickLength(), this.endTickLength());
                } else {
                    return this.tickLength();
                }
            };

            Axis.prototype.tickLabelPadding = function (padding) {
                if (padding == null) {
                    return this._tickLabelPadding;
                } else {
                    if (padding < 0) {
                        throw new Error("tick label padding must be positive");
                    }
                    this._tickLabelPadding = padding;
                    this._invalidateLayout();
                    return this;
                }
            };

            Axis.prototype.gutter = function (size) {
                if (size == null) {
                    return this._gutter;
                } else {
                    if (size < 0) {
                        throw new Error("gutter size must be positive");
                    }
                    this._gutter = size;
                    this._invalidateLayout();
                    return this;
                }
            };

            Axis.prototype.orient = function (newOrientation) {
                if (newOrientation == null) {
                    return this._orientation;
                } else {
                    var newOrientationLC = newOrientation.toLowerCase();
                    if (newOrientationLC !== "top" && newOrientationLC !== "bottom" && newOrientationLC !== "left" && newOrientationLC !== "right") {
                        throw new Error("unsupported orientation");
                    }
                    this._orientation = newOrientationLC;
                    this._invalidateLayout();
                    return this;
                }
            };

            Axis.prototype.showEndTickLabels = function (show) {
                if (show == null) {
                    return this._showEndTickLabels;
                }
                this._showEndTickLabels = show;
                this._render();
                return this;
            };

            Axis.prototype._hideEndTickLabels = function () {
                var _this = this;
                var boundingBox = this.element.select(".bounding-box")[0][0].getBoundingClientRect();

                var isInsideBBox = function (tickBox) {
                    return (Math.floor(boundingBox.left) <= Math.ceil(tickBox.left) && Math.floor(boundingBox.top) <= Math.ceil(tickBox.top) && Math.floor(tickBox.right) <= Math.ceil(boundingBox.left + _this.availableWidth) && Math.floor(tickBox.bottom) <= Math.ceil(boundingBox.top + _this.availableHeight));
                };

                var tickLabels = this._tickLabelContainer.selectAll("." + Abstract.Axis.TICK_LABEL_CLASS);
                if (tickLabels[0].length === 0) {
                    return;
                }
                var firstTickLabel = tickLabels[0][0];
                if (!isInsideBBox(firstTickLabel.getBoundingClientRect())) {
                    d3.select(firstTickLabel).style("visibility", "hidden");
                }
                var lastTickLabel = tickLabels[0][tickLabels[0].length - 1];
                if (!isInsideBBox(lastTickLabel.getBoundingClientRect())) {
                    d3.select(lastTickLabel).style("visibility", "hidden");
                }
            };

            Axis.prototype._hideOverlappingTickLabels = function () {
                var visibleTickLabels = this._tickLabelContainer.selectAll("." + Abstract.Axis.TICK_LABEL_CLASS).filter(function (d, i) {
                    return d3.select(this).style("visibility") === "visible";
                });
                var lastLabelClientRect;

                visibleTickLabels.each(function (d) {
                    var clientRect = this.getBoundingClientRect();
                    var tickLabel = d3.select(this);
                    if (lastLabelClientRect != null && Plottable.Util.DOM.boxesOverlap(clientRect, lastLabelClientRect)) {
                        tickLabel.style("visibility", "hidden");
                    } else {
                        lastLabelClientRect = clientRect;
                        tickLabel.style("visibility", "visible");
                    }
                });
            };
            Axis.END_TICK_MARK_CLASS = "end-tick-mark";

            Axis.TICK_MARK_CLASS = "tick-mark";

            Axis.TICK_LABEL_CLASS = "tick-label";
            return Axis;
        })(Abstract.Component);
        Abstract.Axis = Axis;
    })(Plottable.Abstract || (Plottable.Abstract = {}));
    var Abstract = Plottable.Abstract;
})(Plottable || (Plottable = {}));

///<reference path="../reference.ts" />
var __extends = this.__extends || function (d, b) {
    for (var p in b) if (b.hasOwnProperty(p)) d[p] = b[p];
    function __() { this.constructor = d; }
    __.prototype = b.prototype;
    d.prototype = new __();
};
var Plottable;
(function (Plottable) {
    (function (Axis) {
        ;

        var Time = (function (_super) {
            __extends(Time, _super);
            /**
            * Creates a TimeAxis
            *
            * @constructor
            * @param {TimeScale} scale The scale to base the Axis on.
            * @param {string} orientation The orientation of the Axis (top/bottom)
            */
            function Time(scale, orientation) {
                orientation = orientation.toLowerCase();
                if (orientation !== "top" && orientation !== "bottom") {
                    throw new Error("unsupported orientation: " + orientation);
                }
                _super.call(this, scale, orientation);
                this.classed("time-axis", true);
                this.tickLabelPadding(5);
            }
            Time.prototype._computeHeight = function () {
                if (this._computedHeight !== null) {
                    return this._computedHeight;
                }
                var textHeight = this._measureTextHeight(this._majorTickLabels) + this._measureTextHeight(this._minorTickLabels);
                this.tickLength(textHeight);
                this.endTickLength(textHeight);
                this._computedHeight = this._maxLabelTickLength() + 2 * this.tickLabelPadding();
                return this._computedHeight;
            };

            Time.prototype.calculateWorstWidth = function (container, format) {
                // returns the worst case width for a format
                // September 29, 9999 at 12:59.9999 PM Wednesday
                var longDate = new Date(9999, 8, 29, 12, 59, 9999);
                return this.measurer(d3.time.format(format)(longDate)).width;
            };

            Time.prototype.getIntervalLength = function (interval) {
                var startDate = this._scale.domain()[0];
                var endDate = interval.timeUnit.offset(startDate, interval.step);
                if (endDate > this._scale.domain()[1]) {
                    // this offset is too large, so just return available width
                    return this.availableWidth;
                }

                // measure how much space one date can get
                var stepLength = Math.abs(this._scale.scale(endDate) - this._scale.scale(startDate));
                return stepLength;
            };

            Time.prototype.isEnoughSpace = function (container, interval) {
                // compute number of ticks
                // if less than a certain threshold
                var worst = this.calculateWorstWidth(container, interval.formatString) + 2 * this.tickLabelPadding();
                var stepLength = Math.min(this.getIntervalLength(interval), this.availableWidth);
                return worst < stepLength;
            };

            Time.prototype._setup = function () {
                _super.prototype._setup.call(this);
                this._majorTickLabels = this.content.append("g").classed(Plottable.Abstract.Axis.TICK_LABEL_CLASS, true);
                this._minorTickLabels = this.content.append("g").classed(Plottable.Abstract.Axis.TICK_LABEL_CLASS, true);
                this.measurer = Plottable.Util.Text.getTextMeasurer(this._majorTickLabels.append("text"));
            };

            // returns a number to index into the major/minor intervals
            Time.prototype.getTickLevel = function () {
                for (var i = 0; i < Time.minorIntervals.length; i++) {
                    if (this.isEnoughSpace(this._minorTickLabels, Time.minorIntervals[i]) && this.isEnoughSpace(this._majorTickLabels, Time.majorIntervals[i])) {
                        break;
                    }
                }
                if (i >= Time.minorIntervals.length) {
                    Plottable.Util.Methods.warn("zoomed out too far: could not find suitable interval to display labels");
                    i = Time.minorIntervals.length - 1;
                }
                return i;
            };

            Time.prototype._getTickIntervalValues = function (interval) {
                return this._scale.tickInterval(interval.timeUnit, interval.step);
            };

            Time.prototype._getTickValues = function () {
                var index = this.getTickLevel();
                var minorTicks = this._getTickIntervalValues(Time.minorIntervals[index]);
                var majorTicks = this._getTickIntervalValues(Time.majorIntervals[index]);
                return minorTicks.concat(majorTicks);
            };

            Time.prototype._measureTextHeight = function (container) {
                var fakeTickLabel = container.append("g").classed(Plottable.Abstract.Axis.TICK_LABEL_CLASS, true);
                var textHeight = this.measurer(Plottable.Util.Text.HEIGHT_TEXT).height;
                fakeTickLabel.remove();
                return textHeight;
            };

            Time.prototype.renderTickLabels = function (container, interval, height) {
                var _this = this;
                container.selectAll("." + Plottable.Abstract.Axis.TICK_LABEL_CLASS).remove();
                var tickPos = this._scale.tickInterval(interval.timeUnit, interval.step);
                tickPos.splice(0, 0, this._scale.domain()[0]);
                tickPos.push(this._scale.domain()[1]);
                var shouldCenterText = interval.step === 1;

                // only center when the label should span the whole interval
                var labelPos = [];
                if (shouldCenterText) {
                    tickPos.map(function (datum, index) {
                        if (index + 1 >= tickPos.length) {
                            return;
                        }
                        labelPos.push(new Date((tickPos[index + 1].valueOf() - tickPos[index].valueOf()) / 2 + tickPos[index].valueOf()));
                    });
                } else {
                    labelPos = tickPos;
                }
                labelPos = labelPos.filter(function (d) {
                    return _this.canFitLabelFilter(container, d, d3.time.format(interval.formatString)(d), shouldCenterText);
                });
                var tickLabels = container.selectAll("." + Plottable.Abstract.Axis.TICK_LABEL_CLASS).data(labelPos, function (d) {
                    return d.valueOf();
                });
                var tickLabelsEnter = tickLabels.enter().append("g").classed(Plottable.Abstract.Axis.TICK_LABEL_CLASS, true);
                tickLabelsEnter.append("text");
                var xTranslate = shouldCenterText ? 0 : this.tickLabelPadding();
                var yTranslate = (this._orientation === "bottom" ? (this._maxLabelTickLength() / 2 * height) : (this.availableHeight - this._maxLabelTickLength() / 2 * height + 2 * this.tickLabelPadding()));
                var textSelection = tickLabels.selectAll("text");
                if (textSelection.size() > 0) {
                    Plottable.Util.DOM.translate(textSelection, xTranslate, yTranslate);
                }
                tickLabels.exit().remove();
                tickLabels.attr("transform", function (d) {
                    return "translate(" + _this._scale.scale(d) + ",0)";
                });
                var anchor = shouldCenterText ? "middle" : "start";
                tickLabels.selectAll("text").text(function (d) {
                    return d3.time.format(interval.formatString)(d);
                }).style("text-anchor", anchor);
            };

            Time.prototype.canFitLabelFilter = function (container, position, label, isCentered) {
                var endPosition;
                var startPosition;
                var width = this.measurer(label).width + this.tickLabelPadding();
                if (isCentered) {
                    endPosition = this._scale.scale(position) + width / 2;
                    startPosition = this._scale.scale(position) - width / 2;
                } else {
                    endPosition = this._scale.scale(position) + width;
                    startPosition = this._scale.scale(position);
                }

                return endPosition < this.availableWidth && startPosition > 0;
            };

            Time.prototype.adjustTickLength = function (height, interval) {
                var tickValues = this._getTickIntervalValues(interval);
                var selection = this._tickMarkContainer.selectAll("." + Plottable.Abstract.Axis.TICK_MARK_CLASS).filter(function (d) {
                    return tickValues.map(function (x) {
                        return x.valueOf();
                    }).indexOf(d.valueOf()) >= 0;
                });
                if (this._orientation === "top") {
                    height = this.availableHeight - height;
                }
                selection.attr("y2", height);
            };

            Time.prototype.generateLabellessTicks = function (index) {
                if (index < 0) {
                    return;
                }

                var smallTicks = this._getTickIntervalValues(Time.minorIntervals[index]);
                var allTicks = this._getTickValues().concat(smallTicks);

                var tickMarks = this._tickMarkContainer.selectAll("." + Plottable.Abstract.Axis.TICK_MARK_CLASS).data(allTicks);
                tickMarks.enter().append("line").classed(Plottable.Abstract.Axis.TICK_MARK_CLASS, true);
                tickMarks.attr(this._generateTickMarkAttrHash());
                tickMarks.exit().remove();
                this.adjustTickLength(this.tickLabelPadding(), Time.minorIntervals[index]);
            };

            Time.prototype._doRender = function () {
                _super.prototype._doRender.call(this);
                var index = this.getTickLevel();
                this.renderTickLabels(this._minorTickLabels, Time.minorIntervals[index], 1);
                this.renderTickLabels(this._majorTickLabels, Time.majorIntervals[index], 2);
                var domain = this._scale.domain();
                var totalLength = this._scale.scale(domain[1]) - this._scale.scale(domain[0]);
                if (this.getIntervalLength(Time.minorIntervals[index]) * 1.5 >= totalLength) {
                    this.generateLabellessTicks(index - 1);
                }

                // make minor ticks shorter
                this.adjustTickLength(this._maxLabelTickLength() / 2, Time.minorIntervals[index]);

                // however, we need to make major ticks longer, since they may have overlapped with some minor ticks
                this.adjustTickLength(this._maxLabelTickLength(), Time.majorIntervals[index]);
            };
            Time.minorIntervals = [
                { timeUnit: d3.time.second, step: 1, formatString: "%I:%M:%S %p" },
                { timeUnit: d3.time.second, step: 5, formatString: "%I:%M:%S %p" },
                { timeUnit: d3.time.second, step: 10, formatString: "%I:%M:%S %p" },
                { timeUnit: d3.time.second, step: 15, formatString: "%I:%M:%S %p" },
                { timeUnit: d3.time.second, step: 30, formatString: "%I:%M:%S %p" },
                { timeUnit: d3.time.minute, step: 1, formatString: "%I:%M %p" },
                { timeUnit: d3.time.minute, step: 5, formatString: "%I:%M %p" },
                { timeUnit: d3.time.minute, step: 10, formatString: "%I:%M %p" },
                { timeUnit: d3.time.minute, step: 15, formatString: "%I:%M %p" },
                { timeUnit: d3.time.minute, step: 30, formatString: "%I:%M %p" },
                { timeUnit: d3.time.hour, step: 1, formatString: "%I %p" },
                { timeUnit: d3.time.hour, step: 3, formatString: "%I %p" },
                { timeUnit: d3.time.hour, step: 6, formatString: "%I %p" },
                { timeUnit: d3.time.hour, step: 12, formatString: "%I %p" },
                { timeUnit: d3.time.day, step: 1, formatString: "%a %e" },
                { timeUnit: d3.time.day, step: 1, formatString: "%e" },
                { timeUnit: d3.time.month, step: 1, formatString: "%B" },
                { timeUnit: d3.time.month, step: 1, formatString: "%b" },
                { timeUnit: d3.time.month, step: 3, formatString: "%B" },
                { timeUnit: d3.time.month, step: 6, formatString: "%B" },
                { timeUnit: d3.time.year, step: 1, formatString: "%Y" },
                { timeUnit: d3.time.year, step: 1, formatString: "%y" },
                { timeUnit: d3.time.year, step: 5, formatString: "%Y" },
                { timeUnit: d3.time.year, step: 25, formatString: "%Y" },
                { timeUnit: d3.time.year, step: 50, formatString: "%Y" },
                { timeUnit: d3.time.year, step: 100, formatString: "%Y" },
                { timeUnit: d3.time.year, step: 200, formatString: "%Y" },
                { timeUnit: d3.time.year, step: 500, formatString: "%Y" },
                { timeUnit: d3.time.year, step: 1000, formatString: "%Y" }
            ];

            Time.majorIntervals = [
                { timeUnit: d3.time.day, step: 1, formatString: "%B %e, %Y" },
                { timeUnit: d3.time.day, step: 1, formatString: "%B %e, %Y" },
                { timeUnit: d3.time.day, step: 1, formatString: "%B %e, %Y" },
                { timeUnit: d3.time.day, step: 1, formatString: "%B %e, %Y" },
                { timeUnit: d3.time.day, step: 1, formatString: "%B %e, %Y" },
                { timeUnit: d3.time.day, step: 1, formatString: "%B %e, %Y" },
                { timeUnit: d3.time.day, step: 1, formatString: "%B %e, %Y" },
                { timeUnit: d3.time.day, step: 1, formatString: "%B %e, %Y" },
                { timeUnit: d3.time.day, step: 1, formatString: "%B %e, %Y" },
                { timeUnit: d3.time.day, step: 1, formatString: "%B %e, %Y" },
                { timeUnit: d3.time.day, step: 1, formatString: "%B %e, %Y" },
                { timeUnit: d3.time.day, step: 1, formatString: "%B %e, %Y" },
                { timeUnit: d3.time.day, step: 1, formatString: "%B %e, %Y" },
                { timeUnit: d3.time.day, step: 1, formatString: "%B %e, %Y" },
                { timeUnit: d3.time.month, step: 1, formatString: "%B %Y" },
                { timeUnit: d3.time.month, step: 1, formatString: "%B %Y" },
                { timeUnit: d3.time.year, step: 1, formatString: "%Y" },
                { timeUnit: d3.time.year, step: 1, formatString: "%Y" },
                { timeUnit: d3.time.year, step: 1, formatString: "%Y" },
                { timeUnit: d3.time.year, step: 1, formatString: "%Y" },
                { timeUnit: d3.time.year, step: 100000, formatString: "" },
                { timeUnit: d3.time.year, step: 100000, formatString: "" },
                { timeUnit: d3.time.year, step: 100000, formatString: "" },
                { timeUnit: d3.time.year, step: 100000, formatString: "" },
                { timeUnit: d3.time.year, step: 100000, formatString: "" },
                { timeUnit: d3.time.year, step: 100000, formatString: "" },
                { timeUnit: d3.time.year, step: 100000, formatString: "" },
                { timeUnit: d3.time.year, step: 100000, formatString: "" },
                { timeUnit: d3.time.year, step: 100000, formatString: "" }
            ];
            return Time;
        })(Plottable.Abstract.Axis);
        Axis.Time = Time;
    })(Plottable.Axis || (Plottable.Axis = {}));
    var Axis = Plottable.Axis;
})(Plottable || (Plottable = {}));

///<reference path="../reference.ts" />
var __extends = this.__extends || function (d, b) {
    for (var p in b) if (b.hasOwnProperty(p)) d[p] = b[p];
    function __() { this.constructor = d; }
    __.prototype = b.prototype;
    d.prototype = new __();
};
var Plottable;
(function (Plottable) {
    (function (Axis) {
        var Numeric = (function (_super) {
            __extends(Numeric, _super);
            /**
            * Creates a NumericAxis.
            *
            * @constructor
            * @param {QuantitativeScale} scale The QuantitativeScale to base the NumericAxis on.
            * @param {string} orientation The orientation of the QuantitativeScale (top/bottom/left/right)
            * @param {Formatter} [formatter] A function to format tick labels (default Formatters.general(3, false)).
            */
            function Numeric(scale, orientation, formatter) {
                if (typeof formatter === "undefined") { formatter = Plottable.Formatters.general(3, false); }
                _super.call(this, scale, orientation, formatter);
                this.tickLabelPositioning = "center";
                // Whether or not first/last tick label will still be displayed even if
                // the label is cut off.
                this.showFirstTickLabel = false;
                this.showLastTickLabel = false;
            }
            Numeric.prototype._setup = function () {
                _super.prototype._setup.call(this);
                this.measurer = Plottable.Util.Text.getTextMeasurer(this._tickLabelContainer.append("text").classed(Plottable.Abstract.Axis.TICK_LABEL_CLASS, true));
            };

            Numeric.prototype._computeWidth = function () {
                var _this = this;
                var tickValues = this._getTickValues();
                var textLengths = tickValues.map(function (v) {
                    var formattedValue = _this._formatter(v);
                    return _this.measurer(formattedValue).width;
                });

                var maxTextLength = d3.max(textLengths);

                if (this.tickLabelPositioning === "center") {
                    this._computedWidth = this._maxLabelTickLength() + this.tickLabelPadding() + maxTextLength;
                } else {
                    this._computedWidth = Math.max(this._maxLabelTickLength(), this.tickLabelPadding() + maxTextLength);
                }

                return this._computedWidth;
            };

            Numeric.prototype._computeHeight = function () {
                var textHeight = this.measurer(Plottable.Util.Text.HEIGHT_TEXT).height;

                if (this.tickLabelPositioning === "center") {
                    this._computedHeight = this._maxLabelTickLength() + this.tickLabelPadding() + textHeight;
                } else {
                    this._computedHeight = Math.max(this._maxLabelTickLength(), this.tickLabelPadding() + textHeight);
                }

                return this._computedHeight;
            };

            Numeric.prototype._getTickValues = function () {
                return this._scale.ticks();
            };

            Numeric.prototype._doRender = function () {
                _super.prototype._doRender.call(this);

                var tickLabelAttrHash = {
                    x: 0,
                    y: 0,
                    dx: "0em",
                    dy: "0.3em"
                };

                var tickMarkLength = this._maxLabelTickLength();
                var tickLabelPadding = this.tickLabelPadding();

                var tickLabelTextAnchor = "middle";

                var labelGroupTransformX = 0;
                var labelGroupTransformY = 0;
                var labelGroupShiftX = 0;
                var labelGroupShiftY = 0;
                if (this._isHorizontal()) {
                    switch (this.tickLabelPositioning) {
                        case "left":
                            tickLabelTextAnchor = "end";
                            labelGroupTransformX = -tickLabelPadding;
                            labelGroupShiftY = tickLabelPadding;
                            break;
                        case "center":
                            labelGroupShiftY = tickMarkLength + tickLabelPadding;
                            break;
                        case "right":
                            tickLabelTextAnchor = "start";
                            labelGroupTransformX = tickLabelPadding;
                            labelGroupShiftY = tickLabelPadding;
                            break;
                    }
                } else {
                    switch (this.tickLabelPositioning) {
                        case "top":
                            tickLabelAttrHash["dy"] = "-0.3em";
                            labelGroupShiftX = tickLabelPadding;
                            labelGroupTransformY = -tickLabelPadding;
                            break;
                        case "center":
                            labelGroupShiftX = tickMarkLength + tickLabelPadding;
                            break;
                        case "bottom":
                            tickLabelAttrHash["dy"] = "1em";
                            labelGroupShiftX = tickLabelPadding;
                            labelGroupTransformY = tickLabelPadding;
                            break;
                    }
                }

                var tickMarkAttrHash = this._generateTickMarkAttrHash();
                switch (this._orientation) {
                    case "bottom":
                        tickLabelAttrHash["x"] = tickMarkAttrHash["x1"];
                        tickLabelAttrHash["dy"] = "0.95em";
                        labelGroupTransformY = tickMarkAttrHash["y1"] + labelGroupShiftY;
                        break;

                    case "top":
                        tickLabelAttrHash["x"] = tickMarkAttrHash["x1"];
                        tickLabelAttrHash["dy"] = "-.25em";
                        labelGroupTransformY = tickMarkAttrHash["y1"] - labelGroupShiftY;
                        break;

                    case "left":
                        tickLabelTextAnchor = "end";
                        labelGroupTransformX = tickMarkAttrHash["x1"] - labelGroupShiftX;
                        tickLabelAttrHash["y"] = tickMarkAttrHash["y1"];
                        break;

                    case "right":
                        tickLabelTextAnchor = "start";
                        labelGroupTransformX = tickMarkAttrHash["x1"] + labelGroupShiftX;
                        tickLabelAttrHash["y"] = tickMarkAttrHash["y1"];
                        break;
                }

                var tickLabelValues = this._getTickValues();
                var tickLabels = this._tickLabelContainer.selectAll("." + Plottable.Abstract.Axis.TICK_LABEL_CLASS).data(tickLabelValues);
                tickLabels.enter().append("text").classed(Plottable.Abstract.Axis.TICK_LABEL_CLASS, true);
                tickLabels.exit().remove();

                tickLabels.style("text-anchor", tickLabelTextAnchor).style("visibility", "visible").attr(tickLabelAttrHash).text(this._formatter);

                var labelGroupTransform = "translate(" + labelGroupTransformX + ", " + labelGroupTransformY + ")";
                this._tickLabelContainer.attr("transform", labelGroupTransform);

                if (!this.showEndTickLabels()) {
                    this._hideEndTickLabels();
                }

                this._hideOverlappingTickLabels();
            };

            Numeric.prototype.tickLabelPosition = function (position) {
                if (position == null) {
                    return this.tickLabelPositioning;
                } else {
                    var positionLC = position.toLowerCase();
                    if (this._isHorizontal()) {
                        if (!(positionLC === "left" || positionLC === "center" || positionLC === "right")) {
                            throw new Error(positionLC + " is not a valid tick label position for a horizontal NumericAxis");
                        }
                    } else {
                        if (!(positionLC === "top" || positionLC === "center" || positionLC === "bottom")) {
                            throw new Error(positionLC + " is not a valid tick label position for a vertical NumericAxis");
                        }
                    }
                    this.tickLabelPositioning = positionLC;
                    this._invalidateLayout();
                    return this;
                }
            };

            Numeric.prototype.showEndTickLabel = function (orientation, show) {
                if ((this._isHorizontal() && orientation === "left") || (!this._isHorizontal() && orientation === "bottom")) {
                    if (show === undefined) {
                        return this.showFirstTickLabel;
                    } else {
                        this.showFirstTickLabel = show;
                        this._render();
                        return this;
                    }
                } else if ((this._isHorizontal() && orientation === "right") || (!this._isHorizontal() && orientation === "top")) {
                    if (show === undefined) {
                        return this.showLastTickLabel;
                    } else {
                        this.showLastTickLabel = show;
                        this._render();
                        return this;
                    }
                } else {
                    throw new Error("Attempt to show " + orientation + " tick label on a " + (this._isHorizontal() ? "horizontal" : "vertical") + " axis");
                }
            };
            return Numeric;
        })(Plottable.Abstract.Axis);
        Axis.Numeric = Numeric;
    })(Plottable.Axis || (Plottable.Axis = {}));
    var Axis = Plottable.Axis;
})(Plottable || (Plottable = {}));

///<reference path="../reference.ts" />
var __extends = this.__extends || function (d, b) {
    for (var p in b) if (b.hasOwnProperty(p)) d[p] = b[p];
    function __() { this.constructor = d; }
    __.prototype = b.prototype;
    d.prototype = new __();
};
var Plottable;
(function (Plottable) {
    (function (Axis) {
        var Category = (function (_super) {
            __extends(Category, _super);
            /**
            * Creates a CategoryAxis.
            *
            * A CategoryAxis takes an OrdinalScale and includes word-wrapping algorithms and advanced layout logic to try to
            * display the scale as efficiently as possible.
            *
            * @constructor
            * @param {OrdinalScale} scale The scale to base the Axis on.
            * @param {string} orientation The orientation of the Axis (top/bottom/left/right)
            * @param {Formatter} [formatter] The Formatter for the Axis (default Formatters.identity())
            */
            function Category(scale, orientation, formatter) {
                if (typeof orientation === "undefined") { orientation = "bottom"; }
                if (typeof formatter === "undefined") { formatter = Plottable.Formatters.identity(); }
                var _this = this;
                _super.call(this, scale, orientation, formatter);
                this.classed("category-axis", true);
                if (scale.rangeType() !== "bands") {
                    throw new Error("Only rangeBands category axes are implemented");
                }
                this._scale.broadcaster.registerListener(this, function () {
                    return _this._invalidateLayout();
                });
            }
            Category.prototype._setup = function () {
                _super.prototype._setup.call(this);
                this.measurer = new Plottable.Util.Text.CachingCharacterMeasurer(this._tickLabelContainer.append("text"));
            };

            Category.prototype._requestedSpace = function (offeredWidth, offeredHeight) {
                var widthRequiredByTicks = this._isHorizontal() ? 0 : this._maxLabelTickLength() + this.tickLabelPadding();
                var heightRequiredByTicks = this._isHorizontal() ? this._maxLabelTickLength() + this.tickLabelPadding() : 0;

                if (this._scale.domain().length === 0) {
                    return { width: 0, height: 0, wantsWidth: false, wantsHeight: false };
                }

                var fakeScale = this._scale.copy();
                if (this._isHorizontal()) {
                    fakeScale.range([0, offeredWidth]);
                } else {
                    fakeScale.range([offeredHeight, 0]);
                }
                var textResult = this.measureTicks(offeredWidth, offeredHeight, fakeScale, this._scale.domain());

                return {
                    width: textResult.usedWidth + widthRequiredByTicks,
                    height: textResult.usedHeight + heightRequiredByTicks,
                    wantsWidth: !textResult.textFits,
                    wantsHeight: !textResult.textFits
                };
            };

            Category.prototype._getTickValues = function () {
                return this._scale.domain();
            };

            Category.prototype.measureTicks = function (axisWidth, axisHeight, scale, dataOrTicks) {
                var draw = typeof dataOrTicks[0] !== "string";
                var self = this;
                var textWriteResults = [];
                var tm = function (s) {
                    return self.measurer.measure(s);
                };
                var iterator = draw ? function (f) {
                    return dataOrTicks.each(f);
                } : function (f) {
                    return dataOrTicks.forEach(f);
                };

                iterator(function (d) {
                    var bandWidth = scale.fullBandStartAndWidth(d)[1];
                    var width = self._isHorizontal() ? bandWidth : axisWidth - self._maxLabelTickLength() - self.tickLabelPadding();
                    var height = self._isHorizontal() ? axisHeight - self._maxLabelTickLength() - self.tickLabelPadding() : bandWidth;

                    var textWriteResult;
                    var formatter = self._formatter;
                    if (draw) {
                        var d3this = d3.select(this);
                        var xAlign = { left: "right", right: "left", top: "center", bottom: "center" };
                        var yAlign = { left: "center", right: "center", top: "bottom", bottom: "top" };
                        textWriteResult = Plottable.Util.Text.writeText(formatter(d), width, height, tm, true, {
                            g: d3this,
                            xAlign: xAlign[self._orientation],
                            yAlign: yAlign[self._orientation]
                        });
                    } else {
                        textWriteResult = Plottable.Util.Text.writeText(formatter(d), width, height, tm, true);
                    }

                    textWriteResults.push(textWriteResult);
                });

                var widthFn = this._isHorizontal() ? d3.sum : d3.max;
                var heightFn = this._isHorizontal() ? d3.max : d3.sum;
                return {
                    textFits: textWriteResults.every(function (t) {
                        return t.textFits;
                    }),
                    usedWidth: widthFn(textWriteResults, function (t) {
                        return t.usedWidth;
                    }),
                    usedHeight: heightFn(textWriteResults, function (t) {
                        return t.usedHeight;
                    })
                };
            };

            Category.prototype._doRender = function () {
                var _this = this;
                _super.prototype._doRender.call(this);
                var tickLabels = this._tickLabelContainer.selectAll("." + Plottable.Abstract.Axis.TICK_LABEL_CLASS).data(this._scale.domain(), function (d) {
                    return d;
                });

                var getTickLabelTransform = function (d, i) {
                    var startAndWidth = _this._scale.fullBandStartAndWidth(d);
                    var bandStartPosition = startAndWidth[0];
                    var x = _this._isHorizontal() ? bandStartPosition : 0;
                    var y = _this._isHorizontal() ? 0 : bandStartPosition;
                    return "translate(" + x + "," + y + ")";
                };
                tickLabels.enter().append("g").classed(Plottable.Abstract.Axis.TICK_LABEL_CLASS, true);
                tickLabels.exit().remove();
                tickLabels.attr("transform", getTickLabelTransform);

                // erase all text first, then rewrite
                tickLabels.text("");
                this.measureTicks(this.availableWidth, this.availableHeight, this._scale, tickLabels);
                var translate = this._isHorizontal() ? [this._scale.rangeBand() / 2, 0] : [0, this._scale.rangeBand() / 2];

                var xTranslate = this._orientation === "right" ? this._maxLabelTickLength() + this.tickLabelPadding() : 0;
                var yTranslate = this._orientation === "bottom" ? this._maxLabelTickLength() + this.tickLabelPadding() : 0;
                Plottable.Util.DOM.translate(this._tickLabelContainer, xTranslate, yTranslate);
                Plottable.Util.DOM.translate(this._tickMarkContainer, translate[0], translate[1]);
            };

            Category.prototype._computeLayout = function (xOrigin, yOrigin, availableWidth, availableHeight) {
                // When anyone calls _invalidateLayout, _computeLayout will be called
                // on everyone, including this. Since CSS or something might have
                // affected the size of the characters, clear the cache.
                this.measurer.clear();
                return _super.prototype._computeLayout.call(this, xOrigin, yOrigin, availableWidth, availableHeight);
            };
            return Category;
        })(Plottable.Abstract.Axis);
        Axis.Category = Category;
    })(Plottable.Axis || (Plottable.Axis = {}));
    var Axis = Plottable.Axis;
})(Plottable || (Plottable = {}));

///<reference path="../reference.ts" />
var __extends = this.__extends || function (d, b) {
    for (var p in b) if (b.hasOwnProperty(p)) d[p] = b[p];
    function __() { this.constructor = d; }
    __.prototype = b.prototype;
    d.prototype = new __();
};
var Plottable;
(function (Plottable) {
    (function (Component) {
        var Label = (function (_super) {
            __extends(Label, _super);
            /**
            * Creates a Label.
            *
            * @constructor
            * @param {string} [displayText] The text of the Label.
            * @param {string} [orientation] The orientation of the Label (horizontal/vertical-left/vertical-right).
            */
            function Label(displayText, orientation) {
                if (typeof displayText === "undefined") { displayText = ""; }
                if (typeof orientation === "undefined") { orientation = "horizontal"; }
                _super.call(this);
                this.classed("label", true);
                this.text(displayText);
                orientation = orientation.toLowerCase();
                if (orientation === "vertical-left") {
                    orientation = "left";
                }
                if (orientation === "vertical-right") {
                    orientation = "right";
                }
                if (orientation === "horizontal" || orientation === "left" || orientation === "right") {
                    this.orientation = orientation;
                } else {
                    throw new Error(orientation + " is not a valid orientation for LabelComponent");
                }
                this.xAlign("center").yAlign("center");
                this._fixedHeightFlag = true;
                this._fixedWidthFlag = true;
            }
            Label.prototype.xAlign = function (alignment) {
                var alignmentLC = alignment.toLowerCase();
                _super.prototype.xAlign.call(this, alignmentLC);
                this.xAlignment = alignmentLC;
                return this;
            };
            Label.prototype.yAlign = function (alignment) {
                var alignmentLC = alignment.toLowerCase();
                _super.prototype.yAlign.call(this, alignmentLC);
                this.yAlignment = alignmentLC;
                return this;
            };

            Label.prototype._requestedSpace = function (offeredWidth, offeredHeight) {
                var desiredWH = this.measurer(this._text);
                var desiredWidth = (this.orientation === "horizontal" ? desiredWH.width : desiredWH.height);
                var desiredHeight = (this.orientation === "horizontal" ? desiredWH.height : desiredWH.width);

                return {
                    width: desiredWidth,
                    height: desiredHeight,
                    wantsWidth: desiredWidth > offeredWidth,
                    wantsHeight: desiredHeight > offeredHeight
                };
            };

            Label.prototype._setup = function () {
                _super.prototype._setup.call(this);
                this.textContainer = this.content.append("g");
                this.measurer = Plottable.Util.Text.getTextMeasurer(this.textContainer.append("text"));
                this.text(this._text);
            };

            Label.prototype.text = function (displayText) {
                if (displayText === undefined) {
                    return this._text;
                } else {
                    this._text = displayText;
                    this._invalidateLayout();
                    return this;
                }
            };

            Label.prototype._doRender = function () {
                _super.prototype._doRender.call(this);
                this.textContainer.text("");
                var dimension = this.orientation === "horizontal" ? this.availableWidth : this.availableHeight;
                var truncatedText = Plottable.Util.Text.getTruncatedText(this._text, dimension, this.measurer);
                if (this.orientation === "horizontal") {
                    Plottable.Util.Text.writeLineHorizontally(truncatedText, this.textContainer, this.availableWidth, this.availableHeight, this.xAlignment, this.yAlignment);
                } else {
                    Plottable.Util.Text.writeLineVertically(truncatedText, this.textContainer, this.availableWidth, this.availableHeight, this.xAlignment, this.yAlignment, this.orientation);
                }
            };

            Label.prototype._computeLayout = function (xOffset, yOffset, availableWidth, availableHeight) {
                this.measurer = Plottable.Util.Text.getTextMeasurer(this.textContainer.append("text")); // reset it in case fonts have changed
                _super.prototype._computeLayout.call(this, xOffset, yOffset, availableWidth, availableHeight);
                return this;
            };
            return Label;
        })(Plottable.Abstract.Component);
        Component.Label = Label;

        var TitleLabel = (function (_super) {
            __extends(TitleLabel, _super);
            function TitleLabel(text, orientation) {
                _super.call(this, text, orientation);
                this.classed("title-label", true);
            }
            return TitleLabel;
        })(Label);
        Component.TitleLabel = TitleLabel;

        var AxisLabel = (function (_super) {
            __extends(AxisLabel, _super);
            function AxisLabel(text, orientation) {
                _super.call(this, text, orientation);
                this.classed("axis-label", true);
            }
            return AxisLabel;
        })(Label);
        Component.AxisLabel = AxisLabel;
    })(Plottable.Component || (Plottable.Component = {}));
    var Component = Plottable.Component;
})(Plottable || (Plottable = {}));

///<reference path="../reference.ts" />
var __extends = this.__extends || function (d, b) {
    for (var p in b) if (b.hasOwnProperty(p)) d[p] = b[p];
    function __() { this.constructor = d; }
    __.prototype = b.prototype;
    d.prototype = new __();
};
var Plottable;
(function (Plottable) {
    (function (Component) {
        var Legend = (function (_super) {
            __extends(Legend, _super);
            /**
            * Creates a Legend.
            *
            * A legend consists of a series of legend rows, each with a color and label taken from the `colorScale`.
            * The rows will be displayed in the order of the `colorScale` domain.
            * This legend also allows interactions, through the functions `toggleCallback` and `hoverCallback`
            * Setting a callback will also put classes on the individual rows.
            *
            * @constructor
            * @param {Scale.Color} colorScale
            */
            function Legend(colorScale) {
                _super.call(this);
                this.classed("legend", true);
                this.scale(colorScale);
                this.xAlign("RIGHT").yAlign("TOP");
                this.xOffset(5).yOffset(5);
                this._fixedWidthFlag = true;
                this._fixedHeightFlag = true;
            }
            Legend.prototype.remove = function () {
                _super.prototype.remove.call(this);
                if (this.colorScale != null) {
                    this.colorScale.broadcaster.deregisterListener(this);
                }
            };

            Legend.prototype.toggleCallback = function (callback) {
                if (callback !== undefined) {
                    this._toggleCallback = callback;
                    this.isOff = d3.set();
                    this.updateListeners();
                    this.updateClasses();
                    return this;
                } else {
                    return this._toggleCallback;
                }
            };

            Legend.prototype.hoverCallback = function (callback) {
                if (callback !== undefined) {
                    this._hoverCallback = callback;
                    this.datumCurrentlyFocusedOn = undefined;
                    this.updateListeners();
                    this.updateClasses();
                    return this;
                } else {
                    return this._hoverCallback;
                }
            };

            Legend.prototype.scale = function (scale) {
                var _this = this;
                if (scale != null) {
                    if (this.colorScale != null) {
                        this.colorScale.broadcaster.deregisterListener(this);
                    }
                    this.colorScale = scale;
                    this.colorScale.broadcaster.registerListener(this, function () {
                        return _this.updateDomain();
                    });
                    this.updateDomain();
                    return this;
                } else {
                    return this.colorScale;
                }
            };

            Legend.prototype.updateDomain = function () {
                if (this._toggleCallback != null) {
                    this.isOff = Plottable.Util.Methods.intersection(this.isOff, d3.set(this.scale().domain()));
                }
                if (this._hoverCallback != null) {
                    this.datumCurrentlyFocusedOn = this.scale().domain().indexOf(this.datumCurrentlyFocusedOn) >= 0 ? this.datumCurrentlyFocusedOn : undefined;
                }
                this._invalidateLayout();
            };

            Legend.prototype._computeLayout = function (xOrigin, yOrigin, availableWidth, availableHeight) {
                _super.prototype._computeLayout.call(this, xOrigin, yOrigin, availableWidth, availableHeight);
                var textHeight = this.measureTextHeight();
                var totalNumRows = this.colorScale.domain().length;
                this.nRowsDrawn = Math.min(totalNumRows, Math.floor(this.availableHeight / textHeight));
            };

            Legend.prototype._requestedSpace = function (offeredWidth, offeredHeight) {
                var textHeight = this.measureTextHeight();
                var totalNumRows = this.colorScale.domain().length;
                var rowsICanFit = Math.min(totalNumRows, Math.floor((offeredHeight - 2 * Legend.MARGIN) / textHeight));
                var fakeLegendEl = this.content.append("g").classed(Legend.SUBELEMENT_CLASS, true);
                var measure = Plottable.Util.Text.getTextMeasurer(fakeLegendEl.append("text"));
                var maxWidth = d3.max(this.colorScale.domain(), function (d) {
                    return measure(d).width;
                });
                fakeLegendEl.remove();
                maxWidth = maxWidth === undefined ? 0 : maxWidth;
                var desiredWidth = rowsICanFit === 0 ? 0 : maxWidth + textHeight + 2 * Legend.MARGIN;
                var desiredHeight = rowsICanFit === 0 ? 0 : totalNumRows * textHeight + 2 * Legend.MARGIN;
                return {
                    width: desiredWidth,
                    height: desiredHeight,
                    wantsWidth: offeredWidth < desiredWidth,
                    wantsHeight: offeredHeight < desiredHeight
                };
            };

            Legend.prototype.measureTextHeight = function () {
                // note: can't be called before anchoring atm
                var fakeLegendEl = this.content.append("g").classed(Legend.SUBELEMENT_CLASS, true);
                var textHeight = Plottable.Util.Text.getTextMeasurer(fakeLegendEl.append("text"))(Plottable.Util.Text.HEIGHT_TEXT).height;

                // HACKHACK
                if (textHeight === 0) {
                    textHeight = 1;
                }
                fakeLegendEl.remove();
                return textHeight;
            };

            Legend.prototype._doRender = function () {
                _super.prototype._doRender.call(this);
                var domain = this.colorScale.domain().slice(0, this.nRowsDrawn);
                var textHeight = this.measureTextHeight();
                var availableWidth = this.availableWidth - textHeight - Legend.MARGIN;
                var r = textHeight * 0.3;
                var legend = this.content.selectAll("." + Legend.SUBELEMENT_CLASS).data(domain, function (d) {
                    return d;
                });
                var legendEnter = legend.enter().append("g").classed(Legend.SUBELEMENT_CLASS, true);

                legendEnter.append("circle");
                legendEnter.append("g").classed("text-container", true);

                legend.exit().remove();

                legend.selectAll("circle").attr("cx", textHeight / 2).attr("cy", textHeight / 2).attr("r", r).attr("fill", this.colorScale._d3Scale);
                legend.selectAll("g.text-container").text("").attr("transform", "translate(" + textHeight + ", 0)").each(function (d) {
                    var d3this = d3.select(this);
                    var measure = Plottable.Util.Text.getTextMeasurer(d3this.append("text"));
                    var writeLine = Plottable.Util.Text.getTruncatedText(d, availableWidth, measure);
                    var writeLineMeasure = measure(writeLine);
                    Plottable.Util.Text.writeLineHorizontally(writeLine, d3this, writeLineMeasure.width, writeLineMeasure.height);
                });

                legend.attr("transform", function (d) {
                    return "translate(" + Legend.MARGIN + "," + (domain.indexOf(d) * textHeight + Legend.MARGIN) + ")";
                });

                this.updateClasses();
                this.updateListeners();
            };

            Legend.prototype.updateListeners = function () {
                var _this = this;
                if (!this._isSetup) {
                    return;
                }
                var dataSelection = this.content.selectAll("." + Legend.SUBELEMENT_CLASS);
                if (this._hoverCallback != null) {
                    // tag the element that is being hovered over with the class "focus"
                    // this callback will trigger with the specific element being hovered over.
                    var hoverRow = function (mouseover) {
                        return function (datum) {
                            _this.datumCurrentlyFocusedOn = mouseover ? datum : undefined;
                            _this._hoverCallback(_this.datumCurrentlyFocusedOn);
                            _this.updateClasses();
                        };
                    };
                    dataSelection.on("mouseover", hoverRow(true));
                    dataSelection.on("mouseout", hoverRow(false));
                } else {
                    // remove all mouseover/mouseout listeners
                    dataSelection.on("mouseover", null);
                    dataSelection.on("mouseout", null);
                }

                if (this._toggleCallback != null) {
                    dataSelection.on("click", function (datum) {
                        var turningOn = _this.isOff.has(datum);
                        if (turningOn) {
                            _this.isOff.remove(datum);
                        } else {
                            _this.isOff.add(datum);
                        }
                        _this._toggleCallback(datum, turningOn);
                        _this.updateClasses();
                    });
                } else {
                    // remove all click listeners
                    dataSelection.on("click", null);
                }
            };

            Legend.prototype.updateClasses = function () {
                var _this = this;
                if (!this._isSetup) {
                    return;
                }
                var dataSelection = this.content.selectAll("." + Legend.SUBELEMENT_CLASS);
                if (this._hoverCallback != null) {
                    dataSelection.classed("focus", function (d) {
                        return _this.datumCurrentlyFocusedOn === d;
                    });
                    dataSelection.classed("hover", this.datumCurrentlyFocusedOn !== undefined);
                } else {
                    dataSelection.classed("hover", false);
                    dataSelection.classed("focus", false);
                }
                if (this._toggleCallback != null) {
                    dataSelection.classed("toggled-on", function (d) {
                        return !_this.isOff.has(d);
                    });
                    dataSelection.classed("toggled-off", function (d) {
                        return _this.isOff.has(d);
                    });
                } else {
                    dataSelection.classed("toggled-on", false);
                    dataSelection.classed("toggled-off", false);
                }
            };
            Legend.SUBELEMENT_CLASS = "legend-row";
            Legend.MARGIN = 5;
            return Legend;
        })(Plottable.Abstract.Component);
        Component.Legend = Legend;
    })(Plottable.Component || (Plottable.Component = {}));
    var Component = Plottable.Component;
})(Plottable || (Plottable = {}));

///<reference path="../reference.ts" />
var __extends = this.__extends || function (d, b) {
    for (var p in b) if (b.hasOwnProperty(p)) d[p] = b[p];
    function __() { this.constructor = d; }
    __.prototype = b.prototype;
    d.prototype = new __();
};
var Plottable;
(function (Plottable) {
    (function (Component) {
        var Gridlines = (function (_super) {
            __extends(Gridlines, _super);
            /**
            * Creates a set of Gridlines.
            * @constructor
            *
            * @param {QuantitativeScale} xScale The scale to base the x gridlines on. Pass null if no gridlines are desired.
            * @param {QuantitativeScale} yScale The scale to base the y gridlines on. Pass null if no gridlines are desired.
            */
            function Gridlines(xScale, yScale) {
                var _this = this;
                _super.call(this);
                if (xScale == null && yScale == null) {
                    throw new Error("Gridlines must have at least one scale");
                }
                this.classed("gridlines", true);
                this.xScale = xScale;
                this.yScale = yScale;
                if (this.xScale != null) {
                    this.xScale.broadcaster.registerListener(this, function () {
                        return _this._render();
                    });
                }
                if (this.yScale != null) {
                    this.yScale.broadcaster.registerListener(this, function () {
                        return _this._render();
                    });
                }
            }
            Gridlines.prototype.remove = function () {
                _super.prototype.remove.call(this);
                if (this.xScale != null) {
                    this.xScale.broadcaster.deregisterListener(this);
                }
                if (this.yScale != null) {
                    this.yScale.broadcaster.deregisterListener(this);
                }
                return this;
            };

            Gridlines.prototype._setup = function () {
                _super.prototype._setup.call(this);
                this.xLinesContainer = this.content.append("g").classed("x-gridlines", true);
                this.yLinesContainer = this.content.append("g").classed("y-gridlines", true);
            };

            Gridlines.prototype._doRender = function () {
                _super.prototype._doRender.call(this);
                this.redrawXLines();
                this.redrawYLines();
            };

            Gridlines.prototype.redrawXLines = function () {
                var _this = this;
                if (this.xScale != null) {
                    var xTicks = this.xScale.ticks();
                    var getScaledXValue = function (tickVal) {
                        return _this.xScale.scale(tickVal);
                    };
                    var xLines = this.xLinesContainer.selectAll("line").data(xTicks);
                    xLines.enter().append("line");
                    xLines.attr("x1", getScaledXValue).attr("y1", 0).attr("x2", getScaledXValue).attr("y2", this.availableHeight).classed("zeroline", function (t) {
                        return t === 0;
                    });
                    xLines.exit().remove();
                }
            };

            Gridlines.prototype.redrawYLines = function () {
                var _this = this;
                if (this.yScale != null) {
                    var yTicks = this.yScale.ticks();
                    var getScaledYValue = function (tickVal) {
                        return _this.yScale.scale(tickVal);
                    };
                    var yLines = this.yLinesContainer.selectAll("line").data(yTicks);
                    yLines.enter().append("line");
                    yLines.attr("x1", 0).attr("y1", getScaledYValue).attr("x2", this.availableWidth).attr("y2", getScaledYValue).classed("zeroline", function (t) {
                        return t === 0;
                    });
                    yLines.exit().remove();
                }
            };
            return Gridlines;
        })(Plottable.Abstract.Component);
        Component.Gridlines = Gridlines;
    })(Plottable.Component || (Plottable.Component = {}));
    var Component = Plottable.Component;
})(Plottable || (Plottable = {}));

///<reference path="../../reference.ts" />
var __extends = this.__extends || function (d, b) {
    for (var p in b) if (b.hasOwnProperty(p)) d[p] = b[p];
    function __() { this.constructor = d; }
    __.prototype = b.prototype;
    d.prototype = new __();
};
var Plottable;
(function (Plottable) {
    (function (Plot) {
        var Scatter = (function (_super) {
            __extends(Scatter, _super);
            /**
            * Creates a ScatterPlot.
            *
            * @constructor
            * @param {IDataset} dataset The dataset to render.
            * @param {Scale} xScale The x scale to use.
            * @param {Scale} yScale The y scale to use.
            */
            function Scatter(dataset, xScale, yScale) {
                _super.call(this, dataset, xScale, yScale);
                this._animators = {
                    "circles-reset": new Plottable.Animator.Null(),
                    "circles": new Plottable.Animator.IterativeDelay().duration(250).delay(5)
                };
                this.classed("scatter-plot", true);
                this.project("r", 3); // default
                this.project("opacity", 0.6); // default
                this.project("fill", function () {
                    return Plottable.Core.Colors.INDIGO;
                }); // default
            }
            Scatter.prototype.project = function (attrToSet, accessor, scale) {
                attrToSet = attrToSet === "cx" ? "x" : attrToSet;
                attrToSet = attrToSet === "cy" ? "y" : attrToSet;
                _super.prototype.project.call(this, attrToSet, accessor, scale);
                return this;
            };

            Scatter.prototype._paint = function () {
                _super.prototype._paint.call(this);

                var attrToProjector = this._generateAttrToProjector();
                attrToProjector["cx"] = attrToProjector["x"];
                attrToProjector["cy"] = attrToProjector["y"];
                delete attrToProjector["x"];
                delete attrToProjector["y"];

                var circles = this.renderArea.selectAll("circle").data(this._dataSource.data());
                circles.enter().append("circle");

                if (this._dataChanged) {
                    var rFunction = attrToProjector["r"];
                    attrToProjector["r"] = function () {
                        return 0;
                    };
                    this._applyAnimatedAttributes(circles, "circles-reset", attrToProjector);
                    attrToProjector["r"] = rFunction;
                }

                this._applyAnimatedAttributes(circles, "circles", attrToProjector);
                circles.exit().remove();
            };
            return Scatter;
        })(Plottable.Abstract.XYPlot);
        Plot.Scatter = Scatter;
    })(Plottable.Plot || (Plottable.Plot = {}));
    var Plot = Plottable.Plot;
})(Plottable || (Plottable = {}));

///<reference path="../../reference.ts" />
var __extends = this.__extends || function (d, b) {
    for (var p in b) if (b.hasOwnProperty(p)) d[p] = b[p];
    function __() { this.constructor = d; }
    __.prototype = b.prototype;
    d.prototype = new __();
};
var Plottable;
(function (Plottable) {
    (function (Plot) {
        var Grid = (function (_super) {
            __extends(Grid, _super);
            /**
            * Creates a GridPlot.
            *
            * @constructor
            * @param {IDataset} dataset The dataset to render.
            * @param {OrdinalScale} xScale The x scale to use.
            * @param {OrdinalScale} yScale The y scale to use.
            * @param {ColorScale|InterpolatedColorScale} colorScale The color scale to use for each grid
            *     cell.
            */
            function Grid(dataset, xScale, yScale, colorScale) {
                _super.call(this, dataset, xScale, yScale);
                this._animators = {
                    "cells": new Plottable.Animator.Null()
                };
                this.classed("grid-plot", true);

                // The x and y scales should render in bands with no padding
                this.xScale.rangeType("bands", 0, 0);
                this.yScale.rangeType("bands", 0, 0);

                this.colorScale = colorScale;
                this.project("fill", "value", colorScale); // default
            }
            Grid.prototype.project = function (attrToSet, accessor, scale) {
                _super.prototype.project.call(this, attrToSet, accessor, scale);
                if (attrToSet === "fill") {
                    this.colorScale = this._projectors["fill"].scale;
                }
                return this;
            };

            Grid.prototype._paint = function () {
                _super.prototype._paint.call(this);

                var cells = this.renderArea.selectAll("rect").data(this._dataSource.data());
                cells.enter().append("rect");

                var xStep = this.xScale.rangeBand();
                var yStep = this.yScale.rangeBand();

                var attrToProjector = this._generateAttrToProjector();
                attrToProjector["width"] = function () {
                    return xStep;
                };
                attrToProjector["height"] = function () {
                    return yStep;
                };

                this._applyAnimatedAttributes(cells, "cells", attrToProjector);
                cells.exit().remove();
            };
            return Grid;
        })(Plottable.Abstract.XYPlot);
        Plot.Grid = Grid;
    })(Plottable.Plot || (Plottable.Plot = {}));
    var Plot = Plottable.Plot;
})(Plottable || (Plottable = {}));

///<reference path="../../reference.ts" />
var __extends = this.__extends || function (d, b) {
    for (var p in b) if (b.hasOwnProperty(p)) d[p] = b[p];
    function __() { this.constructor = d; }
    __.prototype = b.prototype;
    d.prototype = new __();
};
var Plottable;
(function (Plottable) {
    (function (Abstract) {
        /*
        * An Abstract.BarPlot is the base implementation for HorizontalBarPlot and
        * VerticalBarPlot. It should not be used on its own.
        */
        var BarPlot = (function (_super) {
            __extends(BarPlot, _super);
            /**
            * Creates an AbstractBarPlot.
            *
            * @constructor
            * @param {IDataset} dataset The dataset to render.
            * @param {Scale} xScale The x scale to use.
            * @param {Scale} yScale The y scale to use.
            */
            function BarPlot(dataset, xScale, yScale) {
                _super.call(this, dataset, xScale, yScale);
                this._baselineValue = 0;
                this._barAlignmentFactor = 0;
                this._animators = {
                    "bars-reset": new Plottable.Animator.Null(),
                    "bars": new Plottable.Animator.IterativeDelay(),
                    "baseline": new Plottable.Animator.Null()
                };
                this.classed("bar-plot", true);
                this.project("fill", function () {
                    return Plottable.Core.Colors.INDIGO;
                });

                // because this._baselineValue was not initialized during the super()
                // call, we must call this in order to get this._baselineValue
                // to be used by the Domainer.
                this.baseline(this._baselineValue);
            }
            BarPlot.prototype._setup = function () {
                _super.prototype._setup.call(this);
                this._baseline = this.renderArea.append("line").classed("baseline", true);
                this._bars = this.renderArea.selectAll("rect").data([]);
            };

            BarPlot.prototype._paint = function () {
                _super.prototype._paint.call(this);
                this._bars = this.renderArea.selectAll("rect").data(this._dataSource.data());
                this._bars.enter().append("rect");

                var primaryScale = this._isVertical ? this.yScale : this.xScale;
                var scaledBaseline = primaryScale.scale(this._baselineValue);
                var positionAttr = this._isVertical ? "y" : "x";
                var dimensionAttr = this._isVertical ? "height" : "width";

                if (this._dataChanged && this._animate) {
                    var resetAttrToProjector = this._generateAttrToProjector();
                    resetAttrToProjector[positionAttr] = function () {
                        return scaledBaseline;
                    };
                    resetAttrToProjector[dimensionAttr] = function () {
                        return 0;
                    };
                    this._applyAnimatedAttributes(this._bars, "bars-reset", resetAttrToProjector);
                }

                var attrToProjector = this._generateAttrToProjector();
                if (attrToProjector["fill"] != null) {
                    this._bars.attr("fill", attrToProjector["fill"]); // so colors don't animate
                }
                this._applyAnimatedAttributes(this._bars, "bars", attrToProjector);

                this._bars.exit().remove();

                var baselineAttr = {
                    "x1": this._isVertical ? 0 : scaledBaseline,
                    "y1": this._isVertical ? scaledBaseline : 0,
                    "x2": this._isVertical ? this.availableWidth : scaledBaseline,
                    "y2": this._isVertical ? scaledBaseline : this.availableHeight
                };

                this._applyAnimatedAttributes(this._baseline, "baseline", baselineAttr);
            };

            /**
            * Sets the baseline for the bars to the specified value.
            *
            * @param {number} value The value to position the baseline at.
            * @return {AbstractBarPlot} The calling AbstractBarPlot.
            */
            BarPlot.prototype.baseline = function (value) {
                this._baselineValue = value;
                this._updateXDomainer();
                this._updateYDomainer();
                this._render();
                return this;
            };

            /**
            * Sets the bar alignment relative to the independent axis.
            * VerticalBarPlot supports "left", "center", "right"
            * HorizontalBarPlot supports "top", "center", "bottom"
            *
            * @param {string} alignment The desired alignment.
            * @return {AbstractBarPlot} The calling AbstractBarPlot.
            */
            BarPlot.prototype.barAlignment = function (alignment) {
                var alignmentLC = alignment.toLowerCase();
                var align2factor = this.constructor._BarAlignmentToFactor;
                if (align2factor[alignmentLC] === undefined) {
                    throw new Error("unsupported bar alignment");
                }
                this._barAlignmentFactor = align2factor[alignmentLC];

                this._render();
                return this;
            };

            BarPlot.prototype.parseExtent = function (input) {
                if (typeof (input) === "number") {
                    return { min: input, max: input };
                } else if (input instanceof Object && "min" in input && "max" in input) {
                    return input;
                } else {
                    throw new Error("input '" + input + "' can't be parsed as an IExtent");
                }
            };

            BarPlot.prototype.selectBar = function (xValOrExtent, yValOrExtent, select) {
                if (typeof select === "undefined") { select = true; }
                if (!this._isSetup) {
                    return null;
                }

                var selectedBars = [];

                var xExtent = this.parseExtent(xValOrExtent);
                var yExtent = this.parseExtent(yValOrExtent);

                // the SVGRects are positioned with sub-pixel accuracy (the default unit
                // for the x, y, height & width attributes), but user selections (e.g. via
                // mouse events) usually have pixel accuracy. A tolerance of half-a-pixel
                // seems appropriate:
                var tolerance = 0.5;

                // currently, linear scan the bars. If inversion is implemented on non-numeric scales we might be able to do better.
                this._bars.each(function (d) {
                    var bbox = this.getBBox();
                    if (bbox.x + bbox.width >= xExtent.min - tolerance && bbox.x <= xExtent.max + tolerance && bbox.y + bbox.height >= yExtent.min - tolerance && bbox.y <= yExtent.max + tolerance) {
                        selectedBars.push(this);
                    }
                });

                if (selectedBars.length > 0) {
                    var selection = d3.selectAll(selectedBars);
                    selection.classed("selected", select);
                    return selection;
                } else {
                    return null;
                }
            };

            /**
            * Deselects all bars.
            * @return {AbstractBarPlot} The calling AbstractBarPlot.
            */
            BarPlot.prototype.deselectAll = function () {
                if (this._isSetup) {
                    this._bars.classed("selected", false);
                }
                return this;
            };

            BarPlot.prototype._updateDomainer = function (scale) {
                if (scale instanceof Abstract.QuantitativeScale) {
                    var qscale = scale;
                    if (!qscale._userSetDomainer) {
                        if (this._baselineValue != null) {
                            qscale.domainer().addPaddingException(this._baselineValue, "BAR_PLOT+" + this._plottableID).addIncludedValue(this._baselineValue, "BAR_PLOT+" + this._plottableID);
                        } else {
                            qscale.domainer().removePaddingException("BAR_PLOT+" + this._plottableID).removeIncludedValue("BAR_PLOT+" + this._plottableID);
                        }
                        qscale.domainer().pad();
                    }

                    // prepending "BAR_PLOT" is unnecessary but reduces likely of user accidentally creating collisions
                    qscale._autoDomainIfAutomaticMode();
                }
            };

            BarPlot.prototype._updateYDomainer = function () {
                if (this._isVertical) {
                    this._updateDomainer(this.yScale);
                } else {
                    _super.prototype._updateYDomainer.call(this);
                }
            };

            BarPlot.prototype._updateXDomainer = function () {
                if (!this._isVertical) {
                    this._updateDomainer(this.xScale);
                } else {
                    _super.prototype._updateXDomainer.call(this);
                }
            };

            BarPlot.prototype._generateAttrToProjector = function () {
                var _this = this;
                // Primary scale/direction: the "length" of the bars
                // Secondary scale/direction: the "width" of the bars
                var attrToProjector = _super.prototype._generateAttrToProjector.call(this);
                var primaryScale = this._isVertical ? this.yScale : this.xScale;
                var secondaryScale = this._isVertical ? this.xScale : this.yScale;
                var primaryAttr = this._isVertical ? "y" : "x";
                var secondaryAttr = this._isVertical ? "x" : "y";
                var bandsMode = (secondaryScale instanceof Plottable.Scale.Ordinal) && secondaryScale.rangeType() === "bands";
                var scaledBaseline = primaryScale.scale(this._baselineValue);
                if (attrToProjector["width"] == null) {
                    var constantWidth = bandsMode ? secondaryScale.rangeBand() : BarPlot.DEFAULT_WIDTH;
                    attrToProjector["width"] = function (d, i) {
                        return constantWidth;
                    };
                }

                var positionF = attrToProjector[secondaryAttr];
                var widthF = attrToProjector["width"];
                if (!bandsMode) {
                    attrToProjector[secondaryAttr] = function (d, i) {
                        return positionF(d, i) - widthF(d, i) * _this._barAlignmentFactor;
                    };
                } else {
                    var bandWidth = secondaryScale.rangeBand();
                    attrToProjector[secondaryAttr] = function (d, i) {
                        return positionF(d, i) - widthF(d, i) / 2 + bandWidth / 2;
                    };
                }

                var originalPositionFn = attrToProjector[primaryAttr];
                attrToProjector[primaryAttr] = function (d, i) {
                    var originalPos = originalPositionFn(d, i);

                    // If it is past the baseline, it should start at the baselin then width/height
                    // carries it over. If it's not past the baseline, leave it at original position and
                    // then width/height carries it to baseline
                    return (originalPos > scaledBaseline) ? scaledBaseline : originalPos;
                };

                attrToProjector["height"] = function (d, i) {
                    return Math.abs(scaledBaseline - originalPositionFn(d, i));
                };

                return attrToProjector;
            };
            BarPlot.DEFAULT_WIDTH = 10;

            BarPlot._BarAlignmentToFactor = {};
            return BarPlot;
        })(Abstract.XYPlot);
        Abstract.BarPlot = BarPlot;
    })(Plottable.Abstract || (Plottable.Abstract = {}));
    var Abstract = Plottable.Abstract;
})(Plottable || (Plottable = {}));

///<reference path="../../reference.ts" />
var __extends = this.__extends || function (d, b) {
    for (var p in b) if (b.hasOwnProperty(p)) d[p] = b[p];
    function __() { this.constructor = d; }
    __.prototype = b.prototype;
    d.prototype = new __();
};
var Plottable;
(function (Plottable) {
    (function (Plot) {
        /**
        * A VerticalBarPlot draws bars vertically.
        * Key projected attributes:
        *  - "width" - the horizontal width of a bar.
        *      - if an ordinal scale is attached, this defaults to ordinalScale.rangeBand()
        *      - if a quantitative scale is attached, this defaults to 10
        *  - "x" - the horizontal position of a bar
        *  - "y" - the vertical height of a bar
        */
        var VerticalBar = (function (_super) {
            __extends(VerticalBar, _super);
            /**
            * Creates a VerticalBarPlot.
            *
            * @constructor
            * @param {IDataset} dataset The dataset to render.
            * @param {Scale} xScale The x scale to use.
            * @param {QuantitativeScale} yScale The y scale to use.
            */
            function VerticalBar(dataset, xScale, yScale) {
                _super.call(this, dataset, xScale, yScale);
                this._isVertical = true;
            }
            VerticalBar.prototype._updateYDomainer = function () {
                this._updateDomainer(this.yScale);
            };
            VerticalBar._BarAlignmentToFactor = { "left": 0, "center": 0.5, "right": 1 };
            return VerticalBar;
        })(Plottable.Abstract.BarPlot);
        Plot.VerticalBar = VerticalBar;
    })(Plottable.Plot || (Plottable.Plot = {}));
    var Plot = Plottable.Plot;
})(Plottable || (Plottable = {}));

///<reference path="../../reference.ts" />
var __extends = this.__extends || function (d, b) {
    for (var p in b) if (b.hasOwnProperty(p)) d[p] = b[p];
    function __() { this.constructor = d; }
    __.prototype = b.prototype;
    d.prototype = new __();
};
var Plottable;
(function (Plottable) {
    (function (Plot) {
        /**
        * A HorizontalBarPlot draws bars horizontally.
        * Key projected attributes:
        *  - "width" - the vertical height of a bar (since the bar is rotated horizontally)
        *      - if an ordinal scale is attached, this defaults to ordinalScale.rangeBand()
        *      - if a quantitative scale is attached, this defaults to 10
        *  - "x" - the horizontal length of a bar
        *  - "y" - the vertical position of a bar
        */
        var HorizontalBar = (function (_super) {
            __extends(HorizontalBar, _super);
            /**
            * Creates a HorizontalBarPlot.
            *
            * @constructor
            * @param {IDataset} dataset The dataset to render.
            * @param {QuantitativeScale} xScale The x scale to use.
            * @param {Scale} yScale The y scale to use.
            */
            function HorizontalBar(dataset, xScale, yScale) {
                _super.call(this, dataset, xScale, yScale);
                this.isVertical = false;
            }
            HorizontalBar.prototype._updateXDomainer = function () {
                this._updateDomainer(this.xScale);
            };

            HorizontalBar.prototype._generateAttrToProjector = function () {
                var attrToProjector = _super.prototype._generateAttrToProjector.call(this);

                // by convention, for API users the 2ndary dimension of a bar is always called its "width", so
                // the "width" of a horziontal bar plot is actually its "height" from the perspective of a svg rect
                var widthF = attrToProjector["width"];
                attrToProjector["width"] = attrToProjector["height"];
                attrToProjector["height"] = widthF;
                return attrToProjector;
            };
            HorizontalBar._BarAlignmentToFactor = { "top": 0, "center": 0.5, "bottom": 1 };
            return HorizontalBar;
        })(Plottable.Abstract.BarPlot);
        Plot.HorizontalBar = HorizontalBar;
    })(Plottable.Plot || (Plottable.Plot = {}));
    var Plot = Plottable.Plot;
})(Plottable || (Plottable = {}));

///<reference path="../../reference.ts" />
var __extends = this.__extends || function (d, b) {
    for (var p in b) if (b.hasOwnProperty(p)) d[p] = b[p];
    function __() { this.constructor = d; }
    __.prototype = b.prototype;
    d.prototype = new __();
};
var Plottable;
(function (Plottable) {
    (function (Plot) {
        var Line = (function (_super) {
            __extends(Line, _super);
            /**
            * Creates a LinePlot.
            *
            * @constructor
            * @param {IDataset} dataset The dataset to render.
            * @param {Scale} xScale The x scale to use.
            * @param {Scale} yScale The y scale to use.
            */
            function Line(dataset, xScale, yScale) {
                _super.call(this, dataset, xScale, yScale);
                this._animators = {
                    "line-reset": new Plottable.Animator.Null(),
                    "line": new Plottable.Animator.Default().duration(600).easing("exp-in-out")
                };
                this.classed("line-plot", true);
                this.project("stroke", function () {
                    return Plottable.Core.Colors.INDIGO;
                }); // default
                this.project("stroke-width", function () {
                    return "2px";
                }); // default
            }
            Line.prototype._setup = function () {
                _super.prototype._setup.call(this);
                this.linePath = this.renderArea.append("path").classed("line", true);
            };

            Line.prototype._getResetYFunction = function () {
                // gets the y-value generator for the animation start point
                var yDomain = this.yScale.domain();
                var domainMax = Math.max(yDomain[0], yDomain[1]);
                var domainMin = Math.min(yDomain[0], yDomain[1]);

                // start from zero, or the closest domain value to zero
                // avoids lines zooming on from offscreen.
                var startValue = 0;
                if (domainMax < 0) {
                    startValue = domainMax;
                } else if (domainMin > 0) {
                    startValue = domainMin;
                }
                var scaledStartValue = this.yScale.scale(startValue);
                return function (d, i) {
                    return scaledStartValue;
                };
            };

            Line.prototype._generateAttrToProjector = function () {
                var attrToProjector = _super.prototype._generateAttrToProjector.call(this);
                var wholeDatumAttributes = this._wholeDatumAttributes();
                function singleDatumAttributeFilter(attr) {
                    return wholeDatumAttributes.indexOf(attr) === -1;
                }
                var singleDatumAttributes = d3.keys(attrToProjector).filter(singleDatumAttributeFilter);
                singleDatumAttributes.forEach(function (attribute) {
                    var projector = attrToProjector[attribute];
                    attrToProjector[attribute] = function (data, i) {
                        if (data.length > 0) {
                            return projector(data[0], i);
                        } else {
                            return null;
                        }
                    };
                });
                return attrToProjector;
            };

            Line.prototype._paint = function () {
                _super.prototype._paint.call(this);
                var attrToProjector = this._generateAttrToProjector();
                var xFunction = attrToProjector["x"];
                var yFunction = attrToProjector["y"];
                delete attrToProjector["x"];
                delete attrToProjector["y"];

                this.linePath.datum(this._dataSource.data());

                if (this._dataChanged) {
                    attrToProjector["d"] = d3.svg.line().x(xFunction).y(this._getResetYFunction());
                    this._applyAnimatedAttributes(this.linePath, "line-reset", attrToProjector);
                }

                attrToProjector["d"] = d3.svg.line().x(xFunction).y(yFunction);
                this._applyAnimatedAttributes(this.linePath, "line", attrToProjector);
            };

            Line.prototype._wholeDatumAttributes = function () {
                return ["x", "y"];
            };
            return Line;
        })(Plottable.Abstract.XYPlot);
        Plot.Line = Line;
    })(Plottable.Plot || (Plottable.Plot = {}));
    var Plot = Plottable.Plot;
})(Plottable || (Plottable = {}));

///<reference path="../../reference.ts" />
var __extends = this.__extends || function (d, b) {
    for (var p in b) if (b.hasOwnProperty(p)) d[p] = b[p];
    function __() { this.constructor = d; }
    __.prototype = b.prototype;
    d.prototype = new __();
};
var Plottable;
(function (Plottable) {
    (function (Plot) {
        /**
        * An AreaPlot draws a filled region (area) between the plot's projected "y" and projected "y0" values.
        */
        var Area = (function (_super) {
            __extends(Area, _super);
            /**
            * Creates an AreaPlot.
            *
            * @constructor
            * @param {IDataset} dataset The dataset to render.
            * @param {Scale} xScale The x scale to use.
            * @param {Scale} yScale The y scale to use.
            */
            function Area(dataset, xScale, yScale) {
                _super.call(this, dataset, xScale, yScale);
                this.classed("area-plot", true);
                this.project("y0", 0, yScale); // default
                this.project("fill", function () {
                    return Plottable.Core.Colors.INDIGO;
                }); // default
                this.project("fill-opacity", function () {
                    return 0.25;
                }); // default
                this.project("stroke", function () {
                    return Plottable.Core.Colors.INDIGO;
                }); // default
                this._animators["area-reset"] = new Plottable.Animator.Null();
                this._animators["area"] = new Plottable.Animator.Default().duration(600).easing("exp-in-out");
            }
            Area.prototype._setup = function () {
                _super.prototype._setup.call(this);
                this.areaPath = this.renderArea.append("path").classed("area", true);
            };

            Area.prototype._onDataSourceUpdate = function () {
                _super.prototype._onDataSourceUpdate.call(this);
                if (this.yScale != null) {
                    this._updateYDomainer();
                }
            };

            Area.prototype._updateYDomainer = function () {
                _super.prototype._updateYDomainer.call(this);
                var scale = this.yScale;

                var y0Projector = this._projectors["y0"];
                var y0Accessor = y0Projector != null ? y0Projector.accessor : null;
                var extent = y0Accessor != null ? this.dataSource()._getExtent(y0Accessor) : [];
                var constantBaseline = (extent.length === 2 && extent[0] === extent[1]) ? extent[0] : null;

                if (!scale._userSetDomainer) {
                    if (constantBaseline != null) {
                        scale.domainer().addPaddingException(constantBaseline, "AREA_PLOT+" + this._plottableID);
                    } else {
                        scale.domainer().removePaddingException("AREA_PLOT+" + this._plottableID);
                    }

                    // prepending "AREA_PLOT" is unnecessary but reduces likely of user accidentally creating collisions
                    scale._autoDomainIfAutomaticMode();
                }
            };

            Area.prototype.project = function (attrToSet, accessor, scale) {
                _super.prototype.project.call(this, attrToSet, accessor, scale);
                if (attrToSet === "y0") {
                    this._updateYDomainer();
                }
                return this;
            };

            Area.prototype._getResetYFunction = function () {
                return this._generateAttrToProjector()["y0"];
            };

            Area.prototype._paint = function () {
                _super.prototype._paint.call(this);
                var attrToProjector = this._generateAttrToProjector();
                var xFunction = attrToProjector["x"];
                var y0Function = attrToProjector["y0"];
                var yFunction = attrToProjector["y"];
                delete attrToProjector["x"];
                delete attrToProjector["y0"];
                delete attrToProjector["y"];

                this.areaPath.datum(this._dataSource.data());

                if (this._dataChanged) {
                    attrToProjector["d"] = d3.svg.area().x(xFunction).y0(y0Function).y1(this._getResetYFunction());
                    this._applyAnimatedAttributes(this.areaPath, "area-reset", attrToProjector);
                }

                attrToProjector["d"] = d3.svg.area().x(xFunction).y0(y0Function).y1(yFunction);
                this._applyAnimatedAttributes(this.areaPath, "area", attrToProjector);
            };

            Area.prototype._wholeDatumAttributes = function () {
                var wholeDatumAttributes = _super.prototype._wholeDatumAttributes.call(this);
                wholeDatumAttributes.push("y0");
                return wholeDatumAttributes;
            };
            return Area;
        })(Plot.Line);
        Plot.Area = Area;
    })(Plottable.Plot || (Plottable.Plot = {}));
    var Plot = Plottable.Plot;
})(Plottable || (Plottable = {}));

///<reference path="../../reference.ts" />
var __extends = this.__extends || function (d, b) {
    for (var p in b) if (b.hasOwnProperty(p)) d[p] = b[p];
    function __() { this.constructor = d; }
    __.prototype = b.prototype;
    d.prototype = new __();
};
var Plottable;
(function (Plottable) {
    (function (Abstract) {
        var NewStyleBarPlot = (function (_super) {
            __extends(NewStyleBarPlot, _super);
            /**
            * Creates an NewStyleBarPlot.
            *
            * @constructor
            * @param {Scale} xScale The x scale to use.
            * @param {Scale} yScale The y scale to use.
            */
            function NewStyleBarPlot(xScale, yScale) {
                _super.call(this, xScale, yScale);
                this._baselineValue = 0;
                this._barAlignmentFactor = 0;
                this._animators = {
                    "bars-reset": new Plottable.Animator.Null(),
                    "bars": new Plottable.Animator.IterativeDelay(),
                    "baseline": new Plottable.Animator.Null()
                };
                this.classed("bar-plot", true);
                this.project("fill", function () {
                    return Plottable.Core.Colors.INDIGO;
                });

                // super() doesn't set baseline
                this.baseline(this._baselineValue);
            }
            NewStyleBarPlot.prototype._getDrawer = function (key) {
                return new Plottable._Drawer.Rect(key);
            };

            NewStyleBarPlot.prototype._setup = function () {
                _super.prototype._setup.call(this);
                this._baseline = this.renderArea.append("line").classed("baseline", true);
            };

            NewStyleBarPlot.prototype._paint = function () {
                _super.prototype._paint.call(this);

                var primaryScale = this._isVertical ? this.yScale : this.xScale;
                var scaledBaseline = primaryScale.scale(this._baselineValue);
                var baselineAttr = {
                    "x1": this._isVertical ? 0 : scaledBaseline,
                    "y1": this._isVertical ? scaledBaseline : 0,
                    "x2": this._isVertical ? this.availableWidth : scaledBaseline,
                    "y2": this._isVertical ? scaledBaseline : this.availableHeight
                };
                this._applyAnimatedAttributes(this._baseline, "baseline", baselineAttr);
            };

            /**
            * Sets the baseline for the bars to the specified value.
            *
            * @param {number} value The value to position the baseline at.
            * @return {NewStyleBarPlot} The calling NewStyleBarPlot.
            */
            NewStyleBarPlot.prototype.baseline = function (value) {
                return Abstract.BarPlot.prototype.baseline.apply(this, [value]);
            };

            NewStyleBarPlot.prototype._updateDomainer = function (scale) {
                return Abstract.BarPlot.prototype._updateDomainer.apply(this, [scale]);
            };

            NewStyleBarPlot.prototype._generateAttrToProjector = function () {
                return Abstract.BarPlot.prototype._generateAttrToProjector.apply(this);
            };

            NewStyleBarPlot.prototype._updateXDomainer = function () {
                return Abstract.BarPlot.prototype._updateXDomainer.apply(this);
            };
            NewStyleBarPlot.prototype._updateYDomainer = function () {
                return Abstract.BarPlot.prototype._updateYDomainer.apply(this);
            };
            NewStyleBarPlot._barAlignmentToFactor = {};
            NewStyleBarPlot.DEFAULT_WIDTH = 10;
            return NewStyleBarPlot;
        })(Abstract.NewStylePlot);
        Abstract.NewStyleBarPlot = NewStyleBarPlot;
    })(Plottable.Abstract || (Plottable.Abstract = {}));
    var Abstract = Plottable.Abstract;
})(Plottable || (Plottable = {}));

///<reference path="../../reference.ts" />
var __extends = this.__extends || function (d, b) {
    for (var p in b) if (b.hasOwnProperty(p)) d[p] = b[p];
    function __() { this.constructor = d; }
    __.prototype = b.prototype;
    d.prototype = new __();
};
var Plottable;
(function (Plottable) {
    (function (Plot) {
        var ClusteredBar = (function (_super) {
            __extends(ClusteredBar, _super);
            function ClusteredBar(xScale, yScale) {
                _super.call(this, xScale, yScale);
                this._isVertical = true;
                this.innerScale = new Plottable.Scale.Ordinal();
            }
            ClusteredBar.prototype._generateAttrToProjector = function () {
                var _this = this;
                var attrToProjector = _super.prototype._generateAttrToProjector.call(this);

                // the width is constant, so set the inner scale range to that
                var widthF = attrToProjector["width"];
                this.innerScale.range([0, widthF(null, 0)]);
                attrToProjector["width"] = function (d, i) {
                    return _this.innerScale.rangeBand();
                };
                attrToProjector["x"] = function (d) {
                    return d._PLOTTABLE_PROTECTED_FIELD_X;
                };
                return attrToProjector;
            };

            ClusteredBar.prototype.cluster = function (accessor) {
                var _this = this;
                this.innerScale.domain(this._datasetKeysInOrder);
                var lengths = this._getDatasetsInOrder().map(function (d) {
                    return d.data().length;
                });
                if (Plottable.Util.Methods.uniqNumbers(lengths).length > 1) {
                    Plottable.Util.Methods.warn("Warning: Attempting to cluster data when datasets are of unequal length");
                }
                var clusters = {};
                this._datasetKeysInOrder.forEach(function (key) {
                    var data = _this._key2DatasetDrawerKey[key].dataset.data();
                    var vals = data.map(function (d) {
                        return accessor(d);
                    });

                    clusters[key] = data.map(function (d, i) {
                        d["_PLOTTABLE_PROTECTED_FIELD_X"] = _this.xScale.scale(vals[i]) + _this.innerScale.scale(key);
                        return d;
                    });
                });
                return clusters;
            };

            ClusteredBar.prototype._paint = function () {
                _super.prototype._paint.call(this);
                var accessor = this._projectors["x"].accessor;
                var attrHash = this._generateAttrToProjector();
                var clusteredData = this.cluster(accessor);
                this._getDrawersInOrder().forEach(function (d) {
                    return d.draw(clusteredData[d.key], attrHash);
                });
            };
            ClusteredBar.DEFAULT_WIDTH = 10;
            return ClusteredBar;
        })(Plottable.Abstract.NewStyleBarPlot);
        Plot.ClusteredBar = ClusteredBar;
    })(Plottable.Plot || (Plottable.Plot = {}));
    var Plot = Plottable.Plot;
})(Plottable || (Plottable = {}));

///<reference path="../../reference.ts" />
var __extends = this.__extends || function (d, b) {
    for (var p in b) if (b.hasOwnProperty(p)) d[p] = b[p];
    function __() { this.constructor = d; }
    __.prototype = b.prototype;
    d.prototype = new __();
};
var Plottable;
(function (Plottable) {
    (function (Plot) {
        var StackedBar = (function (_super) {
            __extends(StackedBar, _super);
            function StackedBar(xScale, yScale) {
                _super.call(this, xScale, yScale);
                this.stackedData = [];
                this._isVertical = true;
                this._baselineValue = 0;
                this.stackedExtent = [];
            }
            StackedBar.prototype._addDataset = function (key, dataset) {
                _super.prototype._addDataset.call(this, key, dataset);
                this.stackedData = this.stack(this._projectors["y"].accessor);
            };

            StackedBar.prototype._updateAllProjectors = function () {
                _super.prototype._updateAllProjectors.call(this);
                if (this.yScale == null) {
                    return;
                }
                if (this._isAnchored && this.stackedExtent.length > 0) {
                    this.yScale.updateExtent(this._plottableID.toString(), "_PLOTTABLE_PROTECTED_FIELD_STACK_EXTENT", this.stackedExtent);
                } else {
                    this.yScale.removeExtent(this._plottableID.toString(), "_PLOTTABLE_PROTECTED_FIELD_STACK_EXTENT");
                }
            };

            StackedBar.prototype._generateAttrToProjector = function () {
                var attrToProjector = _super.prototype._generateAttrToProjector.call(this);
                var primaryScale = this._isVertical ? this.yScale : this.xScale;
                var getY0 = function (d) {
                    return primaryScale.scale(d._PLOTTABLE_PROTECTED_FIELD_Y0);
                };
                var getY = function (d) {
                    return primaryScale.scale(d._PLOTTABLE_PROTECTED_FIELD_Y);
                };
                attrToProjector["height"] = function (d) {
                    return Math.abs(getY(d) - getY0(d));
                };
                attrToProjector["y"] = function (d) {
                    return getY(d);
                };
                return attrToProjector;
            };

            StackedBar.prototype.stack = function (accessor) {
                var datasets = d3.values(this._key2DatasetDrawerKey);
                var lengths = datasets.map(function (d) {
                    return d.dataset.data().length;
                });
                if (Plottable.Util.Methods.uniqNumbers(lengths).length > 1) {
                    Plottable.Util.Methods.warn("Warning: Attempting to stack data when datasets are of unequal length");
                }
                var currentBase = Plottable.Util.Methods.createFilledArray(0, lengths[0]);
                var stacks = this._getDatasetsInOrder().map(function (dataset) {
                    var data = dataset.data();
                    var base = currentBase.slice();
                    var vals = data.map(accessor);
                    if (vals.some(function (x) {
                        return x < 0;
                    })) {
                        Plottable.Util.Methods.warn("Warning: Behavior for stacked bars undefined when data includes negative values");
                    }
                    currentBase = Plottable.Util.Methods.addArrays(base, vals);

                    return data.map(function (d, i) {
                        d["_PLOTTABLE_PROTECTED_FIELD_Y0"] = base[i];
                        d["_PLOTTABLE_PROTECTED_FIELD_Y"] = currentBase[i];
                        return d;
                    });
                });
                this.stackedExtent = [0, d3.max(currentBase)];
                this._onDataSourceUpdate();
                return stacks;
            };

            StackedBar.prototype._paint = function () {
                var _this = this;
                var attrHash = this._generateAttrToProjector();
                this._getDrawersInOrder().forEach(function (d, i) {
                    return d.draw(_this.stackedData[i], attrHash);
                });
            };
            return StackedBar;
        })(Plottable.Abstract.NewStyleBarPlot);
        Plot.StackedBar = StackedBar;
    })(Plottable.Plot || (Plottable.Plot = {}));
    var Plot = Plottable.Plot;
})(Plottable || (Plottable = {}));

///<reference path="../reference.ts" />
var Plottable;
(function (Plottable) {
    (function (Animator) {
        /**
        * An animator implementation with no animation. The attributes are
        * immediately set on the selection.
        */
        var Null = (function () {
            function Null() {
            }
            Null.prototype.animate = function (selection, attrToProjector, plot) {
                return selection.attr(attrToProjector);
            };
            return Null;
        })();
        Animator.Null = Null;
    })(Plottable.Animator || (Plottable.Animator = {}));
    var Animator = Plottable.Animator;
})(Plottable || (Plottable = {}));

///<reference path="../reference.ts" />
var Plottable;
(function (Plottable) {
    (function (Animator) {
        /**
        * The default animator implementation with easing, duration, and delay.
        */
        var Default = (function () {
            function Default() {
                this._durationMsec = 300;
                this._delayMsec = 0;
                this._easing = "exp-out";
            }
            Default.prototype.animate = function (selection, attrToProjector, plot) {
                return selection.transition().ease(this._easing).duration(this._durationMsec).delay(this._delayMsec).attr(attrToProjector);
            };

            Default.prototype.duration = function (duration) {
                if (duration === undefined) {
                    return this._durationMsec;
                } else {
                    this._durationMsec = duration;
                    return this;
                }
            };

            Default.prototype.delay = function (delay) {
                if (delay === undefined) {
                    return this._delayMsec;
                } else {
                    this._delayMsec = delay;
                    return this;
                }
            };

            Default.prototype.easing = function (easing) {
                if (easing === undefined) {
                    return this._easing;
                } else {
                    this._easing = easing;
                    return this;
                }
            };
            return Default;
        })();
        Animator.Default = Default;
    })(Plottable.Animator || (Plottable.Animator = {}));
    var Animator = Plottable.Animator;
})(Plottable || (Plottable = {}));

///<reference path="../reference.ts" />
var __extends = this.__extends || function (d, b) {
    for (var p in b) if (b.hasOwnProperty(p)) d[p] = b[p];
    function __() { this.constructor = d; }
    __.prototype = b.prototype;
    d.prototype = new __();
};
var Plottable;
(function (Plottable) {
    (function (Animator) {
        /**
        * An animator that delays the animation of the attributes using the index
        * of the selection data.
        *
        * The delay between animations can be configured with the .delay getter/setter.
        */
        var IterativeDelay = (function (_super) {
            __extends(IterativeDelay, _super);
            function IterativeDelay() {
                _super.apply(this, arguments);
                this._delayMsec = 15;
            }
            IterativeDelay.prototype.animate = function (selection, attrToProjector, plot) {
                var _this = this;
                return selection.transition().ease(this._easing).duration(this._durationMsec).delay(function (d, i) {
                    return i * _this._delayMsec;
                }).attr(attrToProjector);
            };
            return IterativeDelay;
        })(Animator.Default);
        Animator.IterativeDelay = IterativeDelay;
    })(Plottable.Animator || (Plottable.Animator = {}));
    var Animator = Plottable.Animator;
})(Plottable || (Plottable = {}));

///<reference path="../reference.ts" />
var Plottable;
(function (Plottable) {
    (function (Core) {
        (function (KeyEventListener) {
            var _initialized = false;
            var _callbacks = [];

            function initialize() {
                if (_initialized) {
                    return;
                }
                d3.select(document).on("keydown", processEvent);
                _initialized = true;
            }
            KeyEventListener.initialize = initialize;

            function addCallback(keyCode, cb) {
                if (!_initialized) {
                    initialize();
                }

                if (_callbacks[keyCode] == null) {
                    _callbacks[keyCode] = [];
                }

                _callbacks[keyCode].push(cb);
            }
            KeyEventListener.addCallback = addCallback;

            function processEvent() {
                if (_callbacks[d3.event.keyCode] == null) {
                    return;
                }

                _callbacks[d3.event.keyCode].forEach(function (cb) {
                    cb(d3.event);
                });
            }
        })(Core.KeyEventListener || (Core.KeyEventListener = {}));
        var KeyEventListener = Core.KeyEventListener;
    })(Plottable.Core || (Plottable.Core = {}));
    var Core = Plottable.Core;
})(Plottable || (Plottable = {}));

///<reference path="../reference.ts" />
var Plottable;
(function (Plottable) {
    (function (Abstract) {
        var Interaction = (function () {
            /**
            * Creates an Interaction.
            *
            * @constructor
            * @param {Component} componentToListenTo The component to listen for interactions on.
            */
            function Interaction(componentToListenTo) {
                if (componentToListenTo == null) {
                    throw new Error("Interactions require a component to listen to");
                }
                this.componentToListenTo = componentToListenTo;
            }
            Interaction.prototype._anchor = function (hitBox) {
                this.hitBox = hitBox;
            };

            /**
            * Registers the Interaction on the Component it's listening to.
            * This needs to be called to activate the interaction.
            */
            Interaction.prototype.registerWithComponent = function () {
                this.componentToListenTo.registerInteraction(this);
                return this;
            };
            return Interaction;
        })();
        Abstract.Interaction = Interaction;
    })(Plottable.Abstract || (Plottable.Abstract = {}));
    var Abstract = Plottable.Abstract;
})(Plottable || (Plottable = {}));

///<reference path="../reference.ts" />
var __extends = this.__extends || function (d, b) {
    for (var p in b) if (b.hasOwnProperty(p)) d[p] = b[p];
    function __() { this.constructor = d; }
    __.prototype = b.prototype;
    d.prototype = new __();
};
var Plottable;
(function (Plottable) {
    (function (Interaction) {
        var Click = (function (_super) {
            __extends(Click, _super);
            /**
            * Creates a ClickInteraction.
            *
            * @constructor
            * @param {Component} componentToListenTo The component to listen for clicks on.
            */
            function Click(componentToListenTo) {
                _super.call(this, componentToListenTo);
            }
            Click.prototype._anchor = function (hitBox) {
                var _this = this;
                _super.prototype._anchor.call(this, hitBox);
                hitBox.on(this._listenTo(), function () {
                    var xy = d3.mouse(hitBox.node());
                    var x = xy[0];
                    var y = xy[1];
                    _this._callback(x, y);
                });
            };

            Click.prototype._listenTo = function () {
                return "click";
            };

            /**
            * Sets an callback to be called when a click is received.
            *
            * @param {(x: number, y: number) => any} cb: Callback to be called. Takes click x and y in pixels.
            */
            Click.prototype.callback = function (cb) {
                this._callback = cb;
                return this;
            };
            return Click;
        })(Plottable.Abstract.Interaction);
        Interaction.Click = Click;

        var DoubleClick = (function (_super) {
            __extends(DoubleClick, _super);
            /**
            * Creates a DoubleClickInteraction.
            *
            * @constructor
            * @param {Component} componentToListenTo The component to listen for clicks on.
            */
            function DoubleClick(componentToListenTo) {
                _super.call(this, componentToListenTo);
            }
            DoubleClick.prototype._listenTo = function () {
                return "dblclick";
            };
            return DoubleClick;
        })(Click);
        Interaction.DoubleClick = DoubleClick;
    })(Plottable.Interaction || (Plottable.Interaction = {}));
    var Interaction = Plottable.Interaction;
})(Plottable || (Plottable = {}));

///<reference path="../reference.ts" />
var __extends = this.__extends || function (d, b) {
    for (var p in b) if (b.hasOwnProperty(p)) d[p] = b[p];
    function __() { this.constructor = d; }
    __.prototype = b.prototype;
    d.prototype = new __();
};
var Plottable;
(function (Plottable) {
    (function (Interaction) {
        var Mousemove = (function (_super) {
            __extends(Mousemove, _super);
            function Mousemove(componentToListenTo) {
                _super.call(this, componentToListenTo);
            }
            Mousemove.prototype._anchor = function (hitBox) {
                var _this = this;
                _super.prototype._anchor.call(this, hitBox);
                hitBox.on("mousemove", function () {
                    var xy = d3.mouse(hitBox.node());
                    var x = xy[0];
                    var y = xy[1];
                    _this.mousemove(x, y);
                });
            };

            Mousemove.prototype.mousemove = function (x, y) {
                return;
            };
            return Mousemove;
        })(Plottable.Abstract.Interaction);
        Interaction.Mousemove = Mousemove;
    })(Plottable.Interaction || (Plottable.Interaction = {}));
    var Interaction = Plottable.Interaction;
})(Plottable || (Plottable = {}));

///<reference path="../reference.ts" />
var __extends = this.__extends || function (d, b) {
    for (var p in b) if (b.hasOwnProperty(p)) d[p] = b[p];
    function __() { this.constructor = d; }
    __.prototype = b.prototype;
    d.prototype = new __();
};
var Plottable;
(function (Plottable) {
    (function (Interaction) {
        var Key = (function (_super) {
            __extends(Key, _super);
            /**
            * Creates a KeyInteraction.
            *
            * @constructor
            * @param {Component} componentToListenTo The component to listen for keypresses on.
            * @param {number} keyCode The key code to listen for.
            */
            function Key(componentToListenTo, keyCode) {
                _super.call(this, componentToListenTo);
                this.activated = false;
                this.keyCode = keyCode;
            }
            Key.prototype._anchor = function (hitBox) {
                var _this = this;
                _super.prototype._anchor.call(this, hitBox);
                hitBox.on("mouseover", function () {
                    _this.activated = true;
                });
                hitBox.on("mouseout", function () {
                    _this.activated = false;
                });

                Plottable.Core.KeyEventListener.addCallback(this.keyCode, function (e) {
                    if (_this.activated && _this._callback != null) {
                        _this._callback();
                    }
                });
            };

            /**
            * Sets an callback to be called when the designated key is pressed.
            *
            * @param {() => any} cb: Callback to be called.
            */
            Key.prototype.callback = function (cb) {
                this._callback = cb;
                return this;
            };
            return Key;
        })(Plottable.Abstract.Interaction);
        Interaction.Key = Key;
    })(Plottable.Interaction || (Plottable.Interaction = {}));
    var Interaction = Plottable.Interaction;
})(Plottable || (Plottable = {}));

///<reference path="../reference.ts" />
var __extends = this.__extends || function (d, b) {
    for (var p in b) if (b.hasOwnProperty(p)) d[p] = b[p];
    function __() { this.constructor = d; }
    __.prototype = b.prototype;
    d.prototype = new __();
};
var Plottable;
(function (Plottable) {
    (function (Interaction) {
        var PanZoom = (function (_super) {
            __extends(PanZoom, _super);
            /**
            * Creates a PanZoomInteraction.
            *
            * @constructor
            * @param {Component} componentToListenTo The component to listen for interactions on.
            * @param {QuantitativeScale} [xScale] The X scale to update on panning/zooming.
            * @param {QuantitativeScale} [yScale] The Y scale to update on panning/zooming.
            */
            function PanZoom(componentToListenTo, xScale, yScale) {
                var _this = this;
                _super.call(this, componentToListenTo);
                if (xScale == null) {
                    xScale = new Plottable.Scale.Linear();
                }
                if (yScale == null) {
                    yScale = new Plottable.Scale.Linear();
                }
                this.xScale = xScale;
                this.yScale = yScale;
                this.zoom = d3.behavior.zoom();
                this.zoom.x(this.xScale._d3Scale);
                this.zoom.y(this.yScale._d3Scale);
                this.zoom.on("zoom", function () {
                    return _this.rerenderZoomed();
                });
            }
            PanZoom.prototype.resetZoom = function () {
                var _this = this;
                // HACKHACK #254
                this.zoom = d3.behavior.zoom();
                this.zoom.x(this.xScale._d3Scale);
                this.zoom.y(this.yScale._d3Scale);
                this.zoom.on("zoom", function () {
                    return _this.rerenderZoomed();
                });
                this.zoom(this.hitBox);
            };

            PanZoom.prototype._anchor = function (hitBox) {
                _super.prototype._anchor.call(this, hitBox);
                this.zoom(hitBox);
            };

            PanZoom.prototype.rerenderZoomed = function () {
                // HACKHACK since the d3.zoom.x modifies d3 scales and not our TS scales, and the TS scales have the
                // event listener machinery, let's grab the domain out of the d3 scale and pipe it back into the TS scale
                var xDomain = this.xScale._d3Scale.domain();
                var yDomain = this.yScale._d3Scale.domain();
                this.xScale.domain(xDomain);
                this.yScale.domain(yDomain);
            };
            return PanZoom;
        })(Plottable.Abstract.Interaction);
        Interaction.PanZoom = PanZoom;
    })(Plottable.Interaction || (Plottable.Interaction = {}));
    var Interaction = Plottable.Interaction;
})(Plottable || (Plottable = {}));

///<reference path="../reference.ts" />
var __extends = this.__extends || function (d, b) {
    for (var p in b) if (b.hasOwnProperty(p)) d[p] = b[p];
    function __() { this.constructor = d; }
    __.prototype = b.prototype;
    d.prototype = new __();
};
var Plottable;
(function (Plottable) {
    (function (Interaction) {
        var BarHover = (function (_super) {
            __extends(BarHover, _super);
            /**
            * Creates a new BarHover Interaction.
            *
            * @param {Abstract.BarPlot} barPlot The Bar Plot to listen for hover events on.
            */
            function BarHover(barPlot) {
                _super.call(this, barPlot);
                this.plotIsVertical = true;
                this.currentBar = null;
                this._hoverMode = "point";
                this.plotIsVertical = Plottable.Plot.VerticalBar.prototype.isPrototypeOf(this.componentToListenTo);
            }
            BarHover.prototype._anchor = function (hitBox) {
                var _this = this;
                this.dispatcher = new Plottable.Dispatcher.Mouse(hitBox);

                this.dispatcher.mousemove(function (p) {
                    var selectedBar = _this.getHoveredBar(p);

                    if (selectedBar == null) {
                        _this._hoverOut();
                    } else {
                        if (_this.currentBar != null) {
                            if (_this.currentBar.node() === selectedBar.node()) {
                                return;
                            } else {
                                _this._hoverOut();
                            }
                        }

                        _this.componentToListenTo._bars.classed("not-hovered", true).classed("hovered", false);
                        selectedBar.classed("not-hovered", false).classed("hovered", true);
                        if (_this.hoverCallback != null) {
                            _this.hoverCallback(selectedBar.data()[0], selectedBar);
                        }
                    }

                    _this.currentBar = selectedBar;
                });

                this.dispatcher.mouseout(function (p) {
                    return _this._hoverOut();
                });

                this.dispatcher.connect();
            };

            BarHover.prototype._hoverOut = function () {
                this.componentToListenTo._bars.classed("not-hovered hovered", false);
                if (this.unhoverCallback != null && this.currentBar != null) {
                    this.unhoverCallback(this.currentBar.data()[0], this.currentBar); // last known information
                }
                this.currentBar = null;
            };

            BarHover.prototype.getHoveredBar = function (p) {
                if (this._hoverMode === "point") {
                    return this.componentToListenTo.selectBar(p.x, p.y, false);
                }

                var maxExtent = { min: -Infinity, max: Infinity };
                if (this.plotIsVertical) {
                    return this.componentToListenTo.selectBar(p.x, maxExtent, false);
                } else {
                    return this.componentToListenTo.selectBar(maxExtent, p.y, false);
                }
            };

            BarHover.prototype.hoverMode = function (mode) {
                if (mode == null) {
                    return this._hoverMode;
                }

                var modeLC = mode.toLowerCase();
                if (modeLC !== "point" && modeLC !== "line") {
                    throw new Error(mode + " is not a valid hover mode for Interaction.BarHover");
                }

                this._hoverMode = modeLC;
                return this;
            };

            /**
            * Attaches an callback to be called when the user mouses over a bar.
            *
            * @param {(datum: any, bar: D3.Selection) => any} The callback to be called.
            *      The callback will be passed the data from the hovered-over bar.
            * @return {BarHover} The calling Interaction.BarHover.
            */
            BarHover.prototype.onHover = function (callback) {
                this.hoverCallback = callback;
                return this;
            };

            /**
            * Attaches a callback to be called when the user mouses off of a bar.
            *
            * @param {(datum: any, bar: D3.Selection) => any} The callback to be called.
            *      The callback will be passed the data from the last-hovered bar.
            * @return {BarHover} The calling Interaction.BarHover.
            */
            BarHover.prototype.onUnhover = function (callback) {
                this.unhoverCallback = callback;
                return this;
            };
            return BarHover;
        })(Plottable.Abstract.Interaction);
        Interaction.BarHover = BarHover;
    })(Plottable.Interaction || (Plottable.Interaction = {}));
    var Interaction = Plottable.Interaction;
})(Plottable || (Plottable = {}));

///<reference path="../../reference.ts" />
var __extends = this.__extends || function (d, b) {
    for (var p in b) if (b.hasOwnProperty(p)) d[p] = b[p];
    function __() { this.constructor = d; }
    __.prototype = b.prototype;
    d.prototype = new __();
};
var Plottable;
(function (Plottable) {
    (function (Interaction) {
        var Drag = (function (_super) {
            __extends(Drag, _super);
            /**
            * Creates a Drag.
            *
            * @param {Component} componentToListenTo The component to listen for interactions on.
            */
            function Drag(componentToListenTo) {
                var _this = this;
                _super.call(this, componentToListenTo);
                this.dragInitialized = false;
                this.origin = [0, 0];
                this.location = [0, 0];
                this.dragBehavior = d3.behavior.drag();
                this.dragBehavior.on("dragstart", function () {
                    return _this._dragstart();
                });
                this.dragBehavior.on("drag", function () {
                    return _this._drag();
                });
                this.dragBehavior.on("dragend", function () {
                    return _this._dragend();
                });
            }
            Drag.prototype.dragstart = function (cb) {
                if (cb === undefined) {
                    return this.ondragstart;
                } else {
                    this.ondragstart = cb;
                    return this;
                }
            };

            Drag.prototype.drag = function (cb) {
                if (cb === undefined) {
                    return this.ondrag;
                } else {
                    this.ondrag = cb;
                    return this;
                }
            };

            Drag.prototype.dragend = function (cb) {
                if (cb === undefined) {
                    return this.ondragend;
                } else {
                    this.ondragend = cb;
                    return this;
                }
            };

            Drag.prototype._dragstart = function () {
                var availableWidth = this.componentToListenTo.availableWidth;
                var availableHeight = this.componentToListenTo.availableHeight;

                // the constraint functions ensure that the selection rectangle will not exceed the hit box
                var constraintFunction = function (min, max) {
                    return function (x) {
                        return Math.min(Math.max(x, min), max);
                    };
                };
                this.constrainX = constraintFunction(0, availableWidth);
                this.constrainY = constraintFunction(0, availableHeight);
            };

            Drag.prototype._doDragstart = function () {
                if (this.ondragstart != null) {
                    this.ondragstart({ x: this.origin[0], y: this.origin[1] });
                }
            };

            Drag.prototype._drag = function () {
                if (!this.dragInitialized) {
                    this.origin = [d3.event.x, d3.event.y];
                    this.dragInitialized = true;
                    this._doDragstart();
                }

                this.location = [this.constrainX(d3.event.x), this.constrainY(d3.event.y)];
                this._doDrag();
            };

            Drag.prototype._doDrag = function () {
                if (this.ondrag != null) {
                    var startLocation = { x: this.origin[0], y: this.origin[1] };
                    var endLocation = { x: this.location[0], y: this.location[1] };
                    this.ondrag(startLocation, endLocation);
                }
            };

            Drag.prototype._dragend = function () {
                if (!this.dragInitialized) {
                    return;
                }
                this.dragInitialized = false;
                this._doDragend();
            };

            Drag.prototype._doDragend = function () {
                if (this.ondragend != null) {
                    var startLocation = { x: this.origin[0], y: this.origin[1] };
                    var endLocation = { x: this.location[0], y: this.location[1] };
                    this.ondragend(startLocation, endLocation);
                }
            };

            Drag.prototype._anchor = function (hitBox) {
                _super.prototype._anchor.call(this, hitBox);
                hitBox.call(this.dragBehavior);
                return this;
            };

            Drag.prototype.setupZoomCallback = function (xScale, yScale) {
                var xDomainOriginal = xScale != null ? xScale.domain() : null;
                var yDomainOriginal = yScale != null ? yScale.domain() : null;
                var resetOnNextClick = false;
                function callback(upperLeft, lowerRight) {
                    if (upperLeft == null || lowerRight == null) {
                        if (resetOnNextClick) {
                            if (xScale != null) {
                                xScale.domain(xDomainOriginal);
                            }
                            if (yScale != null) {
                                yScale.domain(yDomainOriginal);
                            }
                        }
                        resetOnNextClick = !resetOnNextClick;
                        return;
                    }
                    resetOnNextClick = false;
                    if (xScale != null) {
                        xScale.domain([xScale.invert(upperLeft.x), xScale.invert(lowerRight.x)]);
                    }
                    if (yScale != null) {
                        yScale.domain([yScale.invert(lowerRight.y), yScale.invert(upperLeft.y)]);
                    }
                    this.clearBox();
                    return;
                }
                this.drag(callback);
                this.dragend(callback);
                return this;
            };
            return Drag;
        })(Plottable.Abstract.Interaction);
        Interaction.Drag = Drag;
    })(Plottable.Interaction || (Plottable.Interaction = {}));
    var Interaction = Plottable.Interaction;
})(Plottable || (Plottable = {}));

///<reference path="../../reference.ts" />
var __extends = this.__extends || function (d, b) {
    for (var p in b) if (b.hasOwnProperty(p)) d[p] = b[p];
    function __() { this.constructor = d; }
    __.prototype = b.prototype;
    d.prototype = new __();
};
var Plottable;
(function (Plottable) {
    (function (Interaction) {
        var DragBox = (function (_super) {
            __extends(DragBox, _super);
            function DragBox() {
                _super.apply(this, arguments);
                this.boxIsDrawn = false;
            }
            DragBox.prototype._dragstart = function () {
                _super.prototype._dragstart.call(this);
                this.clearBox();
            };

            /**
            * Clears the highlighted drag-selection box drawn by the AreaInteraction.
            *
            * @returns {AreaInteraction} The calling AreaInteraction.
            */
            DragBox.prototype.clearBox = function () {
                if (this.dragBox == null) {
                    return;
                }
                this.dragBox.attr("height", 0).attr("width", 0);
                this.boxIsDrawn = false;
                return this;
            };

            DragBox.prototype.setBox = function (x0, x1, y0, y1) {
                if (this.dragBox == null) {
                    return;
                }
                var w = Math.abs(x0 - x1);
                var h = Math.abs(y0 - y1);
                var xo = Math.min(x0, x1);
                var yo = Math.min(y0, y1);
                this.dragBox.attr({ x: xo, y: yo, width: w, height: h });
                this.boxIsDrawn = (w > 0 && h > 0);
                return this;
            };

            DragBox.prototype._anchor = function (hitBox) {
                _super.prototype._anchor.call(this, hitBox);
                var cname = DragBox.CLASS_DRAG_BOX;
                var background = this.componentToListenTo.backgroundContainer;
                this.dragBox = background.append("rect").classed(cname, true).attr("x", 0).attr("y", 0);
                return this;
            };
            DragBox.CLASS_DRAG_BOX = "drag-box";
            return DragBox;
        })(Interaction.Drag);
        Interaction.DragBox = DragBox;
    })(Plottable.Interaction || (Plottable.Interaction = {}));
    var Interaction = Plottable.Interaction;
})(Plottable || (Plottable = {}));

///<reference path="../../reference.ts" />
var __extends = this.__extends || function (d, b) {
    for (var p in b) if (b.hasOwnProperty(p)) d[p] = b[p];
    function __() { this.constructor = d; }
    __.prototype = b.prototype;
    d.prototype = new __();
};
var Plottable;
(function (Plottable) {
    (function (Interaction) {
        var XDragBox = (function (_super) {
            __extends(XDragBox, _super);
            function XDragBox() {
                _super.apply(this, arguments);
            }
            XDragBox.prototype._drag = function () {
                _super.prototype._drag.call(this);
                this.setBox(this.origin[0], this.location[0]);
            };

            XDragBox.prototype.setBox = function (x0, x1) {
                _super.prototype.setBox.call(this, x0, x1, 0, this.componentToListenTo.availableHeight);
                return this;
            };
            return XDragBox;
        })(Interaction.DragBox);
        Interaction.XDragBox = XDragBox;
    })(Plottable.Interaction || (Plottable.Interaction = {}));
    var Interaction = Plottable.Interaction;
})(Plottable || (Plottable = {}));

///<reference path="../../reference.ts" />
var __extends = this.__extends || function (d, b) {
    for (var p in b) if (b.hasOwnProperty(p)) d[p] = b[p];
    function __() { this.constructor = d; }
    __.prototype = b.prototype;
    d.prototype = new __();
};
var Plottable;
(function (Plottable) {
    (function (Interaction) {
        var XYDragBox = (function (_super) {
            __extends(XYDragBox, _super);
            function XYDragBox() {
                _super.apply(this, arguments);
            }
            XYDragBox.prototype._drag = function () {
                _super.prototype._drag.call(this);
                this.setBox(this.origin[0], this.location[0], this.origin[1], this.location[1]);
            };
            return XYDragBox;
        })(Interaction.DragBox);
        Interaction.XYDragBox = XYDragBox;
    })(Plottable.Interaction || (Plottable.Interaction = {}));
    var Interaction = Plottable.Interaction;
})(Plottable || (Plottable = {}));

///<reference path="../../reference.ts" />
var __extends = this.__extends || function (d, b) {
    for (var p in b) if (b.hasOwnProperty(p)) d[p] = b[p];
    function __() { this.constructor = d; }
    __.prototype = b.prototype;
    d.prototype = new __();
};
var Plottable;
(function (Plottable) {
    (function (Interaction) {
        var YDragBox = (function (_super) {
            __extends(YDragBox, _super);
            function YDragBox() {
                _super.apply(this, arguments);
            }
            YDragBox.prototype._drag = function () {
                _super.prototype._drag.call(this);
                this.setBox(this.origin[1], this.location[1]);
            };

            YDragBox.prototype.setBox = function (y0, y1) {
                _super.prototype.setBox.call(this, 0, this.componentToListenTo.availableWidth, y0, y1);
                return this;
            };
            return YDragBox;
        })(Interaction.DragBox);
        Interaction.YDragBox = YDragBox;
    })(Plottable.Interaction || (Plottable.Interaction = {}));
    var Interaction = Plottable.Interaction;
})(Plottable || (Plottable = {}));

///<reference path="../reference.ts" />
var __extends = this.__extends || function (d, b) {
    for (var p in b) if (b.hasOwnProperty(p)) d[p] = b[p];
    function __() { this.constructor = d; }
    __.prototype = b.prototype;
    d.prototype = new __();
};
var Plottable;
(function (Plottable) {
    (function (Abstract) {
        var Dispatcher = (function (_super) {
            __extends(Dispatcher, _super);
            /**
            * Creates a Dispatcher with the specified target.
            *
            * @param {D3.Selection} target The selection to listen for events on.
            */
            function Dispatcher(target) {
                _super.call(this);
                this._event2Callback = {};
                this.connected = false;
                this._target = target;
            }
            Dispatcher.prototype.target = function (targetElement) {
                if (targetElement == null) {
                    return this._target;
                }
                var wasConnected = this.connected;
                this.disconnect();
                this._target = targetElement;
                if (wasConnected) {
                    // re-connect to the new target
                    this.connect();
                }
                return this;
            };

            /**
            * Gets a namespaced version of the event name.
            */
            Dispatcher.prototype.getEventString = function (eventName) {
                return eventName + ".dispatcher" + this._plottableID;
            };

            /**
            * Attaches the Dispatcher's listeners to the Dispatcher's target element.
            *
            * @returns {Dispatcher} The calling Dispatcher.
            */
            Dispatcher.prototype.connect = function () {
                var _this = this;
                if (this.connected) {
                    throw new Error("Can't connect dispatcher twice!");
                }
                this.connected = true;
                Object.keys(this._event2Callback).forEach(function (event) {
                    var callback = _this._event2Callback[event];
                    _this._target.on(_this.getEventString(event), callback);
                });

                return this;
            };

            /**
            * Detaches the Dispatcher's listeners from the Dispatchers' target element.
            *
            * @returns {Dispatcher} The calling Dispatcher.
            */
            Dispatcher.prototype.disconnect = function () {
                var _this = this;
                this.connected = false;
                Object.keys(this._event2Callback).forEach(function (event) {
                    _this._target.on(_this.getEventString(event), null);
                });
                return this;
            };
            return Dispatcher;
        })(Abstract.PlottableObject);
        Abstract.Dispatcher = Dispatcher;
    })(Plottable.Abstract || (Plottable.Abstract = {}));
    var Abstract = Plottable.Abstract;
})(Plottable || (Plottable = {}));

///<reference path="../reference.ts" />
var __extends = this.__extends || function (d, b) {
    for (var p in b) if (b.hasOwnProperty(p)) d[p] = b[p];
    function __() { this.constructor = d; }
    __.prototype = b.prototype;
    d.prototype = new __();
};
var Plottable;
(function (Plottable) {
    (function (Dispatcher) {
        var Mouse = (function (_super) {
            __extends(Mouse, _super);
            /**
            * Creates a Mouse Dispatcher with the specified target.
            *
            * @param {D3.Selection} target The selection to listen for events on.
            */
            function Mouse(target) {
                var _this = this;
                _super.call(this, target);

                this._event2Callback["mouseover"] = function () {
                    if (_this._mouseover != null) {
                        _this._mouseover(_this.getMousePosition());
                    }
                };

                this._event2Callback["mousemove"] = function () {
                    if (_this._mousemove != null) {
                        _this._mousemove(_this.getMousePosition());
                    }
                };

                this._event2Callback["mouseout"] = function () {
                    if (_this._mouseout != null) {
                        _this._mouseout(_this.getMousePosition());
                    }
                };
            }
            Mouse.prototype.getMousePosition = function () {
                var xy = d3.mouse(this._target.node());
                return {
                    x: xy[0],
                    y: xy[1]
                };
            };

            Mouse.prototype.mouseover = function (callback) {
                if (callback === undefined) {
                    return this._mouseover;
                }
                this._mouseover = callback;
                return this;
            };

            Mouse.prototype.mousemove = function (callback) {
                if (callback === undefined) {
                    return this._mousemove;
                }
                this._mousemove = callback;
                return this;
            };

            Mouse.prototype.mouseout = function (callback) {
                if (callback === undefined) {
                    return this._mouseout;
                }
                this._mouseout = callback;
                return this;
            };
            return Mouse;
        })(Plottable.Abstract.Dispatcher);
        Dispatcher.Mouse = Mouse;
    })(Plottable.Dispatcher || (Plottable.Dispatcher = {}));
    var Dispatcher = Plottable.Dispatcher;
})(Plottable || (Plottable = {}));

///<reference path="../reference.ts" />
var __extends = this.__extends || function (d, b) {
    for (var p in b) if (b.hasOwnProperty(p)) d[p] = b[p];
    function __() { this.constructor = d; }
    __.prototype = b.prototype;
    d.prototype = new __();
};
var Plottable;
(function (Plottable) {
    (function (Template) {
        var StandardChart = (function (_super) {
            __extends(StandardChart, _super);
            function StandardChart() {
                _super.call(this);
                this.xTable = new Plottable.Component.Table();
                this.yTable = new Plottable.Component.Table();
                this.centerComponent = new Plottable.Component.Group();
                this.xyTable = new Plottable.Component.Table().addComponent(0, 0, this.yTable).addComponent(1, 1, this.xTable).addComponent(0, 1, this.centerComponent);
                this.addComponent(1, 0, this.xyTable);
            }
            StandardChart.prototype.yAxis = function (y) {
                if (y != null) {
                    if (this._yAxis != null) {
                        throw new Error("yAxis already assigned!");
                    }
                    this._yAxis = y;
                    this.yTable.addComponent(0, 1, this._yAxis);
                    return this;
                } else {
                    return this._yAxis;
                }
            };

            StandardChart.prototype.xAxis = function (x) {
                if (x != null) {
                    if (this._xAxis != null) {
                        throw new Error("xAxis already assigned!");
                    }
                    this._xAxis = x;
                    this.xTable.addComponent(0, 0, this._xAxis);
                    return this;
                } else {
                    return this._xAxis;
                }
            };

            StandardChart.prototype.yLabel = function (y) {
                if (y != null) {
                    if (this._yLabel != null) {
                        if (typeof (y) === "string") {
                            this._yLabel.text(y);
                            return this;
                        } else {
                            throw new Error("yLabel already assigned!");
                        }
                    }
                    if (typeof (y) === "string") {
                        y = new Plottable.Component.AxisLabel(y, "vertical-left");
                    }
                    this._yLabel = y;
                    this.yTable.addComponent(0, 0, this._yLabel);
                    return this;
                } else {
                    return this._yLabel;
                }
            };

            StandardChart.prototype.xLabel = function (x) {
                if (x != null) {
                    if (this._xLabel != null) {
                        if (typeof (x) === "string") {
                            this._xLabel.text(x);
                            return this;
                        } else {
                            throw new Error("xLabel already assigned!");
                        }
                    }
                    if (typeof (x) === "string") {
                        x = new Plottable.Component.AxisLabel(x, "horizontal");
                    }
                    this._xLabel = x;
                    this.xTable.addComponent(1, 0, this._xLabel);
                    return this;
                } else {
                    return this._xLabel;
                }
            };

            StandardChart.prototype.titleLabel = function (x) {
                if (x != null) {
                    if (this._titleLabel != null) {
                        if (typeof (x) === "string") {
                            this._titleLabel.text(x);
                            return this;
                        } else {
                            throw new Error("titleLabel already assigned!");
                        }
                    }
                    if (typeof (x) === "string") {
                        x = new Plottable.Component.TitleLabel(x, "horizontal");
                    }
                    this._titleLabel = x;
                    this.addComponent(0, 0, this._titleLabel);
                    return this;
                } else {
                    return this._titleLabel;
                }
            };

            StandardChart.prototype.center = function (c) {
                this.centerComponent.merge(c);
                return this;
            };
            return StandardChart;
        })(Plottable.Component.Table);
        Template.StandardChart = StandardChart;
    })(Plottable.Template || (Plottable.Template = {}));
    var Template = Plottable.Template;
})(Plottable || (Plottable = {}));<|MERGE_RESOLUTION|>--- conflicted
+++ resolved
@@ -3334,16 +3334,14 @@
                     // Top level render.
                     // Containers will put their children in the toRender queue
                     var toRender = d3.values(_componentsNeedingRender);
-<<<<<<< HEAD
                     toRender.forEach(function (c) {
                         return c._render();
                     });
 
+                    // now we are flushing
+                    _isCurrentlyFlushing = true;
+
                     // Finally, perform render of all components
-=======
-                    toRender.forEach(function (c) { return c._render(); });
-                    _isCurrentlyFlushing = true;
->>>>>>> 00da7ceb
                     var failed = {};
                     Object.keys(_componentsNeedingRender).forEach(function (k) {
                         try  {
