/*!
Plottable 0.33.1 (https://github.com/palantir/plottable)
Copyright 2014 Palantir Technologies
Licensed under MIT (https://github.com/palantir/plottable/blob/master/LICENSE)
*/

///<reference path="../reference.ts" />
var Plottable;
(function (Plottable) {
    (function (_Util) {
        (function (Methods) {
            /**
             * Checks if x is between a and b.
             *
             * @param {number} x The value to test if in range
             * @param {number} a The beginning of the (inclusive) range
             * @param {number} b The ending of the (inclusive) range
             * @return {boolean} Whether x is in [a, b]
             */
            function inRange(x, a, b) {
                return (Math.min(a, b) <= x && x <= Math.max(a, b));
            }
            Methods.inRange = inRange;
            /** Print a warning message to the console, if it is available.
             *
             * @param {string} The warnings to print
             */
            function warn(warning) {
                /* tslint:disable:no-console */
                if (window.console != null) {
                    if (window.console.warn != null) {
                        console.warn(warning);
                    }
                    else if (window.console.log != null) {
                        console.log(warning);
                    }
                }
                /* tslint:enable:no-console */
            }
            Methods.warn = warn;
            /**
             * Takes two arrays of numbers and adds them together
             *
             * @param {number[]} alist The first array of numbers
             * @param {number[]} blist The second array of numbers
             * @return {number[]} An array of numbers where x[i] = alist[i] + blist[i]
             */
            function addArrays(alist, blist) {
                if (alist.length !== blist.length) {
                    throw new Error("attempted to add arrays of unequal length");
                }
                return alist.map(function (_, i) { return alist[i] + blist[i]; });
            }
            Methods.addArrays = addArrays;
            /**
             * Takes two sets and returns the intersection
             *
             * Due to the fact that D3.Sets store strings internally, return type is always a string set
             *
             * @param {D3.Set<T>} set1 The first set
             * @param {D3.Set<T>} set2 The second set
             * @return {D3.Set<string>} A set that contains elements that appear in both set1 and set2
             */
            function intersection(set1, set2) {
                var set = d3.set();
                set1.forEach(function (v) {
                    if (set2.has(v)) {
                        set.add(v);
                    }
                });
                return set;
            }
            Methods.intersection = intersection;
            /**
             * Take an accessor object (may be a string to be made into a key, or a value, or a color code)
             * and "activate" it by turning it into a function in (datum, index, metadata)
             */
            function accessorize(accessor) {
                if (typeof (accessor) === "function") {
                    return accessor;
                }
                else if (typeof (accessor) === "string" && accessor[0] !== "#") {
                    return function (d, i, s) { return d[accessor]; };
                }
                else {
                    return function (d, i, s) { return accessor; };
                }
                ;
            }
            Methods.accessorize = accessorize;
            /**
             * Take an accessor object, activate it, and partially apply it to a Plot's datasource's metadata.
             * Temporarily always grabs the metadata of the first dataset.
             * HACKHACK #1089 - The accessor currently only grabs the first dataset's metadata
             */
            function _applyAccessor(accessor, plot) {
                var activatedAccessor = accessorize(accessor);
                return function (d, i) {
                    var datasets = plot.datasets();
                    var dataset = datasets.length > 0 ? datasets[0] : null;
                    var metadata = dataset ? dataset.metadata() : null;
                    return activatedAccessor(d, i, metadata);
                };
            }
            Methods._applyAccessor = _applyAccessor;
            /**
             * Takes two sets and returns the union
             *
             * Due to the fact that D3.Sets store strings internally, return type is always a string set
             *
             * @param {D3.Set<T>} set1 The first set
             * @param {D3.Set<T>} set2 The second set
             * @return {D3.Set<string>} A set that contains elements that appear in either set1 or set2
             */
            function union(set1, set2) {
                var set = d3.set();
                set1.forEach(function (v) { return set.add(v); });
                set2.forEach(function (v) { return set.add(v); });
                return set;
            }
            Methods.union = union;
            /**
             * Populates a map from an array of keys and a transformation function.
             *
             * @param {string[]} keys The array of keys.
             * @param {(string, number) => T} transform A transformation function to apply to the keys.
             * @return {D3.Map<T>} A map mapping keys to their transformed values.
             */
            function populateMap(keys, transform) {
                var map = d3.map();
                keys.forEach(function (key, i) {
                    map.set(key, transform(key, i));
                });
                return map;
            }
            Methods.populateMap = populateMap;
            /**
             * Take an array of values, and return the unique values.
             * Will work iff ∀ a, b, a.toString() == b.toString() => a == b; will break on Object inputs
             *
             * @param {T[]} values The values to find uniqueness for
             * @return {T[]} The unique values
             */
            function uniq(arr) {
                var seen = d3.set();
                var result = [];
                arr.forEach(function (x) {
                    if (!seen.has(x)) {
                        seen.add(x);
                        result.push(x);
                    }
                });
                return result;
            }
            Methods.uniq = uniq;
            function createFilledArray(value, count) {
                var out = [];
                for (var i = 0; i < count; i++) {
                    out[i] = typeof (value) === "function" ? value(i) : value;
                }
                return out;
            }
            Methods.createFilledArray = createFilledArray;
            /**
             * @param {T[][]} a The 2D array that will have its elements joined together.
             * @return {T[]} Every array in a, concatenated together in the order they appear.
             */
            function flatten(a) {
                return Array.prototype.concat.apply([], a);
            }
            Methods.flatten = flatten;
            /**
             * Check if two arrays are equal by strict equality.
             */
            function arrayEq(a, b) {
                // Technically, null and undefined are arrays too
                if (a == null || b == null) {
                    return a === b;
                }
                if (a.length !== b.length) {
                    return false;
                }
                for (var i = 0; i < a.length; i++) {
                    if (a[i] !== b[i]) {
                        return false;
                    }
                }
                return true;
            }
            Methods.arrayEq = arrayEq;
            /**
             * @param {any} a Object to check against b for equality.
             * @param {any} b Object to check against a for equality.
             *
             * @returns {boolean} whether or not two objects share the same keys, and
             *          values associated with those keys. Values will be compared
             *          with ===.
             */
            function objEq(a, b) {
                if (a == null || b == null) {
                    return a === b;
                }
                var keysA = Object.keys(a).sort();
                var keysB = Object.keys(b).sort();
                var valuesA = keysA.map(function (k) { return a[k]; });
                var valuesB = keysB.map(function (k) { return b[k]; });
                return arrayEq(keysA, keysB) && arrayEq(valuesA, valuesB);
            }
            Methods.objEq = objEq;
            function max(arr, one, two) {
                if (arr.length === 0) {
                    if (typeof (one) !== "function") {
                        return one;
                    }
                    else {
                        return two;
                    }
                }
                /* tslint:disable:ban */
                var acc = typeof (one) === "function" ? one : typeof (two) === "function" ? two : undefined;
                return acc === undefined ? d3.max(arr) : d3.max(arr, acc);
                /* tslint:enable:ban */
            }
            Methods.max = max;
            function min(arr, one, two) {
                if (arr.length === 0) {
                    if (typeof (one) !== "function") {
                        return one;
                    }
                    else {
                        return two;
                    }
                }
                /* tslint:disable:ban */
                var acc = typeof (one) === "function" ? one : typeof (two) === "function" ? two : undefined;
                return acc === undefined ? d3.min(arr) : d3.min(arr, acc);
                /* tslint:enable:ban */
            }
            Methods.min = min;
            /**
             * Creates shallow copy of map.
             * @param {{ [key: string]: any }} oldMap Map to copy
             *
             * @returns {[{ [key: string]: any }} coppied map.
             */
            function copyMap(oldMap) {
                var newMap = {};
                d3.keys(oldMap).forEach(function (key) { return newMap[key] = oldMap[key]; });
                return newMap;
            }
            Methods.copyMap = copyMap;
            function range(start, stop, step) {
                if (step === void 0) { step = 1; }
                if (step === 0) {
                    throw new Error("step cannot be 0");
                }
                var length = Math.max(Math.ceil((stop - start) / step), 0);
                var range = [];
                for (var i = 0; i < length; ++i) {
                    range[i] = start + step * i;
                }
                return range;
            }
            Methods.range = range;
        })(_Util.Methods || (_Util.Methods = {}));
        var Methods = _Util.Methods;
    })(Plottable._Util || (Plottable._Util = {}));
    var _Util = Plottable._Util;
})(Plottable || (Plottable = {}));

///<reference path="../reference.ts" />
// This file contains open source utilities, along with their copyright notices
var Plottable;
(function (Plottable) {
    (function (_Util) {
        (function (OpenSource) {
            function sortedIndex(val, arr, accessor) {
                var low = 0;
                var high = arr.length;
                while (low < high) {
                    /* tslint:disable:no-bitwise */
                    var mid = (low + high) >>> 1;
                    /* tslint:enable:no-bitwise */
                    var x = accessor == null ? arr[mid] : accessor(arr[mid]);
                    if (x < val) {
                        low = mid + 1;
                    }
                    else {
                        high = mid;
                    }
                }
                return low;
            }
            OpenSource.sortedIndex = sortedIndex;
            ;
        })(_Util.OpenSource || (_Util.OpenSource = {}));
        var OpenSource = _Util.OpenSource;
    })(Plottable._Util || (Plottable._Util = {}));
    var _Util = Plottable._Util;
})(Plottable || (Plottable = {}));

///<reference path="../reference.ts" />
var Plottable;
(function (Plottable) {
    (function (_Util) {
        var IDCounter = (function () {
            function IDCounter() {
                this.counter = {};
            }
            IDCounter.prototype.setDefault = function (id) {
                if (this.counter[id] == null) {
                    this.counter[id] = 0;
                }
            };
            IDCounter.prototype.increment = function (id) {
                this.setDefault(id);
                return ++this.counter[id];
            };
            IDCounter.prototype.decrement = function (id) {
                this.setDefault(id);
                return --this.counter[id];
            };
            IDCounter.prototype.get = function (id) {
                this.setDefault(id);
                return this.counter[id];
            };
            return IDCounter;
        })();
        _Util.IDCounter = IDCounter;
    })(Plottable._Util || (Plottable._Util = {}));
    var _Util = Plottable._Util;
})(Plottable || (Plottable = {}));

///<reference path="../reference.ts" />
var Plottable;
(function (Plottable) {
    (function (_Util) {
        /**
         * An associative array that can be keyed by anything (inc objects).
         * Uses pointer equality checks which is why this works.
         * This power has a price: everything is linear time since it is actually backed by an array...
         */
        var StrictEqualityAssociativeArray = (function () {
            function StrictEqualityAssociativeArray() {
                this.keyValuePairs = [];
            }
            /**
             * Set a new key/value pair in the store.
             *
             * @param {any} key Key to set in the store
             * @param {any} value Value to set in the store
             * @return {boolean} True if key already in store, false otherwise
             */
            StrictEqualityAssociativeArray.prototype.set = function (key, value) {
                if (key !== key) {
                    throw new Error("NaN may not be used as a key to the StrictEqualityAssociativeArray");
                }
                for (var i = 0; i < this.keyValuePairs.length; i++) {
                    if (this.keyValuePairs[i][0] === key) {
                        this.keyValuePairs[i][1] = value;
                        return true;
                    }
                }
                this.keyValuePairs.push([key, value]);
                return false;
            };
            /**
             * Get a value from the store, given a key.
             *
             * @param {any} key Key associated with value to retrieve
             * @return {any} Value if found, undefined otherwise
             */
            StrictEqualityAssociativeArray.prototype.get = function (key) {
                for (var i = 0; i < this.keyValuePairs.length; i++) {
                    if (this.keyValuePairs[i][0] === key) {
                        return this.keyValuePairs[i][1];
                    }
                }
                return undefined;
            };
            /**
             * Test whether store has a value associated with given key.
             *
             * Will return true if there is a key/value entry,
             * even if the value is explicitly `undefined`.
             *
             * @param {any} key Key to test for presence of an entry
             * @return {boolean} Whether there was a matching entry for that key
             */
            StrictEqualityAssociativeArray.prototype.has = function (key) {
                for (var i = 0; i < this.keyValuePairs.length; i++) {
                    if (this.keyValuePairs[i][0] === key) {
                        return true;
                    }
                }
                return false;
            };
            /**
             * Return an array of the values in the key-value store
             *
             * @return {any[]} The values in the store
             */
            StrictEqualityAssociativeArray.prototype.values = function () {
                return this.keyValuePairs.map(function (x) { return x[1]; });
            };
            /**
             * Return an array of keys in the key-value store
             *
             * @return {any[]} The keys in the store
             */
            StrictEqualityAssociativeArray.prototype.keys = function () {
                return this.keyValuePairs.map(function (x) { return x[0]; });
            };
            /**
             * Execute a callback for each entry in the array.
             *
             * @param {(key: any, val?: any, index?: number) => any} callback The callback to eecute
             * @return {any[]} The results of mapping the callback over the entries
             */
            StrictEqualityAssociativeArray.prototype.map = function (cb) {
                return this.keyValuePairs.map(function (kv, index) {
                    return cb(kv[0], kv[1], index);
                });
            };
            /**
             * Delete a key from the key-value store. Return whether the key was present.
             *
             * @param {any} The key to remove
             * @return {boolean} Whether a matching entry was found and removed
             */
            StrictEqualityAssociativeArray.prototype.delete = function (key) {
                for (var i = 0; i < this.keyValuePairs.length; i++) {
                    if (this.keyValuePairs[i][0] === key) {
                        this.keyValuePairs.splice(i, 1);
                        return true;
                    }
                }
                return false;
            };
            return StrictEqualityAssociativeArray;
        })();
        _Util.StrictEqualityAssociativeArray = StrictEqualityAssociativeArray;
    })(Plottable._Util || (Plottable._Util = {}));
    var _Util = Plottable._Util;
})(Plottable || (Plottable = {}));

///<reference path="../reference.ts" />
var Plottable;
(function (Plottable) {
    (function (_Util) {
        var Cache = (function () {
            /**
             * @constructor
             *
             * @param {string} compute The function whose results will be cached.
             * @param {string} [canonicalKey] If present, when clear() is called,
             *        this key will be re-computed. If its result hasn't been changed,
             *        the cache will not be cleared.
             * @param {(v: T, w: T) => boolean} [valueEq]
             *        Used to determine if the value of canonicalKey has changed.
             *        If omitted, defaults to === comparision.
             */
            function Cache(compute, canonicalKey, valueEq) {
                if (valueEq === void 0) { valueEq = function (v, w) { return v === w; }; }
                this.cache = d3.map();
                this.canonicalKey = null;
                this.compute = compute;
                this.canonicalKey = canonicalKey;
                this.valueEq = valueEq;
                if (canonicalKey !== undefined) {
                    this.cache.set(this.canonicalKey, this.compute(this.canonicalKey));
                }
            }
            /**
             * Attempt to look up k in the cache, computing the result if it isn't
             * found.
             *
             * @param {string} k The key to look up in the cache.
             * @return {T} The value associated with k; the result of compute(k).
             */
            Cache.prototype.get = function (k) {
                if (!this.cache.has(k)) {
                    this.cache.set(k, this.compute(k));
                }
                return this.cache.get(k);
            };
            /**
             * Reset the cache empty.
             *
             * If canonicalKey was provided at construction, compute(canonicalKey)
             * will be re-run. If the result matches what is already in the cache,
             * it will not clear the cache.
             *
             * @return {Cache<T>} The calling Cache.
             */
            Cache.prototype.clear = function () {
                if (this.canonicalKey === undefined || !this.valueEq(this.cache.get(this.canonicalKey), this.compute(this.canonicalKey))) {
                    this.cache = d3.map();
                }
                return this;
            };
            return Cache;
        })();
        _Util.Cache = Cache;
    })(Plottable._Util || (Plottable._Util = {}));
    var _Util = Plottable._Util;
})(Plottable || (Plottable = {}));

///<reference path="../reference.ts" />
var Plottable;
(function (Plottable) {
    (function (_Util) {
        (function (Text) {
            Text.HEIGHT_TEXT = "bqpdl";
            ;
            ;
            /**
             * Returns a quasi-pure function of typesignature (t: string) => Dimensions which measures height and width of text
             * in the given text selection
             *
             * @param {D3.Selection} selection: A temporary text selection that the string will be placed into for measurement.
             *                                  Will be removed on function creation and appended only for measurement.
             * @returns {Dimensions} width and height of the text
             */
            function getTextMeasurer(selection) {
                var parentNode = selection.node().parentNode;
                selection.remove();
                return function (s) {
                    if (s.trim() === "") {
                        return { width: 0, height: 0 };
                    }
                    parentNode.appendChild(selection.node());
                    selection.text(s);
                    var bb = _Util.DOM.getBBox(selection);
                    selection.remove();
                    return { width: bb.width, height: bb.height };
                };
            }
            Text.getTextMeasurer = getTextMeasurer;
            /**
             * @return {TextMeasurer} A test measurer that will treat all sequences
             *         of consecutive whitespace as a single " ".
             */
            function combineWhitespace(tm) {
                return function (s) { return tm(s.replace(/\s+/g, " ")); };
            }
            /**
             * Returns a text measure that measures each individual character of the
             * string with tm, then combines all the individual measurements.
             */
            function measureByCharacter(tm) {
                return function (s) {
                    var whs = s.trim().split("").map(tm);
                    return {
                        width: d3.sum(whs, function (wh) { return wh.width; }),
                        height: _Util.Methods.max(whs, function (wh) { return wh.height; }, 0)
                    };
                };
            }
            var CANONICAL_CHR = "a";
            /**
             * Some TextMeasurers get confused when measuring something that's only
             * whitespace: only whitespace in a dom node takes up 0 x 0 space.
             *
             * @return {TextMeasurer} A function that if its argument is all
             *         whitespace, it will wrap its argument in CANONICAL_CHR before
             *         measuring in order to get a non-zero size of the whitespace.
             */
            function wrapWhitespace(tm) {
                return function (s) {
                    if (/^\s*$/.test(s)) {
                        var whs = s.split("").map(function (c) {
                            var wh = tm(CANONICAL_CHR + c + CANONICAL_CHR);
                            var whWrapping = tm(CANONICAL_CHR);
                            return {
                                width: wh.width - 2 * whWrapping.width,
                                height: wh.height
                            };
                        });
                        return {
                            width: d3.sum(whs, function (x) { return x.width; }),
                            height: _Util.Methods.max(whs, function (x) { return x.height; }, 0)
                        };
                    }
                    else {
                        return tm(s);
                    }
                };
            }
            /**
             * This class will measure text by measuring each character individually,
             * then adding up the dimensions. It will also cache the dimensions of each
             * letter.
             */
            var CachingCharacterMeasurer = (function () {
                /**
                 * @param {D3.Selection} textSelection The element that will have text inserted into
                 *        it in order to measure text. The styles present for text in
                 *        this element will to the text being measured.
                 */
                function CachingCharacterMeasurer(textSelection) {
                    var _this = this;
                    this.cache = new _Util.Cache(getTextMeasurer(textSelection), CANONICAL_CHR, _Util.Methods.objEq);
                    this.measure = combineWhitespace(measureByCharacter(wrapWhitespace(function (s) { return _this.cache.get(s); })));
                }
                /**
                 * Clear the cache, if it seems that the text has changed size.
                 */
                CachingCharacterMeasurer.prototype.clear = function () {
                    this.cache.clear();
                    return this;
                };
                return CachingCharacterMeasurer;
            })();
            Text.CachingCharacterMeasurer = CachingCharacterMeasurer;
            /**
             * Gets a truncated version of a sting that fits in the available space, given the element in which to draw the text
             *
             * @param {string} text: The string to be truncated
             * @param {number} availableWidth: The available width, in pixels
             * @param {D3.Selection} element: The text element used to measure the text
             * @returns {string} text - the shortened text
             */
            function getTruncatedText(text, availableWidth, measurer) {
                if (measurer(text).width <= availableWidth) {
                    return text;
                }
                else {
                    return addEllipsesToLine(text, availableWidth, measurer);
                }
            }
            Text.getTruncatedText = getTruncatedText;
            /**
             * Takes a line, a width to fit it in, and a text measurer. Will attempt to add ellipses to the end of the line,
             * shortening the line as required to ensure that it fits within width.
             */
            function addEllipsesToLine(line, width, measureText) {
                var mutatedLine = line.trim(); // Leave original around for debugging utility
                var widthMeasure = function (s) { return measureText(s).width; };
                var lineWidth = widthMeasure(line);
                var ellipsesWidth = widthMeasure("...");
                if (width < ellipsesWidth) {
                    var periodWidth = widthMeasure(".");
                    var numPeriodsThatFit = Math.floor(width / periodWidth);
                    return "...".substr(0, numPeriodsThatFit);
                }
                while (lineWidth + ellipsesWidth > width) {
                    mutatedLine = mutatedLine.substr(0, mutatedLine.length - 1).trim();
                    lineWidth = widthMeasure(mutatedLine);
                }
                if (widthMeasure(mutatedLine + "...") > width) {
                    throw new Error("addEllipsesToLine failed :(");
                }
                return mutatedLine + "...";
            }
            Text.addEllipsesToLine = addEllipsesToLine;
            function writeLineHorizontally(line, g, width, height, xAlign, yAlign) {
                if (xAlign === void 0) { xAlign = "left"; }
                if (yAlign === void 0) { yAlign = "top"; }
                var xOffsetFactor = { left: 0, center: 0.5, right: 1 };
                var yOffsetFactor = { top: 0, center: 0.5, bottom: 1 };
                if (xOffsetFactor[xAlign] === undefined || yOffsetFactor[yAlign] === undefined) {
                    throw new Error("unrecognized alignment x:" + xAlign + ", y:" + yAlign);
                }
                var innerG = g.append("g");
                var textEl = innerG.append("text");
                textEl.text(line);
                var bb = _Util.DOM.getBBox(textEl);
                var h = bb.height;
                var w = bb.width;
                if (w > width || h > height) {
                    _Util.Methods.warn("Insufficient space to fit text: " + line);
                    textEl.text("");
                    return { width: 0, height: 0 };
                }
                var anchorConverter = { left: "start", center: "middle", right: "end" };
                var anchor = anchorConverter[xAlign];
                var xOff = width * xOffsetFactor[xAlign];
                var yOff = height * yOffsetFactor[yAlign];
                var ems = 0.85 - yOffsetFactor[yAlign];
                textEl.attr("text-anchor", anchor).attr("y", ems + "em");
                _Util.DOM.translate(innerG, xOff, yOff);
                return { width: w, height: h };
            }
            Text.writeLineHorizontally = writeLineHorizontally;
            function writeLineVertically(line, g, width, height, xAlign, yAlign, rotation) {
                if (xAlign === void 0) { xAlign = "left"; }
                if (yAlign === void 0) { yAlign = "top"; }
                if (rotation === void 0) { rotation = "right"; }
                if (rotation !== "right" && rotation !== "left") {
                    throw new Error("unrecognized rotation: " + rotation);
                }
                var isRight = rotation === "right";
                var rightTranslator = { left: "bottom", right: "top", center: "center", top: "left", bottom: "right" };
                var leftTranslator = { left: "top", right: "bottom", center: "center", top: "right", bottom: "left" };
                var alignTranslator = isRight ? rightTranslator : leftTranslator;
                var innerG = g.append("g");
                var wh = writeLineHorizontally(line, innerG, height, width, alignTranslator[yAlign], alignTranslator[xAlign]);
                var xForm = d3.transform("");
                xForm.rotate = rotation === "right" ? 90 : -90;
                xForm.translate = [isRight ? width : 0, isRight ? 0 : height];
                innerG.attr("transform", xForm.toString());
                innerG.classed("rotated-" + rotation, true);
                return { width: wh.height, height: wh.width };
            }
            Text.writeLineVertically = writeLineVertically;
            function writeTextHorizontally(brokenText, g, width, height, xAlign, yAlign) {
                if (xAlign === void 0) { xAlign = "left"; }
                if (yAlign === void 0) { yAlign = "top"; }
                var h = getTextMeasurer(g.append("text"))(Text.HEIGHT_TEXT).height;
                var maxWidth = 0;
                var blockG = g.append("g");
                brokenText.forEach(function (line, i) {
                    var innerG = blockG.append("g");
                    _Util.DOM.translate(innerG, 0, i * h);
                    var wh = writeLineHorizontally(line, innerG, width, h, xAlign, yAlign);
                    if (wh.width > maxWidth) {
                        maxWidth = wh.width;
                    }
                });
                var usedSpace = h * brokenText.length;
                var freeSpace = height - usedSpace;
                var translator = { center: 0.5, top: 0, bottom: 1 };
                _Util.DOM.translate(blockG, 0, freeSpace * translator[yAlign]);
                return { width: maxWidth, height: usedSpace };
            }
            function writeTextVertically(brokenText, g, width, height, xAlign, yAlign, rotation) {
                if (xAlign === void 0) { xAlign = "left"; }
                if (yAlign === void 0) { yAlign = "top"; }
                if (rotation === void 0) { rotation = "left"; }
                var h = getTextMeasurer(g.append("text"))(Text.HEIGHT_TEXT).height;
                var maxHeight = 0;
                var blockG = g.append("g");
                brokenText.forEach(function (line, i) {
                    var innerG = blockG.append("g");
                    _Util.DOM.translate(innerG, i * h, 0);
                    var wh = writeLineVertically(line, innerG, h, height, xAlign, yAlign, rotation);
                    if (wh.height > maxHeight) {
                        maxHeight = wh.height;
                    }
                });
                var usedSpace = h * brokenText.length;
                var freeSpace = width - usedSpace;
                var translator = { center: 0.5, left: 0, right: 1 };
                _Util.DOM.translate(blockG, freeSpace * translator[xAlign], 0);
                return { width: usedSpace, height: maxHeight };
            }
            ;
            /**
             * @param {write} [IWriteOptions] If supplied, the text will be written
             *        To the given g. Will align the text vertically if it seems like
             *        that is appropriate.
             * Returns an IWriteTextResult with info on whether the text fit, and how much width/height was used.
             */
            function writeText(text, width, height, tm, orientation, write) {
                if (orientation === void 0) { orientation = "horizontal"; }
                if (["left", "right", "horizontal"].indexOf(orientation) === -1) {
                    throw new Error("Unrecognized orientation to writeText: " + orientation);
                }
                var orientHorizontally = orientation === "horizontal";
                var primaryDimension = orientHorizontally ? width : height;
                var secondaryDimension = orientHorizontally ? height : width;
                var wrappedText = _Util.WordWrap.breakTextToFitRect(text, primaryDimension, secondaryDimension, tm);
                if (wrappedText.lines.length === 0) {
                    return { textFits: wrappedText.textFits, usedWidth: 0, usedHeight: 0 };
                }
                var usedWidth, usedHeight;
                if (write == null) {
                    var widthFn = orientHorizontally ? _Util.Methods.max : d3.sum;
                    var heightFn = orientHorizontally ? d3.sum : _Util.Methods.max;
                    var heightAcc = function (line) { return orientHorizontally ? tm(line).height : tm(line).width; };
                    var widthAcc = function (line) { return orientHorizontally ? tm(line).width : tm(line).height; };
                    usedWidth = widthFn(wrappedText.lines, widthAcc, 0);
                    usedHeight = heightFn(wrappedText.lines, heightAcc, 0);
                }
                else {
                    var innerG = write.g.append("g").classed("writeText-inner-g", true); // unleash your inner G
                    // the outerG contains general transforms for positining the whole block, the inner g
                    // will contain transforms specific to orienting the text properly within the block.
                    var writeTextFn = orientHorizontally ? writeTextHorizontally : writeTextVertically;
                    var wh = writeTextFn.call(this, wrappedText.lines, innerG, width, height, write.xAlign, write.yAlign, orientation);
                    usedWidth = wh.width;
                    usedHeight = wh.height;
                }
                return { textFits: wrappedText.textFits, usedWidth: usedWidth, usedHeight: usedHeight };
            }
            Text.writeText = writeText;
        })(_Util.Text || (_Util.Text = {}));
        var Text = _Util.Text;
    })(Plottable._Util || (Plottable._Util = {}));
    var _Util = Plottable._Util;
})(Plottable || (Plottable = {}));

///<reference path="../reference.ts" />
var Plottable;
(function (Plottable) {
    (function (_Util) {
        (function (WordWrap) {
            var LINE_BREAKS_BEFORE = /[{\[]/;
            var LINE_BREAKS_AFTER = /[!"%),-.:;?\]}]/;
            var SPACES = /^\s+$/;
            ;
            /**
             * Takes a block of text, a width and height to fit it in, and a 2-d text measurement function.
             * Wraps words and fits as much of the text as possible into the given width and height.
             */
            function breakTextToFitRect(text, width, height, measureText) {
                var widthMeasure = function (s) { return measureText(s).width; };
                var lines = breakTextToFitWidth(text, width, widthMeasure);
                var textHeight = measureText("hello world").height;
                var nLinesThatFit = Math.floor(height / textHeight);
                var textFit = nLinesThatFit >= lines.length;
                if (!textFit) {
                    lines = lines.splice(0, nLinesThatFit);
                    if (nLinesThatFit > 0) {
                        // Overwrite the last line to one that has had a ... appended to the end
                        lines[nLinesThatFit - 1] = _Util.Text.addEllipsesToLine(lines[nLinesThatFit - 1], width, measureText);
                    }
                }
                return { originalText: text, lines: lines, textFits: textFit };
            }
            WordWrap.breakTextToFitRect = breakTextToFitRect;
            /**
             * Splits up the text so that it will fit in width (or splits into a list of single characters if it is impossible
             * to fit in width). Tries to avoid breaking words on non-linebreak-or-space characters, and will only break a word if
             * the word is too big to fit within width on its own.
             */
            function breakTextToFitWidth(text, width, widthMeasure) {
                var ret = [];
                var paragraphs = text.split("\n");
                for (var i = 0, len = paragraphs.length; i < len; i++) {
                    var paragraph = paragraphs[i];
                    if (paragraph !== null) {
                        ret = ret.concat(breakParagraphToFitWidth(paragraph, width, widthMeasure));
                    }
                    else {
                        ret.push("");
                    }
                }
                return ret;
            }
            /**
             * Determines if it is possible to fit a given text within width without breaking any of the words.
             * Simple algorithm, split the text up into tokens, and make sure that the widest token doesn't exceed
             * allowed width.
             */
            function canWrapWithoutBreakingWords(text, width, widthMeasure) {
                var tokens = tokenize(text);
                var widths = tokens.map(widthMeasure);
                var maxWidth = _Util.Methods.max(widths, 0);
                return maxWidth <= width;
            }
            WordWrap.canWrapWithoutBreakingWords = canWrapWithoutBreakingWords;
            /**
             * A paragraph is a string of text containing no newlines.
             * Given a paragraph, break it up into lines that are no
             * wider than width.  widthMeasure is a function that takes
             * text as input, and returns the width of the text in pixels.
             */
            function breakParagraphToFitWidth(text, width, widthMeasure) {
                var lines = [];
                var tokens = tokenize(text);
                var curLine = "";
                var i = 0;
                var nextToken;
                while (nextToken || i < tokens.length) {
                    if (typeof nextToken === "undefined" || nextToken === null) {
                        nextToken = tokens[i++];
                    }
                    var brokenToken = breakNextTokenToFitInWidth(curLine, nextToken, width, widthMeasure);
                    var canAdd = brokenToken[0];
                    var leftOver = brokenToken[1];
                    if (canAdd !== null) {
                        curLine += canAdd;
                    }
                    nextToken = leftOver;
                    if (leftOver) {
                        lines.push(curLine);
                        curLine = "";
                    }
                }
                if (curLine) {
                    lines.push(curLine);
                }
                return lines;
            }
            /**
             * Breaks up the next token and so that some part of it can be
             * added to curLine and fits in the width. the return value
             * is an array with 2 elements, the part that can be added
             * and the left over part of the token
             * widthMeasure is a function that takes text as input,
             * and returns the width of the text in pixels.
             */
            function breakNextTokenToFitInWidth(curLine, nextToken, width, widthMeasure) {
                if (isBlank(nextToken)) {
                    return [nextToken, null];
                }
                if (widthMeasure(curLine + nextToken) <= width) {
                    return [nextToken, null];
                }
                if (!isBlank(curLine)) {
                    return [null, nextToken];
                }
                var i = 0;
                while (i < nextToken.length) {
                    if (widthMeasure(curLine + nextToken[i] + "-") <= width) {
                        curLine += nextToken[i++];
                    }
                    else {
                        break;
                    }
                }
                var append = "-";
                if (isBlank(curLine) && i === 0) {
                    i = 1;
                    append = "";
                }
                return [nextToken.substring(0, i) + append, nextToken.substring(i)];
            }
            /**
             * Breaks up into tokens for word wrapping
             * Each token is comprised of either:
             *  1) Only word and non line break characters
             *  2) Only spaces characters
             *  3) Line break characters such as ":" or ";" or ","
             *  (will be single character token, unless there is a repeated linebreak character)
             */
            function tokenize(text) {
                var ret = [];
                var token = "";
                var lastChar = "";
                for (var i = 0, len = text.length; i < len; i++) {
                    var curChar = text[i];
                    if (token === "" || isTokenizedTogether(token[0], curChar, lastChar)) {
                        token += curChar;
                    }
                    else {
                        ret.push(token);
                        token = curChar;
                    }
                    lastChar = curChar;
                }
                if (token) {
                    ret.push(token);
                }
                return ret;
            }
            /**
             * Returns whether a string is blank.
             *
             * @param {string} str: The string to test for blank-ness
             * @returns {boolean} Whether the string is blank
             */
            function isBlank(text) {
                return text == null ? true : text.trim() === "";
            }
            /**
             * Given a token (ie a string of characters that are similar and shouldn't be broken up) and a character, determine
             * whether that character should be added to the token. Groups of characters that don't match the space or line break
             * regex are always tokenzied together. Spaces are always tokenized together. Line break characters are almost always
             * split into their own token, except that two subsequent identical line break characters are put into the same token.
             * For isTokenizedTogether(":", ",") == False but isTokenizedTogether("::") == True.
             */
            function isTokenizedTogether(text, nextChar, lastChar) {
                if (!(text && nextChar)) {
                    false;
                }
                if (SPACES.test(text) && SPACES.test(nextChar)) {
                    return true;
                }
                else if (SPACES.test(text) || SPACES.test(nextChar)) {
                    return false;
                }
                if (LINE_BREAKS_AFTER.test(lastChar) || LINE_BREAKS_BEFORE.test(nextChar)) {
                    return false;
                }
                return true;
            }
        })(_Util.WordWrap || (_Util.WordWrap = {}));
        var WordWrap = _Util.WordWrap;
    })(Plottable._Util || (Plottable._Util = {}));
    var _Util = Plottable._Util;
})(Plottable || (Plottable = {}));

var Plottable;
(function (Plottable) {
    (function (_Util) {
        (function (DOM) {
            /**
             * Gets the bounding box of an element.
             * @param {D3.Selection} element
             * @returns {SVGRed} The bounding box.
             */
            function getBBox(element) {
                var bbox;
                try {
                    bbox = element.node().getBBox();
                }
                catch (err) {
                    bbox = {
                        x: 0,
                        y: 0,
                        width: 0,
                        height: 0
                    };
                }
                return bbox;
            }
            DOM.getBBox = getBBox;
            DOM.POLYFILL_TIMEOUT_MSEC = 1000 / 60; // 60 fps
            function requestAnimationFramePolyfill(fn) {
                if (window.requestAnimationFrame != null) {
                    window.requestAnimationFrame(fn);
                }
                else {
                    setTimeout(fn, DOM.POLYFILL_TIMEOUT_MSEC);
                }
            }
            DOM.requestAnimationFramePolyfill = requestAnimationFramePolyfill;
            function getParsedStyleValue(style, prop) {
                var value = style.getPropertyValue(prop);
                var parsedValue = parseFloat(value);
                if (parsedValue !== parsedValue) {
                    return 0;
                }
                return parsedValue;
            }
            function isSelectionRemovedFromSVG(selection) {
                var n = selection.node();
                while (n !== null && n.nodeName !== "svg") {
                    n = n.parentNode;
                }
                return (n == null);
            }
            DOM.isSelectionRemovedFromSVG = isSelectionRemovedFromSVG;
            function getElementWidth(elem) {
                var style = window.getComputedStyle(elem);
                return getParsedStyleValue(style, "width") + getParsedStyleValue(style, "padding-left") + getParsedStyleValue(style, "padding-right") + getParsedStyleValue(style, "border-left-width") + getParsedStyleValue(style, "border-right-width");
            }
            DOM.getElementWidth = getElementWidth;
            function getElementHeight(elem) {
                var style = window.getComputedStyle(elem);
                return getParsedStyleValue(style, "height") + getParsedStyleValue(style, "padding-top") + getParsedStyleValue(style, "padding-bottom") + getParsedStyleValue(style, "border-top-width") + getParsedStyleValue(style, "border-bottom-width");
            }
            DOM.getElementHeight = getElementHeight;
            function getSVGPixelWidth(svg) {
                var width = svg.node().clientWidth;
                if (width === 0) {
                    var widthAttr = svg.attr("width");
                    if (widthAttr.indexOf("%") !== -1) {
                        var ancestorNode = svg.node().parentNode;
                        while (ancestorNode != null && ancestorNode.clientWidth === 0) {
                            ancestorNode = ancestorNode.parentNode;
                        }
                        if (ancestorNode == null) {
                            throw new Error("Could not compute width of element");
                        }
                        width = ancestorNode.clientWidth * parseFloat(widthAttr) / 100;
                    }
                    else {
                        width = parseFloat(widthAttr);
                    }
                }
                return width;
            }
            DOM.getSVGPixelWidth = getSVGPixelWidth;
            function translate(s, x, y) {
                var xform = d3.transform(s.attr("transform"));
                if (x == null) {
                    return xform.translate;
                }
                else {
                    y = (y == null) ? 0 : y;
                    xform.translate[0] = x;
                    xform.translate[1] = y;
                    s.attr("transform", xform.toString());
                    return s;
                }
            }
            DOM.translate = translate;
            function boxesOverlap(boxA, boxB) {
                if (boxA.right < boxB.left) {
                    return false;
                }
                if (boxA.left > boxB.right) {
                    return false;
                }
                if (boxA.bottom < boxB.top) {
                    return false;
                }
                if (boxA.top > boxB.bottom) {
                    return false;
                }
                return true;
            }
            DOM.boxesOverlap = boxesOverlap;
        })(_Util.DOM || (_Util.DOM = {}));
        var DOM = _Util.DOM;
    })(Plottable._Util || (Plottable._Util = {}));
    var _Util = Plottable._Util;
})(Plottable || (Plottable = {}));

///<reference path="../reference.ts" />
var Plottable;
(function (Plottable) {
    (function (_Util) {
        (function (Color) {
            /**
             * Return relative luminance (defined here: http://www.w3.org/TR/2008/REC-WCAG20-20081211/#relativeluminancedef)
             * Based on implementation from chroma.js by Gregor Aisch (gka) (licensed under BSD)
             * chroma.js may be found here: https://github.com/gka/chroma.js
             * License may be found here: https://github.com/gka/chroma.js/blob/master/LICENSE
             */
            function luminance(color) {
                var rgb = d3.rgb(color);
                var lum = function (x) {
                    x = x / 255;
                    return x <= 0.03928 ? x / 12.92 : Math.pow((x + 0.055) / 1.055, 2.4);
                };
                var r = lum(rgb.r);
                var g = lum(rgb.g);
                var b = lum(rgb.b);
                return 0.2126 * r + 0.7152 * g + 0.0722 * b;
            }
            /**
             * Return contrast ratio between two colors
             * Based on implementation from chroma.js by Gregor Aisch (gka) (licensed under BSD)
             * chroma.js may be found here: https://github.com/gka/chroma.js
             * License may be found here: https://github.com/gka/chroma.js/blob/master/LICENSE
             * see http://www.w3.org/TR/2008/REC-WCAG20-20081211/#contrast-ratiodef
             */
            function contrast(a, b) {
                var l1 = luminance(a) + 0.05;
                var l2 = luminance(b) + 0.05;
                return l1 > l2 ? l1 / l2 : l2 / l1;
            }
            Color.contrast = contrast;
        })(_Util.Color || (_Util.Color = {}));
        var Color = _Util.Color;
    })(Plottable._Util || (Plottable._Util = {}));
    var _Util = Plottable._Util;
})(Plottable || (Plottable = {}));

///<reference path="../reference.ts" />
var Plottable;
(function (Plottable) {
    Plottable.MILLISECONDS_IN_ONE_DAY = 24 * 60 * 60 * 1000;
    (function (Formatters) {
        /**
         * Creates a formatter for currency values.
         *
         * @param {number} [precision] The number of decimal places to show (default 2).
         * @param {string} [symbol] The currency symbol to use (default "$").
         * @param {boolean} [prefix] Whether to prepend or append the currency symbol (default true).
         * @param {boolean} [onlyShowUnchanged] Whether to return a value if value changes after formatting (default true).
         *
         * @returns {Formatter} A formatter for currency values.
         */
        function currency(precision, symbol, prefix, onlyShowUnchanged) {
            if (precision === void 0) { precision = 2; }
            if (symbol === void 0) { symbol = "$"; }
            if (prefix === void 0) { prefix = true; }
            if (onlyShowUnchanged === void 0) { onlyShowUnchanged = true; }
            var fixedFormatter = Formatters.fixed(precision);
            return function (d) {
                var formattedValue = fixedFormatter(Math.abs(d));
                if (onlyShowUnchanged && valueChanged(Math.abs(d), formattedValue)) {
                    return "";
                }
                if (formattedValue !== "") {
                    if (prefix) {
                        formattedValue = symbol + formattedValue;
                    }
                    else {
                        formattedValue += symbol;
                    }
                    if (d < 0) {
                        formattedValue = "-" + formattedValue;
                    }
                }
                return formattedValue;
            };
        }
        Formatters.currency = currency;
        /**
         * Creates a formatter that displays exactly [precision] decimal places.
         *
         * @param {number} [precision] The number of decimal places to show (default 3).
         * @param {boolean} [onlyShowUnchanged] Whether to return a value if value changes after formatting (default true).
         *
         * @returns {Formatter} A formatter that displays exactly [precision] decimal places.
         */
        function fixed(precision, onlyShowUnchanged) {
            if (precision === void 0) { precision = 3; }
            if (onlyShowUnchanged === void 0) { onlyShowUnchanged = true; }
            verifyPrecision(precision);
            return function (d) {
                var formattedValue = d.toFixed(precision);
                if (onlyShowUnchanged && valueChanged(d, formattedValue)) {
                    return "";
                }
                return formattedValue;
            };
        }
        Formatters.fixed = fixed;
        /**
         * Creates a formatter that formats numbers to show no more than
         * [precision] decimal places. All other values are stringified.
         *
         * @param {number} [precision] The number of decimal places to show (default 3).
         * @param {boolean} [onlyShowUnchanged] Whether to return a value if value changes after formatting (default true).
         *
         * @returns {Formatter} A formatter for general values.
         */
        function general(precision, onlyShowUnchanged) {
            if (precision === void 0) { precision = 3; }
            if (onlyShowUnchanged === void 0) { onlyShowUnchanged = true; }
            verifyPrecision(precision);
            return function (d) {
                if (typeof d === "number") {
                    var multiplier = Math.pow(10, precision);
                    var formattedValue = String(Math.round(d * multiplier) / multiplier);
                    if (onlyShowUnchanged && valueChanged(d, formattedValue)) {
                        return "";
                    }
                    return formattedValue;
                }
                else {
                    return String(d);
                }
            };
        }
        Formatters.general = general;
        /**
         * Creates a formatter that stringifies its input.
         *
         * @returns {Formatter} A formatter that stringifies its input.
         */
        function identity() {
            return function (d) {
                return String(d);
            };
        }
        Formatters.identity = identity;
        /**
         * Creates a formatter for percentage values.
         * Multiplies the input by 100 and appends "%".
         *
         * @param {number} [precision] The number of decimal places to show (default 0).
         * @param {boolean} [onlyShowUnchanged] Whether to return a value if value changes after formatting (default true).
         *
         * @returns {Formatter} A formatter for percentage values.
         */
        function percentage(precision, onlyShowUnchanged) {
            if (precision === void 0) { precision = 0; }
            if (onlyShowUnchanged === void 0) { onlyShowUnchanged = true; }
            var fixedFormatter = Formatters.fixed(precision, onlyShowUnchanged);
            return function (d) {
                var valToFormat = d * 100;
                // Account for float imprecision
                var valString = d.toString();
                var integerPowerTen = Math.pow(10, valString.length - (valString.indexOf(".") + 1));
                valToFormat = parseInt((valToFormat * integerPowerTen).toString(), 10) / integerPowerTen;
                var formattedValue = fixedFormatter(valToFormat);
                if (onlyShowUnchanged && valueChanged(valToFormat, formattedValue)) {
                    return "";
                }
                if (formattedValue !== "") {
                    formattedValue += "%";
                }
                return formattedValue;
            };
        }
        Formatters.percentage = percentage;
        /**
         * Creates a formatter for values that displays [precision] significant figures
         * and puts SI notation.
         *
         * @param {number} [precision] The number of significant figures to show (default 3).
         *
         * @returns {Formatter} A formatter for SI values.
         */
        function siSuffix(precision) {
            if (precision === void 0) { precision = 3; }
            verifyPrecision(precision);
            return function (d) {
                return d3.format("." + precision + "s")(d);
            };
        }
        Formatters.siSuffix = siSuffix;
        /**
         * Creates a formatter that displays dates.
         *
         * @returns {Formatter} A formatter for time/date values.
         */
        function time() {
            var numFormats = 8;
            // these defaults were taken from d3
            // https://github.com/mbostock/d3/wiki/Time-Formatting#format_multi
            var timeFormat = {};
            timeFormat[0] = {
                format: ".%L",
                filter: function (d) { return d.getMilliseconds() !== 0; }
            };
            timeFormat[1] = {
                format: ":%S",
                filter: function (d) { return d.getSeconds() !== 0; }
            };
            timeFormat[2] = {
                format: "%I:%M",
                filter: function (d) { return d.getMinutes() !== 0; }
            };
            timeFormat[3] = {
                format: "%I %p",
                filter: function (d) { return d.getHours() !== 0; }
            };
            timeFormat[4] = {
                format: "%a %d",
                filter: function (d) { return d.getDay() !== 0 && d.getDate() !== 1; }
            };
            timeFormat[5] = {
                format: "%b %d",
                filter: function (d) { return d.getDate() !== 1; }
            };
            timeFormat[6] = {
                format: "%b",
                filter: function (d) { return d.getMonth() !== 0; }
            };
            timeFormat[7] = {
                format: "%Y",
                filter: function () { return true; }
            };
            return function (d) {
                for (var i = 0; i < numFormats; i++) {
                    if (timeFormat[i].filter(d)) {
                        return d3.time.format(timeFormat[i].format)(d);
                    }
                }
            };
        }
        Formatters.time = time;
        /**
         * Creates a formatter for relative dates.
         *
         * @param {number} baseValue The start date (as epoch time) used in computing relative dates (default 0)
         * @param {number} increment The unit used in calculating relative date values (default MILLISECONDS_IN_ONE_DAY)
         * @param {string} label The label to append to the formatted string (default "")
         *
         * @returns {Formatter} A formatter for time/date values.
         */
        function relativeDate(baseValue, increment, label) {
            if (baseValue === void 0) { baseValue = 0; }
            if (increment === void 0) { increment = Plottable.MILLISECONDS_IN_ONE_DAY; }
            if (label === void 0) { label = ""; }
            return function (d) {
                var relativeDate = Math.round((d.valueOf() - baseValue) / increment);
                return relativeDate.toString() + label;
            };
        }
        Formatters.relativeDate = relativeDate;
        function verifyPrecision(precision) {
            if (precision < 0 || precision > 20) {
                throw new RangeError("Formatter precision must be between 0 and 20");
            }
        }
        function valueChanged(d, formattedValue) {
            return d !== parseFloat(formattedValue);
        }
    })(Plottable.Formatters || (Plottable.Formatters = {}));
    var Formatters = Plottable.Formatters;
})(Plottable || (Plottable = {}));

///<reference path="../reference.ts" />
var Plottable;
(function (Plottable) {
    Plottable.version = "0.33.1";
})(Plottable || (Plottable = {}));

///<reference path="../reference.ts" />
var Plottable;
(function (Plottable) {
    (function (Core) {
        /**
         * Colors we use as defaults on a number of graphs.
         */
        var Colors = (function () {
            function Colors() {
            }
            Colors.CORAL_RED = "#fd373e";
            Colors.INDIGO = "#5279c7";
            Colors.ROBINS_EGG_BLUE = "#06cccc";
            Colors.FERN = "#63c261";
            Colors.BURNING_ORANGE = "#ff7939";
            Colors.ROYAL_HEATH = "#962565";
            Colors.CONIFER = "#99ce50";
            Colors.CERISE_RED = "#db2e65";
            Colors.BRIGHT_SUN = "#fad419";
            Colors.JACARTA = "#2c2b6f";
            Colors.PLOTTABLE_COLORS = [
                Colors.INDIGO,
                Colors.CORAL_RED,
                Colors.FERN,
                Colors.BRIGHT_SUN,
                Colors.JACARTA,
                Colors.BURNING_ORANGE,
                Colors.CERISE_RED,
                Colors.CONIFER,
                Colors.ROYAL_HEATH,
                Colors.ROBINS_EGG_BLUE,
            ];
            return Colors;
        })();
        Core.Colors = Colors;
    })(Plottable.Core || (Plottable.Core = {}));
    var Core = Plottable.Core;
})(Plottable || (Plottable = {}));

///<reference path="../reference.ts" />
var Plottable;
(function (Plottable) {
    (function (Core) {
        /**
         * A class most other Plottable classes inherit from, in order to have a
         * unique ID.
         */
        var PlottableObject = (function () {
            function PlottableObject() {
                this._plottableID = PlottableObject.nextID++;
            }
            PlottableObject.nextID = 0;
            return PlottableObject;
        })();
        Core.PlottableObject = PlottableObject;
    })(Plottable.Core || (Plottable.Core = {}));
    var Core = Plottable.Core;
})(Plottable || (Plottable = {}));

///<reference path="../reference.ts" />
var __extends = this.__extends || function (d, b) {
    for (var p in b) if (b.hasOwnProperty(p)) d[p] = b[p];
    function __() { this.constructor = d; }
    __.prototype = b.prototype;
    d.prototype = new __();
};
var Plottable;
(function (Plottable) {
    (function (Core) {
        /**
         * The Broadcaster class is owned by an Listenable. Third parties can register and deregister listeners
         * from the broadcaster. When the broadcaster.broadcast method is activated, all registered callbacks are
         * called. The registered callbacks are called with the registered Listenable that the broadcaster is attached
         * to, along with optional arguments passed to the `broadcast` method.
         *
         * The listeners are called synchronously.
         */
        var Broadcaster = (function (_super) {
            __extends(Broadcaster, _super);
            /**
             * Constructs a broadcaster, taking the Listenable that the broadcaster will be attached to.
             *
             * @constructor
             * @param {Listenable} listenable The Listenable-object that this broadcaster is attached to.
             */
            function Broadcaster(listenable) {
                _super.call(this);
                this.key2callback = new Plottable._Util.StrictEqualityAssociativeArray();
                this.listenable = listenable;
            }
            /**
             * Registers a callback to be called when the broadcast method is called. Also takes a key which
             * is used to support deregistering the same callback later, by passing in the same key.
             * If there is already a callback associated with that key, then the callback will be replaced.
             *
             * @param key The key associated with the callback. Key uniqueness is determined by deep equality.
             * @param {BroadcasterCallback} callback A callback to be called when the Scale's domain changes.
             * @returns {Broadcaster} this object
             */
            Broadcaster.prototype.registerListener = function (key, callback) {
                this.key2callback.set(key, callback);
                return this;
            };
            /**
             * Call all listening callbacks, optionally with arguments passed through.
             *
             * @param ...args A variable number of optional arguments
             * @returns {Broadcaster} this object
             */
            Broadcaster.prototype.broadcast = function () {
                var _this = this;
                var args = [];
                for (var _i = 0; _i < arguments.length; _i++) {
                    args[_i - 0] = arguments[_i];
                }
                this.key2callback.values().forEach(function (callback) { return callback(_this.listenable, args); });
                return this;
            };
            /**
             * Deregisters the callback associated with a key.
             *
             * @param key The key to deregister.
             * @returns {Broadcaster} this object
             */
            Broadcaster.prototype.deregisterListener = function (key) {
                this.key2callback.delete(key);
                return this;
            };
            /**
             * Deregisters all listeners and callbacks associated with the broadcaster.
             *
             * @returns {Broadcaster} this object
             */
            Broadcaster.prototype.deregisterAllListeners = function () {
                this.key2callback = new Plottable._Util.StrictEqualityAssociativeArray();
            };
            return Broadcaster;
        })(Core.PlottableObject);
        Core.Broadcaster = Broadcaster;
    })(Plottable.Core || (Plottable.Core = {}));
    var Core = Plottable.Core;
})(Plottable || (Plottable = {}));

///<reference path="../reference.ts" />
var __extends = this.__extends || function (d, b) {
    for (var p in b) if (b.hasOwnProperty(p)) d[p] = b[p];
    function __() { this.constructor = d; }
    __.prototype = b.prototype;
    d.prototype = new __();
};
var Plottable;
(function (Plottable) {
    var Dataset = (function (_super) {
        __extends(Dataset, _super);
        /**
         * Constructs a new set.
         *
         * A Dataset is mostly just a wrapper around an any[], Dataset is the
         * data you're going to plot.
         *
         * @constructor
         * @param {any[]} data The data for this DataSource (default = []).
         * @param {any} metadata An object containing additional information (default = {}).
         */
        function Dataset(data, metadata) {
            if (data === void 0) { data = []; }
            if (metadata === void 0) { metadata = {}; }
            _super.call(this);
            this.broadcaster = new Plottable.Core.Broadcaster(this);
            this._data = data;
            this._metadata = metadata;
            this.accessor2cachedExtent = new Plottable._Util.StrictEqualityAssociativeArray();
        }
        Dataset.prototype.data = function (data) {
            if (data == null) {
                return this._data;
            }
            else {
                this._data = data;
                this.accessor2cachedExtent = new Plottable._Util.StrictEqualityAssociativeArray();
                this.broadcaster.broadcast();
                return this;
            }
        };
        Dataset.prototype.metadata = function (metadata) {
            if (metadata == null) {
                return this._metadata;
            }
            else {
                this._metadata = metadata;
                this.accessor2cachedExtent = new Plottable._Util.StrictEqualityAssociativeArray();
                this.broadcaster.broadcast();
                return this;
            }
        };
        Dataset.prototype._getExtent = function (accessor, typeCoercer) {
            var cachedExtent = this.accessor2cachedExtent.get(accessor);
            if (cachedExtent === undefined) {
                cachedExtent = this.computeExtent(accessor, typeCoercer);
                this.accessor2cachedExtent.set(accessor, cachedExtent);
            }
            return cachedExtent;
        };
        Dataset.prototype.computeExtent = function (accessor, typeCoercer) {
            var mappedData = this._data.map(accessor).map(typeCoercer);
            if (mappedData.length === 0) {
                return [];
            }
            else if (typeof (mappedData[0]) === "string") {
                return Plottable._Util.Methods.uniq(mappedData);
            }
            else {
                var extent = d3.extent(mappedData);
                if (extent[0] == null || extent[1] == null) {
                    return [];
                }
                else {
                    return extent;
                }
            }
        };
        return Dataset;
    })(Plottable.Core.PlottableObject);
    Plottable.Dataset = Dataset;
})(Plottable || (Plottable = {}));

///<reference path="../reference.ts" />
var Plottable;
(function (Plottable) {
    (function (Core) {
        (function (RenderController) {
            (function (RenderPolicy) {
                /**
                 * Never queue anything, render everything immediately. Useful for
                 * debugging, horrible for performance.
                 */
                var Immediate = (function () {
                    function Immediate() {
                    }
                    Immediate.prototype.render = function () {
                        RenderController.flush();
                    };
                    return Immediate;
                })();
                RenderPolicy.Immediate = Immediate;
                /**
                 * The default way to render, which only tries to render every frame
                 * (usually, 1/60th of a second).
                 */
                var AnimationFrame = (function () {
                    function AnimationFrame() {
                    }
                    AnimationFrame.prototype.render = function () {
                        Plottable._Util.DOM.requestAnimationFramePolyfill(RenderController.flush);
                    };
                    return AnimationFrame;
                })();
                RenderPolicy.AnimationFrame = AnimationFrame;
                /**
                 * Renders with `setTimeout`. This is generally an inferior way to render
                 * compared to `requestAnimationFrame`, but it's still there if you want
                 * it.
                 */
                var Timeout = (function () {
                    function Timeout() {
                        this._timeoutMsec = Plottable._Util.DOM.POLYFILL_TIMEOUT_MSEC;
                    }
                    Timeout.prototype.render = function () {
                        setTimeout(RenderController.flush, this._timeoutMsec);
                    };
                    return Timeout;
                })();
                RenderPolicy.Timeout = Timeout;
            })(RenderController.RenderPolicy || (RenderController.RenderPolicy = {}));
            var RenderPolicy = RenderController.RenderPolicy;
        })(Core.RenderController || (Core.RenderController = {}));
        var RenderController = Core.RenderController;
    })(Plottable.Core || (Plottable.Core = {}));
    var Core = Plottable.Core;
})(Plottable || (Plottable = {}));

///<reference path="../reference.ts" />
var Plottable;
(function (Plottable) {
    (function (Core) {
        /**
         * The RenderController is responsible for enqueueing and synchronizing
         * layout and render calls for Plottable components.
         *
         * Layouts and renders occur inside an animation callback
         * (window.requestAnimationFrame if available).
         *
         * If you require immediate rendering, call RenderController.flush() to
         * perform enqueued layout and rendering serially.
         *
         * If you want to always have immediate rendering (useful for debugging),
         * call
         * ```typescript
         * Plottable.Core.RenderController.setRenderPolicy(
         *   new Plottable.Core.RenderController.RenderPolicy.Immediate()
         * );
         * ```
         */
        (function (RenderController) {
            var _componentsNeedingRender = {};
            var _componentsNeedingComputeLayout = {};
            var _animationRequested = false;
            var _isCurrentlyFlushing = false;
            RenderController._renderPolicy = new RenderController.RenderPolicy.AnimationFrame();
            function setRenderPolicy(policy) {
                if (typeof (policy) === "string") {
                    switch (policy.toLowerCase()) {
                        case "immediate":
                            policy = new RenderController.RenderPolicy.Immediate();
                            break;
                        case "animationframe":
                            policy = new RenderController.RenderPolicy.AnimationFrame();
                            break;
                        case "timeout":
                            policy = new RenderController.RenderPolicy.Timeout();
                            break;
                        default:
                            Plottable._Util.Methods.warn("Unrecognized renderPolicy: " + policy);
                            return;
                    }
                }
                RenderController._renderPolicy = policy;
            }
            RenderController.setRenderPolicy = setRenderPolicy;
            /**
             * If the RenderController is enabled, we enqueue the component for
             * render. Otherwise, it is rendered immediately.
             *
             * @param {AbstractComponent} component Any Plottable component.
             */
            function registerToRender(c) {
                if (_isCurrentlyFlushing) {
                    Plottable._Util.Methods.warn("Registered to render while other components are flushing: request may be ignored");
                }
                _componentsNeedingRender[c._plottableID] = c;
                requestRender();
            }
            RenderController.registerToRender = registerToRender;
            /**
             * If the RenderController is enabled, we enqueue the component for
             * layout and render. Otherwise, it is rendered immediately.
             *
             * @param {AbstractComponent} component Any Plottable component.
             */
            function registerToComputeLayout(c) {
                _componentsNeedingComputeLayout[c._plottableID] = c;
                _componentsNeedingRender[c._plottableID] = c;
                requestRender();
            }
            RenderController.registerToComputeLayout = registerToComputeLayout;
            function requestRender() {
                // Only run or enqueue flush on first request.
                if (!_animationRequested) {
                    _animationRequested = true;
                    RenderController._renderPolicy.render();
                }
            }
            /**
             * Render everything that is waiting to be rendered right now, instead of
             * waiting until the next frame.
             *
             * Useful to call when debugging.
             */
            function flush() {
                if (_animationRequested) {
                    // Layout
                    var toCompute = d3.values(_componentsNeedingComputeLayout);
                    toCompute.forEach(function (c) { return c._computeLayout(); });
                    // Top level render.
                    // Containers will put their children in the toRender queue
                    var toRender = d3.values(_componentsNeedingRender);
                    toRender.forEach(function (c) { return c._render(); });
                    // now we are flushing
                    _isCurrentlyFlushing = true;
                    // Finally, perform render of all components
                    var failed = {};
                    Object.keys(_componentsNeedingRender).forEach(function (k) {
                        try {
                            _componentsNeedingRender[k]._doRender();
                        }
                        catch (err) {
                            // using setTimeout instead of console.log, we get the familiar red
                            // stack trace
                            setTimeout(function () {
                                throw err;
                            }, 0);
                            failed[k] = _componentsNeedingRender[k];
                        }
                    });
                    // Reset queues
                    _componentsNeedingComputeLayout = {};
                    _componentsNeedingRender = failed;
                    _animationRequested = false;
                    _isCurrentlyFlushing = false;
                }
                // Reset resize flag regardless of queue'd components
                Core.ResizeBroadcaster.clearResizing();
            }
            RenderController.flush = flush;
        })(Core.RenderController || (Core.RenderController = {}));
        var RenderController = Core.RenderController;
    })(Plottable.Core || (Plottable.Core = {}));
    var Core = Plottable.Core;
})(Plottable || (Plottable = {}));

///<reference path="../reference.ts" />
var Plottable;
(function (Plottable) {
    (function (Core) {
        /**
         * The ResizeBroadcaster will broadcast a notification to any registered
         * components when the window is resized.
         *
         * The broadcaster and single event listener are lazily constructed.
         *
         * Upon resize, the _resized flag will be set to true until after the next
         * flush of the RenderController. This is used, for example, to disable
         * animations during resize.
         */
        (function (ResizeBroadcaster) {
            var broadcaster;
            var _resizing = false;
            function _lazyInitialize() {
                if (broadcaster === undefined) {
                    broadcaster = new Core.Broadcaster(ResizeBroadcaster);
                    window.addEventListener("resize", _onResize);
                }
            }
            function _onResize() {
                _resizing = true;
                broadcaster.broadcast();
            }
            /**
             * Checks if the window has been resized and the RenderController
             * has not yet been flushed.
             *
             * @returns {boolean} If the window has been resized/RenderController
             * has not yet been flushed.
             */
            function resizing() {
                return _resizing;
            }
            ResizeBroadcaster.resizing = resizing;
            /**
             * Sets that it is not resizing anymore. Good if it stubbornly thinks
             * it is still resizing, or for cancelling the effects of resizing
             * prematurely.
             */
            function clearResizing() {
                _resizing = false;
            }
            ResizeBroadcaster.clearResizing = clearResizing;
            /**
             * Registers a component.
             *
             * When the window is resized, ._invalidateLayout() is invoked on the
             * component, which will enqueue the component for layout and rendering
             * with the RenderController.
             *
             * @param {Component} component Any Plottable component.
             */
            function register(c) {
                _lazyInitialize();
                broadcaster.registerListener(c._plottableID, function () { return c._invalidateLayout(); });
            }
            ResizeBroadcaster.register = register;
            /**
             * Deregisters the components.
             *
             * The component will no longer receive updates on window resize.
             *
             * @param {Component} component Any Plottable component.
             */
            function deregister(c) {
                if (broadcaster) {
                    broadcaster.deregisterListener(c._plottableID);
                }
            }
            ResizeBroadcaster.deregister = deregister;
        })(Core.ResizeBroadcaster || (Core.ResizeBroadcaster = {}));
        var ResizeBroadcaster = Core.ResizeBroadcaster;
    })(Plottable.Core || (Plottable.Core = {}));
    var Core = Plottable.Core;
})(Plottable || (Plottable = {}));

var Plottable;
(function (Plottable) {
    ;
})(Plottable || (Plottable = {}));

///<reference path="../reference.ts" />
var Plottable;
(function (Plottable) {
    var Domainer = (function () {
        /**
         * Constructs a new Domainer.
         *
         * @constructor
         * @param {(extents: any[][]) => any[]} combineExtents
         *        If present, this function will be used by the Domainer to merge
         *        all the extents that are present on a scale.
         *
         *        A plot may draw multiple things relative to a scale, e.g.
         *        different stocks over time. The plot computes their extents,
         *        which are a [min, max] pair. combineExtents is responsible for
         *        merging them all into one [min, max] pair. It defaults to taking
         *        the min of the first elements and the max of the second arguments.
         */
        function Domainer(combineExtents) {
            this.doNice = false;
            this.padProportion = 0.0;
            this.paddingExceptions = d3.map();
            this.unregisteredPaddingExceptions = d3.set();
            this.includedValues = d3.map();
            // includedValues needs to be a map, even unregistered, to support getting un-stringified values back out
            this.unregisteredIncludedValues = d3.map();
            this.combineExtents = combineExtents;
        }
        /**
         * @param {any[][]} extents The list of extents to be reduced to a single
         *        extent.
         * @param {QuantitativeScale} scale
         *        Since nice() must do different things depending on Linear, Log,
         *        or Time scale, the scale must be passed in for nice() to work.
         * @returns {any[]} The domain, as a merging of all exents, as a [min, max]
         *                 pair.
         */
        Domainer.prototype.computeDomain = function (extents, scale) {
            var domain;
            if (this.combineExtents != null) {
                domain = this.combineExtents(extents);
            }
            else if (extents.length === 0) {
                domain = scale._defaultExtent();
            }
            else {
                domain = [Plottable._Util.Methods.min(extents, function (e) { return e[0]; }, 0), Plottable._Util.Methods.max(extents, function (e) { return e[1]; }, 0)];
            }
            domain = this.includeDomain(domain);
            domain = this.padDomain(scale, domain);
            domain = this.niceDomain(scale, domain);
            return domain;
        };
        /**
         * Sets the Domainer to pad by a given ratio.
         *
         * @param {number} padProportion Proportionally how much bigger the
         *         new domain should be (0.05 = 5% larger).
         *
         *         A domainer will pad equal visual amounts on each side.
         *         On a linear scale, this means both sides are padded the same
         *         amount: [10, 20] will be padded to [5, 25].
         *         On a log scale, the top will be padded more than the bottom, so
         *         [10, 100] will be padded to [1, 1000].
         *
         * @returns {Domainer} The calling Domainer.
         */
        Domainer.prototype.pad = function (padProportion) {
            if (padProportion === void 0) { padProportion = 0.05; }
            this.padProportion = padProportion;
            return this;
        };
        /**
         * Adds a padding exception, a value that will not be padded at either end of the domain.
         *
         * Eg, if a padding exception is added at x=0, then [0, 100] will pad to [0, 105] instead of [-2.5, 102.5].
         * If a key is provided, it will be registered under that key with standard map semantics. (Overwrite / remove by key)
         * If a key is not provided, it will be added with set semantics (Can be removed by value)
         *
         * @param {any} exception The padding exception to add.
         * @param {string} key The key to register the exception under.
         * @returns {Domainer} The calling domainer
         */
        Domainer.prototype.addPaddingException = function (exception, key) {
            if (key != null) {
                this.paddingExceptions.set(key, exception);
            }
            else {
                this.unregisteredPaddingExceptions.add(exception);
            }
            return this;
        };
        /**
         * Removes a padding exception, allowing the domain to pad out that value again.
         *
         * If a string is provided, it is assumed to be a key and the exception associated with that key is removed.
         * If a non-string is provdied, it is assumed to be an unkeyed exception and that exception is removed.
         *
         * @param {any} keyOrException The key for the value to remove, or the value to remove
         * @return {Domainer} The calling domainer
         */
        Domainer.prototype.removePaddingException = function (keyOrException) {
            if (typeof (keyOrException) === "string") {
                this.paddingExceptions.remove(keyOrException);
            }
            else {
                this.unregisteredPaddingExceptions.remove(keyOrException);
            }
            return this;
        };
        /**
         * Adds an included value, a value that must be included inside the domain.
         *
         * Eg, if a value exception is added at x=0, then [50, 100] will expand to [0, 100] rather than [50, 100].
         * If a key is provided, it will be registered under that key with standard map semantics. (Overwrite / remove by key)
         * If a key is not provided, it will be added with set semantics (Can be removed by value)
         *
         * @param {any} value The included value to add.
         * @param {string} key The key to register the value under.
         * @returns {Domainer} The calling domainer
         */
        Domainer.prototype.addIncludedValue = function (value, key) {
            if (key != null) {
                this.includedValues.set(key, value);
            }
            else {
                this.unregisteredIncludedValues.set(value, value);
            }
            return this;
        };
        /**
         * Remove an included value, allowing the domain to not include that value gain again.
         *
         * If a string is provided, it is assumed to be a key and the value associated with that key is removed.
         * If a non-string is provdied, it is assumed to be an unkeyed value and that value is removed.
         *
         * @param {any} keyOrException The key for the value to remove, or the value to remove
         * @return {Domainer} The calling domainer
         */
        Domainer.prototype.removeIncludedValue = function (valueOrKey) {
            if (typeof (valueOrKey) === "string") {
                this.includedValues.remove(valueOrKey);
            }
            else {
                this.unregisteredIncludedValues.remove(valueOrKey);
            }
            return this;
        };
        /**
         * Extends the scale's domain so it starts and ends with "nice" values.
         *
         * @param {number} count The number of ticks that should fit inside the new domain.
         * @return {Domainer} The calling Domainer.
         */
        Domainer.prototype.nice = function (count) {
            this.doNice = true;
            this.niceCount = count;
            return this;
        };
        Domainer.defaultCombineExtents = function (extents) {
            return [Plottable._Util.Methods.min(extents, function (e) { return e[0]; }, 0), Plottable._Util.Methods.max(extents, function (e) { return e[1]; }, 1)];
        };
        Domainer.prototype.padDomain = function (scale, domain) {
            var min = domain[0];
            var max = domain[1];
            if (min === max && this.padProportion > 0.0) {
                var d = min.valueOf(); // valueOf accounts for dates properly
                if (min instanceof Date) {
                    return [d - Domainer.ONE_DAY, d + Domainer.ONE_DAY];
                }
                else {
                    return [d - Domainer.PADDING_FOR_IDENTICAL_DOMAIN, d + Domainer.PADDING_FOR_IDENTICAL_DOMAIN];
                }
            }
            if (scale.domain()[0] === scale.domain()[1]) {
                return domain;
            }
            var p = this.padProportion / 2;
            // This scaling is done to account for log scales and other non-linear
            // scales. A log scale should be padded more on the max than on the min.
            var newMin = scale.invert(scale.scale(min) - (scale.scale(max) - scale.scale(min)) * p);
            var newMax = scale.invert(scale.scale(max) + (scale.scale(max) - scale.scale(min)) * p);
            var exceptionValues = this.paddingExceptions.values().concat(this.unregisteredPaddingExceptions.values());
            var exceptionSet = d3.set(exceptionValues);
            if (exceptionSet.has(min)) {
                newMin = min;
            }
            if (exceptionSet.has(max)) {
                newMax = max;
            }
            return [newMin, newMax];
        };
        Domainer.prototype.niceDomain = function (scale, domain) {
            if (this.doNice) {
                return scale._niceDomain(domain, this.niceCount);
            }
            else {
                return domain;
            }
        };
        Domainer.prototype.includeDomain = function (domain) {
            var includedValues = this.includedValues.values().concat(this.unregisteredIncludedValues.values());
            return includedValues.reduce(function (domain, value) { return [Math.min(domain[0], value), Math.max(domain[1], value)]; }, domain);
        };
        Domainer.PADDING_FOR_IDENTICAL_DOMAIN = 1;
        Domainer.ONE_DAY = 1000 * 60 * 60 * 24;
        return Domainer;
    })();
    Plottable.Domainer = Domainer;
})(Plottable || (Plottable = {}));

///<reference path="../reference.ts" />
var __extends = this.__extends || function (d, b) {
    for (var p in b) if (b.hasOwnProperty(p)) d[p] = b[p];
    function __() { this.constructor = d; }
    __.prototype = b.prototype;
    d.prototype = new __();
};
var Plottable;
(function (Plottable) {
    (function (Scale) {
        var AbstractScale = (function (_super) {
            __extends(AbstractScale, _super);
            /**
             * Constructs a new Scale.
             *
             * A Scale is a wrapper around a D3.Scale.Scale. A Scale is really just a
             * function. Scales have a domain (input), a range (output), and a function
             * from domain to range.
             *
             * @constructor
             * @param {D3.Scale.Scale} scale The D3 scale backing the Scale.
             */
            function AbstractScale(scale) {
                _super.call(this);
                this._autoDomainAutomatically = true;
                this.broadcaster = new Plottable.Core.Broadcaster(this);
                this._rendererAttrID2Extent = {};
                this._typeCoercer = function (d) { return d; };
                this._d3Scale = scale;
            }
            AbstractScale.prototype._getAllExtents = function () {
                return d3.values(this._rendererAttrID2Extent);
            };
            AbstractScale.prototype._getExtent = function () {
                return []; // this should be overwritten
            };
            /**
             * Modifies the domain on the scale so that it includes the extent of all
             * perspectives it depends on. This will normally happen automatically, but
             * if you set domain explicitly with `plot.domain(x)`, you will need to
             * call this function if you want the domain to neccessarily include all
             * the data.
             *
             * Extent: The [min, max] pair for a Scale.Quantitative, all covered
             * strings for a Scale.Ordinal.
             *
             * Perspective: A combination of a Dataset and an Accessor that
             * represents a view in to the data.
             *
             * @returns {Scale} The calling Scale.
             */
            AbstractScale.prototype.autoDomain = function () {
                this._autoDomainAutomatically = true;
                this._setDomain(this._getExtent());
                return this;
            };
            AbstractScale.prototype._autoDomainIfAutomaticMode = function () {
                if (this._autoDomainAutomatically) {
                    this.autoDomain();
                }
            };
            /**
             * Computes the range value corresponding to a given domain value. In other
             * words, apply the function to value.
             *
             * @param {R} value A domain value to be scaled.
             * @returns {R} The range value corresponding to the supplied domain value.
             */
            AbstractScale.prototype.scale = function (value) {
                return this._d3Scale(value);
            };
            AbstractScale.prototype.domain = function (values) {
                if (values == null) {
                    return this._getDomain();
                }
                else {
                    this._autoDomainAutomatically = false;
                    this._setDomain(values);
                    return this;
                }
            };
            AbstractScale.prototype._getDomain = function () {
                return this._d3Scale.domain();
            };
            AbstractScale.prototype._setDomain = function (values) {
                this._d3Scale.domain(values);
                this.broadcaster.broadcast();
            };
            AbstractScale.prototype.range = function (values) {
                if (values == null) {
                    return this._d3Scale.range();
                }
                else {
                    this._d3Scale.range(values);
                    return this;
                }
            };
            /**
             * Constructs a copy of the Scale with the same domain and range but without
             * any registered listeners.
             *
             * @returns {Scale} A copy of the calling Scale.
             */
            AbstractScale.prototype.copy = function () {
                return new AbstractScale(this._d3Scale.copy());
            };
            /**
             * When a renderer determines that the extent of a projector has changed,
             * it will call this function. This function should ensure that
             * the scale has a domain at least large enough to include extent.
             *
             * @param {number} rendererID A unique indentifier of the renderer sending
             *                 the new extent.
             * @param {string} attr The attribute being projected, e.g. "x", "y0", "r"
             * @param {D[]} extent The new extent to be included in the scale.
             */
            AbstractScale.prototype._updateExtent = function (plotProvidedKey, attr, extent) {
                this._rendererAttrID2Extent[plotProvidedKey + attr] = extent;
                this._autoDomainIfAutomaticMode();
                return this;
            };
            AbstractScale.prototype._removeExtent = function (plotProvidedKey, attr) {
                delete this._rendererAttrID2Extent[plotProvidedKey + attr];
                this._autoDomainIfAutomaticMode();
                return this;
            };
            return AbstractScale;
        })(Plottable.Core.PlottableObject);
        Scale.AbstractScale = AbstractScale;
    })(Plottable.Scale || (Plottable.Scale = {}));
    var Scale = Plottable.Scale;
})(Plottable || (Plottable = {}));

///<reference path="../reference.ts" />
var __extends = this.__extends || function (d, b) {
    for (var p in b) if (b.hasOwnProperty(p)) d[p] = b[p];
    function __() { this.constructor = d; }
    __.prototype = b.prototype;
    d.prototype = new __();
};
var Plottable;
(function (Plottable) {
    (function (Scale) {
        var AbstractQuantitative = (function (_super) {
            __extends(AbstractQuantitative, _super);
            /**
             * Constructs a new QuantitativeScale.
             *
             * A QuantitativeScale is a Scale that maps anys to numbers. It
             * is invertible and continuous.
             *
             * @constructor
             * @param {D3.Scale.QuantitativeScale} scale The D3 QuantitativeScale
             * backing the QuantitativeScale.
             */
            function AbstractQuantitative(scale) {
                _super.call(this, scale);
                this._numTicks = 10;
                this._PADDING_FOR_IDENTICAL_DOMAIN = 1;
                this._userSetDomainer = false;
                this._domainer = new Plottable.Domainer();
                this._typeCoercer = function (d) { return +d; };
                this._tickGenerator = function (scale) { return scale.getDefaultTicks(); };
            }
            AbstractQuantitative.prototype._getExtent = function () {
                return this._domainer.computeDomain(this._getAllExtents(), this);
            };
            /**
             * Retrieves the domain value corresponding to a supplied range value.
             *
             * @param {number} value: A value from the Scale's range.
             * @returns {D} The domain value corresponding to the supplied range value.
             */
            AbstractQuantitative.prototype.invert = function (value) {
                return this._d3Scale.invert(value);
            };
            /**
             * Creates a copy of the QuantitativeScale with the same domain and range but without any registered list.
             *
             * @returns {AbstractQuantitative} A copy of the calling QuantitativeScale.
             */
            AbstractQuantitative.prototype.copy = function () {
                return new AbstractQuantitative(this._d3Scale.copy());
            };
            AbstractQuantitative.prototype.domain = function (values) {
                return _super.prototype.domain.call(this, values); // need to override type sig to enable method chaining :/
            };
            AbstractQuantitative.prototype._setDomain = function (values) {
                var isNaNOrInfinity = function (x) { return x !== x || x === Infinity || x === -Infinity; };
                if (isNaNOrInfinity(values[0]) || isNaNOrInfinity(values[1])) {
                    Plottable._Util.Methods.warn("Warning: QuantitativeScales cannot take NaN or Infinity as a domain value. Ignoring.");
                    return;
                }
                _super.prototype._setDomain.call(this, values);
            };
            AbstractQuantitative.prototype.interpolate = function (factory) {
                if (factory == null) {
                    return this._d3Scale.interpolate();
                }
                this._d3Scale.interpolate(factory);
                return this;
            };
            /**
             * Sets the range of the QuantitativeScale and sets the interpolator to d3.interpolateRound.
             *
             * @param {number[]} values The new range value for the range.
             */
            AbstractQuantitative.prototype.rangeRound = function (values) {
                this._d3Scale.rangeRound(values);
                return this;
            };
            /**
             * Gets ticks generated by the default algorithm.
             */
            AbstractQuantitative.prototype.getDefaultTicks = function () {
                return this._d3Scale.ticks(this.numTicks());
            };
            AbstractQuantitative.prototype.clamp = function (clamp) {
                if (clamp == null) {
                    return this._d3Scale.clamp();
                }
                this._d3Scale.clamp(clamp);
                return this;
            };
            /**
             * Gets a set of tick values spanning the domain.
             *
             * @returns {any[]} The generated ticks.
             */
            AbstractQuantitative.prototype.ticks = function () {
                return this._tickGenerator(this);
            };
            AbstractQuantitative.prototype.numTicks = function (count) {
                if (count == null) {
                    return this._numTicks;
                }
                this._numTicks = count;
                return this;
            };
            /**
             * Given a domain, expands its domain onto "nice" values, e.g. whole
             * numbers.
             */
            AbstractQuantitative.prototype._niceDomain = function (domain, count) {
                return this._d3Scale.copy().domain(domain).nice(count).domain();
            };
            AbstractQuantitative.prototype.domainer = function (domainer) {
                if (domainer == null) {
                    return this._domainer;
                }
                else {
                    this._domainer = domainer;
                    this._userSetDomainer = true;
                    this._autoDomainIfAutomaticMode();
                    return this;
                }
            };
            AbstractQuantitative.prototype._defaultExtent = function () {
                return [0, 1];
            };
            AbstractQuantitative.prototype.tickGenerator = function (generator) {
                if (generator == null) {
                    return this._tickGenerator;
                }
                else {
                    this._tickGenerator = generator;
                    return this;
                }
            };
            return AbstractQuantitative;
        })(Scale.AbstractScale);
        Scale.AbstractQuantitative = AbstractQuantitative;
    })(Plottable.Scale || (Plottable.Scale = {}));
    var Scale = Plottable.Scale;
})(Plottable || (Plottable = {}));

///<reference path="../reference.ts" />
var __extends = this.__extends || function (d, b) {
    for (var p in b) if (b.hasOwnProperty(p)) d[p] = b[p];
    function __() { this.constructor = d; }
    __.prototype = b.prototype;
    d.prototype = new __();
};
var Plottable;
(function (Plottable) {
    (function (Scale) {
        var Linear = (function (_super) {
            __extends(Linear, _super);
            function Linear(scale) {
                _super.call(this, scale == null ? d3.scale.linear() : scale);
            }
            /**
             * Constructs a copy of the LinearScale with the same domain and range but
             * without any registered listeners.
             *
             * @returns {Linear} A copy of the calling LinearScale.
             */
            Linear.prototype.copy = function () {
                return new Linear(this._d3Scale.copy());
            };
            return Linear;
        })(Scale.AbstractQuantitative);
        Scale.Linear = Linear;
    })(Plottable.Scale || (Plottable.Scale = {}));
    var Scale = Plottable.Scale;
})(Plottable || (Plottable = {}));

///<reference path="../reference.ts" />
var __extends = this.__extends || function (d, b) {
    for (var p in b) if (b.hasOwnProperty(p)) d[p] = b[p];
    function __() { this.constructor = d; }
    __.prototype = b.prototype;
    d.prototype = new __();
};
var Plottable;
(function (Plottable) {
    (function (Scale) {
        var Log = (function (_super) {
            __extends(Log, _super);
            function Log(scale) {
                _super.call(this, scale == null ? d3.scale.log() : scale);
                if (!Log.warned) {
                    Log.warned = true;
                    Plottable._Util.Methods.warn("Plottable.Scale.Log is deprecated. If possible, use Plottable.Scale.ModifiedLog instead.");
                }
            }
            /**
             * Creates a copy of the Scale.Log with the same domain and range but without any registered listeners.
             *
             * @returns {Log} A copy of the calling Log.
             */
            Log.prototype.copy = function () {
                return new Log(this._d3Scale.copy());
            };
            Log.prototype._defaultExtent = function () {
                return [1, 10];
            };
            Log.warned = false;
            return Log;
        })(Scale.AbstractQuantitative);
        Scale.Log = Log;
    })(Plottable.Scale || (Plottable.Scale = {}));
    var Scale = Plottable.Scale;
})(Plottable || (Plottable = {}));

///<reference path="../reference.ts" />
var __extends = this.__extends || function (d, b) {
    for (var p in b) if (b.hasOwnProperty(p)) d[p] = b[p];
    function __() { this.constructor = d; }
    __.prototype = b.prototype;
    d.prototype = new __();
};
var Plottable;
(function (Plottable) {
    (function (Scale) {
        var ModifiedLog = (function (_super) {
            __extends(ModifiedLog, _super);
            /**
             * Creates a new Scale.ModifiedLog.
             *
             * A ModifiedLog scale acts as a regular log scale for large numbers.
             * As it approaches 0, it gradually becomes linear. This means that the
             * scale won't freak out if you give it 0 or a negative number, where an
             * ordinary Log scale would.
             *
             * However, it does mean that scale will be effectively linear as values
             * approach 0. If you want very small values on a log scale, you should use
             * an ordinary Scale.Log instead.
             *
             * @constructor
             * @param {number} [base]
             *        The base of the log. Defaults to 10, and must be > 1.
             *
             *        For base <= x, scale(x) = log(x).
             *
             *        For 0 < x < base, scale(x) will become more and more
             *        linear as it approaches 0.
             *
             *        At x == 0, scale(x) == 0.
             *
             *        For negative values, scale(-x) = -scale(x).
             */
            function ModifiedLog(base) {
                if (base === void 0) { base = 10; }
                _super.call(this, d3.scale.linear());
                this._showIntermediateTicks = false;
                this.base = base;
                this.pivot = this.base;
                this.untransformedDomain = this._defaultExtent();
                this._numTicks = 10;
                if (base <= 1) {
                    throw new Error("ModifiedLogScale: The base must be > 1");
                }
            }
            /**
             * Returns an adjusted log10 value for graphing purposes.  The first
             * adjustment is that negative values are changed to positive during
             * the calculations, and then the answer is negated at the end.  The
             * second is that, for values less than 10, an increasingly large
             * (0 to 1) scaling factor is added such that at 0 the value is
             * adjusted to 1, resulting in a returned result of 0.
             */
            ModifiedLog.prototype.adjustedLog = function (x) {
                var negationFactor = x < 0 ? -1 : 1;
                x *= negationFactor;
                if (x < this.pivot) {
                    x += (this.pivot - x) / this.pivot;
                }
                x = Math.log(x) / Math.log(this.base);
                x *= negationFactor;
                return x;
            };
            ModifiedLog.prototype.invertedAdjustedLog = function (x) {
                var negationFactor = x < 0 ? -1 : 1;
                x *= negationFactor;
                x = Math.pow(this.base, x);
                if (x < this.pivot) {
                    x = (this.pivot * (x - 1)) / (this.pivot - 1);
                }
                x *= negationFactor;
                return x;
            };
            ModifiedLog.prototype.scale = function (x) {
                return this._d3Scale(this.adjustedLog(x));
            };
            ModifiedLog.prototype.invert = function (x) {
                return this.invertedAdjustedLog(this._d3Scale.invert(x));
            };
            ModifiedLog.prototype._getDomain = function () {
                return this.untransformedDomain;
            };
            ModifiedLog.prototype._setDomain = function (values) {
                this.untransformedDomain = values;
                var transformedDomain = [this.adjustedLog(values[0]), this.adjustedLog(values[1])];
                this._d3Scale.domain(transformedDomain);
                this.broadcaster.broadcast();
            };
            ModifiedLog.prototype.ticks = function (count) {
                if (count === void 0) { count = this.numTicks(); }
                // Say your domain is [-100, 100] and your pivot is 10.
                // then we're going to draw negative log ticks from -100 to -10,
                // linear ticks from -10 to 10, and positive log ticks from 10 to 100.
                var middle = function (x, y, z) { return [x, y, z].sort(function (a, b) { return a - b; })[1]; };
                var min = Plottable._Util.Methods.min(this.untransformedDomain, 0);
                var max = Plottable._Util.Methods.max(this.untransformedDomain, 0);
                var negativeLower = min;
                var negativeUpper = middle(min, max, -this.pivot);
                var positiveLower = middle(min, max, this.pivot);
                var positiveUpper = max;
                var negativeLogTicks = this.logTicks(-negativeUpper, -negativeLower).map(function (x) { return -x; }).reverse();
                var positiveLogTicks = this.logTicks(positiveLower, positiveUpper);
                var linearTicks = this._showIntermediateTicks ? d3.scale.linear().domain([negativeUpper, positiveLower]).ticks(this.howManyTicks(negativeUpper, positiveLower)) : [-this.pivot, 0, this.pivot].filter(function (x) { return min <= x && x <= max; });
                var ticks = negativeLogTicks.concat(linearTicks).concat(positiveLogTicks);
                // If you only have 1 tick, you can't tell how big the scale is.
                if (ticks.length <= 1) {
                    ticks = d3.scale.linear().domain([min, max]).ticks(count);
                }
                return ticks;
            };
            /**
             * Return an appropriate number of ticks from lower to upper.
             *
             * This will first try to fit as many powers of this.base as it can from
             * lower to upper.
             *
             * If it still has ticks after that, it will generate ticks in "clusters",
             * e.g. [20, 30, ... 90, 100] would be a cluster, [200, 300, ... 900, 1000]
             * would be another cluster.
             *
             * This function will generate clusters as large as it can while not
             * drastically exceeding its number of ticks.
             */
            ModifiedLog.prototype.logTicks = function (lower, upper) {
                var _this = this;
                var nTicks = this.howManyTicks(lower, upper);
                if (nTicks === 0) {
                    return [];
                }
                var startLogged = Math.floor(Math.log(lower) / Math.log(this.base));
                var endLogged = Math.ceil(Math.log(upper) / Math.log(this.base));
                var bases = d3.range(endLogged, startLogged, -Math.ceil((endLogged - startLogged) / nTicks));
                var nMultiples = this._showIntermediateTicks ? Math.floor(nTicks / bases.length) : 1;
                var multiples = d3.range(this.base, 1, -(this.base - 1) / nMultiples).map(Math.floor);
                var uniqMultiples = Plottable._Util.Methods.uniq(multiples);
                var clusters = bases.map(function (b) { return uniqMultiples.map(function (x) { return Math.pow(_this.base, b - 1) * x; }); });
                var flattened = Plottable._Util.Methods.flatten(clusters);
                var filtered = flattened.filter(function (x) { return lower <= x && x <= upper; });
                var sorted = filtered.sort(function (x, y) { return x - y; });
                return sorted;
            };
            /**
             * How many ticks does the range [lower, upper] deserve?
             *
             * e.g. if your domain was [10, 1000] and I asked howManyTicks(10, 100),
             * I would get 1/2 of the ticks. The range 10, 100 takes up 1/2 of the
             * distance when plotted.
             */
            ModifiedLog.prototype.howManyTicks = function (lower, upper) {
                var adjustedMin = this.adjustedLog(Plottable._Util.Methods.min(this.untransformedDomain, 0));
                var adjustedMax = this.adjustedLog(Plottable._Util.Methods.max(this.untransformedDomain, 0));
                var adjustedLower = this.adjustedLog(lower);
                var adjustedUpper = this.adjustedLog(upper);
                var proportion = (adjustedUpper - adjustedLower) / (adjustedMax - adjustedMin);
                var ticks = Math.ceil(proportion * this._numTicks);
                return ticks;
            };
            ModifiedLog.prototype.copy = function () {
                return new ModifiedLog(this.base);
            };
            ModifiedLog.prototype._niceDomain = function (domain, count) {
                return domain;
            };
            ModifiedLog.prototype.showIntermediateTicks = function (show) {
                if (show == null) {
                    return this._showIntermediateTicks;
                }
                else {
                    this._showIntermediateTicks = show;
                }
            };
            return ModifiedLog;
        })(Scale.AbstractQuantitative);
        Scale.ModifiedLog = ModifiedLog;
    })(Plottable.Scale || (Plottable.Scale = {}));
    var Scale = Plottable.Scale;
})(Plottable || (Plottable = {}));

///<reference path="../reference.ts" />
var __extends = this.__extends || function (d, b) {
    for (var p in b) if (b.hasOwnProperty(p)) d[p] = b[p];
    function __() { this.constructor = d; }
    __.prototype = b.prototype;
    d.prototype = new __();
};
var Plottable;
(function (Plottable) {
    (function (Scale) {
        var Ordinal = (function (_super) {
            __extends(Ordinal, _super);
            /**
             * Creates an OrdinalScale.
             *
             * An OrdinalScale maps strings to numbers. A common use is to map the
             * labels of a bar plot (strings) to their pixel locations (numbers).
             *
             * @constructor
             */
            function Ordinal(scale) {
                _super.call(this, scale == null ? d3.scale.ordinal() : scale);
                this._range = [0, 1];
                this._rangeType = "bands";
                // Padding as a proportion of the spacing between domain values
                this._innerPadding = 0.3;
                this._outerPadding = 0.5;
                this._typeCoercer = function (d) { return d != null && d.toString ? d.toString() : d; };
                if (this._innerPadding > this._outerPadding) {
                    throw new Error("outerPadding must be >= innerPadding so cat axis bands work out reasonably");
                }
            }
            Ordinal.prototype._getExtent = function () {
                var extents = this._getAllExtents();
                return Plottable._Util.Methods.uniq(Plottable._Util.Methods.flatten(extents));
            };
            Ordinal.prototype.domain = function (values) {
                return _super.prototype.domain.call(this, values);
            };
            Ordinal.prototype._setDomain = function (values) {
                _super.prototype._setDomain.call(this, values);
                this.range(this.range()); // update range
            };
            Ordinal.prototype.range = function (values) {
                if (values == null) {
                    return this._range;
                }
                else {
                    this._range = values;
                    if (this._rangeType === "points") {
                        this._d3Scale.rangePoints(values, 2 * this._outerPadding); // d3 scale takes total padding
                    }
                    else if (this._rangeType === "bands") {
                        this._d3Scale.rangeBands(values, this._innerPadding, this._outerPadding);
                    }
                    return this;
                }
            };
            /**
             * Returns the width of the range band. Only valid when rangeType is set to "bands".
             *
             * @returns {number} The range band width or 0 if rangeType isn't "bands".
             */
            Ordinal.prototype.rangeBand = function () {
                return this._d3Scale.rangeBand();
            };
            Ordinal.prototype.innerPadding = function () {
                var d = this.domain();
                if (d.length < 2) {
                    return 0;
                }
                var step = Math.abs(this.scale(d[1]) - this.scale(d[0]));
                return step - this.rangeBand();
            };
            Ordinal.prototype.fullBandStartAndWidth = function (v) {
                var start = this.scale(v) - this.innerPadding() / 2;
                var width = this.rangeBand() + this.innerPadding();
                return [start, width];
            };
            Ordinal.prototype.rangeType = function (rangeType, outerPadding, innerPadding) {
                if (rangeType == null) {
                    return this._rangeType;
                }
                else {
                    if (!(rangeType === "points" || rangeType === "bands")) {
                        throw new Error("Unsupported range type: " + rangeType);
                    }
                    this._rangeType = rangeType;
                    if (outerPadding != null) {
                        this._outerPadding = outerPadding;
                    }
                    if (innerPadding != null) {
                        this._innerPadding = innerPadding;
                    }
                    this.range(this.range());
                    this.broadcaster.broadcast();
                    return this;
                }
            };
            Ordinal.prototype.copy = function () {
                return new Ordinal(this._d3Scale.copy());
            };
            return Ordinal;
        })(Scale.AbstractScale);
        Scale.Ordinal = Ordinal;
    })(Plottable.Scale || (Plottable.Scale = {}));
    var Scale = Plottable.Scale;
})(Plottable || (Plottable = {}));

///<reference path="../reference.ts" />
var __extends = this.__extends || function (d, b) {
    for (var p in b) if (b.hasOwnProperty(p)) d[p] = b[p];
    function __() { this.constructor = d; }
    __.prototype = b.prototype;
    d.prototype = new __();
};
var Plottable;
(function (Plottable) {
    (function (Scale) {
        var Color = (function (_super) {
            __extends(Color, _super);
            /**
             * Constructs a ColorScale.
             *
             * @constructor
             * @param {string} [scaleType] the type of color scale to create
             *     (Category10/Category20/Category20b/Category20c).
             * See https://github.com/mbostock/d3/wiki/Ordinal-Scales#categorical-colors
             */
            function Color(scaleType) {
                var scale;
                switch (scaleType) {
                    case null:
                    case undefined:
                        scale = d3.scale.ordinal().range(Plottable.Core.Colors.PLOTTABLE_COLORS);
                        break;
                    case "Category10":
                    case "category10":
                    case "10":
                        scale = d3.scale.category10();
                        break;
                    case "Category20":
                    case "category20":
                    case "20":
                        scale = d3.scale.category20();
                        break;
                    case "Category20b":
                    case "category20b":
                    case "20b":
                        scale = d3.scale.category20b();
                        break;
                    case "Category20c":
                    case "category20c":
                    case "20c":
                        scale = d3.scale.category20c();
                        break;
                    default:
                        throw new Error("Unsupported ColorScale type");
                }
                _super.call(this, scale);
            }
            // Duplicated from OrdinalScale._getExtent - should be removed in #388
            Color.prototype._getExtent = function () {
                var extents = this._getAllExtents();
                var concatenatedExtents = [];
                extents.forEach(function (e) {
                    concatenatedExtents = concatenatedExtents.concat(e);
                });
                return Plottable._Util.Methods.uniq(concatenatedExtents);
            };
            return Color;
        })(Scale.AbstractScale);
        Scale.Color = Color;
    })(Plottable.Scale || (Plottable.Scale = {}));
    var Scale = Plottable.Scale;
})(Plottable || (Plottable = {}));

///<reference path="../reference.ts" />
var __extends = this.__extends || function (d, b) {
    for (var p in b) if (b.hasOwnProperty(p)) d[p] = b[p];
    function __() { this.constructor = d; }
    __.prototype = b.prototype;
    d.prototype = new __();
};
var Plottable;
(function (Plottable) {
    (function (Scale) {
        var Time = (function (_super) {
            __extends(Time, _super);
            function Time(scale) {
                // need to cast since d3 time scales do not descend from Quantitative scales
                _super.call(this, scale == null ? d3.time.scale() : scale);
                this._typeCoercer = function (d) { return d && d._isAMomentObject || d instanceof Date ? d : new Date(d); };
            }
            Time.prototype._tickInterval = function (interval, step) {
                // temporarily creats a time scale from our linear scale into a time scale so we can get access to its api
                var tempScale = d3.time.scale();
                tempScale.domain(this.domain());
                tempScale.range(this.range());
                return tempScale.ticks(interval.range, step);
            };
            Time.prototype._setDomain = function (values) {
                // attempt to parse dates
                values = values.map(this._typeCoercer);
                return _super.prototype._setDomain.call(this, values);
            };
            Time.prototype.copy = function () {
                return new Time(this._d3Scale.copy());
            };
            Time.prototype._defaultExtent = function () {
                var endTime = new Date().valueOf();
                var startTime = endTime - Plottable.MILLISECONDS_IN_ONE_DAY;
                return [startTime, endTime];
            };
            return Time;
        })(Scale.AbstractQuantitative);
        Scale.Time = Time;
    })(Plottable.Scale || (Plottable.Scale = {}));
    var Scale = Plottable.Scale;
})(Plottable || (Plottable = {}));

///<reference path="../reference.ts" />
var __extends = this.__extends || function (d, b) {
    for (var p in b) if (b.hasOwnProperty(p)) d[p] = b[p];
    function __() { this.constructor = d; }
    __.prototype = b.prototype;
    d.prototype = new __();
};
var Plottable;
(function (Plottable) {
    (function (Scale) {
        ;
        /**
         * This class implements a color scale that takes quantitive input and
         * interpolates between a list of color values. It returns a hex string
         * representing the interpolated color.
         *
         * By default it generates a linear scale internally.
         */
        var InterpolatedColor = (function (_super) {
            __extends(InterpolatedColor, _super);
            /**
             * Constructs an InterpolatedColorScale.
             *
             * An InterpolatedColorScale maps numbers evenly to color strings.
             *
             * @constructor
             * @param {string|string[]} colorRange the type of color scale to
             *     create. Default is "reds". @see {@link colorRange} for further
             *     options.
             * @param {string} scaleType the type of underlying scale to use
             *     (linear/pow/log/sqrt). Default is "linear". @see {@link scaleType}
             *     for further options.
             */
            function InterpolatedColor(colorRange, scaleType) {
                if (colorRange === void 0) { colorRange = "reds"; }
                if (scaleType === void 0) { scaleType = "linear"; }
                this._colorRange = this._resolveColorValues(colorRange);
                this._scaleType = scaleType;
                _super.call(this, InterpolatedColor.getD3InterpolatedScale(this._colorRange, this._scaleType));
            }
            /**
             * Converts the string array into a d3 scale.
             *
             * @param {string[]} colors an array of strings representing color
             *     values in hex ("#FFFFFF") or keywords ("white").
             * @param {string} scaleType a string representing the underlying scale
             *     type ("linear"/"log"/"sqrt"/"pow")
             * @returns {D3.Scale.QuantitativeScale} The converted Quantitative d3 scale.
             */
            InterpolatedColor.getD3InterpolatedScale = function (colors, scaleType) {
                var scale;
                switch (scaleType) {
                    case "linear":
                        scale = d3.scale.linear();
                        break;
                    case "log":
                        scale = d3.scale.log();
                        break;
                    case "sqrt":
                        scale = d3.scale.sqrt();
                        break;
                    case "pow":
                        scale = d3.scale.pow();
                        break;
                }
                if (scale == null) {
                    throw new Error("unknown Quantitative scale type " + scaleType);
                }
                return scale.range([0, 1]).interpolate(InterpolatedColor.interpolateColors(colors));
            };
            /**
             * Creates a d3 interpolator given the color array.
             *
             * This class implements a scale that maps numbers to strings.
             *
             * @param {string[]} colors an array of strings representing color
             *     values in hex ("#FFFFFF") or keywords ("white").
             * @returns {D3.Transition.Interpolate} The d3 interpolator for colors.
             */
            InterpolatedColor.interpolateColors = function (colors) {
                if (colors.length < 2) {
                    throw new Error("Color scale arrays must have at least two elements.");
                }
                ;
                return function (ignored) {
                    return function (t) {
                        // Clamp t parameter to [0,1]
                        t = Math.max(0, Math.min(1, t));
                        // Determine indices for colors
                        var tScaled = t * (colors.length - 1);
                        var i0 = Math.floor(tScaled);
                        var i1 = Math.ceil(tScaled);
                        var frac = (tScaled - i0);
                        // Interpolate in the L*a*b color space
                        return d3.interpolateLab(colors[i0], colors[i1])(frac);
                    };
                };
            };
            InterpolatedColor.prototype.colorRange = function (colorRange) {
                if (colorRange == null) {
                    return this._colorRange;
                }
                this._colorRange = this._resolveColorValues(colorRange);
                this._resetScale();
                return this;
            };
            InterpolatedColor.prototype.scaleType = function (scaleType) {
                if (scaleType == null) {
                    return this._scaleType;
                }
                this._scaleType = scaleType;
                this._resetScale();
                return this;
            };
            InterpolatedColor.prototype._resetScale = function () {
                this._d3Scale = InterpolatedColor.getD3InterpolatedScale(this._colorRange, this._scaleType);
                this._autoDomainIfAutomaticMode();
                this.broadcaster.broadcast();
            };
            InterpolatedColor.prototype._resolveColorValues = function (colorRange) {
                if (colorRange instanceof Array) {
                    return colorRange;
                }
                else if (InterpolatedColor.COLOR_SCALES[colorRange] != null) {
                    return InterpolatedColor.COLOR_SCALES[colorRange];
                }
                else {
                    return InterpolatedColor.COLOR_SCALES["reds"];
                }
            };
            InterpolatedColor.prototype.autoDomain = function () {
                // unlike other QuantitativeScales, interpolatedColorScale ignores its domainer
                var extents = this._getAllExtents();
                if (extents.length > 0) {
                    this._setDomain([Plottable._Util.Methods.min(extents, function (x) { return x[0]; }, 0), Plottable._Util.Methods.max(extents, function (x) { return x[1]; }, 0)]);
                }
                return this;
            };
            InterpolatedColor.COLOR_SCALES = {
                reds: [
                    "#FFFFFF",
                    "#FFF6E1",
                    "#FEF4C0",
                    "#FED976",
                    "#FEB24C",
                    "#FD8D3C",
                    "#FC4E2A",
                    "#E31A1C",
                    "#B10026"
                ],
                blues: [
                    "#FFFFFF",
                    "#CCFFFF",
                    "#A5FFFD",
                    "#85F7FB",
                    "#6ED3EF",
                    "#55A7E0",
                    "#417FD0",
                    "#2545D3",
                    "#0B02E1"
                ],
                posneg: [
                    "#0B02E1",
                    "#2545D3",
                    "#417FD0",
                    "#55A7E0",
                    "#6ED3EF",
                    "#85F7FB",
                    "#A5FFFD",
                    "#CCFFFF",
                    "#FFFFFF",
                    "#FFF6E1",
                    "#FEF4C0",
                    "#FED976",
                    "#FEB24C",
                    "#FD8D3C",
                    "#FC4E2A",
                    "#E31A1C",
                    "#B10026"
                ]
            };
            return InterpolatedColor;
        })(Scale.AbstractScale);
        Scale.InterpolatedColor = InterpolatedColor;
    })(Plottable.Scale || (Plottable.Scale = {}));
    var Scale = Plottable.Scale;
})(Plottable || (Plottable = {}));

///<reference path="../reference.ts" />
var Plottable;
(function (Plottable) {
    (function (_Util) {
        var ScaleDomainCoordinator = (function () {
            /**
             * Constructs a ScaleDomainCoordinator.
             *
             * @constructor
             * @param {Scale[]} scales A list of scales whose domains should be linked.
             */
            function ScaleDomainCoordinator(scales) {
                var _this = this;
                /* This class is responsible for maintaining coordination between linked scales.
                It registers event listeners for when one of its scales changes its domain. When the scale
                does change its domain, it re-propogates the change to every linked scale.
                */
                this.rescaleInProgress = false;
                if (scales == null) {
                    throw new Error("ScaleDomainCoordinator requires scales to coordinate");
                }
                this.scales = scales;
                this.scales.forEach(function (s) { return s.broadcaster.registerListener(_this, function (sx) { return _this.rescale(sx); }); });
            }
            ScaleDomainCoordinator.prototype.rescale = function (scale) {
                if (this.rescaleInProgress) {
                    return;
                }
                this.rescaleInProgress = true;
                var newDomain = scale.domain();
                this.scales.forEach(function (s) { return s.domain(newDomain); });
                this.rescaleInProgress = false;
            };
            return ScaleDomainCoordinator;
        })();
        _Util.ScaleDomainCoordinator = ScaleDomainCoordinator;
    })(Plottable._Util || (Plottable._Util = {}));
    var _Util = Plottable._Util;
})(Plottable || (Plottable = {}));

///<reference path="../reference.ts" />
var Plottable;
(function (Plottable) {
    (function (Scale) {
        (function (TickGenerators) {
            /**
             * Creates a tick generator using the specified interval.
             *
             * Generates ticks at multiples of the interval while also including the domain boundaries.
             *
             * @param {number} interval The interval between two ticks (not including the end ticks).
             *
             * @returns {TickGenerator} A tick generator using the specified interval.
             */
            function intervalTickGenerator(interval) {
                if (interval <= 0) {
                    throw new Error("interval must be positive number");
                }
                return function (s) {
                    var domain = s.domain();
                    var low = Math.min(domain[0], domain[1]);
                    var high = Math.max(domain[0], domain[1]);
                    var firstTick = Math.ceil(low / interval) * interval;
                    var numTicks = Math.floor((high - firstTick) / interval) + 1;
                    var lowTicks = low % interval === 0 ? [] : [low];
                    var middleTicks = Plottable._Util.Methods.range(0, numTicks).map(function (t) { return firstTick + t * interval; });
                    var highTicks = high % interval === 0 ? [] : [high];
                    return lowTicks.concat(middleTicks).concat(highTicks);
                };
            }
            TickGenerators.intervalTickGenerator = intervalTickGenerator;
        })(Scale.TickGenerators || (Scale.TickGenerators = {}));
        var TickGenerators = Scale.TickGenerators;
    })(Plottable.Scale || (Plottable.Scale = {}));
    var Scale = Plottable.Scale;
})(Plottable || (Plottable = {}));

///<reference path="../reference.ts" />
var Plottable;
(function (Plottable) {
    (function (_Drawer) {
        var AbstractDrawer = (function () {
            /**
             * Constructs a Drawer
             *
             * @constructor
             * @param{string} key The key associated with this Drawer
             */
            function AbstractDrawer(key) {
                this.key = key;
            }
            /**
             * Sets the class, which needs to be applied to bound elements.
             *
             * @param{string} className The class name to be applied.
             */
            AbstractDrawer.prototype.setClass = function (className) {
                this._className = className;
                return this;
            };
            AbstractDrawer.prototype.setup = function (area) {
                this._renderArea = area;
            };
            /**
             * Removes the Drawer and its renderArea
             */
            AbstractDrawer.prototype.remove = function () {
                if (this._renderArea != null) {
                    this._renderArea.remove();
                }
            };
            /**
             * Enter new data to render area and creates binding
             *
             * @param{any[]} data The data to be drawn
             */
            AbstractDrawer.prototype._enterData = function (data) {
                // no-op
            };
            /**
             * Draws data using one step
             *
             * @param{DataStep} step The step, how data should be drawn.
             */
            AbstractDrawer.prototype._drawStep = function (step) {
                // no-op
            };
            AbstractDrawer.prototype._numberOfAnimationIterations = function (data) {
                return data.length;
            };
            /**
             * Draws the data into the renderArea using the spefic steps
             *
             * @param{any[]} data The data to be drawn
             * @param{DrawStep[]} drawSteps The list of steps, which needs to be drawn
             */
            AbstractDrawer.prototype.draw = function (data, drawSteps) {
                var _this = this;
                this._enterData(data);
                var numberOfIterations = this._numberOfAnimationIterations(data);
                var delay = 0;
                drawSteps.forEach(function (drawStep, i) {
                    setTimeout(function () { return _this._drawStep(drawStep); }, delay);
                    delay += drawStep.animator.getTiming(numberOfIterations);
                });
                return delay;
            };
            return AbstractDrawer;
        })();
        _Drawer.AbstractDrawer = AbstractDrawer;
    })(Plottable._Drawer || (Plottable._Drawer = {}));
    var _Drawer = Plottable._Drawer;
})(Plottable || (Plottable = {}));

///<reference path="../reference.ts" />
var __extends = this.__extends || function (d, b) {
    for (var p in b) if (b.hasOwnProperty(p)) d[p] = b[p];
    function __() { this.constructor = d; }
    __.prototype = b.prototype;
    d.prototype = new __();
};
var Plottable;
(function (Plottable) {
    (function (_Drawer) {
        var Line = (function (_super) {
            __extends(Line, _super);
            function Line() {
                _super.apply(this, arguments);
            }
            Line.prototype._enterData = function (data) {
                _super.prototype._enterData.call(this, data);
                this.pathSelection.datum(data);
            };
            Line.prototype.setup = function (area) {
                area.append("path").classed("line", true);
                _super.prototype.setup.call(this, area);
                this.pathSelection = this._renderArea.select(".line");
            };
            Line.prototype.createLine = function (xFunction, yFunction, definedFunction) {
                if (!definedFunction) {
                    definedFunction = function () { return true; };
                }
                return d3.svg.line().x(xFunction).y(yFunction).defined(definedFunction);
            };
            Line.prototype._numberOfAnimationIterations = function (data) {
                return 1;
            };
            Line.prototype._drawStep = function (step) {
                var baseTime = _super.prototype._drawStep.call(this, step);
                var attrToProjector = Plottable._Util.Methods.copyMap(step.attrToProjector);
                var xFunction = attrToProjector["x"];
                var yFunction = attrToProjector["y"];
                var definedFunction = attrToProjector["defined"];
                delete attrToProjector["x"];
                delete attrToProjector["y"];
                attrToProjector["d"] = this.createLine(xFunction, yFunction, attrToProjector["defined"]);
                if (attrToProjector["defined"]) {
                    delete attrToProjector["defined"];
                }
                if (attrToProjector["fill"]) {
                    this.pathSelection.attr("fill", attrToProjector["fill"]); // so colors don't animate
                }
                step.animator.animate(this.pathSelection, attrToProjector);
            };
            return Line;
        })(_Drawer.AbstractDrawer);
        _Drawer.Line = Line;
    })(Plottable._Drawer || (Plottable._Drawer = {}));
    var _Drawer = Plottable._Drawer;
})(Plottable || (Plottable = {}));

///<reference path="../reference.ts" />
var __extends = this.__extends || function (d, b) {
    for (var p in b) if (b.hasOwnProperty(p)) d[p] = b[p];
    function __() { this.constructor = d; }
    __.prototype = b.prototype;
    d.prototype = new __();
};
var Plottable;
(function (Plottable) {
    (function (_Drawer) {
        var Area = (function (_super) {
            __extends(Area, _super);
            function Area() {
                _super.apply(this, arguments);
                this._drawLine = true;
            }
            Area.prototype._enterData = function (data) {
                if (this._drawLine) {
                    _super.prototype._enterData.call(this, data);
                }
                else {
                    _Drawer.AbstractDrawer.prototype._enterData.call(this, data);
                }
                this.areaSelection.datum(data);
            };
            /**
             * Sets the value determining if line should be drawn.
             *
             * @param{boolean} draw The value determing if line should be drawn.
             */
            Area.prototype.drawLine = function (draw) {
                this._drawLine = draw;
                return this;
            };
            Area.prototype.setup = function (area) {
                area.append("path").classed("area", true);
                if (this._drawLine) {
                    _super.prototype.setup.call(this, area);
                }
                else {
                    _Drawer.AbstractDrawer.prototype.setup.call(this, area);
                }
                this.areaSelection = this._renderArea.select(".area");
            };
            Area.prototype.createArea = function (xFunction, y0Function, y1Function, definedFunction) {
                if (!definedFunction) {
                    definedFunction = function () { return true; };
                }
                return d3.svg.area().x(xFunction).y0(y0Function).y1(y1Function).defined(definedFunction);
            };
            Area.prototype._drawStep = function (step) {
                if (this._drawLine) {
                    _super.prototype._drawStep.call(this, step);
                }
                else {
                    _Drawer.AbstractDrawer.prototype._drawStep.call(this, step);
                }
                var attrToProjector = Plottable._Util.Methods.copyMap(step.attrToProjector);
                var xFunction = attrToProjector["x"];
                var y0Function = attrToProjector["y0"];
                var y1Function = attrToProjector["y"];
                var definedFunction = attrToProjector["defined"];
                delete attrToProjector["x"];
                delete attrToProjector["y0"];
                delete attrToProjector["y"];
                attrToProjector["d"] = this.createArea(xFunction, y0Function, y1Function, attrToProjector["defined"]);
                if (attrToProjector["defined"]) {
                    delete attrToProjector["defined"];
                }
                if (attrToProjector["fill"]) {
                    this.areaSelection.attr("fill", attrToProjector["fill"]); // so colors don't animate
                }
                step.animator.animate(this.areaSelection, attrToProjector);
            };
            return Area;
        })(_Drawer.Line);
        _Drawer.Area = Area;
    })(Plottable._Drawer || (Plottable._Drawer = {}));
    var _Drawer = Plottable._Drawer;
})(Plottable || (Plottable = {}));

///<reference path="../reference.ts" />
var __extends = this.__extends || function (d, b) {
    for (var p in b) if (b.hasOwnProperty(p)) d[p] = b[p];
    function __() { this.constructor = d; }
    __.prototype = b.prototype;
    d.prototype = new __();
};
var Plottable;
(function (Plottable) {
    (function (_Drawer) {
        var Element = (function (_super) {
            __extends(Element, _super);
            function Element() {
                _super.apply(this, arguments);
            }
            /**
             * Sets the svg element, which needs to be bind to data
             *
             * @param{string} tag The svg element to be bind
             */
            Element.prototype.svgElement = function (tag) {
                this._svgElement = tag;
                return this;
            };
            Element.prototype._getDrawSelection = function () {
                return this._renderArea.selectAll(this._svgElement);
            };
            Element.prototype._drawStep = function (step) {
                _super.prototype._drawStep.call(this, step);
                var drawSelection = this._getDrawSelection();
                if (step.attrToProjector["fill"]) {
                    drawSelection.attr("fill", step.attrToProjector["fill"]); // so colors don't animate
                }
                step.animator.animate(drawSelection, step.attrToProjector);
            };
            Element.prototype._enterData = function (data) {
                _super.prototype._enterData.call(this, data);
                var dataElements = this._getDrawSelection().data(data);
                dataElements.enter().append(this._svgElement);
                if (this._className != null) {
                    dataElements.classed(this._className, true);
                }
                dataElements.exit().remove();
            };
            return Element;
        })(_Drawer.AbstractDrawer);
        _Drawer.Element = Element;
    })(Plottable._Drawer || (Plottable._Drawer = {}));
    var _Drawer = Plottable._Drawer;
})(Plottable || (Plottable = {}));

///<reference path="../reference.ts" />
var __extends = this.__extends || function (d, b) {
    for (var p in b) if (b.hasOwnProperty(p)) d[p] = b[p];
    function __() { this.constructor = d; }
    __.prototype = b.prototype;
    d.prototype = new __();
};
var Plottable;
(function (Plottable) {
    (function (_Drawer) {
        var LABEL_VERTICAL_PADDING = 5;
        var LABEL_HORIZONTAL_PADDING = 5;
        var Rect = (function (_super) {
            __extends(Rect, _super);
            function Rect(key, isVertical) {
                _super.call(this, key);
                this._someLabelsTooWide = false;
                this.svgElement("rect");
                this._isVertical = isVertical;
            }
            Rect.prototype.setup = function (area) {
                // need to put the bars in a seperate container so we can ensure that they don't cover labels
                _super.prototype.setup.call(this, area.append("g").classed("bar-area", true));
                this.textArea = area.append("g").classed("bar-label-text-area", true);
                this.measurer = new Plottable._Util.Text.CachingCharacterMeasurer(this.textArea.append("text")).measure;
            };
            Rect.prototype.removeLabels = function () {
                this.textArea.selectAll("g").remove();
            };
            Rect.prototype.drawText = function (data, attrToProjector) {
                var _this = this;
                var labelTooWide = data.map(function (d, i) {
                    var text = attrToProjector["label"](d, i).toString();
                    var w = attrToProjector["width"](d, i);
                    var h = attrToProjector["height"](d, i);
                    var x = attrToProjector["x"](d, i);
                    var y = attrToProjector["y"](d, i);
                    var positive = attrToProjector["positive"](d, i);
                    var measurement = _this.measurer(text);
                    var color = attrToProjector["fill"](d, i);
                    var dark = Plottable._Util.Color.contrast("white", color) * 1.6 < Plottable._Util.Color.contrast("black", color);
                    var primary = _this._isVertical ? h : w;
                    var primarySpace = _this._isVertical ? measurement.height : measurement.width;
                    var secondaryAttrTextSpace = _this._isVertical ? measurement.width : measurement.height;
                    var secondaryAttrAvailableSpace = _this._isVertical ? w : h;
                    var tooWide = secondaryAttrTextSpace + 2 * LABEL_HORIZONTAL_PADDING > secondaryAttrAvailableSpace;
                    if (measurement.height <= h && measurement.width <= w) {
                        var offset = Math.min((primary - primarySpace) / 2, LABEL_VERTICAL_PADDING);
                        if (!positive) {
                            offset = offset * -1;
                        }
                        if (_this._isVertical) {
                            y += offset;
                        }
                        else {
                            x += offset;
                        }
                        var g = _this.textArea.append("g").attr("transform", "translate(" + x + "," + y + ")");
                        var className = dark ? "dark-label" : "light-label";
                        g.classed(className, true);
                        var xAlign;
                        var yAlign;
                        if (_this._isVertical) {
                            xAlign = "center";
                            yAlign = positive ? "top" : "bottom";
                        }
                        else {
                            xAlign = positive ? "left" : "right";
                            yAlign = "center";
                        }
                        Plottable._Util.Text.writeLineHorizontally(text, g, w, h, xAlign, yAlign);
                    }
                    return tooWide;
                });
                this._someLabelsTooWide = labelTooWide.some(function (d) { return d; });
            };
            return Rect;
        })(_Drawer.Element);
        _Drawer.Rect = Rect;
    })(Plottable._Drawer || (Plottable._Drawer = {}));
    var _Drawer = Plottable._Drawer;
})(Plottable || (Plottable = {}));

///<reference path="../reference.ts" />
var __extends = this.__extends || function (d, b) {
    for (var p in b) if (b.hasOwnProperty(p)) d[p] = b[p];
    function __() { this.constructor = d; }
    __.prototype = b.prototype;
    d.prototype = new __();
};
var Plottable;
(function (Plottable) {
    (function (_Drawer) {
        var Arc = (function (_super) {
            __extends(Arc, _super);
            function Arc(key) {
                _super.call(this, key);
                this._svgElement = "path";
            }
            Arc.prototype.createArc = function (innerRadiusF, outerRadiusF) {
                return d3.svg.arc().innerRadius(innerRadiusF).outerRadius(outerRadiusF);
            };
            Arc.prototype.retargetProjectors = function (attrToProjector) {
                var retargetedAttrToProjector = {};
                d3.entries(attrToProjector).forEach(function (entry) {
                    retargetedAttrToProjector[entry.key] = function (d, i) { return entry.value(d.data, i); };
                });
                return retargetedAttrToProjector;
            };
            Arc.prototype._drawStep = function (step) {
                var attrToProjector = Plottable._Util.Methods.copyMap(step.attrToProjector);
                attrToProjector = this.retargetProjectors(attrToProjector);
                var innerRadiusF = attrToProjector["inner-radius"];
                var outerRadiusF = attrToProjector["outer-radius"];
                delete attrToProjector["inner-radius"];
                delete attrToProjector["outer-radius"];
                attrToProjector["d"] = this.createArc(innerRadiusF, outerRadiusF);
                return _super.prototype._drawStep.call(this, { attrToProjector: attrToProjector, animator: step.animator });
            };
            Arc.prototype.draw = function (data, drawSteps) {
                var valueAccessor = drawSteps[0].attrToProjector["value"];
                var pie = d3.layout.pie().sort(null).value(valueAccessor)(data);
                drawSteps.forEach(function (s) { return delete s.attrToProjector["value"]; });
                return _super.prototype.draw.call(this, pie, drawSteps);
            };
            return Arc;
        })(_Drawer.Element);
        _Drawer.Arc = Arc;
    })(Plottable._Drawer || (Plottable._Drawer = {}));
    var _Drawer = Plottable._Drawer;
})(Plottable || (Plottable = {}));

///<reference path="../reference.ts" />
var __extends = this.__extends || function (d, b) {
    for (var p in b) if (b.hasOwnProperty(p)) d[p] = b[p];
    function __() { this.constructor = d; }
    __.prototype = b.prototype;
    d.prototype = new __();
};
var Plottable;
(function (Plottable) {
    (function (Component) {
        var AbstractComponent = (function (_super) {
            __extends(AbstractComponent, _super);
            function AbstractComponent() {
                _super.apply(this, arguments);
                this.clipPathEnabled = false;
                this._xAlignProportion = 0; // What % along the free space do we want to position (0 = left, .5 = center, 1 = right)
                this._yAlignProportion = 0;
                this._fixedHeightFlag = false;
                this._fixedWidthFlag = false;
                this._isSetup = false;
                this._isAnchored = false;
                this.interactionsToRegister = [];
                this.boxes = [];
                this.isTopLevelComponent = false;
                this._width = 0; // Width and height of the component. Used to size the hitbox, bounding box, etc
                this._height = 0;
                this._xOffset = 0; // Offset from Origin, used for alignment and floating positioning
                this._yOffset = 0;
                this.cssClasses = ["component"];
                this.removed = false;
            }
            /**
             * Attaches the Component as a child of a given a DOM element. Usually only directly invoked on root-level Components.
             *
             * @param {D3.Selection} element A D3 selection consisting of the element to anchor under.
             */
            AbstractComponent.prototype._anchor = function (element) {
                if (this.removed) {
                    throw new Error("Can't reuse remove()-ed components!");
                }
                if (element.node().nodeName === "svg") {
                    // svg node gets the "plottable" CSS class
                    this.rootSVG = element;
                    this.rootSVG.classed("plottable", true);
                    // visible overflow for firefox https://stackoverflow.com/questions/5926986/why-does-firefox-appear-to-truncate-embedded-svgs
                    this.rootSVG.style("overflow", "visible");
                    this.isTopLevelComponent = true;
                }
                if (this._element != null) {
                    // reattach existing element
                    element.node().appendChild(this._element.node());
                }
                else {
                    this._element = element.append("g");
                    this._setup();
                }
                this._isAnchored = true;
            };
            /**
             * Creates additional elements as necessary for the Component to function.
             * Called during _anchor() if the Component's element has not been created yet.
             * Override in subclasses to provide additional functionality.
             */
            AbstractComponent.prototype._setup = function () {
                var _this = this;
                if (this._isSetup) {
                    return;
                }
                this.cssClasses.forEach(function (cssClass) {
                    _this._element.classed(cssClass, true);
                });
                this.cssClasses = null;
                this._backgroundContainer = this._element.append("g").classed("background-container", true);
                this._content = this._element.append("g").classed("content", true);
                this._foregroundContainer = this._element.append("g").classed("foreground-container", true);
                this.boxContainer = this._element.append("g").classed("box-container", true);
                if (this.clipPathEnabled) {
                    this.generateClipPath();
                }
                ;
                this.addBox("bounding-box");
                this.interactionsToRegister.forEach(function (r) { return _this.registerInteraction(r); });
                this.interactionsToRegister = null;
                if (this.isTopLevelComponent) {
                    this.autoResize(AbstractComponent.AUTORESIZE_BY_DEFAULT);
                }
                this._isSetup = true;
            };
            AbstractComponent.prototype._requestedSpace = function (availableWidth, availableHeight) {
                return { width: 0, height: 0, wantsWidth: false, wantsHeight: false };
            };
            /**
             * Computes the size, position, and alignment from the specified values.
             * If no parameters are supplied and the component is a root node,
             * they are inferred from the size of the component's element.
             *
             * @param {number} xOrigin x-coordinate of the origin of the component
             * @param {number} yOrigin y-coordinate of the origin of the component
             * @param {number} availableWidth available width for the component to render in
             * @param {number} availableHeight available height for the component to render in
             */
            AbstractComponent.prototype._computeLayout = function (xOrigin, yOrigin, availableWidth, availableHeight) {
                var _this = this;
                if (xOrigin == null || yOrigin == null || availableWidth == null || availableHeight == null) {
                    if (this._element == null) {
                        throw new Error("anchor must be called before computeLayout");
                    }
                    else if (this.isTopLevelComponent) {
                        // we are the root node, retrieve height/width from root SVG
                        xOrigin = 0;
                        yOrigin = 0;
                        // Set width/height to 100% if not specified, to allow accurate size calculation
                        // see http://www.w3.org/TR/CSS21/visudet.html#block-replaced-width
                        // and http://www.w3.org/TR/CSS21/visudet.html#inline-replaced-height
                        if (this.rootSVG.attr("width") == null) {
                            this.rootSVG.attr("width", "100%");
                        }
                        if (this.rootSVG.attr("height") == null) {
                            this.rootSVG.attr("height", "100%");
                        }
                        var elem = this.rootSVG.node();
                        availableWidth = Plottable._Util.DOM.getElementWidth(elem);
                        availableHeight = Plottable._Util.DOM.getElementHeight(elem);
                    }
                    else {
                        throw new Error("null arguments cannot be passed to _computeLayout() on a non-root node");
                    }
                }
                this.xOrigin = xOrigin;
                this.yOrigin = yOrigin;
                var requestedSpace = this._requestedSpace(availableWidth, availableHeight);
                this._width = this._isFixedWidth() ? Math.min(availableWidth, requestedSpace.width) : availableWidth;
                this._height = this._isFixedHeight() ? Math.min(availableHeight, requestedSpace.height) : availableHeight;
                var xPosition = this.xOrigin + this._xOffset;
                var yPosition = this.yOrigin + this._yOffset;
                xPosition += (availableWidth - this.width()) * this._xAlignProportion;
                yPosition += (availableHeight - requestedSpace.height) * this._yAlignProportion;
                this._element.attr("transform", "translate(" + xPosition + "," + yPosition + ")");
                this.boxes.forEach(function (b) { return b.attr("width", _this.width()).attr("height", _this.height()); });
            };
            AbstractComponent.prototype._render = function () {
                if (this._isAnchored && this._isSetup) {
                    Plottable.Core.RenderController.registerToRender(this);
                }
            };
            AbstractComponent.prototype._scheduleComputeLayout = function () {
                if (this._isAnchored && this._isSetup) {
                    Plottable.Core.RenderController.registerToComputeLayout(this);
                }
            };
            AbstractComponent.prototype._doRender = function () {
            };
            AbstractComponent.prototype._invalidateLayout = function () {
                if (this._isAnchored && this._isSetup) {
                    if (this.isTopLevelComponent) {
                        this._scheduleComputeLayout();
                    }
                    else {
                        this._parent._invalidateLayout();
                    }
                }
            };
            AbstractComponent.prototype.renderTo = function (element) {
                if (element != null) {
                    var selection;
                    if (typeof (element.node) === "function") {
                        selection = element;
                    }
                    else {
                        selection = d3.select(element);
                    }
                    if (!selection.node() || selection.node().nodeName !== "svg") {
                        throw new Error("Plottable requires a valid SVG to renderTo");
                    }
                    this._anchor(selection);
                }
                if (this._element == null) {
                    throw new Error("If a component has never been rendered before, then renderTo must be given a node to render to, \
          or a D3.Selection, or a selector string");
                }
                this._computeLayout();
                this._render();
                // flush so that consumers can immediately attach to stuff we create in the DOM
                Plottable.Core.RenderController.flush();
                return this;
            };
            /**
             * Causes the Component to recompute layout and redraw. If passed arguments, will resize the root SVG it lives in.
             *
             * This function should be called when CSS changes could influence the size
             * of the components, e.g. changing the font size.
             *
             * @param {number} [availableWidth]  - the width of the container element
             * @param {number} [availableHeight] - the height of the container element
             * @returns {Component} The calling component.
             */
            AbstractComponent.prototype.resize = function (width, height) {
                if (!this.isTopLevelComponent) {
                    throw new Error("Cannot resize on non top-level component");
                }
                if (width != null && height != null && this._isAnchored) {
                    this.rootSVG.attr({ width: width, height: height });
                }
                this._invalidateLayout();
                return this;
            };
            /**
             * Enables or disables resize on window resizes.
             *
             * If enabled, window resizes will enqueue this component for a re-layout
             * and re-render. Animations are disabled during window resizes when auto-
             * resize is enabled.
             *
             * @param {boolean} flag Enable (true) or disable (false) auto-resize.
             * @returns {Component} The calling component.
             */
            AbstractComponent.prototype.autoResize = function (flag) {
                if (flag) {
                    Plottable.Core.ResizeBroadcaster.register(this);
                }
                else {
                    Plottable.Core.ResizeBroadcaster.deregister(this);
                }
                return this;
            };
            /**
             * Sets the x alignment of the Component. This will be used if the
             * Component is given more space than it needs.
             *
             * For example, you may want to make a Legend postition itself it the top
             * right, so you would call `legend.xAlign("right")` and
             * `legend.yAlign("top")`.
             *
             * @param {string} alignment The x alignment of the Component (one of ["left", "center", "right"]).
             * @returns {Component} The calling Component.
             */
            AbstractComponent.prototype.xAlign = function (alignment) {
                alignment = alignment.toLowerCase();
                if (alignment === "left") {
                    this._xAlignProportion = 0;
                }
                else if (alignment === "center") {
                    this._xAlignProportion = 0.5;
                }
                else if (alignment === "right") {
                    this._xAlignProportion = 1;
                }
                else {
                    throw new Error("Unsupported alignment");
                }
                this._invalidateLayout();
                return this;
            };
            /**
             * Sets the y alignment of the Component. This will be used if the
             * Component is given more space than it needs.
             *
             * For example, you may want to make a Legend postition itself it the top
             * right, so you would call `legend.xAlign("right")` and
             * `legend.yAlign("top")`.
             *
             * @param {string} alignment The x alignment of the Component (one of ["top", "center", "bottom"]).
             * @returns {Component} The calling Component.
             */
            AbstractComponent.prototype.yAlign = function (alignment) {
                alignment = alignment.toLowerCase();
                if (alignment === "top") {
                    this._yAlignProportion = 0;
                }
                else if (alignment === "center") {
                    this._yAlignProportion = 0.5;
                }
                else if (alignment === "bottom") {
                    this._yAlignProportion = 1;
                }
                else {
                    throw new Error("Unsupported alignment");
                }
                this._invalidateLayout();
                return this;
            };
            /**
             * Sets the x offset of the Component. This will be used if the Component
             * is given more space than it needs.
             *
             * @param {number} offset The desired x offset, in pixels, from the left
             * side of the container.
             * @returns {Component} The calling Component.
             */
            AbstractComponent.prototype.xOffset = function (offset) {
                this._xOffset = offset;
                this._invalidateLayout();
                return this;
            };
            /**
             * Sets the y offset of the Component. This will be used if the Component
             * is given more space than it needs.
             *
             * @param {number} offset The desired y offset, in pixels, from the top
             * side of the container.
             * @returns {Component} The calling Component.
             */
            AbstractComponent.prototype.yOffset = function (offset) {
                this._yOffset = offset;
                this._invalidateLayout();
                return this;
            };
            AbstractComponent.prototype.addBox = function (className, parentElement) {
                if (this._element == null) {
                    throw new Error("Adding boxes before anchoring is currently disallowed");
                }
                var parentElement = parentElement == null ? this.boxContainer : parentElement;
                var box = parentElement.append("rect");
                if (className != null) {
                    box.classed(className, true);
                }
                ;
                this.boxes.push(box);
                if (this.width() != null && this.height() != null) {
                    box.attr("width", this.width()).attr("height", this.height());
                }
                return box;
            };
            AbstractComponent.prototype.generateClipPath = function () {
                // The clip path will prevent content from overflowing its component space.
                // HACKHACK: IE <=9 does not respect the HTML base element in SVG.
                // They don't need the current URL in the clip path reference.
                var prefix = /MSIE [5-9]/.test(navigator.userAgent) ? "" : document.location.href;
                this._element.attr("clip-path", "url(" + prefix + "#clipPath" + this._plottableID + ")");
                var clipPathParent = this.boxContainer.append("clipPath").attr("id", "clipPath" + this._plottableID);
                this.addBox("clip-rect", clipPathParent);
            };
            /**
             * Attaches an Interaction to the Component, so that the Interaction will listen for events on the Component.
             *
             * @param {Interaction} interaction The Interaction to attach to the Component.
             * @returns {Component} The calling Component.
             */
            AbstractComponent.prototype.registerInteraction = function (interaction) {
                // Interactions can be registered before or after anchoring. If registered before, they are
                // pushed to this.interactionsToRegister and registered during anchoring. If after, they are
                // registered immediately
                if (this._element) {
                    if (!this.hitBox) {
                        this.hitBox = this.addBox("hit-box");
                        this.hitBox.style("fill", "#ffffff").style("opacity", 0); // We need to set these so Chrome will register events
                    }
                    interaction._anchor(this, this.hitBox);
                }
                else {
                    this.interactionsToRegister.push(interaction);
                }
                return this;
            };
            AbstractComponent.prototype.classed = function (cssClass, addClass) {
                if (addClass == null) {
                    if (cssClass == null) {
                        return false;
                    }
                    else if (this._element == null) {
                        return (this.cssClasses.indexOf(cssClass) !== -1);
                    }
                    else {
                        return this._element.classed(cssClass);
                    }
                }
                else {
                    if (cssClass == null) {
                        return this;
                    }
                    if (this._element == null) {
                        var classIndex = this.cssClasses.indexOf(cssClass);
                        if (addClass && classIndex === -1) {
                            this.cssClasses.push(cssClass);
                        }
                        else if (!addClass && classIndex !== -1) {
                            this.cssClasses.splice(classIndex, 1);
                        }
                    }
                    else {
                        this._element.classed(cssClass, addClass);
                    }
                    return this;
                }
            };
            /**
             * Checks if the Component has a fixed width or false if it grows to fill available space.
             * Returns false by default on the base Component class.
             *
             * @returns {boolean} Whether the component has a fixed width.
             */
            AbstractComponent.prototype._isFixedWidth = function () {
                return this._fixedWidthFlag;
            };
            /**
             * Checks if the Component has a fixed height or false if it grows to fill available space.
             * Returns false by default on the base Component class.
             *
             * @returns {boolean} Whether the component has a fixed height.
             */
            AbstractComponent.prototype._isFixedHeight = function () {
                return this._fixedHeightFlag;
            };
            /**
             * Merges this Component with another Component, returning a
             * ComponentGroup. This is used to layer Components on top of each other.
             *
             * There are four cases:
             * Component + Component: Returns a ComponentGroup with both components inside it.
             * ComponentGroup + Component: Returns the ComponentGroup with the Component appended.
             * Component + ComponentGroup: Returns the ComponentGroup with the Component prepended.
             * ComponentGroup + ComponentGroup: Returns a new ComponentGroup with two ComponentGroups inside it.
             *
             * @param {Component} c The component to merge in.
             * @returns {ComponentGroup} The relevant ComponentGroup out of the above four cases.
             */
            AbstractComponent.prototype.merge = function (c) {
                var cg;
                if (this._isSetup || this._isAnchored) {
                    throw new Error("Can't presently merge a component that's already been anchored");
                }
                if (Plottable.Component.Group.prototype.isPrototypeOf(c)) {
                    cg = c;
                    cg._addComponent(this, true);
                    return cg;
                }
                else {
                    cg = new Plottable.Component.Group([this, c]);
                    return cg;
                }
            };
            /**
             * Detaches a Component from the DOM. The component can be reused.
             *
             * This should only be used if you plan on reusing the calling
             * Components. Otherwise, use remove().
             *
             * @returns The calling Component.
             */
            AbstractComponent.prototype.detach = function () {
                if (this._isAnchored) {
                    this._element.remove();
                }
                if (this._parent != null) {
                    this._parent._removeComponent(this);
                }
                this._isAnchored = false;
                this._parent = null;
                return this;
            };
            /**
             * Removes a Component from the DOM and disconnects it from everything it's
             * listening to (effectively destroying it).
             */
            AbstractComponent.prototype.remove = function () {
                this.removed = true;
                this.detach();
                Plottable.Core.ResizeBroadcaster.deregister(this);
            };
            /**
             * Return the width of the component
             *
             * @return {number} width of the component
             */
            AbstractComponent.prototype.width = function () {
                return this._width;
            };
            /**
             * Return the height of the component
             *
             * @return {number} height of the component
             */
            AbstractComponent.prototype.height = function () {
                return this._height;
            };
            AbstractComponent.AUTORESIZE_BY_DEFAULT = true;
            return AbstractComponent;
        })(Plottable.Core.PlottableObject);
        Component.AbstractComponent = AbstractComponent;
    })(Plottable.Component || (Plottable.Component = {}));
    var Component = Plottable.Component;
})(Plottable || (Plottable = {}));

///<reference path="../reference.ts" />
var __extends = this.__extends || function (d, b) {
    for (var p in b) if (b.hasOwnProperty(p)) d[p] = b[p];
    function __() { this.constructor = d; }
    __.prototype = b.prototype;
    d.prototype = new __();
};
var Plottable;
(function (Plottable) {
    (function (Component) {
        /*
         * An abstract ComponentContainer class to encapsulate Table and ComponentGroup's shared functionality.
         * It will not do anything if instantiated directly.
         */
        var AbstractComponentContainer = (function (_super) {
            __extends(AbstractComponentContainer, _super);
            function AbstractComponentContainer() {
                _super.apply(this, arguments);
                this._components = [];
            }
            AbstractComponentContainer.prototype._anchor = function (element) {
                var _this = this;
                _super.prototype._anchor.call(this, element);
                this._components.forEach(function (c) { return c._anchor(_this._content); });
            };
            AbstractComponentContainer.prototype._render = function () {
                this._components.forEach(function (c) { return c._render(); });
            };
            AbstractComponentContainer.prototype._removeComponent = function (c) {
                var removeIndex = this._components.indexOf(c);
                if (removeIndex >= 0) {
                    this._components.splice(removeIndex, 1);
                    this._invalidateLayout();
                }
            };
            AbstractComponentContainer.prototype._addComponent = function (c, prepend) {
                if (prepend === void 0) { prepend = false; }
                if (!c || this._components.indexOf(c) >= 0) {
                    return false;
                }
                if (prepend) {
                    this._components.unshift(c);
                }
                else {
                    this._components.push(c);
                }
                c._parent = this;
                if (this._isAnchored) {
                    c._anchor(this._content);
                }
                this._invalidateLayout();
                return true;
            };
            /**
             * Returns a list of components in the ComponentContainer.
             *
             * @returns {Component[]} the contained Components
             */
            AbstractComponentContainer.prototype.components = function () {
                return this._components.slice(); // return a shallow copy
            };
            /**
             * Returns true iff the ComponentContainer is empty.
             *
             * @returns {boolean} Whether the calling ComponentContainer is empty.
             */
            AbstractComponentContainer.prototype.empty = function () {
                return this._components.length === 0;
            };
            /**
             * Detaches all components contained in the ComponentContainer, and
             * empties the ComponentContainer.
             *
             * @returns {ComponentContainer} The calling ComponentContainer
             */
            AbstractComponentContainer.prototype.detachAll = function () {
                // Calling c.remove() will mutate this._components because the component will call this._parent._removeComponent(this)
                // Since mutating an array while iterating over it is dangerous, we instead iterate over a copy generated by Arr.slice()
                this._components.slice().forEach(function (c) { return c.detach(); });
                return this;
            };
            AbstractComponentContainer.prototype.remove = function () {
                _super.prototype.remove.call(this);
                this._components.slice().forEach(function (c) { return c.remove(); });
            };
            return AbstractComponentContainer;
        })(Component.AbstractComponent);
        Component.AbstractComponentContainer = AbstractComponentContainer;
    })(Plottable.Component || (Plottable.Component = {}));
    var Component = Plottable.Component;
})(Plottable || (Plottable = {}));

///<reference path="../reference.ts" />
var __extends = this.__extends || function (d, b) {
    for (var p in b) if (b.hasOwnProperty(p)) d[p] = b[p];
    function __() { this.constructor = d; }
    __.prototype = b.prototype;
    d.prototype = new __();
};
var Plottable;
(function (Plottable) {
    (function (Component) {
        var Group = (function (_super) {
            __extends(Group, _super);
            /**
             * Constructs a GroupComponent.
             *
             * A GroupComponent is a set of Components that will be rendered on top of
             * each other. When you call Component.merge(Component), it creates and
             * returns a GroupComponent.
             *
             * @constructor
             * @param {Component[]} components The Components in the Group (default = []).
             */
            function Group(components) {
                var _this = this;
                if (components === void 0) { components = []; }
                _super.call(this);
                this.classed("component-group", true);
                components.forEach(function (c) { return _this._addComponent(c); });
            }
            Group.prototype._requestedSpace = function (offeredWidth, offeredHeight) {
                var requests = this._components.map(function (c) { return c._requestedSpace(offeredWidth, offeredHeight); });
                return {
                    width: Plottable._Util.Methods.max(requests, function (request) { return request.width; }, 0),
                    height: Plottable._Util.Methods.max(requests, function (request) { return request.height; }, 0),
                    wantsWidth: requests.map(function (r) { return r.wantsWidth; }).some(function (x) { return x; }),
                    wantsHeight: requests.map(function (r) { return r.wantsHeight; }).some(function (x) { return x; })
                };
            };
            Group.prototype.merge = function (c) {
                this._addComponent(c);
                return this;
            };
            Group.prototype._computeLayout = function (xOrigin, yOrigin, availableWidth, availableHeight) {
                var _this = this;
                _super.prototype._computeLayout.call(this, xOrigin, yOrigin, availableWidth, availableHeight);
                this._components.forEach(function (c) {
                    c._computeLayout(0, 0, _this.width(), _this.height());
                });
                return this;
            };
            Group.prototype._isFixedWidth = function () {
                return this._components.every(function (c) { return c._isFixedWidth(); });
            };
            Group.prototype._isFixedHeight = function () {
                return this._components.every(function (c) { return c._isFixedHeight(); });
            };
            return Group;
        })(Component.AbstractComponentContainer);
        Component.Group = Group;
    })(Plottable.Component || (Plottable.Component = {}));
    var Component = Plottable.Component;
})(Plottable || (Plottable = {}));

///<reference path="../../reference.ts" />
var __extends = this.__extends || function (d, b) {
    for (var p in b) if (b.hasOwnProperty(p)) d[p] = b[p];
    function __() { this.constructor = d; }
    __.prototype = b.prototype;
    d.prototype = new __();
};
var Plottable;
(function (Plottable) {
    (function (Axis) {
        var AbstractAxis = (function (_super) {
            __extends(AbstractAxis, _super);
            /**
             * Constructs an axis. An axis is a wrapper around a scale for rendering.
             *
             * @constructor
             * @param {Scale} scale The scale for this axis to render.
             * @param {string} orientation One of ["top", "left", "bottom", "right"];
             * on which side the axis will appear. On most axes, this is either "left"
             * or "bottom".
             * @param {Formatter} Data is passed through this formatter before being
             * displayed.
             */
            function AbstractAxis(scale, orientation, formatter) {
                var _this = this;
                if (formatter === void 0) { formatter = Plottable.Formatters.identity(); }
                _super.call(this);
                this._endTickLength = 5;
                this._tickLength = 5;
                this._tickLabelPadding = 10;
                this._gutter = 15;
                this._showEndTickLabels = false;
                if (scale == null || orientation == null) {
                    throw new Error("Axis requires a scale and orientation");
                }
                this._scale = scale;
                this.orient(orientation);
                this._setDefaultAlignment();
                this.classed("axis", true);
                if (this._isHorizontal()) {
                    this.classed("x-axis", true);
                }
                else {
                    this.classed("y-axis", true);
                }
                this.formatter(formatter);
                this._scale.broadcaster.registerListener(this, function () { return _this._rescale(); });
            }
            AbstractAxis.prototype.remove = function () {
                _super.prototype.remove.call(this);
                this._scale.broadcaster.deregisterListener(this);
            };
            AbstractAxis.prototype._isHorizontal = function () {
                return this._orientation === "top" || this._orientation === "bottom";
            };
            AbstractAxis.prototype._computeWidth = function () {
                // to be overridden by subclass logic
                this._computedWidth = this._maxLabelTickLength();
                return this._computedWidth;
            };
            AbstractAxis.prototype._computeHeight = function () {
                // to be overridden by subclass logic
                this._computedHeight = this._maxLabelTickLength();
                return this._computedHeight;
            };
            AbstractAxis.prototype._requestedSpace = function (offeredWidth, offeredHeight) {
                var requestedWidth = 0;
                var requestedHeight = 0;
                if (this._isHorizontal()) {
                    if (this._computedHeight == null) {
                        this._computeHeight();
                    }
                    requestedHeight = this._computedHeight + this._gutter;
                }
                else {
                    if (this._computedWidth == null) {
                        this._computeWidth();
                    }
                    requestedWidth = this._computedWidth + this._gutter;
                }
                return {
                    width: requestedWidth,
                    height: requestedHeight,
                    wantsWidth: !this._isHorizontal() && offeredWidth < requestedWidth,
                    wantsHeight: this._isHorizontal() && offeredHeight < requestedHeight
                };
            };
            AbstractAxis.prototype._isFixedHeight = function () {
                return this._isHorizontal();
            };
            AbstractAxis.prototype._isFixedWidth = function () {
                return !this._isHorizontal();
            };
            AbstractAxis.prototype._rescale = function () {
                // default implementation; subclasses may call _invalidateLayout() here
                this._render();
            };
            AbstractAxis.prototype._computeLayout = function (xOffset, yOffset, availableWidth, availableHeight) {
                _super.prototype._computeLayout.call(this, xOffset, yOffset, availableWidth, availableHeight);
                if (this._isHorizontal()) {
                    this._scale.range([0, this.width()]);
                }
                else {
                    this._scale.range([this.height(), 0]);
                }
            };
            AbstractAxis.prototype._setup = function () {
                _super.prototype._setup.call(this);
                this._tickMarkContainer = this._content.append("g").classed(AbstractAxis.TICK_MARK_CLASS + "-container", true);
                this._tickLabelContainer = this._content.append("g").classed(AbstractAxis.TICK_LABEL_CLASS + "-container", true);
                this._baseline = this._content.append("line").classed("baseline", true);
            };
            /*
             * Function for generating tick values in data-space (as opposed to pixel values).
             * To be implemented by subclasses.
             */
            AbstractAxis.prototype._getTickValues = function () {
                return [];
            };
            AbstractAxis.prototype._doRender = function () {
                var tickMarkValues = this._getTickValues();
                var tickMarks = this._tickMarkContainer.selectAll("." + AbstractAxis.TICK_MARK_CLASS).data(tickMarkValues);
                tickMarks.enter().append("line").classed(AbstractAxis.TICK_MARK_CLASS, true);
                tickMarks.attr(this._generateTickMarkAttrHash());
                d3.select(tickMarks[0][0]).classed(AbstractAxis.END_TICK_MARK_CLASS, true).attr(this._generateTickMarkAttrHash(true));
                d3.select(tickMarks[0][tickMarkValues.length - 1]).classed(AbstractAxis.END_TICK_MARK_CLASS, true).attr(this._generateTickMarkAttrHash(true));
                tickMarks.exit().remove();
                this._baseline.attr(this._generateBaselineAttrHash());
            };
            AbstractAxis.prototype._generateBaselineAttrHash = function () {
                var baselineAttrHash = {
                    x1: 0,
                    y1: 0,
                    x2: 0,
                    y2: 0
                };
                switch (this._orientation) {
                    case "bottom":
                        baselineAttrHash.x2 = this.width();
                        break;
                    case "top":
                        baselineAttrHash.x2 = this.width();
                        baselineAttrHash.y1 = this.height();
                        baselineAttrHash.y2 = this.height();
                        break;
                    case "left":
                        baselineAttrHash.x1 = this.width();
                        baselineAttrHash.x2 = this.width();
                        baselineAttrHash.y2 = this.height();
                        break;
                    case "right":
                        baselineAttrHash.y2 = this.height();
                        break;
                }
                return baselineAttrHash;
            };
            AbstractAxis.prototype._generateTickMarkAttrHash = function (isEndTickMark) {
                var _this = this;
                if (isEndTickMark === void 0) { isEndTickMark = false; }
                var tickMarkAttrHash = {
                    x1: 0,
                    y1: 0,
                    x2: 0,
                    y2: 0
                };
                var scalingFunction = function (d) { return _this._scale.scale(d); };
                if (this._isHorizontal()) {
                    tickMarkAttrHash["x1"] = scalingFunction;
                    tickMarkAttrHash["x2"] = scalingFunction;
                }
                else {
                    tickMarkAttrHash["y1"] = scalingFunction;
                    tickMarkAttrHash["y2"] = scalingFunction;
                }
                var tickLength = isEndTickMark ? this._endTickLength : this._tickLength;
                switch (this._orientation) {
                    case "bottom":
                        tickMarkAttrHash["y2"] = tickLength;
                        break;
                    case "top":
                        tickMarkAttrHash["y1"] = this.height();
                        tickMarkAttrHash["y2"] = this.height() - tickLength;
                        break;
                    case "left":
                        tickMarkAttrHash["x1"] = this.width();
                        tickMarkAttrHash["x2"] = this.width() - tickLength;
                        break;
                    case "right":
                        tickMarkAttrHash["x2"] = tickLength;
                        break;
                }
                return tickMarkAttrHash;
            };
            AbstractAxis.prototype._invalidateLayout = function () {
                this._computedWidth = null;
                this._computedHeight = null;
                _super.prototype._invalidateLayout.call(this);
            };
            AbstractAxis.prototype._setDefaultAlignment = function () {
                switch (this._orientation) {
                    case "bottom":
                        this.yAlign("top");
                        break;
                    case "top":
                        this.yAlign("bottom");
                        break;
                    case "left":
                        this.xAlign("right");
                        break;
                    case "right":
                        this.xAlign("left");
                        break;
                }
            };
            AbstractAxis.prototype.formatter = function (formatter) {
                if (formatter === undefined) {
                    return this._formatter;
                }
                this._formatter = formatter;
                this._invalidateLayout();
                return this;
            };
            AbstractAxis.prototype.tickLength = function (length) {
                if (length == null) {
                    return this._tickLength;
                }
                else {
                    if (length < 0) {
                        throw new Error("tick length must be positive");
                    }
                    this._tickLength = length;
                    this._invalidateLayout();
                    return this;
                }
            };
            AbstractAxis.prototype.endTickLength = function (length) {
                if (length == null) {
                    return this._endTickLength;
                }
                else {
                    if (length < 0) {
                        throw new Error("end tick length must be positive");
                    }
                    this._endTickLength = length;
                    this._invalidateLayout();
                    return this;
                }
            };
            AbstractAxis.prototype._maxLabelTickLength = function () {
                if (this.showEndTickLabels()) {
                    return Math.max(this.tickLength(), this.endTickLength());
                }
                else {
                    return this.tickLength();
                }
            };
            AbstractAxis.prototype.tickLabelPadding = function (padding) {
                if (padding == null) {
                    return this._tickLabelPadding;
                }
                else {
                    if (padding < 0) {
                        throw new Error("tick label padding must be positive");
                    }
                    this._tickLabelPadding = padding;
                    this._invalidateLayout();
                    return this;
                }
            };
            AbstractAxis.prototype.gutter = function (size) {
                if (size == null) {
                    return this._gutter;
                }
                else {
                    if (size < 0) {
                        throw new Error("gutter size must be positive");
                    }
                    this._gutter = size;
                    this._invalidateLayout();
                    return this;
                }
            };
            AbstractAxis.prototype.orient = function (newOrientation) {
                if (newOrientation == null) {
                    return this._orientation;
                }
                else {
                    var newOrientationLC = newOrientation.toLowerCase();
                    if (newOrientationLC !== "top" && newOrientationLC !== "bottom" && newOrientationLC !== "left" && newOrientationLC !== "right") {
                        throw new Error("unsupported orientation");
                    }
                    this._orientation = newOrientationLC;
                    this._invalidateLayout();
                    return this;
                }
            };
            AbstractAxis.prototype.showEndTickLabels = function (show) {
                if (show == null) {
                    return this._showEndTickLabels;
                }
                this._showEndTickLabels = show;
                this._render();
                return this;
            };
            AbstractAxis.prototype._hideEndTickLabels = function () {
                var _this = this;
                var boundingBox = this._element.select(".bounding-box")[0][0].getBoundingClientRect();
                var isInsideBBox = function (tickBox) {
                    return (Math.floor(boundingBox.left) <= Math.ceil(tickBox.left) && Math.floor(boundingBox.top) <= Math.ceil(tickBox.top) && Math.floor(tickBox.right) <= Math.ceil(boundingBox.left + _this.width()) && Math.floor(tickBox.bottom) <= Math.ceil(boundingBox.top + _this.height()));
                };
                var tickLabels = this._tickLabelContainer.selectAll("." + AbstractAxis.TICK_LABEL_CLASS);
                if (tickLabels[0].length === 0) {
                    return;
                }
                var firstTickLabel = tickLabels[0][0];
                if (!isInsideBBox(firstTickLabel.getBoundingClientRect())) {
                    d3.select(firstTickLabel).style("visibility", "hidden");
                }
                var lastTickLabel = tickLabels[0][tickLabels[0].length - 1];
                if (!isInsideBBox(lastTickLabel.getBoundingClientRect())) {
                    d3.select(lastTickLabel).style("visibility", "hidden");
                }
            };
            AbstractAxis.prototype._hideOverlappingTickLabels = function () {
                var visibleTickLabels = this._tickLabelContainer.selectAll("." + AbstractAxis.TICK_LABEL_CLASS).filter(function (d, i) {
                    return d3.select(this).style("visibility") === "visible";
                });
                var lastLabelClientRect;
                visibleTickLabels.each(function (d) {
                    var clientRect = this.getBoundingClientRect();
                    var tickLabel = d3.select(this);
                    if (lastLabelClientRect != null && Plottable._Util.DOM.boxesOverlap(clientRect, lastLabelClientRect)) {
                        tickLabel.style("visibility", "hidden");
                    }
                    else {
                        lastLabelClientRect = clientRect;
                        tickLabel.style("visibility", "visible");
                    }
                });
            };
            /**
             * The css class applied to each end tick mark (the line on the end tick).
             */
            AbstractAxis.END_TICK_MARK_CLASS = "end-tick-mark";
            /**
             * The css class applied to each tick mark (the line on the tick).
             */
            AbstractAxis.TICK_MARK_CLASS = "tick-mark";
            /**
             * The css class applied to each tick label (the text associated with the tick).
             */
            AbstractAxis.TICK_LABEL_CLASS = "tick-label";
            return AbstractAxis;
        })(Plottable.Component.AbstractComponent);
        Axis.AbstractAxis = AbstractAxis;
    })(Plottable.Axis || (Plottable.Axis = {}));
    var Axis = Plottable.Axis;
})(Plottable || (Plottable = {}));

///<reference path="../../reference.ts" />
var __extends = this.__extends || function (d, b) {
    for (var p in b) if (b.hasOwnProperty(p)) d[p] = b[p];
    function __() { this.constructor = d; }
    __.prototype = b.prototype;
    d.prototype = new __();
};
var Plottable;
(function (Plottable) {
    (function (Axis) {
        ;
        var Time = (function (_super) {
            __extends(Time, _super);
            /**
             * Constructs a TimeAxis.
             *
             * A TimeAxis is used for rendering a TimeScale.
             *
             * @constructor
             * @param {TimeScale} scale The scale to base the Axis on.
             * @param {string} orientation The orientation of the Axis (top/bottom)
             */
            function Time(scale, orientation) {
                orientation = orientation.toLowerCase();
                if (orientation !== "top" && orientation !== "bottom") {
                    throw new Error("unsupported orientation: " + orientation);
                }
                _super.call(this, scale, orientation);
                this.classed("time-axis", true);
                this.tickLabelPadding(5);
            }
            Time.prototype._computeHeight = function () {
                if (this._computedHeight !== null) {
                    return this._computedHeight;
                }
                var textHeight = this._measureTextHeight(this._majorTickLabels) + this._measureTextHeight(this._minorTickLabels);
                this.tickLength(textHeight);
                this.endTickLength(textHeight);
                this._computedHeight = this._maxLabelTickLength() + 2 * this.tickLabelPadding();
                return this._computedHeight;
            };
            Time.prototype.calculateWorstWidth = function (container, format) {
                // returns the worst case width for a format
                // September 29, 9999 at 12:59.9999 PM Wednesday
                var longDate = new Date(9999, 8, 29, 12, 59, 9999);
                return this.measurer(d3.time.format(format)(longDate)).width;
            };
            Time.prototype.getIntervalLength = function (interval) {
                var startDate = this._scale.domain()[0];
                var endDate = interval.timeUnit.offset(startDate, interval.step);
                if (endDate > this._scale.domain()[1]) {
                    // this offset is too large, so just return available width
                    return this.width();
                }
                // measure how much space one date can get
                var stepLength = Math.abs(this._scale.scale(endDate) - this._scale.scale(startDate));
                return stepLength;
            };
            Time.prototype.isEnoughSpace = function (container, interval) {
                // compute number of ticks
                // if less than a certain threshold
                var worst = this.calculateWorstWidth(container, interval.formatString) + 2 * this.tickLabelPadding();
                var stepLength = Math.min(this.getIntervalLength(interval), this.width());
                return worst < stepLength;
            };
            Time.prototype._setup = function () {
                _super.prototype._setup.call(this);
                this._majorTickLabels = this._content.append("g").classed(Axis.AbstractAxis.TICK_LABEL_CLASS, true);
                this._minorTickLabels = this._content.append("g").classed(Axis.AbstractAxis.TICK_LABEL_CLASS, true);
                this.measurer = Plottable._Util.Text.getTextMeasurer(this._majorTickLabels.append("text"));
            };
            // returns a number to index into the major/minor intervals
            Time.prototype.getTickLevel = function () {
                for (var i = 0; i < Time._minorIntervals.length; i++) {
                    if (this.isEnoughSpace(this._minorTickLabels, Time._minorIntervals[i]) && this.isEnoughSpace(this._majorTickLabels, Time._majorIntervals[i])) {
                        break;
                    }
                }
                if (i >= Time._minorIntervals.length) {
                    Plottable._Util.Methods.warn("zoomed out too far: could not find suitable interval to display labels");
                    i = Time._minorIntervals.length - 1;
                }
                return i;
            };
            Time.prototype._getTickIntervalValues = function (interval) {
                return this._scale._tickInterval(interval.timeUnit, interval.step);
            };
            Time.prototype._getTickValues = function () {
                var index = this.getTickLevel();
                var minorTicks = this._getTickIntervalValues(Time._minorIntervals[index]);
                var majorTicks = this._getTickIntervalValues(Time._majorIntervals[index]);
                return minorTicks.concat(majorTicks);
            };
            Time.prototype._measureTextHeight = function (container) {
                var fakeTickLabel = container.append("g").classed(Axis.AbstractAxis.TICK_LABEL_CLASS, true);
                var textHeight = this.measurer(Plottable._Util.Text.HEIGHT_TEXT).height;
                fakeTickLabel.remove();
                return textHeight;
            };
            Time.prototype.renderTickLabels = function (container, interval, height) {
                var _this = this;
                container.selectAll("." + Axis.AbstractAxis.TICK_LABEL_CLASS).remove();
                var tickPos = this._scale._tickInterval(interval.timeUnit, interval.step);
                tickPos.splice(0, 0, this._scale.domain()[0]);
                tickPos.push(this._scale.domain()[1]);
                var shouldCenterText = interval.step === 1;
                // only center when the label should span the whole interval
                var labelPos = [];
                if (shouldCenterText) {
                    tickPos.map(function (datum, index) {
                        if (index + 1 >= tickPos.length) {
                            return;
                        }
                        labelPos.push(new Date((tickPos[index + 1].valueOf() - tickPos[index].valueOf()) / 2 + tickPos[index].valueOf()));
                    });
                }
                else {
                    labelPos = tickPos;
                }
                labelPos = labelPos.filter(function (d) { return _this.canFitLabelFilter(container, d, d3.time.format(interval.formatString)(d), shouldCenterText); });
                var tickLabels = container.selectAll("." + Axis.AbstractAxis.TICK_LABEL_CLASS).data(labelPos, function (d) { return d.valueOf(); });
                var tickLabelsEnter = tickLabels.enter().append("g").classed(Axis.AbstractAxis.TICK_LABEL_CLASS, true);
                tickLabelsEnter.append("text");
                var xTranslate = shouldCenterText ? 0 : this.tickLabelPadding();
                var yTranslate = (this._orientation === "bottom" ? (this._maxLabelTickLength() / 2 * height) : (this.height() - this._maxLabelTickLength() / 2 * height + 2 * this.tickLabelPadding()));
                var textSelection = tickLabels.selectAll("text");
                if (textSelection.size() > 0) {
                    Plottable._Util.DOM.translate(textSelection, xTranslate, yTranslate);
                }
                tickLabels.exit().remove();
                tickLabels.attr("transform", function (d) { return "translate(" + _this._scale.scale(d) + ",0)"; });
                var anchor = shouldCenterText ? "middle" : "start";
                tickLabels.selectAll("text").text(function (d) { return d3.time.format(interval.formatString)(d); }).style("text-anchor", anchor);
            };
            Time.prototype.canFitLabelFilter = function (container, position, label, isCentered) {
                var endPosition;
                var startPosition;
                var width = this.measurer(label).width + this.tickLabelPadding();
                if (isCentered) {
                    endPosition = this._scale.scale(position) + width / 2;
                    startPosition = this._scale.scale(position) - width / 2;
                }
                else {
                    endPosition = this._scale.scale(position) + width;
                    startPosition = this._scale.scale(position);
                }
                return endPosition < this.width() && startPosition > 0;
            };
            Time.prototype.adjustTickLength = function (height, interval) {
                var tickValues = this._getTickIntervalValues(interval);
                var selection = this._tickMarkContainer.selectAll("." + Axis.AbstractAxis.TICK_MARK_CLASS).filter(function (d) { return tickValues.map(function (x) { return x.valueOf(); }).indexOf(d.valueOf()) >= 0; });
                if (this._orientation === "top") {
                    height = this.height() - height;
                }
                selection.attr("y2", height);
            };
            Time.prototype.generateLabellessTicks = function (index) {
                if (index < 0) {
                    return;
                }
                var smallTicks = this._getTickIntervalValues(Time._minorIntervals[index]);
                var allTicks = this._getTickValues().concat(smallTicks);
                var tickMarks = this._tickMarkContainer.selectAll("." + Axis.AbstractAxis.TICK_MARK_CLASS).data(allTicks);
                tickMarks.enter().append("line").classed(Axis.AbstractAxis.TICK_MARK_CLASS, true);
                tickMarks.attr(this._generateTickMarkAttrHash());
                tickMarks.exit().remove();
                this.adjustTickLength(this.tickLabelPadding(), Time._minorIntervals[index]);
            };
            Time.prototype._doRender = function () {
                _super.prototype._doRender.call(this);
                var index = this.getTickLevel();
                this.renderTickLabels(this._minorTickLabels, Time._minorIntervals[index], 1);
                this.renderTickLabels(this._majorTickLabels, Time._majorIntervals[index], 2);
                var domain = this._scale.domain();
                var totalLength = this._scale.scale(domain[1]) - this._scale.scale(domain[0]);
                if (this.getIntervalLength(Time._minorIntervals[index]) * 1.5 >= totalLength) {
                    this.generateLabellessTicks(index - 1);
                }
                // make minor ticks shorter
                this.adjustTickLength(this._maxLabelTickLength() / 2, Time._minorIntervals[index]);
                // however, we need to make major ticks longer, since they may have overlapped with some minor ticks
                this.adjustTickLength(this._maxLabelTickLength(), Time._majorIntervals[index]);
                return this;
            };
            // default intervals
            // these are for minor tick labels
            Time._minorIntervals = [
                { timeUnit: d3.time.second, step: 1, formatString: "%I:%M:%S %p" },
                { timeUnit: d3.time.second, step: 5, formatString: "%I:%M:%S %p" },
                { timeUnit: d3.time.second, step: 10, formatString: "%I:%M:%S %p" },
                { timeUnit: d3.time.second, step: 15, formatString: "%I:%M:%S %p" },
                { timeUnit: d3.time.second, step: 30, formatString: "%I:%M:%S %p" },
                { timeUnit: d3.time.minute, step: 1, formatString: "%I:%M %p" },
                { timeUnit: d3.time.minute, step: 5, formatString: "%I:%M %p" },
                { timeUnit: d3.time.minute, step: 10, formatString: "%I:%M %p" },
                { timeUnit: d3.time.minute, step: 15, formatString: "%I:%M %p" },
                { timeUnit: d3.time.minute, step: 30, formatString: "%I:%M %p" },
                { timeUnit: d3.time.hour, step: 1, formatString: "%I %p" },
                { timeUnit: d3.time.hour, step: 3, formatString: "%I %p" },
                { timeUnit: d3.time.hour, step: 6, formatString: "%I %p" },
                { timeUnit: d3.time.hour, step: 12, formatString: "%I %p" },
                { timeUnit: d3.time.day, step: 1, formatString: "%a %e" },
                { timeUnit: d3.time.day, step: 1, formatString: "%e" },
                { timeUnit: d3.time.month, step: 1, formatString: "%B" },
                { timeUnit: d3.time.month, step: 1, formatString: "%b" },
                { timeUnit: d3.time.month, step: 3, formatString: "%B" },
                { timeUnit: d3.time.month, step: 6, formatString: "%B" },
                { timeUnit: d3.time.year, step: 1, formatString: "%Y" },
                { timeUnit: d3.time.year, step: 1, formatString: "%y" },
                { timeUnit: d3.time.year, step: 5, formatString: "%Y" },
                { timeUnit: d3.time.year, step: 25, formatString: "%Y" },
                { timeUnit: d3.time.year, step: 50, formatString: "%Y" },
                { timeUnit: d3.time.year, step: 100, formatString: "%Y" },
                { timeUnit: d3.time.year, step: 200, formatString: "%Y" },
                { timeUnit: d3.time.year, step: 500, formatString: "%Y" },
                { timeUnit: d3.time.year, step: 1000, formatString: "%Y" }
            ];
            // these are for major tick labels
            Time._majorIntervals = [
                { timeUnit: d3.time.day, step: 1, formatString: "%B %e, %Y" },
                { timeUnit: d3.time.day, step: 1, formatString: "%B %e, %Y" },
                { timeUnit: d3.time.day, step: 1, formatString: "%B %e, %Y" },
                { timeUnit: d3.time.day, step: 1, formatString: "%B %e, %Y" },
                { timeUnit: d3.time.day, step: 1, formatString: "%B %e, %Y" },
                { timeUnit: d3.time.day, step: 1, formatString: "%B %e, %Y" },
                { timeUnit: d3.time.day, step: 1, formatString: "%B %e, %Y" },
                { timeUnit: d3.time.day, step: 1, formatString: "%B %e, %Y" },
                { timeUnit: d3.time.day, step: 1, formatString: "%B %e, %Y" },
                { timeUnit: d3.time.day, step: 1, formatString: "%B %e, %Y" },
                { timeUnit: d3.time.day, step: 1, formatString: "%B %e, %Y" },
                { timeUnit: d3.time.day, step: 1, formatString: "%B %e, %Y" },
                { timeUnit: d3.time.day, step: 1, formatString: "%B %e, %Y" },
                { timeUnit: d3.time.day, step: 1, formatString: "%B %e, %Y" },
                { timeUnit: d3.time.month, step: 1, formatString: "%B %Y" },
                { timeUnit: d3.time.month, step: 1, formatString: "%B %Y" },
                { timeUnit: d3.time.year, step: 1, formatString: "%Y" },
                { timeUnit: d3.time.year, step: 1, formatString: "%Y" },
                { timeUnit: d3.time.year, step: 1, formatString: "%Y" },
                { timeUnit: d3.time.year, step: 1, formatString: "%Y" },
                { timeUnit: d3.time.year, step: 100000, formatString: "" },
                { timeUnit: d3.time.year, step: 100000, formatString: "" },
                { timeUnit: d3.time.year, step: 100000, formatString: "" },
                { timeUnit: d3.time.year, step: 100000, formatString: "" },
                { timeUnit: d3.time.year, step: 100000, formatString: "" },
                { timeUnit: d3.time.year, step: 100000, formatString: "" },
                { timeUnit: d3.time.year, step: 100000, formatString: "" },
                { timeUnit: d3.time.year, step: 100000, formatString: "" },
                { timeUnit: d3.time.year, step: 100000, formatString: "" }
            ];
            return Time;
        })(Axis.AbstractAxis);
        Axis.Time = Time;
    })(Plottable.Axis || (Plottable.Axis = {}));
    var Axis = Plottable.Axis;
})(Plottable || (Plottable = {}));

///<reference path="../../reference.ts" />
var __extends = this.__extends || function (d, b) {
    for (var p in b) if (b.hasOwnProperty(p)) d[p] = b[p];
    function __() { this.constructor = d; }
    __.prototype = b.prototype;
    d.prototype = new __();
};
var Plottable;
(function (Plottable) {
    (function (Axis) {
        var Numeric = (function (_super) {
            __extends(Numeric, _super);
            /**
             * Constructs a NumericAxis.
             *
             * Just as an CategoryAxis is for rendering an OrdinalScale, a NumericAxis
             * is for rendering a QuantitativeScale.
             *
             * @constructor
             * @param {QuantitativeScale} scale The QuantitativeScale to base the axis on.
             * @param {string} orientation The orientation of the QuantitativeScale (top/bottom/left/right)
             * @param {Formatter} formatter A function to format tick labels (default Formatters.general(3, false)).
             */
            function Numeric(scale, orientation, formatter) {
                if (formatter === void 0) { formatter = Plottable.Formatters.general(3, false); }
                _super.call(this, scale, orientation, formatter);
                this.tickLabelPositioning = "center";
                // Whether or not first/last tick label will still be displayed even if
                // the label is cut off.
                this.showFirstTickLabel = false;
                this.showLastTickLabel = false;
            }
            Numeric.prototype._setup = function () {
                _super.prototype._setup.call(this);
                this.measurer = Plottable._Util.Text.getTextMeasurer(this._tickLabelContainer.append("text").classed(Axis.AbstractAxis.TICK_LABEL_CLASS, true));
            };
            Numeric.prototype._computeWidth = function () {
                var _this = this;
                var tickValues = this._getTickValues();
                var textLengths = tickValues.map(function (v) {
                    var formattedValue = _this._formatter(v);
                    return _this.measurer(formattedValue).width;
                });
                var maxTextLength = Plottable._Util.Methods.max(textLengths, 0);
                if (this.tickLabelPositioning === "center") {
                    this._computedWidth = this._maxLabelTickLength() + this.tickLabelPadding() + maxTextLength;
                }
                else {
                    this._computedWidth = Math.max(this._maxLabelTickLength(), this.tickLabelPadding() + maxTextLength);
                }
                return this._computedWidth;
            };
            Numeric.prototype._computeHeight = function () {
                var textHeight = this.measurer(Plottable._Util.Text.HEIGHT_TEXT).height;
                if (this.tickLabelPositioning === "center") {
                    this._computedHeight = this._maxLabelTickLength() + this.tickLabelPadding() + textHeight;
                }
                else {
                    this._computedHeight = Math.max(this._maxLabelTickLength(), this.tickLabelPadding() + textHeight);
                }
                return this._computedHeight;
            };
            Numeric.prototype._getTickValues = function () {
                return this._scale.ticks();
            };
            Numeric.prototype._rescale = function () {
                if (!this._isSetup) {
                    return;
                }
                if (!this._isHorizontal()) {
                    var reComputedWidth = this._computeWidth();
                    if (reComputedWidth > this.width() || reComputedWidth < (this.width() - this.gutter())) {
                        this._invalidateLayout();
                        return;
                    }
                }
                this._render();
            };
            Numeric.prototype._doRender = function () {
                _super.prototype._doRender.call(this);
                var tickLabelAttrHash = {
                    x: 0,
                    y: 0,
                    dx: "0em",
                    dy: "0.3em"
                };
                var tickMarkLength = this._maxLabelTickLength();
                var tickLabelPadding = this.tickLabelPadding();
                var tickLabelTextAnchor = "middle";
                var labelGroupTransformX = 0;
                var labelGroupTransformY = 0;
                var labelGroupShiftX = 0;
                var labelGroupShiftY = 0;
                if (this._isHorizontal()) {
                    switch (this.tickLabelPositioning) {
                        case "left":
                            tickLabelTextAnchor = "end";
                            labelGroupTransformX = -tickLabelPadding;
                            labelGroupShiftY = tickLabelPadding;
                            break;
                        case "center":
                            labelGroupShiftY = tickMarkLength + tickLabelPadding;
                            break;
                        case "right":
                            tickLabelTextAnchor = "start";
                            labelGroupTransformX = tickLabelPadding;
                            labelGroupShiftY = tickLabelPadding;
                            break;
                    }
                }
                else {
                    switch (this.tickLabelPositioning) {
                        case "top":
                            tickLabelAttrHash["dy"] = "-0.3em";
                            labelGroupShiftX = tickLabelPadding;
                            labelGroupTransformY = -tickLabelPadding;
                            break;
                        case "center":
                            labelGroupShiftX = tickMarkLength + tickLabelPadding;
                            break;
                        case "bottom":
                            tickLabelAttrHash["dy"] = "1em";
                            labelGroupShiftX = tickLabelPadding;
                            labelGroupTransformY = tickLabelPadding;
                            break;
                    }
                }
                var tickMarkAttrHash = this._generateTickMarkAttrHash();
                switch (this._orientation) {
                    case "bottom":
                        tickLabelAttrHash["x"] = tickMarkAttrHash["x1"];
                        tickLabelAttrHash["dy"] = "0.95em";
                        labelGroupTransformY = tickMarkAttrHash["y1"] + labelGroupShiftY;
                        break;
                    case "top":
                        tickLabelAttrHash["x"] = tickMarkAttrHash["x1"];
                        tickLabelAttrHash["dy"] = "-.25em";
                        labelGroupTransformY = tickMarkAttrHash["y1"] - labelGroupShiftY;
                        break;
                    case "left":
                        tickLabelTextAnchor = "end";
                        labelGroupTransformX = tickMarkAttrHash["x1"] - labelGroupShiftX;
                        tickLabelAttrHash["y"] = tickMarkAttrHash["y1"];
                        break;
                    case "right":
                        tickLabelTextAnchor = "start";
                        labelGroupTransformX = tickMarkAttrHash["x1"] + labelGroupShiftX;
                        tickLabelAttrHash["y"] = tickMarkAttrHash["y1"];
                        break;
                }
                var tickLabelValues = this._getTickValues();
                var tickLabels = this._tickLabelContainer.selectAll("." + Axis.AbstractAxis.TICK_LABEL_CLASS).data(tickLabelValues);
                tickLabels.enter().append("text").classed(Axis.AbstractAxis.TICK_LABEL_CLASS, true);
                tickLabels.exit().remove();
                tickLabels.style("text-anchor", tickLabelTextAnchor).style("visibility", "visible").attr(tickLabelAttrHash).text(this._formatter);
                var labelGroupTransform = "translate(" + labelGroupTransformX + ", " + labelGroupTransformY + ")";
                this._tickLabelContainer.attr("transform", labelGroupTransform);
                if (!this.showEndTickLabels()) {
                    this._hideEndTickLabels();
                }
                this._hideOverlappingTickLabels();
            };
            Numeric.prototype.tickLabelPosition = function (position) {
                if (position == null) {
                    return this.tickLabelPositioning;
                }
                else {
                    var positionLC = position.toLowerCase();
                    if (this._isHorizontal()) {
                        if (!(positionLC === "left" || positionLC === "center" || positionLC === "right")) {
                            throw new Error(positionLC + " is not a valid tick label position for a horizontal NumericAxis");
                        }
                    }
                    else {
                        if (!(positionLC === "top" || positionLC === "center" || positionLC === "bottom")) {
                            throw new Error(positionLC + " is not a valid tick label position for a vertical NumericAxis");
                        }
                    }
                    this.tickLabelPositioning = positionLC;
                    this._invalidateLayout();
                    return this;
                }
            };
            Numeric.prototype.showEndTickLabel = function (orientation, show) {
                if ((this._isHorizontal() && orientation === "left") || (!this._isHorizontal() && orientation === "bottom")) {
                    if (show === undefined) {
                        return this.showFirstTickLabel;
                    }
                    else {
                        this.showFirstTickLabel = show;
                        this._render();
                        return this;
                    }
                }
                else if ((this._isHorizontal() && orientation === "right") || (!this._isHorizontal() && orientation === "top")) {
                    if (show === undefined) {
                        return this.showLastTickLabel;
                    }
                    else {
                        this.showLastTickLabel = show;
                        this._render();
                        return this;
                    }
                }
                else {
                    throw new Error("Attempt to show " + orientation + " tick label on a " + (this._isHorizontal() ? "horizontal" : "vertical") + " axis");
                }
            };
            return Numeric;
        })(Axis.AbstractAxis);
        Axis.Numeric = Numeric;
    })(Plottable.Axis || (Plottable.Axis = {}));
    var Axis = Plottable.Axis;
})(Plottable || (Plottable = {}));

///<reference path="../../reference.ts" />
var __extends = this.__extends || function (d, b) {
    for (var p in b) if (b.hasOwnProperty(p)) d[p] = b[p];
    function __() { this.constructor = d; }
    __.prototype = b.prototype;
    d.prototype = new __();
};
var Plottable;
(function (Plottable) {
    (function (Axis) {
        var Category = (function (_super) {
            __extends(Category, _super);
            /**
             * Constructs a CategoryAxis.
             *
             * A CategoryAxis takes an OrdinalScale and includes word-wrapping
             * algorithms and advanced layout logic to try to display the scale as
             * efficiently as possible.
             *
             * @constructor
             * @param {OrdinalScale} scale The scale to base the Axis on.
             * @param {string} orientation The orientation of the Axis (top/bottom/left/right) (default = "bottom").
             * @param {Formatter} formatter The Formatter for the Axis (default Formatters.identity())
             */
            function Category(scale, orientation, formatter) {
                if (orientation === void 0) { orientation = "bottom"; }
                if (formatter === void 0) { formatter = Plottable.Formatters.identity(); }
                _super.call(this, scale, orientation, formatter);
                this._tickLabelAngle = 0;
                this.classed("category-axis", true);
            }
            Category.prototype._setup = function () {
                _super.prototype._setup.call(this);
                this.measurer = new Plottable._Util.Text.CachingCharacterMeasurer(this._tickLabelContainer.append("text"));
            };
            Category.prototype._rescale = function () {
                return this._invalidateLayout();
            };
            Category.prototype._requestedSpace = function (offeredWidth, offeredHeight) {
                var widthRequiredByTicks = this._isHorizontal() ? 0 : this._maxLabelTickLength() + this.tickLabelPadding() + this.gutter();
                var heightRequiredByTicks = this._isHorizontal() ? this._maxLabelTickLength() + this.tickLabelPadding() + this.gutter() : 0;
                if (this._scale.domain().length === 0) {
                    return { width: 0, height: 0, wantsWidth: false, wantsHeight: false };
                }
                var fakeScale = this._scale.copy();
                if (this._isHorizontal()) {
                    fakeScale.range([0, offeredWidth]);
                }
                else {
                    fakeScale.range([offeredHeight, 0]);
                }
                var textResult = this.measureTicks(offeredWidth, offeredHeight, fakeScale, this._scale.domain());
                return {
                    width: textResult.usedWidth + widthRequiredByTicks,
                    height: textResult.usedHeight + heightRequiredByTicks,
                    wantsWidth: !textResult.textFits,
                    wantsHeight: !textResult.textFits
                };
            };
            Category.prototype._getTickValues = function () {
                return this._scale.domain();
            };
            Category.prototype.tickLabelAngle = function (angle) {
                if (angle == null) {
                    return this._tickLabelAngle;
                }
                if (angle !== 0 && angle !== 90 && angle !== -90) {
                    throw new Error("Angle " + angle + " not supported; only 0, 90, and -90 are valid values");
                }
                this._tickLabelAngle = angle;
                this._invalidateLayout();
                return this;
            };
            Category.prototype.tickLabelOrientation = function () {
                switch (this._tickLabelAngle) {
                    case 0:
                        return "horizontal";
                    case -90:
                        return "left";
                    case 90:
                        return "right";
                    default:
                        throw new Error("bad orientation");
                }
            };
            /**
             * Measures the size of the ticks while also writing them to the DOM.
             * @param {D3.Selection} ticks The tick elements to be written to.
             */
            Category.prototype.drawTicks = function (axisWidth, axisHeight, scale, ticks) {
                return this.drawOrMeasureTicks(axisWidth, axisHeight, scale, ticks, true);
            };
            /**
             * Measures the size of the ticks without making any (permanent) DOM
             * changes.
             *
             * @param {string[]} ticks The strings that will be printed on the ticks.
             */
            Category.prototype.measureTicks = function (axisWidth, axisHeight, scale, ticks) {
                return this.drawOrMeasureTicks(axisWidth, axisHeight, scale, ticks, false);
            };
            Category.prototype.drawOrMeasureTicks = function (axisWidth, axisHeight, scale, dataOrTicks, draw) {
                var self = this;
                var textWriteResults = [];
                var tm = function (s) { return self.measurer.measure(s); };
                var iterator = draw ? function (f) { return dataOrTicks.each(f); } : function (f) { return dataOrTicks.forEach(f); };
                iterator(function (d) {
                    var bandWidth = scale.fullBandStartAndWidth(d)[1];
                    var width = self._isHorizontal() ? bandWidth : axisWidth - self._maxLabelTickLength() - self.tickLabelPadding();
                    var height = self._isHorizontal() ? axisHeight - self._maxLabelTickLength() - self.tickLabelPadding() : bandWidth;
                    var textWriteResult;
                    var formatter = self._formatter;
                    if (draw) {
                        var d3this = d3.select(this);
                        var xAlign = { left: "right", right: "left", top: "center", bottom: "center" };
                        var yAlign = { left: "center", right: "center", top: "bottom", bottom: "top" };
                        textWriteResult = Plottable._Util.Text.writeText(formatter(d), width, height, tm, self.tickLabelOrientation(), {
                            g: d3this,
                            xAlign: xAlign[self._orientation],
                            yAlign: yAlign[self._orientation]
                        });
                    }
                    else {
                        textWriteResult = Plottable._Util.Text.writeText(formatter(d), width, height, tm, self.tickLabelOrientation());
                    }
                    textWriteResults.push(textWriteResult);
                });
                var widthFn = this._isHorizontal() ? d3.sum : Plottable._Util.Methods.max;
                var heightFn = this._isHorizontal() ? Plottable._Util.Methods.max : d3.sum;
                return {
                    textFits: textWriteResults.every(function (t) { return t.textFits; }),
                    usedWidth: widthFn(textWriteResults, function (t) { return t.usedWidth; }, 0),
                    usedHeight: heightFn(textWriteResults, function (t) { return t.usedHeight; }, 0)
                };
            };
            Category.prototype._doRender = function () {
                var _this = this;
                _super.prototype._doRender.call(this);
                var tickLabels = this._tickLabelContainer.selectAll("." + Axis.AbstractAxis.TICK_LABEL_CLASS).data(this._scale.domain(), function (d) { return d; });
                var getTickLabelTransform = function (d, i) {
                    var startAndWidth = _this._scale.fullBandStartAndWidth(d);
                    var bandStartPosition = startAndWidth[0];
                    var x = _this._isHorizontal() ? bandStartPosition : 0;
                    var y = _this._isHorizontal() ? 0 : bandStartPosition;
                    return "translate(" + x + "," + y + ")";
                };
                tickLabels.enter().append("g").classed(Axis.AbstractAxis.TICK_LABEL_CLASS, true);
                tickLabels.exit().remove();
                tickLabels.attr("transform", getTickLabelTransform);
                // erase all text first, then rewrite
                tickLabels.text("");
                this.drawTicks(this.width(), this.height(), this._scale, tickLabels);
                var translate = this._isHorizontal() ? [this._scale.rangeBand() / 2, 0] : [0, this._scale.rangeBand() / 2];
                var xTranslate = this._orientation === "right" ? this._maxLabelTickLength() + this.tickLabelPadding() : 0;
                var yTranslate = this._orientation === "bottom" ? this._maxLabelTickLength() + this.tickLabelPadding() : 0;
                Plottable._Util.DOM.translate(this._tickLabelContainer, xTranslate, yTranslate);
                Plottable._Util.DOM.translate(this._tickMarkContainer, translate[0], translate[1]);
                return this;
            };
            Category.prototype._computeLayout = function (xOrigin, yOrigin, availableWidth, availableHeight) {
                // When anyone calls _invalidateLayout, _computeLayout will be called
                // on everyone, including this. Since CSS or something might have
                // affected the size of the characters, clear the cache.
                this.measurer.clear();
                return _super.prototype._computeLayout.call(this, xOrigin, yOrigin, availableWidth, availableHeight);
            };
            return Category;
        })(Axis.AbstractAxis);
        Axis.Category = Category;
    })(Plottable.Axis || (Plottable.Axis = {}));
    var Axis = Plottable.Axis;
})(Plottable || (Plottable = {}));

///<reference path="../reference.ts" />
var __extends = this.__extends || function (d, b) {
    for (var p in b) if (b.hasOwnProperty(p)) d[p] = b[p];
    function __() { this.constructor = d; }
    __.prototype = b.prototype;
    d.prototype = new __();
};
var Plottable;
(function (Plottable) {
    (function (Component) {
        var Label = (function (_super) {
            __extends(Label, _super);
            /**
             * Creates a Label.
             *
             * A label is component that renders just text. The most common use of
             * labels is to create a title or axis labels.
             *
             * @constructor
             * @param {string} displayText The text of the Label (default = "").
             * @param {string} orientation The orientation of the Label (horizontal/left/right) (default = "horizontal").
             */
            function Label(displayText, orientation) {
                if (displayText === void 0) { displayText = ""; }
                if (orientation === void 0) { orientation = "horizontal"; }
                _super.call(this);
                this.classed("label", true);
                this.text(displayText);
                this.orient(orientation);
                this.xAlign("center").yAlign("center");
                this._fixedHeightFlag = true;
                this._fixedWidthFlag = true;
            }
            /**
             * Sets the horizontal side the label will go to given the label is given more space that it needs
             *
             * @param {string} alignment The new setting, one of `["left", "center",
             * "right"]`. Defaults to `"center"`.
             * @returns {Label} The calling Label.
             */
            Label.prototype.xAlign = function (alignment) {
                var alignmentLC = alignment.toLowerCase();
                _super.prototype.xAlign.call(this, alignmentLC);
                this.xAlignment = alignmentLC;
                return this;
            };
            /**
             * Sets the vertical side the label will go to given the label is given more space that it needs
             *
             * @param {string} alignment The new setting, one of `["top", "center",
             * "bottom"]`. Defaults to `"center"`.
             * @returns {Label} The calling Label.
             */
            Label.prototype.yAlign = function (alignment) {
                var alignmentLC = alignment.toLowerCase();
                _super.prototype.yAlign.call(this, alignmentLC);
                this.yAlignment = alignmentLC;
                return this;
            };
            Label.prototype._requestedSpace = function (offeredWidth, offeredHeight) {
                var desiredWH = this.measurer(this._text);
                var desiredWidth = (this.orientation === "horizontal" ? desiredWH.width : desiredWH.height);
                var desiredHeight = (this.orientation === "horizontal" ? desiredWH.height : desiredWH.width);
                return {
                    width: desiredWidth,
                    height: desiredHeight,
                    wantsWidth: desiredWidth > offeredWidth,
                    wantsHeight: desiredHeight > offeredHeight
                };
            };
            Label.prototype._setup = function () {
                _super.prototype._setup.call(this);
                this.textContainer = this._content.append("g");
                this.measurer = Plottable._Util.Text.getTextMeasurer(this.textContainer.append("text"));
                this.text(this._text);
            };
            Label.prototype.text = function (displayText) {
                if (displayText === undefined) {
                    return this._text;
                }
                else {
                    this._text = displayText;
                    this._invalidateLayout();
                    return this;
                }
            };
            Label.prototype.orient = function (newOrientation) {
                if (newOrientation == null) {
                    return this.orientation;
                }
                else {
                    newOrientation = newOrientation.toLowerCase();
                    if (newOrientation === "horizontal" || newOrientation === "left" || newOrientation === "right") {
                        this.orientation = newOrientation;
                    }
                    else {
                        throw new Error(newOrientation + " is not a valid orientation for LabelComponent");
                    }
                    this._invalidateLayout();
                    return this;
                }
            };
            Label.prototype._doRender = function () {
                _super.prototype._doRender.call(this);
                this.textContainer.text("");
                var dimension = this.orientation === "horizontal" ? this.width() : this.height();
                var truncatedText = Plottable._Util.Text.getTruncatedText(this._text, dimension, this.measurer);
                if (this.orientation === "horizontal") {
                    Plottable._Util.Text.writeLineHorizontally(truncatedText, this.textContainer, this.width(), this.height(), this.xAlignment, this.yAlignment);
                }
                else {
                    Plottable._Util.Text.writeLineVertically(truncatedText, this.textContainer, this.width(), this.height(), this.xAlignment, this.yAlignment, this.orientation);
                }
            };
            Label.prototype._computeLayout = function (xOffset, yOffset, availableWidth, availableHeight) {
                this.measurer = Plottable._Util.Text.getTextMeasurer(this.textContainer.append("text")); // reset it in case fonts have changed
                _super.prototype._computeLayout.call(this, xOffset, yOffset, availableWidth, availableHeight);
                return this;
            };
            return Label;
        })(Component.AbstractComponent);
        Component.Label = Label;
        var TitleLabel = (function (_super) {
            __extends(TitleLabel, _super);
            /**
             * Creates a TitleLabel, a type of label made for rendering titles.
             *
             * @constructor
             */
            function TitleLabel(text, orientation) {
                _super.call(this, text, orientation);
                this.classed("title-label", true);
            }
            return TitleLabel;
        })(Label);
        Component.TitleLabel = TitleLabel;
        var AxisLabel = (function (_super) {
            __extends(AxisLabel, _super);
            /**
             * Creates a AxisLabel, a type of label made for rendering axis labels.
             *
             * @constructor
             */
            function AxisLabel(text, orientation) {
                _super.call(this, text, orientation);
                this.classed("axis-label", true);
            }
            return AxisLabel;
        })(Label);
        Component.AxisLabel = AxisLabel;
    })(Plottable.Component || (Plottable.Component = {}));
    var Component = Plottable.Component;
})(Plottable || (Plottable = {}));

///<reference path="../reference.ts" />
var __extends = this.__extends || function (d, b) {
    for (var p in b) if (b.hasOwnProperty(p)) d[p] = b[p];
    function __() { this.constructor = d; }
    __.prototype = b.prototype;
    d.prototype = new __();
};
var Plottable;
(function (Plottable) {
    (function (Component) {
        var Legend = (function (_super) {
            __extends(Legend, _super);
            /**
             * Constructs a Legend.
             *
             * A legend consists of a series of legend rows, each with a color and label taken from the `colorScale`.
             * The rows will be displayed in the order of the `colorScale` domain.
             * This legend also allows interactions, through the functions `toggleCallback` and `hoverCallback`
             * Setting a callback will also put classes on the individual rows.
             *
             * @constructor
             * @param {ColorScale} colorScale
             */
            function Legend(colorScale) {
                _super.call(this);
                this.classed("legend", true);
                this.scale(colorScale);
                this.xAlign("RIGHT").yAlign("TOP");
                this.xOffset(5).yOffset(5);
                this._fixedWidthFlag = true;
                this._fixedHeightFlag = true;
            }
            Legend.prototype.remove = function () {
                _super.prototype.remove.call(this);
                if (this.colorScale != null) {
                    this.colorScale.broadcaster.deregisterListener(this);
                }
            };
            Legend.prototype.toggleCallback = function (callback) {
                if (callback !== undefined) {
                    this._toggleCallback = callback;
                    this.isOff = d3.set();
                    this.updateListeners();
                    this.updateClasses();
                    return this;
                }
                else {
                    return this._toggleCallback;
                }
            };
            Legend.prototype.hoverCallback = function (callback) {
                if (callback !== undefined) {
                    this._hoverCallback = callback;
                    this.datumCurrentlyFocusedOn = undefined;
                    this.updateListeners();
                    this.updateClasses();
                    return this;
                }
                else {
                    return this._hoverCallback;
                }
            };
            Legend.prototype.scale = function (scale) {
                var _this = this;
                if (scale != null) {
                    if (this.colorScale != null) {
                        this.colorScale.broadcaster.deregisterListener(this);
                    }
                    this.colorScale = scale;
                    this.colorScale.broadcaster.registerListener(this, function () { return _this.updateDomain(); });
                    this.updateDomain();
                    return this;
                }
                else {
                    return this.colorScale;
                }
            };
            Legend.prototype.updateDomain = function () {
                if (this._toggleCallback != null) {
                    this.isOff = Plottable._Util.Methods.intersection(this.isOff, d3.set(this.scale().domain()));
                }
                if (this._hoverCallback != null) {
                    this.datumCurrentlyFocusedOn = this.scale().domain().indexOf(this.datumCurrentlyFocusedOn) >= 0 ? this.datumCurrentlyFocusedOn : undefined;
                }
                this._invalidateLayout();
            };
            Legend.prototype._computeLayout = function (xOrigin, yOrigin, availableWidth, availableHeight) {
                _super.prototype._computeLayout.call(this, xOrigin, yOrigin, availableWidth, availableHeight);
                var textHeight = this.measureTextHeight();
                var totalNumRows = this.colorScale.domain().length;
                this.nRowsDrawn = Math.min(totalNumRows, Math.floor(this.height() / textHeight));
            };
            Legend.prototype._requestedSpace = function (offeredWidth, offeredHeight) {
                var textHeight = this.measureTextHeight();
                var totalNumRows = this.colorScale.domain().length;
                var rowsICanFit = Math.min(totalNumRows, Math.floor((offeredHeight - 2 * Legend.MARGIN) / textHeight));
                var fakeLegendEl = this._content.append("g").classed(Legend.SUBELEMENT_CLASS, true);
                var measure = Plottable._Util.Text.getTextMeasurer(fakeLegendEl.append("text"));
                var maxWidth = Plottable._Util.Methods.max(this.colorScale.domain(), function (d) { return measure(d).width; }, 0);
                fakeLegendEl.remove();
                maxWidth = maxWidth === undefined ? 0 : maxWidth;
                var desiredWidth = rowsICanFit === 0 ? 0 : maxWidth + textHeight + 2 * Legend.MARGIN;
                var desiredHeight = rowsICanFit === 0 ? 0 : totalNumRows * textHeight + 2 * Legend.MARGIN;
                return {
                    width: desiredWidth,
                    height: desiredHeight,
                    wantsWidth: offeredWidth < desiredWidth,
                    wantsHeight: offeredHeight < desiredHeight
                };
            };
            Legend.prototype.measureTextHeight = function () {
                // note: can't be called before anchoring atm
                var fakeLegendEl = this._content.append("g").classed(Legend.SUBELEMENT_CLASS, true);
                var textHeight = Plottable._Util.Text.getTextMeasurer(fakeLegendEl.append("text"))(Plottable._Util.Text.HEIGHT_TEXT).height;
                // HACKHACK
                if (textHeight === 0) {
                    textHeight = 1;
                }
                fakeLegendEl.remove();
                return textHeight;
            };
            Legend.prototype._doRender = function () {
                _super.prototype._doRender.call(this);
                var domain = this.colorScale.domain().slice(0, this.nRowsDrawn);
                var textHeight = this.measureTextHeight();
                var availableWidth = this.width() - textHeight - Legend.MARGIN;
                var r = textHeight * 0.3;
                var legend = this._content.selectAll("." + Legend.SUBELEMENT_CLASS).data(domain, function (d) { return d; });
                var legendEnter = legend.enter().append("g").classed(Legend.SUBELEMENT_CLASS, true);
                legendEnter.append("circle");
                legendEnter.append("g").classed("text-container", true);
                legend.exit().remove();
                legend.selectAll("circle").attr("cx", textHeight / 2).attr("cy", textHeight / 2).attr("r", r).attr("fill", this.colorScale._d3Scale);
                legend.selectAll("g.text-container").text("").attr("transform", "translate(" + textHeight + ", 0)").each(function (d) {
                    var d3this = d3.select(this);
                    var measure = Plottable._Util.Text.getTextMeasurer(d3this.append("text"));
                    var writeLine = Plottable._Util.Text.getTruncatedText(d, availableWidth, measure);
                    var writeLineMeasure = measure(writeLine);
                    Plottable._Util.Text.writeLineHorizontally(writeLine, d3this, writeLineMeasure.width, writeLineMeasure.height);
                });
                legend.attr("transform", function (d) {
                    return "translate(" + Legend.MARGIN + "," + (domain.indexOf(d) * textHeight + Legend.MARGIN) + ")";
                });
                this.updateClasses();
                this.updateListeners();
            };
            Legend.prototype.updateListeners = function () {
                var _this = this;
                if (!this._isSetup) {
                    return;
                }
                var dataSelection = this._content.selectAll("." + Legend.SUBELEMENT_CLASS);
                if (this._hoverCallback != null) {
                    // tag the element that is being hovered over with the class "focus"
                    // this callback will trigger with the specific element being hovered over.
                    var hoverRow = function (mouseover) { return function (datum) {
                        _this.datumCurrentlyFocusedOn = mouseover ? datum : undefined;
                        _this._hoverCallback(_this.datumCurrentlyFocusedOn);
                        _this.updateClasses();
                    }; };
                    dataSelection.on("mouseover", hoverRow(true));
                    dataSelection.on("mouseout", hoverRow(false));
                }
                else {
                    // remove all mouseover/mouseout listeners
                    dataSelection.on("mouseover", null);
                    dataSelection.on("mouseout", null);
                }
                if (this._toggleCallback != null) {
                    dataSelection.on("click", function (datum) {
                        var turningOn = _this.isOff.has(datum);
                        if (turningOn) {
                            _this.isOff.remove(datum);
                        }
                        else {
                            _this.isOff.add(datum);
                        }
                        _this._toggleCallback(datum, turningOn);
                        _this.updateClasses();
                    });
                }
                else {
                    // remove all click listeners
                    dataSelection.on("click", null);
                }
            };
            Legend.prototype.updateClasses = function () {
                var _this = this;
                if (!this._isSetup) {
                    return;
                }
                var dataSelection = this._content.selectAll("." + Legend.SUBELEMENT_CLASS);
                if (this._hoverCallback != null) {
                    dataSelection.classed("focus", function (d) { return _this.datumCurrentlyFocusedOn === d; });
                    dataSelection.classed("hover", this.datumCurrentlyFocusedOn !== undefined);
                }
                else {
                    dataSelection.classed("hover", false);
                    dataSelection.classed("focus", false);
                }
                if (this._toggleCallback != null) {
                    dataSelection.classed("toggled-on", function (d) { return !_this.isOff.has(d); });
                    dataSelection.classed("toggled-off", function (d) { return _this.isOff.has(d); });
                }
                else {
                    dataSelection.classed("toggled-on", false);
                    dataSelection.classed("toggled-off", false);
                }
            };
            /**
             * The css class applied to each legend row
             */
            Legend.SUBELEMENT_CLASS = "legend-row";
            Legend.MARGIN = 5;
            return Legend;
        })(Component.AbstractComponent);
        Component.Legend = Legend;
    })(Plottable.Component || (Plottable.Component = {}));
    var Component = Plottable.Component;
})(Plottable || (Plottable = {}));

///<reference path="../reference.ts" />
var __extends = this.__extends || function (d, b) {
    for (var p in b) if (b.hasOwnProperty(p)) d[p] = b[p];
    function __() { this.constructor = d; }
    __.prototype = b.prototype;
    d.prototype = new __();
};
var Plottable;
(function (Plottable) {
    (function (Component) {
        var HorizontalLegend = (function (_super) {
            __extends(HorizontalLegend, _super);
            /**
             * Creates a Horizontal Legend.
             *
             * The legend consists of a series of legend entries, each with a color and label taken from the `colorScale`.
             * The entries will be displayed in the order of the `colorScale` domain.
             *
             * @constructor
             * @param {Scale.Color} colorScale
             */
            function HorizontalLegend(colorScale) {
                var _this = this;
                _super.call(this);
                this.padding = 5;
                this.classed("legend", true);
                this.scale = colorScale;
                this.scale.broadcaster.registerListener(this, function () { return _this._invalidateLayout(); });
                this.xAlign("left").yAlign("center");
                this._fixedWidthFlag = true;
                this._fixedHeightFlag = true;
            }
            HorizontalLegend.prototype.remove = function () {
                _super.prototype.remove.call(this);
                this.scale.broadcaster.deregisterListener(this);
            };
            HorizontalLegend.prototype.calculateLayoutInfo = function (availableWidth, availableHeight) {
                var _this = this;
                var fakeLegendRow = this._content.append("g").classed(HorizontalLegend.LEGEND_ROW_CLASS, true);
                var fakeLegendEntry = fakeLegendRow.append("g").classed(HorizontalLegend.LEGEND_ENTRY_CLASS, true);
                var measure = Plottable._Util.Text.getTextMeasurer(fakeLegendRow.append("text"));
                var textHeight = measure(Plottable._Util.Text.HEIGHT_TEXT).height;
                var availableWidthForEntries = Math.max(0, (availableWidth - this.padding));
                var measureEntry = function (entryText) {
                    var originalEntryLength = (textHeight + measure(entryText).width + _this.padding);
                    return Math.min(originalEntryLength, availableWidthForEntries);
                };
                var entries = this.scale.domain();
                var entryLengths = Plottable._Util.Methods.populateMap(entries, measureEntry);
                fakeLegendRow.remove();
                var rows = this.packRows(availableWidthForEntries, entries, entryLengths);
                var rowsAvailable = Math.floor((availableHeight - 2 * this.padding) / textHeight);
                if (rowsAvailable !== rowsAvailable) {
                    rowsAvailable = 0;
                }
                return {
                    textHeight: textHeight,
                    entryLengths: entryLengths,
                    rows: rows,
                    numRowsToDraw: Math.max(Math.min(rowsAvailable, rows.length), 0)
                };
            };
            HorizontalLegend.prototype._requestedSpace = function (offeredWidth, offeredHeight) {
                var estimatedLayout = this.calculateLayoutInfo(offeredWidth, offeredHeight);
                var rowLengths = estimatedLayout.rows.map(function (row) {
                    return d3.sum(row, function (entry) { return estimatedLayout.entryLengths.get(entry); });
                });
                var longestRowLength = Plottable._Util.Methods.max(rowLengths, 0);
                longestRowLength = longestRowLength === undefined ? 0 : longestRowLength; // HACKHACK: #843
                var desiredWidth = this.padding + longestRowLength;
                var acceptableHeight = estimatedLayout.numRowsToDraw * estimatedLayout.textHeight + 2 * this.padding;
                var desiredHeight = estimatedLayout.rows.length * estimatedLayout.textHeight + 2 * this.padding;
                return {
                    width: desiredWidth,
                    height: acceptableHeight,
                    wantsWidth: offeredWidth < desiredWidth,
                    wantsHeight: offeredHeight < desiredHeight
                };
            };
            HorizontalLegend.prototype.packRows = function (availableWidth, entries, entryLengths) {
                var rows = [[]];
                var currentRow = rows[0];
                var spaceLeft = availableWidth;
                entries.forEach(function (e) {
                    var entryLength = entryLengths.get(e);
                    if (entryLength > spaceLeft) {
                        currentRow = [];
                        rows.push(currentRow);
                        spaceLeft = availableWidth;
                    }
                    currentRow.push(e);
                    spaceLeft -= entryLength;
                });
                return rows;
            };
            HorizontalLegend.prototype._doRender = function () {
                var _this = this;
                _super.prototype._doRender.call(this);
                var layout = this.calculateLayoutInfo(this.width(), this.height());
                var rowsToDraw = layout.rows.slice(0, layout.numRowsToDraw);
                var rows = this._content.selectAll("g." + HorizontalLegend.LEGEND_ROW_CLASS).data(rowsToDraw);
                rows.enter().append("g").classed(HorizontalLegend.LEGEND_ROW_CLASS, true);
                rows.exit().remove();
                rows.attr("transform", function (d, i) { return "translate(0, " + (i * layout.textHeight + _this.padding) + ")"; });
                var entries = rows.selectAll("g." + HorizontalLegend.LEGEND_ENTRY_CLASS).data(function (d) { return d; });
                var entriesEnter = entries.enter().append("g").classed(HorizontalLegend.LEGEND_ENTRY_CLASS, true);
                entriesEnter.append("circle");
                entriesEnter.append("g").classed("text-container", true);
                entries.exit().remove();
                var legendPadding = this.padding;
                rows.each(function (values) {
                    var xShift = legendPadding;
                    var entriesInRow = d3.select(this).selectAll("g." + HorizontalLegend.LEGEND_ENTRY_CLASS);
                    entriesInRow.attr("transform", function (value, i) {
                        var translateString = "translate(" + xShift + ", 0)";
                        xShift += layout.entryLengths.get(value);
                        return translateString;
                    });
                });
                entries.select("circle").attr("cx", layout.textHeight / 2).attr("cy", layout.textHeight / 2).attr("r", layout.textHeight * 0.3).attr("fill", function (value) { return _this.scale.scale(value); });
                var padding = this.padding;
                var textContainers = entries.select("g.text-container");
                textContainers.text(""); // clear out previous results
                textContainers.append("title").text(function (value) { return value; });
                // HACKHACK (translate vertical shift): #864
                textContainers.attr("transform", "translate(" + layout.textHeight + ", " + (layout.textHeight * 0.1) + ")").each(function (value) {
                    var container = d3.select(this);
                    var measure = Plottable._Util.Text.getTextMeasurer(container.append("text"));
                    var maxTextLength = layout.entryLengths.get(value) - layout.textHeight - padding;
                    var textToWrite = Plottable._Util.Text.getTruncatedText(value, maxTextLength, measure);
                    var textSize = measure(textToWrite);
                    Plottable._Util.Text.writeLineHorizontally(textToWrite, container, textSize.width, textSize.height);
                });
            };
            /**
             * The css class applied to each legend row
             */
            HorizontalLegend.LEGEND_ROW_CLASS = "legend-row";
            /**
             * The css class applied to each legend entry
             */
            HorizontalLegend.LEGEND_ENTRY_CLASS = "legend-entry";
            return HorizontalLegend;
        })(Component.AbstractComponent);
        Component.HorizontalLegend = HorizontalLegend;
    })(Plottable.Component || (Plottable.Component = {}));
    var Component = Plottable.Component;
})(Plottable || (Plottable = {}));

///<reference path="../reference.ts" />
var __extends = this.__extends || function (d, b) {
    for (var p in b) if (b.hasOwnProperty(p)) d[p] = b[p];
    function __() { this.constructor = d; }
    __.prototype = b.prototype;
    d.prototype = new __();
};
var Plottable;
(function (Plottable) {
    (function (Component) {
        var Gridlines = (function (_super) {
            __extends(Gridlines, _super);
            /**
             * Creates a set of Gridlines.
             * @constructor
             *
             * @param {QuantitativeScale} xScale The scale to base the x gridlines on. Pass null if no gridlines are desired.
             * @param {QuantitativeScale} yScale The scale to base the y gridlines on. Pass null if no gridlines are desired.
             */
            function Gridlines(xScale, yScale) {
                var _this = this;
                if (xScale != null && !(Plottable.Scale.AbstractQuantitative.prototype.isPrototypeOf(xScale))) {
                    throw new Error("xScale needs to inherit from Scale.AbstractQuantitative");
                }
                if (yScale != null && !(Plottable.Scale.AbstractQuantitative.prototype.isPrototypeOf(yScale))) {
                    throw new Error("yScale needs to inherit from Scale.AbstractQuantitative");
                }
                _super.call(this);
                this.classed("gridlines", true);
                this.xScale = xScale;
                this.yScale = yScale;
                if (this.xScale) {
                    this.xScale.broadcaster.registerListener(this, function () { return _this._render(); });
                }
                if (this.yScale) {
                    this.yScale.broadcaster.registerListener(this, function () { return _this._render(); });
                }
            }
            Gridlines.prototype.remove = function () {
                _super.prototype.remove.call(this);
                if (this.xScale) {
                    this.xScale.broadcaster.deregisterListener(this);
                }
                if (this.yScale) {
                    this.yScale.broadcaster.deregisterListener(this);
                }
                return this;
            };
            Gridlines.prototype._setup = function () {
                _super.prototype._setup.call(this);
                this.xLinesContainer = this._content.append("g").classed("x-gridlines", true);
                this.yLinesContainer = this._content.append("g").classed("y-gridlines", true);
            };
            Gridlines.prototype._doRender = function () {
                _super.prototype._doRender.call(this);
                this.redrawXLines();
                this.redrawYLines();
            };
            Gridlines.prototype.redrawXLines = function () {
                var _this = this;
                if (this.xScale) {
                    var xTicks = this.xScale.ticks();
                    var getScaledXValue = function (tickVal) { return _this.xScale.scale(tickVal); };
                    var xLines = this.xLinesContainer.selectAll("line").data(xTicks);
                    xLines.enter().append("line");
                    xLines.attr("x1", getScaledXValue).attr("y1", 0).attr("x2", getScaledXValue).attr("y2", this.height()).classed("zeroline", function (t) { return t === 0; });
                    xLines.exit().remove();
                }
            };
            Gridlines.prototype.redrawYLines = function () {
                var _this = this;
                if (this.yScale) {
                    var yTicks = this.yScale.ticks();
                    var getScaledYValue = function (tickVal) { return _this.yScale.scale(tickVal); };
                    var yLines = this.yLinesContainer.selectAll("line").data(yTicks);
                    yLines.enter().append("line");
                    yLines.attr("x1", 0).attr("y1", getScaledYValue).attr("x2", this.width()).attr("y2", getScaledYValue).classed("zeroline", function (t) { return t === 0; });
                    yLines.exit().remove();
                }
            };
            return Gridlines;
        })(Component.AbstractComponent);
        Component.Gridlines = Gridlines;
    })(Plottable.Component || (Plottable.Component = {}));
    var Component = Plottable.Component;
})(Plottable || (Plottable = {}));

///<reference path="../reference.ts" />
var __extends = this.__extends || function (d, b) {
    for (var p in b) if (b.hasOwnProperty(p)) d[p] = b[p];
    function __() { this.constructor = d; }
    __.prototype = b.prototype;
    d.prototype = new __();
};
var Plottable;
(function (Plottable) {
    (function (Component) {
        ;
        var Table = (function (_super) {
            __extends(Table, _super);
            /**
             * Constructs a Table.
             *
             * A Table is used to combine multiple Components in the form of a grid. A
             * common case is combining a y-axis, x-axis, and the plotted data via
             * ```typescript
             * new Table([[yAxis, plot],
             *            [null,  xAxis]]);
             * ```
             *
             * @constructor
             * @param {Component[][]} [rows] A 2-D array of the Components to place in the table.
             * null can be used if a cell is empty. (default = [])
             */
            function Table(rows) {
                var _this = this;
                if (rows === void 0) { rows = []; }
                _super.call(this);
                this.rowPadding = 0;
                this.colPadding = 0;
                this.rows = [];
                this.rowWeights = [];
                this.colWeights = [];
                this.nRows = 0;
                this.nCols = 0;
                this.classed("table", true);
                rows.forEach(function (row, rowIndex) {
                    row.forEach(function (component, colIndex) {
                        _this.addComponent(rowIndex, colIndex, component);
                    });
                });
            }
            /**
             * Adds a Component in the specified cell. The cell must be unoccupied.
             *
             * For example, instead of calling `new Table([[a, b], [null, c]])`, you
             * could call
             * ```typescript
             * var table = new Table();
             * table.addComponent(0, 0, a);
             * table.addComponent(0, 1, b);
             * table.addComponent(1, 1, c);
             * ```
             *
             * @param {number} row The row in which to add the Component.
             * @param {number} col The column in which to add the Component.
             * @param {Component} component The Component to be added.
             * @returns {Table} The calling Table.
             */
            Table.prototype.addComponent = function (row, col, component) {
                if (this._addComponent(component)) {
                    this.nRows = Math.max(row + 1, this.nRows);
                    this.nCols = Math.max(col + 1, this.nCols);
                    this.padTableToSize(this.nRows, this.nCols);
                    var currentComponent = this.rows[row][col];
                    if (currentComponent) {
                        throw new Error("Table.addComponent cannot be called on a cell where a component already exists (for the moment)");
                    }
                    this.rows[row][col] = component;
                }
                return this;
            };
            Table.prototype._removeComponent = function (component) {
                _super.prototype._removeComponent.call(this, component);
                var rowpos;
                var colpos;
                outer: for (var i = 0; i < this.nRows; i++) {
                    for (var j = 0; j < this.nCols; j++) {
                        if (this.rows[i][j] === component) {
                            rowpos = i;
                            colpos = j;
                            break outer;
                        }
                    }
                }
                if (rowpos !== undefined) {
                    this.rows[rowpos][colpos] = null;
                }
            };
            Table.prototype.iterateLayout = function (availableWidth, availableHeight) {
                /*
                 * Given availableWidth and availableHeight, figure out how to allocate it between rows and columns using an iterative algorithm.
                 *
                 * For both dimensions, keeps track of "guaranteedSpace", which the fixed-size components have requested, and
                 * "proportionalSpace", which is being given to proportionally-growing components according to the weights on the table.
                 * Here is how it works (example uses width but it is the same for height). First, columns are guaranteed no width, and
                 * the free width is allocated to columns based on their colWeights. Then, in determineGuarantees, every component is
                 * offered its column's width and may request some amount of it, which increases that column's guaranteed
                 * width. If there are some components that were not satisfied with the width they were offered, and there is free
                 * width that has not already been guaranteed, then the remaining width is allocated to the unsatisfied columns and the
                 * algorithm runs again. If all components are satisfied, then the remaining width is allocated as proportional space
                 * according to the colWeights.
                 *
                 * The guaranteed width for each column is monotonically increasing as the algorithm iterates. Since it is deterministic
                 * and monotonically increasing, if the freeWidth does not change during an iteration it implies that no further progress
                 * is possible, so the algorithm will not continue iterating on that dimension's account.
                 *
                 * If the algorithm runs more than 5 times, we stop and just use whatever we arrived at. It's not clear under what
                 * circumstances this will happen or if it will happen at all. A message will be printed to the console if this occurs.
                 *
                 */
                var cols = d3.transpose(this.rows);
                var availableWidthAfterPadding = availableWidth - this.colPadding * (this.nCols - 1);
                var availableHeightAfterPadding = availableHeight - this.rowPadding * (this.nRows - 1);
                var rowWeights = Table.calcComponentWeights(this.rowWeights, this.rows, function (c) { return (c == null) || c._isFixedHeight(); });
                var colWeights = Table.calcComponentWeights(this.colWeights, cols, function (c) { return (c == null) || c._isFixedWidth(); });
                // To give the table a good starting position to iterate from, we give the fixed-width components half-weight
                // so that they will get some initial space allocated to work with
                var heuristicColWeights = colWeights.map(function (c) { return c === 0 ? 0.5 : c; });
                var heuristicRowWeights = rowWeights.map(function (c) { return c === 0 ? 0.5 : c; });
                var colProportionalSpace = Table.calcProportionalSpace(heuristicColWeights, availableWidthAfterPadding);
                var rowProportionalSpace = Table.calcProportionalSpace(heuristicRowWeights, availableHeightAfterPadding);
                var guaranteedWidths = Plottable._Util.Methods.createFilledArray(0, this.nCols);
                var guaranteedHeights = Plottable._Util.Methods.createFilledArray(0, this.nRows);
                var freeWidth;
                var freeHeight;
                var nIterations = 0;
                while (true) {
                    var offeredHeights = Plottable._Util.Methods.addArrays(guaranteedHeights, rowProportionalSpace);
                    var offeredWidths = Plottable._Util.Methods.addArrays(guaranteedWidths, colProportionalSpace);
                    var guarantees = this.determineGuarantees(offeredWidths, offeredHeights);
                    guaranteedWidths = guarantees.guaranteedWidths;
                    guaranteedHeights = guarantees.guaranteedHeights;
                    var wantsWidth = guarantees.wantsWidthArr.some(function (x) { return x; });
                    var wantsHeight = guarantees.wantsHeightArr.some(function (x) { return x; });
                    var lastFreeWidth = freeWidth;
                    var lastFreeHeight = freeHeight;
                    freeWidth = availableWidthAfterPadding - d3.sum(guarantees.guaranteedWidths);
                    freeHeight = availableHeightAfterPadding - d3.sum(guarantees.guaranteedHeights);
                    var xWeights;
                    if (wantsWidth) {
                        xWeights = guarantees.wantsWidthArr.map(function (x) { return x ? 0.1 : 0; });
                        xWeights = Plottable._Util.Methods.addArrays(xWeights, colWeights);
                    }
                    else {
                        xWeights = colWeights;
                    }
                    var yWeights;
                    if (wantsHeight) {
                        yWeights = guarantees.wantsHeightArr.map(function (x) { return x ? 0.1 : 0; });
                        yWeights = Plottable._Util.Methods.addArrays(yWeights, rowWeights);
                    }
                    else {
                        yWeights = rowWeights;
                    }
                    colProportionalSpace = Table.calcProportionalSpace(xWeights, freeWidth);
                    rowProportionalSpace = Table.calcProportionalSpace(yWeights, freeHeight);
                    nIterations++;
                    var canImproveWidthAllocation = freeWidth > 0 && wantsWidth && freeWidth !== lastFreeWidth;
                    var canImproveHeightAllocation = freeHeight > 0 && wantsHeight && freeHeight !== lastFreeHeight;
                    if (!(canImproveWidthAllocation || canImproveHeightAllocation)) {
                        break;
                    }
                    if (nIterations > 5) {
                        break;
                    }
                }
                // Redo the proportional space one last time, to ensure we use the real weights not the wantsWidth/Height weights
                freeWidth = availableWidthAfterPadding - d3.sum(guarantees.guaranteedWidths);
                freeHeight = availableHeightAfterPadding - d3.sum(guarantees.guaranteedHeights);
                colProportionalSpace = Table.calcProportionalSpace(colWeights, freeWidth);
                rowProportionalSpace = Table.calcProportionalSpace(rowWeights, freeHeight);
                return { colProportionalSpace: colProportionalSpace, rowProportionalSpace: rowProportionalSpace, guaranteedWidths: guarantees.guaranteedWidths, guaranteedHeights: guarantees.guaranteedHeights, wantsWidth: wantsWidth, wantsHeight: wantsHeight };
            };
            Table.prototype.determineGuarantees = function (offeredWidths, offeredHeights) {
                var requestedWidths = Plottable._Util.Methods.createFilledArray(0, this.nCols);
                var requestedHeights = Plottable._Util.Methods.createFilledArray(0, this.nRows);
                var layoutWantsWidth = Plottable._Util.Methods.createFilledArray(false, this.nCols);
                var layoutWantsHeight = Plottable._Util.Methods.createFilledArray(false, this.nRows);
                this.rows.forEach(function (row, rowIndex) {
                    row.forEach(function (component, colIndex) {
                        var spaceRequest;
                        if (component != null) {
                            spaceRequest = component._requestedSpace(offeredWidths[colIndex], offeredHeights[rowIndex]);
                        }
                        else {
                            spaceRequest = { width: 0, height: 0, wantsWidth: false, wantsHeight: false };
                        }
                        var allocatedWidth = Math.min(spaceRequest.width, offeredWidths[colIndex]);
                        var allocatedHeight = Math.min(spaceRequest.height, offeredHeights[rowIndex]);
                        requestedWidths[colIndex] = Math.max(requestedWidths[colIndex], allocatedWidth);
                        requestedHeights[rowIndex] = Math.max(requestedHeights[rowIndex], allocatedHeight);
                        layoutWantsWidth[colIndex] = layoutWantsWidth[colIndex] || spaceRequest.wantsWidth;
                        layoutWantsHeight[rowIndex] = layoutWantsHeight[rowIndex] || spaceRequest.wantsHeight;
                    });
                });
                return { guaranteedWidths: requestedWidths, guaranteedHeights: requestedHeights, wantsWidthArr: layoutWantsWidth, wantsHeightArr: layoutWantsHeight };
            };
            Table.prototype._requestedSpace = function (offeredWidth, offeredHeight) {
                var layout = this.iterateLayout(offeredWidth, offeredHeight);
                return { width: d3.sum(layout.guaranteedWidths), height: d3.sum(layout.guaranteedHeights), wantsWidth: layout.wantsWidth, wantsHeight: layout.wantsHeight };
            };
            // xOffset is relative to parent element, not absolute
            Table.prototype._computeLayout = function (xOffset, yOffset, availableWidth, availableHeight) {
                var _this = this;
                _super.prototype._computeLayout.call(this, xOffset, yOffset, availableWidth, availableHeight);
                var layout = this.iterateLayout(this.width(), this.height());
                var sumPair = function (p) { return p[0] + p[1]; };
                var rowHeights = Plottable._Util.Methods.addArrays(layout.rowProportionalSpace, layout.guaranteedHeights);
                var colWidths = Plottable._Util.Methods.addArrays(layout.colProportionalSpace, layout.guaranteedWidths);
                var childYOffset = 0;
                this.rows.forEach(function (row, rowIndex) {
                    var childXOffset = 0;
                    row.forEach(function (component, colIndex) {
                        // recursively compute layout
                        if (component != null) {
                            component._computeLayout(childXOffset, childYOffset, colWidths[colIndex], rowHeights[rowIndex]);
                        }
                        childXOffset += colWidths[colIndex] + _this.colPadding;
                    });
                    childYOffset += rowHeights[rowIndex] + _this.rowPadding;
                });
            };
            /**
             * Sets the row and column padding on the Table.
             *
             * @param {number} rowPadding The padding above and below each row, in pixels.
             * @param {number} colPadding the padding to the left and right of each column, in pixels.
             * @returns {Table} The calling Table.
             */
            Table.prototype.padding = function (rowPadding, colPadding) {
                this.rowPadding = rowPadding;
                this.colPadding = colPadding;
                this._invalidateLayout();
                return this;
            };
            /**
             * Sets the layout weight of a particular row.
             * Space is allocated to rows based on their weight. Rows with higher weights receive proportionally more space.
             *
             * A common case would be to have one row take up 2/3rds of the space,
             * and the other row take up 1/3rd.
             *
             * Example:
             *
             * ```JavaScript
             * plot = new Plottable.Component.Table([
             *  [row1],
             *  [row2]
             * ]);
             *
             * // assign twice as much space to the first row
             * plot
             *  .rowWeight(0, 2)
             *  .rowWeight(1, 1)
             * ```
             *
             * @param {number} index The index of the row.
             * @param {number} weight The weight to be set on the row.
             * @returns {Table} The calling Table.
             */
            Table.prototype.rowWeight = function (index, weight) {
                this.rowWeights[index] = weight;
                this._invalidateLayout();
                return this;
            };
            /**
             * Sets the layout weight of a particular column.
             * Space is allocated to columns based on their weight. Columns with higher weights receive proportionally more space.
             *
             * Please see `rowWeight` docs for an example.
             *
             * @param {number} index The index of the column.
             * @param {number} weight The weight to be set on the column.
             * @returns {Table} The calling Table.
             */
            Table.prototype.colWeight = function (index, weight) {
                this.colWeights[index] = weight;
                this._invalidateLayout();
                return this;
            };
            Table.prototype._isFixedWidth = function () {
                var cols = d3.transpose(this.rows);
                return Table.fixedSpace(cols, function (c) { return (c == null) || c._isFixedWidth(); });
            };
            Table.prototype._isFixedHeight = function () {
                return Table.fixedSpace(this.rows, function (c) { return (c == null) || c._isFixedHeight(); });
            };
            Table.prototype.padTableToSize = function (nRows, nCols) {
                for (var i = 0; i < nRows; i++) {
                    if (this.rows[i] === undefined) {
                        this.rows[i] = [];
                        this.rowWeights[i] = null;
                    }
                    for (var j = 0; j < nCols; j++) {
                        if (this.rows[i][j] === undefined) {
                            this.rows[i][j] = null;
                        }
                    }
                }
                for (j = 0; j < nCols; j++) {
                    if (this.colWeights[j] === undefined) {
                        this.colWeights[j] = null;
                    }
                }
            };
            Table.calcComponentWeights = function (setWeights, componentGroups, fixityAccessor) {
                // If the row/col weight was explicitly set, then return it outright
                // If the weight was not explicitly set, then guess it using the heuristic that if all components are fixed-space
                // then weight is 0, otherwise weight is 1
                return setWeights.map(function (w, i) {
                    if (w != null) {
                        return w;
                    }
                    var fixities = componentGroups[i].map(fixityAccessor);
                    var allFixed = fixities.reduce(function (a, b) { return a && b; }, true);
                    return allFixed ? 0 : 1;
                });
            };
            Table.calcProportionalSpace = function (weights, freeSpace) {
                var weightSum = d3.sum(weights);
                if (weightSum === 0) {
                    return Plottable._Util.Methods.createFilledArray(0, weights.length);
                }
                else {
                    return weights.map(function (w) { return freeSpace * w / weightSum; });
                }
            };
            Table.fixedSpace = function (componentGroup, fixityAccessor) {
                var all = function (bools) { return bools.reduce(function (a, b) { return a && b; }, true); };
                var group_isFixed = function (components) { return all(components.map(fixityAccessor)); };
                return all(componentGroup.map(group_isFixed));
            };
            return Table;
        })(Component.AbstractComponentContainer);
        Component.Table = Table;
    })(Plottable.Component || (Plottable.Component = {}));
    var Component = Plottable.Component;
})(Plottable || (Plottable = {}));

///<reference path="../../reference.ts" />
var __extends = this.__extends || function (d, b) {
    for (var p in b) if (b.hasOwnProperty(p)) d[p] = b[p];
    function __() { this.constructor = d; }
    __.prototype = b.prototype;
    d.prototype = new __();
};
var Plottable;
(function (Plottable) {
    (function (Plot) {
        var AbstractPlot = (function (_super) {
            __extends(AbstractPlot, _super);
            /**
             * Constructs a Plot.
             *
             * Plots render data. Common example include Plot.Scatter, Plot.Bar, and Plot.Line.
             *
             * A bare Plot has a DataSource and any number of projectors, which take
             * data and "project" it onto the Plot, such as "x", "y", "fill", "r".
             *
             * @constructor
             * @param {any[]|Dataset} [dataset] If provided, the data or Dataset to be associated with this Plot.
             */
            function AbstractPlot() {
                _super.call(this);
                this._dataChanged = false;
                this._projectors = {};
                this._animate = false;
                this._animators = {};
                this._ANIMATION_DURATION = 250; // milliseconds
                this._animateOnNextRender = true;
                this.clipPathEnabled = true;
                this.classed("plot", true);
                this._key2DatasetDrawerKey = d3.map();
                this._datasetKeysInOrder = [];
                this.nextSeriesIndex = 0;
            }
            AbstractPlot.prototype._anchor = function (element) {
                _super.prototype._anchor.call(this, element);
                this._animateOnNextRender = true;
                this._dataChanged = true;
                this._updateScaleExtents();
            };
            AbstractPlot.prototype._setup = function () {
                var _this = this;
                _super.prototype._setup.call(this);
                this._renderArea = this._content.append("g").classed("render-area", true);
                // HACKHACK on 591
                this._getDrawersInOrder().forEach(function (d) { return d.setup(_this._renderArea.append("g")); });
            };
            AbstractPlot.prototype.remove = function () {
                var _this = this;
                _super.prototype.remove.call(this);
                this._datasetKeysInOrder.forEach(function (k) { return _this.removeDataset(k); });
                // deregister from all scales
                var properties = Object.keys(this._projectors);
                properties.forEach(function (property) {
                    var projector = _this._projectors[property];
                    if (projector.scale) {
                        projector.scale.broadcaster.deregisterListener(_this);
                    }
                });
            };
            AbstractPlot.prototype.addDataset = function (keyOrDataset, dataset) {
                if (typeof (keyOrDataset) !== "string" && dataset !== undefined) {
                    throw new Error("invalid input to addDataset");
                }
                if (typeof (keyOrDataset) === "string" && keyOrDataset[0] === "_") {
                    Plottable._Util.Methods.warn("Warning: Using _named series keys may produce collisions with unlabeled data sources");
                }
                var key = typeof (keyOrDataset) === "string" ? keyOrDataset : "_" + this.nextSeriesIndex++;
                var data = typeof (keyOrDataset) !== "string" ? keyOrDataset : dataset;
                var dataset = (data instanceof Plottable.Dataset) ? data : new Plottable.Dataset(data);
                this._addDataset(key, dataset);
                return this;
            };
            AbstractPlot.prototype._addDataset = function (key, dataset) {
                var _this = this;
                if (this._key2DatasetDrawerKey.has(key)) {
                    this.removeDataset(key);
                }
                ;
                var drawer = this._getDrawer(key);
                var ddk = { drawer: drawer, dataset: dataset, key: key };
                this._datasetKeysInOrder.push(key);
                this._key2DatasetDrawerKey.set(key, ddk);
                if (this._isSetup) {
                    drawer.setup(this._renderArea.append("g"));
                }
                dataset.broadcaster.registerListener(this, function () { return _this._onDatasetUpdate(); });
                this._onDatasetUpdate();
            };
            AbstractPlot.prototype._getDrawer = function (key) {
                return new Plottable._Drawer.AbstractDrawer(key);
            };
            AbstractPlot.prototype._getAnimator = function (key) {
                if (this._animate && this._animateOnNextRender) {
                    return this._animators[key] || new Plottable.Animator.Null();
                }
                else {
                    return new Plottable.Animator.Null();
                }
            };
            AbstractPlot.prototype._onDatasetUpdate = function () {
                this._updateScaleExtents();
                this._animateOnNextRender = true;
                this._dataChanged = true;
                this._render();
            };
            /**
             * Sets an attribute of every data point.
             *
             * Here's a common use case:
             * ```typescript
             * plot.attr("r", function(d) { return d.foo; });
             * ```
             * This will set the radius of each datum `d` to be `d.foo`.
             *
             * @param {string} attrToSet The attribute to set across each data
             * point. Popular examples include "x", "y", "r". Scales that inherit from
             * Plot define their meaning.
             *
             * @param {Function|string|any} accessor Function to apply to each element
             * of the dataSource. If a Function, use `accessor(d, i)`. If a string,
             * `d[accessor]` is used. If anything else, use `accessor` as a constant
             * across all data points.
             *
             * @param {Scale.AbstractScale} scale If provided, the result of the accessor
             * is passed through the scale, such as `scale.scale(accessor(d, i))`.
             *
             * @returns {Plot} The calling Plot.
             */
            AbstractPlot.prototype.attr = function (attrToSet, accessor, scale) {
                return this.project(attrToSet, accessor, scale);
            };
            /**
             * Identical to plot.attr
             */
            AbstractPlot.prototype.project = function (attrToSet, accessor, scale) {
                var _this = this;
                attrToSet = attrToSet.toLowerCase();
                var currentProjection = this._projectors[attrToSet];
                var existingScale = currentProjection && currentProjection.scale;
                if (existingScale) {
                    this._datasetKeysInOrder.forEach(function (key) {
                        existingScale._removeExtent(_this._plottableID.toString() + "_" + key, attrToSet);
                        existingScale.broadcaster.deregisterListener(_this);
                    });
                }
                if (scale) {
                    scale.broadcaster.registerListener(this, function () { return _this._render(); });
                }
                var activatedAccessor = Plottable._Util.Methods._applyAccessor(accessor, this);
                this._projectors[attrToSet] = { accessor: activatedAccessor, scale: scale, attribute: attrToSet };
                this._updateScaleExtent(attrToSet);
                this._render(); // queue a re-render upon changing projector
                return this;
            };
            AbstractPlot.prototype._generateAttrToProjector = function () {
                var _this = this;
                var h = {};
                d3.keys(this._projectors).forEach(function (a) {
                    var projector = _this._projectors[a];
                    var accessor = projector.accessor;
                    var scale = projector.scale;
                    var fn = scale ? function (d, i) { return scale.scale(accessor(d, i)); } : accessor;
                    h[a] = fn;
                });
                return h;
            };
            AbstractPlot.prototype._doRender = function () {
                if (this._isAnchored) {
                    this.paint();
                    this._dataChanged = false;
                    this._animateOnNextRender = false;
                }
            };
            /**
             * Enables or disables animation.
             *
             * @param {boolean} enabled Whether or not to animate.
             */
            AbstractPlot.prototype.animate = function (enabled) {
                this._animate = enabled;
                return this;
            };
            AbstractPlot.prototype.detach = function () {
                _super.prototype.detach.call(this);
                // make the domain resize
                this._updateScaleExtents();
                return this;
            };
            /**
             * This function makes sure that all of the scales in this._projectors
             * have an extent that includes all the data that is projected onto them.
             */
            AbstractPlot.prototype._updateScaleExtents = function () {
                var _this = this;
                d3.keys(this._projectors).forEach(function (attr) { return _this._updateScaleExtent(attr); });
            };
            AbstractPlot.prototype._updateScaleExtent = function (attr) {
                var _this = this;
                var projector = this._projectors[attr];
                if (projector.scale) {
                    this._key2DatasetDrawerKey.forEach(function (key, ddk) {
                        var extent = ddk.dataset._getExtent(projector.accessor, projector.scale._typeCoercer);
                        var scaleKey = _this._plottableID.toString() + "_" + key;
                        if (extent.length === 0 || !_this._isAnchored) {
                            projector.scale._removeExtent(scaleKey, attr);
                        }
                        else {
                            projector.scale._updateExtent(scaleKey, attr, extent);
                        }
                    });
                }
            };
            AbstractPlot.prototype.animator = function (animatorKey, animator) {
                if (animator === undefined) {
                    return this._animators[animatorKey];
                }
                else {
                    this._animators[animatorKey] = animator;
                    return this;
                }
            };
            AbstractPlot.prototype.datasetOrder = function (order) {
                if (order === undefined) {
                    return this._datasetKeysInOrder;
                }
                function isPermutation(l1, l2) {
                    var intersection = Plottable._Util.Methods.intersection(d3.set(l1), d3.set(l2));
                    var size = intersection.size(); // HACKHACK pending on borisyankov/definitelytyped/ pr #2653
                    return size === l1.length && size === l2.length;
                }
                if (isPermutation(order, this._datasetKeysInOrder)) {
                    this._datasetKeysInOrder = order;
                    this._onDatasetUpdate();
                }
                else {
                    Plottable._Util.Methods.warn("Attempted to change datasetOrder, but new order is not permutation of old. Ignoring.");
                }
                return this;
            };
            AbstractPlot.prototype.removeDataset = function (datasetOrKeyOrArray) {
                var key;
                if (typeof (datasetOrKeyOrArray) === "string") {
                    key = datasetOrKeyOrArray;
                }
                else if (datasetOrKeyOrArray instanceof Plottable.Dataset || datasetOrKeyOrArray instanceof Array) {
                    var array = (datasetOrKeyOrArray instanceof Plottable.Dataset) ? this.datasets() : this.datasets().map(function (d) { return d.data(); });
                    var idx = array.indexOf(datasetOrKeyOrArray);
                    if (idx !== -1) {
                        key = this._datasetKeysInOrder[idx];
                    }
                }
                return this._removeDataset(key);
            };
            AbstractPlot.prototype._removeDataset = function (key) {
                if (key != null && this._key2DatasetDrawerKey.has(key)) {
                    var ddk = this._key2DatasetDrawerKey.get(key);
                    ddk.drawer.remove();
                    var projectors = d3.values(this._projectors);
                    var scaleKey = this._plottableID.toString() + "_" + key;
                    projectors.forEach(function (p) {
                        if (p.scale != null) {
                            p.scale._removeExtent(scaleKey, p.attribute);
                        }
                    });
                    ddk.dataset.broadcaster.deregisterListener(this);
                    this._datasetKeysInOrder.splice(this._datasetKeysInOrder.indexOf(key), 1);
                    this._key2DatasetDrawerKey.remove(key);
                    this._onDatasetUpdate();
                }
                return this;
            };
            AbstractPlot.prototype.datasets = function () {
                var _this = this;
                return this._datasetKeysInOrder.map(function (k) { return _this._key2DatasetDrawerKey.get(k).dataset; });
            };
            AbstractPlot.prototype._getDrawersInOrder = function () {
                var _this = this;
                return this._datasetKeysInOrder.map(function (k) { return _this._key2DatasetDrawerKey.get(k).drawer; });
            };
            AbstractPlot.prototype._generateDrawSteps = function () {
                return [{ attrToProjector: this._generateAttrToProjector(), animator: new Plottable.Animator.Null() }];
            };
            AbstractPlot.prototype._additionalPaint = function (time) {
                // no-op
            };
            AbstractPlot.prototype._getDataToDraw = function () {
                var _this = this;
                var datasets = d3.map();
                this._datasetKeysInOrder.forEach(function (key) {
                    datasets.set(key, _this._key2DatasetDrawerKey.get(key).dataset.data());
                });
                return datasets;
            };
            AbstractPlot.prototype.paint = function () {
                var drawSteps = this._generateDrawSteps();
                var dataToDraw = this._getDataToDraw();
                var drawers = this._getDrawersInOrder();
                var times = this._datasetKeysInOrder.map(function (k, i) { return drawers[i].draw(dataToDraw.get(k), drawSteps); });
                var maxTime = Plottable._Util.Methods.max(times, 0);
                this._additionalPaint(maxTime);
            };
            return AbstractPlot;
        })(Plottable.Component.AbstractComponent);
        Plot.AbstractPlot = AbstractPlot;
    })(Plottable.Plot || (Plottable.Plot = {}));
    var Plot = Plottable.Plot;
})(Plottable || (Plottable = {}));

///<reference path="../../reference.ts" />
var __extends = this.__extends || function (d, b) {
    for (var p in b) if (b.hasOwnProperty(p)) d[p] = b[p];
    function __() { this.constructor = d; }
    __.prototype = b.prototype;
    d.prototype = new __();
};
var Plottable;
(function (Plottable) {
    (function (Plot) {
        /*
         * A PiePlot is a plot meant to show how much out of a total an attribute's value is.
         * One usecase is to show how much funding departments are given out of a total budget.
         *
         * Primary projection attributes:
         *   "fill" - Accessor determining the color of each sector
         *   "inner-radius" - Accessor determining the distance from the center to the inner edge of the sector
         *   "outer-radius" - Accessor determining the distance from the center to the outer edge of the sector
         *   "value" - Accessor to extract the value determining the proportion of each slice to the total
         */
        var Pie = (function (_super) {
            __extends(Pie, _super);
            /**
             * Constructs a PiePlot.
             *
             * @constructor
             */
            function Pie() {
                _super.call(this);
                this.classed("pie-plot", true);
            }
            Pie.prototype._computeLayout = function (xOffset, yOffset, availableWidth, availableHeight) {
                _super.prototype._computeLayout.call(this, xOffset, yOffset, availableWidth, availableHeight);
                this._renderArea.attr("transform", "translate(" + this.width() / 2 + "," + this.height() / 2 + ")");
            };
            Pie.prototype._addDataset = function (key, dataset) {
                if (this._datasetKeysInOrder.length === 1) {
                    Plottable._Util.Methods.warn("Only one dataset is supported in Pie plots");
                    return;
                }
                _super.prototype._addDataset.call(this, key, dataset);
            };
            Pie.prototype._generateAttrToProjector = function () {
                var attrToProjector = _super.prototype._generateAttrToProjector.call(this);
                attrToProjector["inner-radius"] = attrToProjector["inner-radius"] || d3.functor(0);
                attrToProjector["outer-radius"] = attrToProjector["outer-radius"] || d3.functor(Math.min(this.width(), this.height()) / 2);
                if (attrToProjector["fill"] == null) {
                    attrToProjector["fill"] = function (d, i) { return Pie.DEFAULT_COLOR_SCALE.scale(String(i)); };
                }
                var defaultAccessor = function (d) { return d.value; };
                var valueProjector = this._projectors["value"];
                attrToProjector["value"] = valueProjector ? valueProjector.accessor : defaultAccessor;
                return attrToProjector;
            };
            Pie.prototype._getDrawer = function (key) {
                return new Plottable._Drawer.Arc(key).setClass("arc");
            };
            Pie.DEFAULT_COLOR_SCALE = new Plottable.Scale.Color();
            return Pie;
        })(Plot.AbstractPlot);
        Plot.Pie = Pie;
    })(Plottable.Plot || (Plottable.Plot = {}));
    var Plot = Plottable.Plot;
})(Plottable || (Plottable = {}));

///<reference path="../../reference.ts" />
var __extends = this.__extends || function (d, b) {
    for (var p in b) if (b.hasOwnProperty(p)) d[p] = b[p];
    function __() { this.constructor = d; }
    __.prototype = b.prototype;
    d.prototype = new __();
};
var Plottable;
(function (Plottable) {
    (function (Plot) {
        var AbstractXYPlot = (function (_super) {
            __extends(AbstractXYPlot, _super);
            /**
             * Constructs an XYPlot.
             *
             * An XYPlot is a plot from drawing 2-dimensional data. Common examples
             * include Scale.Line and Scale.Bar.
             *
             * @constructor
             * @param {any[]|Dataset} [dataset] The data or Dataset to be associated with this Renderer.
             * @param {Scale} xScale The x scale to use.
             * @param {Scale} yScale The y scale to use.
             */
            function AbstractXYPlot(xScale, yScale) {
                _super.call(this);
                if (xScale == null || yScale == null) {
                    throw new Error("XYPlots require an xScale and yScale");
                }
                this.classed("xy-plot", true);
                this.project("x", "x", xScale); // default accessor
                this.project("y", "y", yScale); // default accessor
            }
            /**
             * @param {string} attrToSet One of ["x", "y"] which determines the point's
             * x and y position in the Plot.
             */
            AbstractXYPlot.prototype.project = function (attrToSet, accessor, scale) {
                // We only want padding and nice-ing on scales that will correspond to axes / pixel layout.
                // So when we get an "x" or "y" scale, enable autoNiceing and autoPadding.
                if (attrToSet === "x" && scale) {
                    this._xScale = scale;
                    this._updateXDomainer();
                }
                if (attrToSet === "y" && scale) {
                    this._yScale = scale;
                    this._updateYDomainer();
                }
                _super.prototype.project.call(this, attrToSet, accessor, scale);
                return this;
            };
            AbstractXYPlot.prototype._computeLayout = function (xOffset, yOffset, availableWidth, availableHeight) {
                _super.prototype._computeLayout.call(this, xOffset, yOffset, availableWidth, availableHeight);
                this._xScale.range([0, this.width()]);
                this._yScale.range([this.height(), 0]);
            };
            AbstractXYPlot.prototype._updateXDomainer = function () {
                if (this._xScale instanceof Plottable.Scale.AbstractQuantitative) {
                    var scale = this._xScale;
                    if (!scale._userSetDomainer) {
                        scale.domainer().pad().nice();
                    }
                }
            };
            AbstractXYPlot.prototype._updateYDomainer = function () {
                if (this._yScale instanceof Plottable.Scale.AbstractQuantitative) {
                    var scale = this._yScale;
                    if (!scale._userSetDomainer) {
                        scale.domainer().pad().nice();
                    }
                }
            };
            return AbstractXYPlot;
        })(Plot.AbstractPlot);
        Plot.AbstractXYPlot = AbstractXYPlot;
    })(Plottable.Plot || (Plottable.Plot = {}));
    var Plot = Plottable.Plot;
})(Plottable || (Plottable = {}));

///<reference path="../../reference.ts" />
var __extends = this.__extends || function (d, b) {
    for (var p in b) if (b.hasOwnProperty(p)) d[p] = b[p];
    function __() { this.constructor = d; }
    __.prototype = b.prototype;
    d.prototype = new __();
};
var Plottable;
(function (Plottable) {
    (function (Plot) {
        var Scatter = (function (_super) {
            __extends(Scatter, _super);
            /**
             * Constructs a ScatterPlot.
             *
             * @constructor
             * @param {Scale} xScale The x scale to use.
             * @param {Scale} yScale The y scale to use.
             */
            function Scatter(xScale, yScale) {
                _super.call(this, xScale, yScale);
                this.closeDetectionRadius = 5;
                this.classed("scatter-plot", true);
                this.project("r", 3); // default
                this.project("opacity", 0.6); // default
                this.project("fill", function () { return Plottable.Core.Colors.INDIGO; }); // default
                this._animators["circles-reset"] = new Plottable.Animator.Null();
                this._animators["circles"] = new Plottable.Animator.Base().duration(250).delay(5);
            }
            /**
             * @param {string} attrToSet One of ["x", "y", "cx", "cy", "r",
             * "fill"]. "cx" and "cy" are aliases for "x" and "y". "r" is the datum's
             * radius, and "fill" is the CSS color of the datum.
             */
            Scatter.prototype.project = function (attrToSet, accessor, scale) {
                attrToSet = attrToSet === "cx" ? "x" : attrToSet;
                attrToSet = attrToSet === "cy" ? "y" : attrToSet;
                _super.prototype.project.call(this, attrToSet, accessor, scale);
                return this;
            };
            Scatter.prototype._getDrawer = function (key) {
                return new Plottable._Drawer.Element(key).svgElement("circle");
            };
            Scatter.prototype._generateAttrToProjector = function () {
                var attrToProjector = _super.prototype._generateAttrToProjector.call(this);
                attrToProjector["cx"] = attrToProjector["x"];
                delete attrToProjector["x"];
                attrToProjector["cy"] = attrToProjector["y"];
                delete attrToProjector["y"];
                return attrToProjector;
            };
            Scatter.prototype._generateDrawSteps = function () {
                var drawSteps = [];
                if (this._dataChanged) {
                    var resetAttrToProjector = this._generateAttrToProjector();
                    resetAttrToProjector["r"] = function () { return 0; };
                    drawSteps.push({ attrToProjector: resetAttrToProjector, animator: this._getAnimator("circles-reset") });
                }
                drawSteps.push({ attrToProjector: this._generateAttrToProjector(), animator: this._getAnimator("circles") });
                return drawSteps;
            };
            Scatter.prototype._getClosestStruckPoint = function (p, range) {
                var drawers = this._getDrawersInOrder();
                var attrToProjector = this._generateAttrToProjector();
                var getDistSq = function (d, i) {
                    var dx = attrToProjector["cx"](d, i) - p.x;
                    var dy = attrToProjector["cy"](d, i) - p.y;
                    return (dx * dx + dy * dy);
                };
                var overAPoint = false;
                var closestElement;
                var minDistSq = range * range;
                drawers.forEach(function (drawer) {
                    drawer._getDrawSelection().each(function (d, i) {
                        var distSq = getDistSq(d, i);
                        var r = attrToProjector["r"](d, i);
                        if (distSq < r * r) {
                            if (!overAPoint || distSq < minDistSq) {
                                closestElement = this;
                                minDistSq = distSq;
                            }
                            overAPoint = true;
                        }
                        else if (!overAPoint && distSq < minDistSq) {
                            closestElement = this;
                            minDistSq = distSq;
                        }
                    });
                });
                var closestSelection = d3.select(closestElement);
                return {
                    selection: closestElement ? closestSelection : null,
                    data: closestElement ? closestSelection.data() : null
                };
            };
            //===== Hover logic =====
            Scatter.prototype._hoverOverComponent = function (p) {
                // no-op
            };
            Scatter.prototype._hoverOutComponent = function (p) {
                // no-op
            };
            Scatter.prototype._doHover = function (p) {
                return this._getClosestStruckPoint(p, this.closeDetectionRadius);
            };
            return Scatter;
        })(Plot.AbstractXYPlot);
        Plot.Scatter = Scatter;
    })(Plottable.Plot || (Plottable.Plot = {}));
    var Plot = Plottable.Plot;
})(Plottable || (Plottable = {}));

///<reference path="../../reference.ts" />
var __extends = this.__extends || function (d, b) {
    for (var p in b) if (b.hasOwnProperty(p)) d[p] = b[p];
    function __() { this.constructor = d; }
    __.prototype = b.prototype;
    d.prototype = new __();
};
var Plottable;
(function (Plottable) {
    (function (Plot) {
        var Grid = (function (_super) {
            __extends(Grid, _super);
            /**
             * Constructs a GridPlot.
             *
             * A GridPlot is used to shade a grid of data. Each datum is a cell on the
             * grid, and the datum can control what color it is.
             *
             * @constructor
             * @param {Scale.Ordinal} xScale The x scale to use.
             * @param {Scale.Ordinal} yScale The y scale to use.
             * @param {Scale.Color|Scale.InterpolatedColor} colorScale The color scale
             * to use for each grid cell.
             */
            function Grid(xScale, yScale, colorScale) {
                _super.call(this, xScale, yScale);
                this._animators = {
                    "cells": new Plottable.Animator.Null()
                };
                this.classed("grid-plot", true);
                // The x and y scales should render in bands with no padding
                this._xScale.rangeType("bands", 0, 0);
                this._yScale.rangeType("bands", 0, 0);
                this._colorScale = colorScale;
                this.project("fill", "value", colorScale); // default
                this._animators["cells"] = new Plottable.Animator.Null();
            }
            Grid.prototype._addDataset = function (key, dataset) {
                if (this._datasetKeysInOrder.length === 1) {
                    Plottable._Util.Methods.warn("Only one dataset is supported in Grid plots");
                    return;
                }
                _super.prototype._addDataset.call(this, key, dataset);
            };
            Grid.prototype._getDrawer = function (key) {
                return new Plottable._Drawer.Element(key).svgElement("rect");
            };
            /**
             * @param {string} attrToSet One of ["x", "y", "fill"]. If "fill" is used,
             * the data should return a valid CSS color.
             */
            Grid.prototype.project = function (attrToSet, accessor, scale) {
                _super.prototype.project.call(this, attrToSet, accessor, scale);
                if (attrToSet === "fill") {
                    this._colorScale = this._projectors["fill"].scale;
                }
                return this;
            };
            Grid.prototype._generateAttrToProjector = function () {
                var attrToProjector = _super.prototype._generateAttrToProjector.call(this);
                var xStep = this._xScale.rangeBand();
                var yStep = this._yScale.rangeBand();
                attrToProjector["width"] = function () { return xStep; };
                attrToProjector["height"] = function () { return yStep; };
                return attrToProjector;
            };
            Grid.prototype._generateDrawSteps = function () {
                return [{ attrToProjector: this._generateAttrToProjector(), animator: this._getAnimator("cells") }];
            };
            return Grid;
        })(Plot.AbstractXYPlot);
        Plot.Grid = Grid;
    })(Plottable.Plot || (Plottable.Plot = {}));
    var Plot = Plottable.Plot;
})(Plottable || (Plottable = {}));

///<reference path="../../reference.ts" />
var __extends = this.__extends || function (d, b) {
    for (var p in b) if (b.hasOwnProperty(p)) d[p] = b[p];
    function __() { this.constructor = d; }
    __.prototype = b.prototype;
    d.prototype = new __();
};
var Plottable;
(function (Plottable) {
    (function (Plot) {
        var AbstractBarPlot = (function (_super) {
            __extends(AbstractBarPlot, _super);
            /**
             * Constructs a BarPlot.
             *
             * @constructor
             * @param {Scale} xScale The x scale to use.
             * @param {Scale} yScale The y scale to use.
             */
            function AbstractBarPlot(xScale, yScale) {
                _super.call(this, xScale, yScale);
                this._baselineValue = 0;
                this._barAlignmentFactor = 0.5;
<<<<<<< HEAD
=======
                this._barLabelFormatter = Plottable.Formatters.identity();
                this._barLabelsEnabled = false;
>>>>>>> eb907dde
                this._hoverMode = "point";
                this.hideBarsIfAnyAreTooWide = true;
                this.classed("bar-plot", true);
                this.project("fill", function () { return Plottable.Core.Colors.INDIGO; });
                this._animators["bars-reset"] = new Plottable.Animator.Null();
                this._animators["bars"] = new Plottable.Animator.Base();
                this._animators["baseline"] = new Plottable.Animator.Null();
                this.baseline(this._baselineValue);
            }
            AbstractBarPlot.prototype._getDrawer = function (key) {
                return new Plottable._Drawer.Rect(key, this._isVertical);
            };
            AbstractBarPlot.prototype._setup = function () {
                _super.prototype._setup.call(this);
                this._baseline = this._renderArea.append("line").classed("baseline", true);
            };
            AbstractBarPlot.prototype.project = function (attrToSet, accessor, scale) {
                _super.prototype.project.call(this, attrToSet, accessor, scale);
                // If a QuantitativeScale is used, the plot can easily extend outside the component boundary.
                // Thus, the extent must be updated to account for the possible extension
                if ((this._isVertical && attrToSet === "x") || (!this._isVertical && attrToSet === "y") || attrToSet === "width") {
                    this.updateBarScaleExtents();
                }
                this._render();
                return this;
            };
            AbstractBarPlot.prototype.updateBarScaleExtents = function () {
                var _this = this;
                var barScale = this._isVertical ? this._projectors["x"].scale : this._projectors["y"].scale;
                if (!(barScale instanceof Plottable.Scale.AbstractQuantitative)) {
                    return;
                }
                var barQScale = barScale;
                var pixelWidthF = function (d, i) {
                    return _this._projectors["width"] ? _this._projectors["width"].accessor(d, i) : _this._getBarPixelWidth();
                };
                var barAccessor = this._isVertical ? this._projectors["x"].accessor : this._projectors["y"].accessor;
                this.project("bar-min", function (d, i) {
                    return barQScale.invert(barQScale.scale(barAccessor(d, i)) - pixelWidthF(d, i) * _this._barAlignmentFactor);
                }, barQScale);
                this.project("bar-max", function (d, i) {
                    return barQScale.invert(barQScale.scale(barAccessor(d, i)) + pixelWidthF(d, i) * (1 - _this._barAlignmentFactor));
                }, barQScale);
            };
            /**
             * Sets the baseline for the bars to the specified value.
             *
             * The baseline is the line that the bars are drawn from, defaulting to 0.
             *
             * @param {number} value The value to position the baseline at.
             * @returns {AbstractBarPlot} The calling AbstractBarPlot.
             */
            AbstractBarPlot.prototype.baseline = function (value) {
                this._baselineValue = value;
                this._updateXDomainer();
                this._updateYDomainer();
                this._render();
                return this;
            };
            /**
             * Sets the bar alignment relative to the independent axis.
             * VerticalBarPlot supports "left", "center", "right"
             * HorizontalBarPlot supports "top", "center", "bottom"
             *
             * @param {string} alignment The desired alignment.
             * @returns {AbstractBarPlot} The calling AbstractBarPlot.
             */
            AbstractBarPlot.prototype.barAlignment = function (alignment) {
                var alignmentLC = alignment.toLowerCase();
                var align2factor = this.constructor._BarAlignmentToFactor;
                if (align2factor[alignmentLC] === undefined) {
                    throw new Error("unsupported bar alignment");
                }
                this._barAlignmentFactor = align2factor[alignmentLC];
                this._render();
                return this;
            };
            AbstractBarPlot.prototype.parseExtent = function (input) {
                if (typeof (input) === "number") {
                    return { min: input, max: input };
                }
                else if (input instanceof Object && "min" in input && "max" in input) {
                    return input;
                }
                else {
                    throw new Error("input '" + input + "' can't be parsed as an Extent");
                }
            };
            AbstractBarPlot.prototype.barLabelsEnabled = function (enabled) {
                if (enabled === undefined) {
                    return this._barLabelsEnabled;
                }
                else {
                    this._barLabelsEnabled = enabled;
                    this._render();
                    return this;
                }
            };
            AbstractBarPlot.prototype.barLabelFormatter = function (formatter) {
                if (formatter == null) {
                    return this._barLabelFormatter;
                }
                else {
                    this._barLabelFormatter = formatter;
                    this._render();
                    return this;
                }
            };
            AbstractBarPlot.prototype.selectBar = function (xValOrExtent, yValOrExtent, select) {
                if (select === void 0) { select = true; }
                if (!this._isSetup) {
                    return null;
                }
                var selectedBars = [];
                var xExtent = this.parseExtent(xValOrExtent);
                var yExtent = this.parseExtent(yValOrExtent);
                // the SVGRects are positioned with sub-pixel accuracy (the default unit
                // for the x, y, height & width attributes), but user selections (e.g. via
                // mouse events) usually have pixel accuracy. A tolerance of half-a-pixel
                // seems appropriate:
                var tolerance = 0.5;
                // currently, linear scan the bars. If inversion is implemented on non-numeric scales we might be able to do better.
                this._getDrawersInOrder().forEach(function (d) {
                    d._renderArea.selectAll("rect").each(function (d) {
                        var bbox = this.getBBox();
                        if (bbox.x + bbox.width >= xExtent.min - tolerance && bbox.x <= xExtent.max + tolerance && bbox.y + bbox.height >= yExtent.min - tolerance && bbox.y <= yExtent.max + tolerance) {
                            selectedBars.push(this);
                        }
                    });
                });
                if (selectedBars.length > 0) {
                    var selection = d3.selectAll(selectedBars);
                    selection.classed("selected", select);
                    return selection;
                }
                else {
                    return null;
                }
            };
            /**
             * Deselects all bars.
             * @returns {AbstractBarPlot} The calling AbstractBarPlot.
             */
            AbstractBarPlot.prototype.deselectAll = function () {
                if (this._isSetup) {
                    this._getDrawersInOrder().forEach(function (d) { return d._renderArea.selectAll("rect").classed("selected", false); });
                }
                return this;
            };
            AbstractBarPlot.prototype._updateDomainer = function (scale) {
                if (scale instanceof Plottable.Scale.AbstractQuantitative) {
                    var qscale = scale;
                    if (!qscale._userSetDomainer) {
                        if (this._baselineValue != null) {
                            qscale.domainer().addPaddingException(this._baselineValue, "BAR_PLOT+" + this._plottableID).addIncludedValue(this._baselineValue, "BAR_PLOT+" + this._plottableID);
                        }
                        else {
                            qscale.domainer().removePaddingException("BAR_PLOT+" + this._plottableID).removeIncludedValue("BAR_PLOT+" + this._plottableID);
                        }
                        qscale.domainer().pad();
                    }
                    // prepending "BAR_PLOT" is unnecessary but reduces likely of user accidentally creating collisions
                    qscale._autoDomainIfAutomaticMode();
                }
            };
            AbstractBarPlot.prototype._updateYDomainer = function () {
                if (this._isVertical) {
                    this._updateDomainer(this._yScale);
                }
                else {
                    _super.prototype._updateYDomainer.call(this);
                }
            };
            AbstractBarPlot.prototype._updateXDomainer = function () {
                if (!this._isVertical) {
                    this._updateDomainer(this._xScale);
                }
                else {
                    _super.prototype._updateXDomainer.call(this);
                }
            };
            AbstractBarPlot.prototype._additionalPaint = function (time) {
                var _this = this;
                var primaryScale = this._isVertical ? this._yScale : this._xScale;
                var scaledBaseline = primaryScale.scale(this._baselineValue);
                var baselineAttr = {
                    "x1": this._isVertical ? 0 : scaledBaseline,
                    "y1": this._isVertical ? scaledBaseline : 0,
                    "x2": this._isVertical ? this.width() : scaledBaseline,
                    "y2": this._isVertical ? scaledBaseline : this.height()
                };
                this._getAnimator("baseline").animate(this._baseline, baselineAttr);
                var drawers = this._getDrawersInOrder();
                drawers.forEach(function (d) { return d.removeLabels(); });
                if (this._barLabelsEnabled) {
                    setTimeout(function () { return _this._drawLabels(); }, time);
                }
            };
            AbstractBarPlot.prototype._drawLabels = function () {
                var drawers = this._getDrawersInOrder();
                var attrToProjector = this._generateAttrToProjector();
                var dataToDraw = this._getDataToDraw();
                this._datasetKeysInOrder.forEach(function (k, i) { return drawers[i].drawText(dataToDraw.get(k), attrToProjector); });
                if (this.hideBarsIfAnyAreTooWide && drawers.some(function (d) { return d._someLabelsTooWide; })) {
                    drawers.forEach(function (d) { return d.removeLabels(); });
                }
            };
            AbstractBarPlot.prototype._generateDrawSteps = function () {
                var drawSteps = [];
                if (this._dataChanged && this._animate) {
                    var resetAttrToProjector = this._generateAttrToProjector();
                    var primaryScale = this._isVertical ? this._yScale : this._xScale;
                    var scaledBaseline = primaryScale.scale(this._baselineValue);
                    var positionAttr = this._isVertical ? "y" : "x";
                    var dimensionAttr = this._isVertical ? "height" : "width";
                    resetAttrToProjector[positionAttr] = function () { return scaledBaseline; };
                    resetAttrToProjector[dimensionAttr] = function () { return 0; };
                    drawSteps.push({ attrToProjector: resetAttrToProjector, animator: this._getAnimator("bars-reset") });
                }
                drawSteps.push({ attrToProjector: this._generateAttrToProjector(), animator: this._getAnimator("bars") });
                return drawSteps;
            };
            AbstractBarPlot.prototype._generateAttrToProjector = function () {
                var _this = this;
                // Primary scale/direction: the "length" of the bars
                // Secondary scale/direction: the "width" of the bars
                var attrToProjector = _super.prototype._generateAttrToProjector.call(this);
                var primaryScale = this._isVertical ? this._yScale : this._xScale;
                var secondaryScale = this._isVertical ? this._xScale : this._yScale;
                var primaryAttr = this._isVertical ? "y" : "x";
                var secondaryAttr = this._isVertical ? "x" : "y";
                var scaledBaseline = primaryScale.scale(this._baselineValue);
                if (!attrToProjector["width"]) {
                    attrToProjector["width"] = function () { return _this._getBarPixelWidth(); };
                }
                var positionF = attrToProjector[secondaryAttr];
                var widthF = attrToProjector["width"];
                var bandsMode = (secondaryScale instanceof Plottable.Scale.Ordinal) && secondaryScale.rangeType() === "bands";
                if (!bandsMode) {
                    attrToProjector[secondaryAttr] = function (d, i) { return positionF(d, i) - widthF(d, i) * _this._barAlignmentFactor; };
                }
                else {
                    var bandWidth = secondaryScale.rangeBand();
                    attrToProjector[secondaryAttr] = function (d, i) { return positionF(d, i) - widthF(d, i) / 2 + bandWidth / 2; };
                }
                var originalPositionFn = attrToProjector[primaryAttr];
                attrToProjector[primaryAttr] = function (d, i) {
                    var originalPos = originalPositionFn(d, i);
                    // If it is past the baseline, it should start at the baselin then width/height
                    // carries it over. If it's not past the baseline, leave it at original position and
                    // then width/height carries it to baseline
                    return (originalPos > scaledBaseline) ? scaledBaseline : originalPos;
                };
                attrToProjector["height"] = function (d, i) {
                    return Math.abs(scaledBaseline - originalPositionFn(d, i));
                };
<<<<<<< HEAD
                delete attrToProjector["bar-min"];
                delete attrToProjector["bar-max"];
=======
                var primaryAccessor = this._projectors[primaryAttr].accessor;
                if (this.barLabelsEnabled && this.barLabelFormatter) {
                    attrToProjector["label"] = function (d, i) {
                        return _this._barLabelFormatter(primaryAccessor(d, i));
                    };
                    attrToProjector["positive"] = function (d, i) { return originalPositionFn(d, i) <= scaledBaseline; };
                }
>>>>>>> eb907dde
                return attrToProjector;
            };
            /**
             * Computes the barPixelWidth of all the bars in the plot.
             *
             * If the position scale of the plot is an OrdinalScale and in bands mode, then the rangeBands function will be used.
             * If the position scale of the plot is an OrdinalScale and in points mode, then
             *   from https://github.com/mbostock/d3/wiki/Ordinal-Scales#ordinal_rangePoints, the max barPixelWidth is step * padding
             * If the position scale of the plot is a QuantitativeScale, then _getMinimumDataWidth is scaled to compute the barPixelWidth
             */
            AbstractBarPlot.prototype._getBarPixelWidth = function () {
                var barPixelWidth;
                var barScale = this._isVertical ? this._xScale : this._yScale;
                if (barScale instanceof Plottable.Scale.Ordinal) {
                    var ordScale = barScale;
                    if (ordScale.rangeType() === "bands") {
                        barPixelWidth = ordScale.rangeBand();
                    }
                    else {
                        // padding is defined as 2 * the ordinal scale's _outerPadding variable
                        // HACKHACK need to use _outerPadding for formula as above
                        var padding = ordScale._outerPadding * 2;
                        // step is defined as the range_interval / (padding + number of bars)
                        var secondaryDimension = this._isVertical ? this.width() : this.height();
                        var step = secondaryDimension / (padding + ordScale.domain().length - 1);
                        barPixelWidth = step * padding * 0.5;
                    }
                }
                else {
                    var barAccessor = this._isVertical ? this._projectors["x"].accessor : this._projectors["y"].accessor;
                    var barAccessorData = d3.set(Plottable._Util.Methods.flatten(this.datasets().map(function (dataset) {
                        return dataset.data().map(barAccessor);
                    }))).values().map(function (value) { return +value; });
                    barAccessorData.sort(function (a, b) { return a - b; });
                    var barAccessorDataPairs = d3.pairs(barAccessorData);
                    var barWidthDimension = this._isVertical ? this.width() : this.height();
                    barPixelWidth = Plottable._Util.Methods.min(barAccessorDataPairs, function (pair, i) {
                        return Math.abs(barScale.scale(pair[1]) - barScale.scale(pair[0]));
                    }, barWidthDimension * 0.4) * 0.95;
                }
                return barPixelWidth;
            };
            AbstractBarPlot.prototype.hoverMode = function (mode) {
                if (mode == null) {
                    return this._hoverMode;
                }
                var modeLC = mode.toLowerCase();
                if (modeLC !== "point" && modeLC !== "line") {
                    throw new Error(mode + " is not a valid hover mode");
                }
                this._hoverMode = modeLC;
                return this;
            };
            AbstractBarPlot.prototype.clearHoverSelection = function () {
                this._getDrawersInOrder().forEach(function (d, i) {
                    d._renderArea.selectAll("rect").classed("not-hovered hovered", false);
                });
            };
            //===== Hover logic =====
            AbstractBarPlot.prototype._hoverOverComponent = function (p) {
                // no-op
            };
            AbstractBarPlot.prototype._hoverOutComponent = function (p) {
                this.clearHoverSelection();
            };
            AbstractBarPlot.prototype._doHover = function (p) {
                var xPositionOrExtent = p.x;
                var yPositionOrExtent = p.y;
                if (this._hoverMode === "line") {
                    var maxExtent = { min: -Infinity, max: Infinity };
                    if (this._isVertical) {
                        yPositionOrExtent = maxExtent;
                    }
                    else {
                        xPositionOrExtent = maxExtent;
                    }
                }
                var selectedBars = this.selectBar(xPositionOrExtent, yPositionOrExtent, false);
                if (selectedBars) {
                    this._getDrawersInOrder().forEach(function (d, i) {
                        d._renderArea.selectAll("rect").classed({ "hovered": false, "not-hovered": true });
                    });
                    selectedBars.classed({ "hovered": true, "not-hovered": false });
                }
                else {
                    this.clearHoverSelection();
                }
                return {
                    data: selectedBars ? selectedBars.data() : null,
                    selection: selectedBars
                };
            };
            AbstractBarPlot._BarAlignmentToFactor = {};
            return AbstractBarPlot;
        })(Plot.AbstractXYPlot);
        Plot.AbstractBarPlot = AbstractBarPlot;
    })(Plottable.Plot || (Plottable.Plot = {}));
    var Plot = Plottable.Plot;
})(Plottable || (Plottable = {}));

///<reference path="../../reference.ts" />
var __extends = this.__extends || function (d, b) {
    for (var p in b) if (b.hasOwnProperty(p)) d[p] = b[p];
    function __() { this.constructor = d; }
    __.prototype = b.prototype;
    d.prototype = new __();
};
var Plottable;
(function (Plottable) {
    (function (Plot) {
        /**
         * A VerticalBarPlot draws bars vertically.
         * Key projected attributes:
         *  - "width" - the horizontal width of a bar.
         *      - if an ordinal scale is attached, this defaults to ordinalScale.rangeBand()
         *      - if a quantitative scale is attached, this defaults to 10
         *  - "x" - the horizontal position of a bar
         *  - "y" - the vertical height of a bar
         */
        var VerticalBar = (function (_super) {
            __extends(VerticalBar, _super);
            /**
             * Constructs a VerticalBarPlot.
             *
             * @constructor
             * @param {Scale} xScale The x scale to use.
             * @param {QuantitativeScale} yScale The y scale to use.
             */
            function VerticalBar(xScale, yScale) {
                this._isVertical = true; // Has to be set before super()
                _super.call(this, xScale, yScale);
            }
            VerticalBar.prototype._updateYDomainer = function () {
                this._updateDomainer(this._yScale);
            };
            VerticalBar._BarAlignmentToFactor = { "left": 0, "center": 0.5, "right": 1 };
            return VerticalBar;
        })(Plot.AbstractBarPlot);
        Plot.VerticalBar = VerticalBar;
    })(Plottable.Plot || (Plottable.Plot = {}));
    var Plot = Plottable.Plot;
})(Plottable || (Plottable = {}));

///<reference path="../../reference.ts" />
var __extends = this.__extends || function (d, b) {
    for (var p in b) if (b.hasOwnProperty(p)) d[p] = b[p];
    function __() { this.constructor = d; }
    __.prototype = b.prototype;
    d.prototype = new __();
};
var Plottable;
(function (Plottable) {
    (function (Plot) {
        /**
         * A HorizontalBarPlot draws bars horizontally.
         * Key projected attributes:
         *  - "width" - the vertical height of a bar (since the bar is rotated horizontally)
         *      - if an ordinal scale is attached, this defaults to ordinalScale.rangeBand()
         *      - if a quantitative scale is attached, this defaults to 10
         *  - "x" - the horizontal length of a bar
         *  - "y" - the vertical position of a bar
         */
        var HorizontalBar = (function (_super) {
            __extends(HorizontalBar, _super);
            /**
             * Constructs a HorizontalBarPlot.
             *
             * @constructor
             * @param {QuantitativeScale} xScale The x scale to use.
             * @param {Scale} yScale The y scale to use.
             */
            function HorizontalBar(xScale, yScale) {
                _super.call(this, xScale, yScale);
            }
            HorizontalBar.prototype._updateXDomainer = function () {
                this._updateDomainer(this._xScale);
            };
            HorizontalBar.prototype._generateAttrToProjector = function () {
                var attrToProjector = _super.prototype._generateAttrToProjector.call(this);
                // by convention, for API users the 2ndary dimension of a bar is always called its "width", so
                // the "width" of a horziontal bar plot is actually its "height" from the perspective of a svg rect
                var widthF = attrToProjector["width"];
                attrToProjector["width"] = attrToProjector["height"];
                attrToProjector["height"] = widthF;
                return attrToProjector;
            };
            HorizontalBar._BarAlignmentToFactor = { "top": 0, "center": 0.5, "bottom": 1 };
            return HorizontalBar;
        })(Plot.AbstractBarPlot);
        Plot.HorizontalBar = HorizontalBar;
    })(Plottable.Plot || (Plottable.Plot = {}));
    var Plot = Plottable.Plot;
})(Plottable || (Plottable = {}));

///<reference path="../../reference.ts" />
var __extends = this.__extends || function (d, b) {
    for (var p in b) if (b.hasOwnProperty(p)) d[p] = b[p];
    function __() { this.constructor = d; }
    __.prototype = b.prototype;
    d.prototype = new __();
};
var Plottable;
(function (Plottable) {
    (function (Plot) {
        var Line = (function (_super) {
            __extends(Line, _super);
            /**
             * Constructs a LinePlot.
             *
             * @constructor
             * @param {QuantitativeScale} xScale The x scale to use.
             * @param {QuantitativeScale} yScale The y scale to use.
             */
            function Line(xScale, yScale) {
                _super.call(this, xScale, yScale);
                this.classed("line-plot", true);
                this.project("stroke", function () { return Plottable.Core.Colors.INDIGO; }); // default
                this.project("stroke-width", function () { return "2px"; }); // default
                this._animators["reset"] = new Plottable.Animator.Null();
                this._animators["main"] = new Plottable.Animator.Base().duration(600).easing("exp-in-out");
            }
            Line.prototype._rejectNullsAndNaNs = function (d, i, projector) {
                var value = projector(d, i);
                return value != null && value === value;
            };
            Line.prototype._getDrawer = function (key) {
                return new Plottable._Drawer.Line(key);
            };
            Line.prototype._getResetYFunction = function () {
                // gets the y-value generator for the animation start point
                var yDomain = this._yScale.domain();
                var domainMax = Math.max(yDomain[0], yDomain[1]);
                var domainMin = Math.min(yDomain[0], yDomain[1]);
                // start from zero, or the closest domain value to zero
                // avoids lines zooming on from offscreen.
                var startValue = (domainMax < 0 && domainMax) || (domainMin > 0 && domainMin) || 0;
                var scaledStartValue = this._yScale.scale(startValue);
                return function (d, i) { return scaledStartValue; };
            };
            Line.prototype._generateDrawSteps = function () {
                var drawSteps = [];
                if (this._dataChanged) {
                    var attrToProjector = this._generateAttrToProjector();
                    attrToProjector["y"] = this._getResetYFunction();
                    drawSteps.push({ attrToProjector: attrToProjector, animator: this._getAnimator("reset") });
                }
                drawSteps.push({ attrToProjector: this._generateAttrToProjector(), animator: this._getAnimator("main") });
                return drawSteps;
            };
            Line.prototype._generateAttrToProjector = function () {
                var _this = this;
                var attrToProjector = _super.prototype._generateAttrToProjector.call(this);
                var wholeDatumAttributes = this._wholeDatumAttributes();
                var isSingleDatumAttr = function (attr) { return wholeDatumAttributes.indexOf(attr) === -1; };
                var singleDatumAttributes = d3.keys(attrToProjector).filter(isSingleDatumAttr);
                singleDatumAttributes.forEach(function (attribute) {
                    var projector = attrToProjector[attribute];
                    attrToProjector[attribute] = function (data, i) { return data.length > 0 ? projector(data[0], i) : null; };
                });
                var xFunction = attrToProjector["x"];
                var yFunction = attrToProjector["y"];
                attrToProjector["defined"] = function (d, i) { return _this._rejectNullsAndNaNs(d, i, xFunction) && _this._rejectNullsAndNaNs(d, i, yFunction); };
                return attrToProjector;
            };
            Line.prototype._wholeDatumAttributes = function () {
                return ["x", "y"];
            };
            return Line;
        })(Plot.AbstractXYPlot);
        Plot.Line = Line;
    })(Plottable.Plot || (Plottable.Plot = {}));
    var Plot = Plottable.Plot;
})(Plottable || (Plottable = {}));

///<reference path="../../reference.ts" />
var __extends = this.__extends || function (d, b) {
    for (var p in b) if (b.hasOwnProperty(p)) d[p] = b[p];
    function __() { this.constructor = d; }
    __.prototype = b.prototype;
    d.prototype = new __();
};
var Plottable;
(function (Plottable) {
    (function (Plot) {
        /**
         * An AreaPlot draws a filled region (area) between the plot's projected "y" and projected "y0" values.
         */
        var Area = (function (_super) {
            __extends(Area, _super);
            /**
             * Constructs an AreaPlot.
             *
             * @constructor
             * @param {QuantitativeScale} xScale The x scale to use.
             * @param {QuantitativeScale} yScale The y scale to use.
             */
            function Area(xScale, yScale) {
                _super.call(this, xScale, yScale);
                this.classed("area-plot", true);
                this.project("y0", 0, yScale); // default
                this.project("fill", function () { return Plottable.Core.Colors.INDIGO; }); // default
                this.project("fill-opacity", function () { return 0.25; }); // default
                this.project("stroke", function () { return Plottable.Core.Colors.INDIGO; }); // default
                this._animators["reset"] = new Plottable.Animator.Null();
                this._animators["main"] = new Plottable.Animator.Base().duration(600).easing("exp-in-out");
            }
            Area.prototype._onDatasetUpdate = function () {
                _super.prototype._onDatasetUpdate.call(this);
                if (this._yScale != null) {
                    this._updateYDomainer();
                }
            };
            Area.prototype._getDrawer = function (key) {
                return new Plottable._Drawer.Area(key);
            };
            Area.prototype._updateYDomainer = function () {
                var _this = this;
                _super.prototype._updateYDomainer.call(this);
                var constantBaseline;
                var y0Projector = this._projectors["y0"];
                var y0Accessor = y0Projector && y0Projector.accessor;
                if (y0Accessor != null) {
                    var extents = this.datasets().map(function (d) { return d._getExtent(y0Accessor, _this._yScale._typeCoercer); });
                    var extent = Plottable._Util.Methods.flatten(extents);
                    var uniqExtentVals = Plottable._Util.Methods.uniq(extent);
                    if (uniqExtentVals.length === 1) {
                        constantBaseline = uniqExtentVals[0];
                    }
                }
                if (!this._yScale._userSetDomainer) {
                    if (constantBaseline != null) {
                        this._yScale.domainer().addPaddingException(constantBaseline, "AREA_PLOT+" + this._plottableID);
                    }
                    else {
                        this._yScale.domainer().removePaddingException("AREA_PLOT+" + this._plottableID);
                    }
                    // prepending "AREA_PLOT" is unnecessary but reduces likely of user accidentally creating collisions
                    this._yScale._autoDomainIfAutomaticMode();
                }
            };
            Area.prototype.project = function (attrToSet, accessor, scale) {
                _super.prototype.project.call(this, attrToSet, accessor, scale);
                if (attrToSet === "y0") {
                    this._updateYDomainer();
                }
                return this;
            };
            Area.prototype._getResetYFunction = function () {
                return this._generateAttrToProjector()["y0"];
            };
            Area.prototype._wholeDatumAttributes = function () {
                var wholeDatumAttributes = _super.prototype._wholeDatumAttributes.call(this);
                wholeDatumAttributes.push("y0");
                return wholeDatumAttributes;
            };
            return Area;
        })(Plot.Line);
        Plot.Area = Area;
    })(Plottable.Plot || (Plottable.Plot = {}));
    var Plot = Plottable.Plot;
})(Plottable || (Plottable = {}));

///<reference path="../../reference.ts" />
var __extends = this.__extends || function (d, b) {
    for (var p in b) if (b.hasOwnProperty(p)) d[p] = b[p];
    function __() { this.constructor = d; }
    __.prototype = b.prototype;
    d.prototype = new __();
};
var Plottable;
(function (Plottable) {
    (function (Plot) {
        var ClusteredBar = (function (_super) {
            __extends(ClusteredBar, _super);
            /**
             * Creates a ClusteredBarPlot.
             *
             * A ClusteredBarPlot is a plot that plots several bar plots next to each
             * other. For example, when plotting life expectancy across each country,
             * you would want each country to have a "male" and "female" bar.
             *
             * @constructor
             * @param {Scale} xScale The x scale to use.
             * @param {Scale} yScale The y scale to use.
             */
            function ClusteredBar(xScale, yScale, isVertical) {
                if (isVertical === void 0) { isVertical = true; }
                this._isVertical = isVertical; // Has to be set before super()
                _super.call(this, xScale, yScale);
                this.innerScale = new Plottable.Scale.Ordinal();
            }
            ClusteredBar.prototype._generateAttrToProjector = function () {
                var _this = this;
                var attrToProjector = _super.prototype._generateAttrToProjector.call(this);
                // the width is constant, so set the inner scale range to that
                var widthF = attrToProjector["width"];
                this.innerScale.range([0, widthF(null, 0)]);
                var innerWidthF = function (d, i) { return _this.innerScale.rangeBand(); };
                var heightF = attrToProjector["height"];
                attrToProjector["width"] = this._isVertical ? innerWidthF : heightF;
                attrToProjector["height"] = this._isVertical ? heightF : innerWidthF;
                var positionF = function (d) { return d._PLOTTABLE_PROTECTED_FIELD_POSITION; };
                attrToProjector["x"] = this._isVertical ? positionF : attrToProjector["x"];
                attrToProjector["y"] = this._isVertical ? attrToProjector["y"] : positionF;
                return attrToProjector;
            };
            ClusteredBar.prototype._getDataToDraw = function () {
                var _this = this;
                var accessor = this._isVertical ? this._projectors["x"].accessor : this._projectors["y"].accessor;
                this.innerScale.domain(this._datasetKeysInOrder);
                var clusters = d3.map();
                this._datasetKeysInOrder.forEach(function (key) {
                    var data = _this._key2DatasetDrawerKey.get(key).dataset.data();
                    clusters.set(key, data.map(function (d, i) {
                        var val = accessor(d, i);
                        var primaryScale = _this._isVertical ? _this._xScale : _this._yScale;
                        d["_PLOTTABLE_PROTECTED_FIELD_POSITION"] = primaryScale.scale(val) + _this.innerScale.scale(key);
                        return d;
                    }));
                });
                return clusters;
            };
            return ClusteredBar;
        })(Plot.AbstractBarPlot);
        Plot.ClusteredBar = ClusteredBar;
    })(Plottable.Plot || (Plottable.Plot = {}));
    var Plot = Plottable.Plot;
})(Plottable || (Plottable = {}));

///<reference path="../../reference.ts" />
var __extends = this.__extends || function (d, b) {
    for (var p in b) if (b.hasOwnProperty(p)) d[p] = b[p];
    function __() { this.constructor = d; }
    __.prototype = b.prototype;
    d.prototype = new __();
};
var Plottable;
(function (Plottable) {
    (function (Plot) {
        var AbstractStacked = (function (_super) {
            __extends(AbstractStacked, _super);
            function AbstractStacked() {
                _super.apply(this, arguments);
                this.stackedExtent = [0, 0];
            }
            AbstractStacked.prototype.project = function (attrToSet, accessor, scale) {
                _super.prototype.project.call(this, attrToSet, accessor, scale);
                if (this._projectors["x"] && this._projectors["y"] && (attrToSet === "x" || attrToSet === "y")) {
                    this._updateStackOffsets();
                }
                return this;
            };
            AbstractStacked.prototype._onDatasetUpdate = function () {
                _super.prototype._onDatasetUpdate.call(this);
                // HACKHACK Caused since onDataSource is called before projectors are set up.  Should be fixed by #803
                if (this._datasetKeysInOrder && this._projectors["x"] && this._projectors["y"]) {
                    this._updateStackOffsets();
                }
            };
            AbstractStacked.prototype._updateStackOffsets = function () {
                var dataMapArray = this._generateDefaultMapArray();
                var domainKeys = this._getDomainKeys();
                var positiveDataMapArray = dataMapArray.map(function (dataMap) {
                    return Plottable._Util.Methods.populateMap(domainKeys, function (domainKey) {
                        return { key: domainKey, value: Math.max(0, dataMap.get(domainKey).value) };
                    });
                });
                var negativeDataMapArray = dataMapArray.map(function (dataMap) {
                    return Plottable._Util.Methods.populateMap(domainKeys, function (domainKey) {
                        return { key: domainKey, value: Math.min(dataMap.get(domainKey).value, 0) };
                    });
                });
                this._setDatasetStackOffsets(this._stack(positiveDataMapArray), this._stack(negativeDataMapArray));
                this._updateStackExtents();
            };
            AbstractStacked.prototype._updateStackExtents = function () {
                var datasets = this.datasets();
                var valueAccessor = this._valueAccessor();
                var maxStackExtent = Plottable._Util.Methods.max(datasets, function (dataset) {
                    return Plottable._Util.Methods.max(dataset.data(), function (datum) {
                        return +valueAccessor(datum) + datum["_PLOTTABLE_PROTECTED_FIELD_STACK_OFFSET"];
                    }, 0);
                }, 0);
                var minStackExtent = Plottable._Util.Methods.min(datasets, function (dataset) {
                    return Plottable._Util.Methods.min(dataset.data(), function (datum) {
                        return +valueAccessor(datum) + datum["_PLOTTABLE_PROTECTED_FIELD_STACK_OFFSET"];
                    }, 0);
                }, 0);
                this.stackedExtent = [Math.min(minStackExtent, 0), Math.max(0, maxStackExtent)];
            };
            /**
             * Feeds the data through d3's stack layout function which will calculate
             * the stack offsets and use the the function declared in .out to set the offsets on the data.
             */
            AbstractStacked.prototype._stack = function (dataArray) {
                var _this = this;
                var outFunction = function (d, y0, y) {
                    d.offset = y0;
                };
                d3.layout.stack().x(function (d) { return d.key; }).y(function (d) { return +d.value; }).values(function (d) { return _this._getDomainKeys().map(function (domainKey) { return d.get(domainKey); }); }).out(outFunction)(dataArray);
                return dataArray;
            };
            /**
             * After the stack offsets have been determined on each separate dataset, the offsets need
             * to be determined correctly on the overall datasets
             */
            AbstractStacked.prototype._setDatasetStackOffsets = function (positiveDataMapArray, negativeDataMapArray) {
                var keyAccessor = this._keyAccessor();
                var valueAccessor = this._valueAccessor();
                this.datasets().forEach(function (dataset, datasetIndex) {
                    var positiveDataMap = positiveDataMapArray[datasetIndex];
                    var negativeDataMap = negativeDataMapArray[datasetIndex];
                    var isAllNegativeValues = dataset.data().every(function (datum) { return valueAccessor(datum) <= 0; });
                    dataset.data().forEach(function (datum, datumIndex) {
                        var positiveOffset = positiveDataMap.get(keyAccessor(datum)).offset;
                        var negativeOffset = negativeDataMap.get(keyAccessor(datum)).offset;
                        var value = valueAccessor(datum);
                        if (value === 0) {
                            datum["_PLOTTABLE_PROTECTED_FIELD_STACK_OFFSET"] = isAllNegativeValues ? negativeOffset : positiveOffset;
                        }
                        else {
                            datum["_PLOTTABLE_PROTECTED_FIELD_STACK_OFFSET"] = value > 0 ? positiveOffset : negativeOffset;
                        }
                    });
                });
            };
            AbstractStacked.prototype._getDomainKeys = function () {
                var keyAccessor = this._keyAccessor();
                var domainKeys = d3.set();
                var datasets = this.datasets();
                datasets.forEach(function (dataset) {
                    dataset.data().forEach(function (datum) {
                        domainKeys.add(keyAccessor(datum));
                    });
                });
                return domainKeys.values();
            };
            AbstractStacked.prototype._generateDefaultMapArray = function () {
                var keyAccessor = this._keyAccessor();
                var valueAccessor = this._valueAccessor();
                var datasets = this.datasets();
                var domainKeys = this._getDomainKeys();
                var dataMapArray = datasets.map(function () {
                    return Plottable._Util.Methods.populateMap(domainKeys, function (domainKey) {
                        return { key: domainKey, value: 0 };
                    });
                });
                datasets.forEach(function (dataset, datasetIndex) {
                    dataset.data().forEach(function (datum) {
                        var key = keyAccessor(datum);
                        var value = valueAccessor(datum);
                        dataMapArray[datasetIndex].set(key, { key: key, value: value });
                    });
                });
                return dataMapArray;
            };
            AbstractStacked.prototype._updateScaleExtents = function () {
                _super.prototype._updateScaleExtents.call(this);
                var primaryScale = this._isVertical ? this._yScale : this._xScale;
                if (!primaryScale) {
                    return;
                }
                if (this._isAnchored && this.stackedExtent.length > 0) {
                    primaryScale._updateExtent(this._plottableID.toString(), "_PLOTTABLE_PROTECTED_FIELD_STACK_EXTENT", this.stackedExtent);
                }
                else {
                    primaryScale._removeExtent(this._plottableID.toString(), "_PLOTTABLE_PROTECTED_FIELD_STACK_EXTENT");
                }
            };
            AbstractStacked.prototype._keyAccessor = function () {
                return this._isVertical ? this._projectors["x"].accessor : this._projectors["y"].accessor;
            };
            AbstractStacked.prototype._valueAccessor = function () {
                return this._isVertical ? this._projectors["y"].accessor : this._projectors["x"].accessor;
            };
            return AbstractStacked;
        })(Plot.AbstractXYPlot);
        Plot.AbstractStacked = AbstractStacked;
    })(Plottable.Plot || (Plottable.Plot = {}));
    var Plot = Plottable.Plot;
})(Plottable || (Plottable = {}));

///<reference path="../../reference.ts" />
var __extends = this.__extends || function (d, b) {
    for (var p in b) if (b.hasOwnProperty(p)) d[p] = b[p];
    function __() { this.constructor = d; }
    __.prototype = b.prototype;
    d.prototype = new __();
};
var Plottable;
(function (Plottable) {
    (function (Plot) {
        var StackedArea = (function (_super) {
            __extends(StackedArea, _super);
            /**
             * Constructs a StackedArea plot.
             *
             * @constructor
             * @param {QuantitativeScale} xScale The x scale to use.
             * @param {QuantitativeScale} yScale The y scale to use.
             */
            function StackedArea(xScale, yScale) {
                _super.call(this, xScale, yScale);
                this._baselineValue = 0;
                this.classed("area-plot", true);
                this.project("fill", function () { return Plottable.Core.Colors.INDIGO; });
                this._isVertical = true;
            }
            StackedArea.prototype._getDrawer = function (key) {
                return new Plottable._Drawer.Area(key).drawLine(false);
            };
            StackedArea.prototype._setup = function () {
                _super.prototype._setup.call(this);
                this._baseline = this._renderArea.append("line").classed("baseline", true);
            };
            StackedArea.prototype._updateStackOffsets = function () {
                var domainKeys = this._getDomainKeys();
                var keyAccessor = this._isVertical ? this._projectors["x"].accessor : this._projectors["y"].accessor;
                var keySets = this.datasets().map(function (dataset) { return d3.set(dataset.data().map(function (datum, i) { return keyAccessor(datum, i).toString(); })).values(); });
                if (keySets.some(function (keySet) { return keySet.length !== domainKeys.length; })) {
                    Plottable._Util.Methods.warn("the domains across the datasets are not the same.  Plot may produce unintended behavior.");
                }
                _super.prototype._updateStackOffsets.call(this);
            };
            StackedArea.prototype._additionalPaint = function () {
                var scaledBaseline = this._yScale.scale(this._baselineValue);
                var baselineAttr = {
                    "x1": 0,
                    "y1": scaledBaseline,
                    "x2": this.width(),
                    "y2": scaledBaseline
                };
                this._getAnimator("baseline").animate(this._baseline, baselineAttr);
            };
            StackedArea.prototype._updateYDomainer = function () {
                _super.prototype._updateYDomainer.call(this);
                var scale = this._yScale;
                if (!scale._userSetDomainer) {
                    scale.domainer().addPaddingException(0, "STACKED_AREA_PLOT+" + this._plottableID);
                    // prepending "AREA_PLOT" is unnecessary but reduces likely of user accidentally creating collisions
                    scale._autoDomainIfAutomaticMode();
                }
            };
            StackedArea.prototype._onDatasetUpdate = function () {
                _super.prototype._onDatasetUpdate.call(this);
                Plot.Area.prototype._onDatasetUpdate.apply(this);
            };
            StackedArea.prototype._generateAttrToProjector = function () {
                var _this = this;
                var attrToProjector = _super.prototype._generateAttrToProjector.call(this);
                var yAccessor = this._projectors["y"].accessor;
                attrToProjector["y"] = function (d) { return _this._yScale.scale(+yAccessor(d) + d["_PLOTTABLE_PROTECTED_FIELD_STACK_OFFSET"]); };
                attrToProjector["y0"] = function (d) { return _this._yScale.scale(d["_PLOTTABLE_PROTECTED_FIELD_STACK_OFFSET"]); };
                // Align fill with first index
                var fillProjector = attrToProjector["fill"];
                attrToProjector["fill"] = function (d, i) { return (d && d[0]) ? fillProjector(d[0], i) : null; };
                return attrToProjector;
            };
            return StackedArea;
        })(Plot.AbstractStacked);
        Plot.StackedArea = StackedArea;
    })(Plottable.Plot || (Plottable.Plot = {}));
    var Plot = Plottable.Plot;
})(Plottable || (Plottable = {}));

///<reference path="../../reference.ts" />
var __extends = this.__extends || function (d, b) {
    for (var p in b) if (b.hasOwnProperty(p)) d[p] = b[p];
    function __() { this.constructor = d; }
    __.prototype = b.prototype;
    d.prototype = new __();
};
var Plottable;
(function (Plottable) {
    (function (Plot) {
        var StackedBar = (function (_super) {
            __extends(StackedBar, _super);
            /**
             * Constructs a StackedBar plot.
             * A StackedBarPlot is a plot that plots several bar plots stacking on top of each
             * other.
             * @constructor
             * @param {Scale} xScale the x scale of the plot.
             * @param {Scale} yScale the y scale of the plot.
             * @param {boolean} isVertical if the plot if vertical.
             */
            function StackedBar(xScale, yScale, isVertical) {
                if (isVertical === void 0) { isVertical = true; }
                this._isVertical = isVertical; // Has to be set before super()
                this._baselineValue = 0;
                _super.call(this, xScale, yScale);
                this.classed("bar-plot", true);
                this.project("fill", function () { return Plottable.Core.Colors.INDIGO; });
                this.baseline(this._baselineValue);
                this._isVertical = isVertical;
            }
            StackedBar.prototype._getAnimator = function (key) {
                if (this._animate && this._animateOnNextRender) {
                    if (this._animators[key]) {
                        return this._animators[key];
                    }
                    else if (key === "stacked-bar") {
                        var primaryScale = this._isVertical ? this._yScale : this._xScale;
                        var scaledBaseline = primaryScale.scale(this._baselineValue);
                        return new Plottable.Animator.MovingRect(scaledBaseline, this._isVertical);
                    }
                }
                return new Plottable.Animator.Null();
            };
            StackedBar.prototype._generateAttrToProjector = function () {
                var _this = this;
                var attrToProjector = Plot.AbstractBarPlot.prototype._generateAttrToProjector.apply(this);
                var primaryAttr = this._isVertical ? "y" : "x";
                var primaryScale = this._isVertical ? this._yScale : this._xScale;
                var primaryAccessor = this._projectors[primaryAttr].accessor;
                var getStart = function (d) { return primaryScale.scale(d["_PLOTTABLE_PROTECTED_FIELD_STACK_OFFSET"]); };
                var getEnd = function (d) { return primaryScale.scale(+primaryAccessor(d) + d["_PLOTTABLE_PROTECTED_FIELD_STACK_OFFSET"]); };
                var heightF = function (d) { return Math.abs(getEnd(d) - getStart(d)); };
                var widthF = attrToProjector["width"];
                attrToProjector["height"] = this._isVertical ? heightF : widthF;
                attrToProjector["width"] = this._isVertical ? widthF : heightF;
                var attrFunction = function (d) { return +primaryAccessor(d) < 0 ? getStart(d) : getEnd(d); };
                attrToProjector[primaryAttr] = function (d) { return _this._isVertical ? attrFunction(d) : attrFunction(d) - heightF(d); };
                return attrToProjector;
            };
            StackedBar.prototype._generateDrawSteps = function () {
                return [{ attrToProjector: this._generateAttrToProjector(), animator: this._getAnimator("stacked-bar") }];
            };
            StackedBar.prototype.project = function (attrToSet, accessor, scale) {
                _super.prototype.project.call(this, attrToSet, accessor, scale);
                Plot.AbstractStacked.prototype.project.apply(this, [attrToSet, accessor, scale]);
                return this;
            };
            StackedBar.prototype._onDatasetUpdate = function () {
                _super.prototype._onDatasetUpdate.call(this);
                Plot.AbstractStacked.prototype._onDatasetUpdate.apply(this);
                return this;
            };
            //===== Stack logic from AbstractStackedPlot =====
            StackedBar.prototype._updateStackOffsets = function () {
                Plot.AbstractStacked.prototype._updateStackOffsets.call(this);
            };
            StackedBar.prototype._updateStackExtents = function () {
                Plot.AbstractStacked.prototype._updateStackExtents.call(this);
            };
            StackedBar.prototype._stack = function (dataArray) {
                return Plot.AbstractStacked.prototype._stack.call(this, dataArray);
            };
            StackedBar.prototype._setDatasetStackOffsets = function (positiveDataMapArray, negativeDataMapArray) {
                Plot.AbstractStacked.prototype._setDatasetStackOffsets.call(this, positiveDataMapArray, negativeDataMapArray);
            };
            StackedBar.prototype._getDomainKeys = function () {
                return Plot.AbstractStacked.prototype._getDomainKeys.call(this);
            };
            StackedBar.prototype._generateDefaultMapArray = function () {
                return Plot.AbstractStacked.prototype._generateDefaultMapArray.call(this);
            };
            StackedBar.prototype._updateScaleExtents = function () {
                Plot.AbstractStacked.prototype._updateScaleExtents.call(this);
            };
            StackedBar.prototype._keyAccessor = function () {
                return Plot.AbstractStacked.prototype._keyAccessor.call(this);
            };
            StackedBar.prototype._valueAccessor = function () {
                return Plot.AbstractStacked.prototype._valueAccessor.call(this);
            };
            //===== /Stack logic =====
            StackedBar.prototype._getBarPixelWidth = function () {
                return Plot.AbstractBarPlot.prototype._getBarPixelWidth.apply(this);
            };
            return StackedBar;
        })(Plot.AbstractBarPlot);
        Plot.StackedBar = StackedBar;
    })(Plottable.Plot || (Plottable.Plot = {}));
    var Plot = Plottable.Plot;
})(Plottable || (Plottable = {}));

///<reference path="../reference.ts" />

///<reference path="../reference.ts" />
var Plottable;
(function (Plottable) {
    (function (Animator) {
        /**
         * An animator implementation with no animation. The attributes are
         * immediately set on the selection.
         */
        var Null = (function () {
            function Null() {
            }
            Null.prototype.getTiming = function (selection) {
                return 0;
            };
            Null.prototype.animate = function (selection, attrToProjector) {
                return selection.attr(attrToProjector);
            };
            return Null;
        })();
        Animator.Null = Null;
    })(Plottable.Animator || (Plottable.Animator = {}));
    var Animator = Plottable.Animator;
})(Plottable || (Plottable = {}));

///<reference path="../reference.ts" />
var Plottable;
(function (Plottable) {
    (function (Animator) {
        /**
         * The base animator implementation with easing, duration, and delay.
         *
         * The maximum delay between animations can be configured with maxIterativeDelay.
         *
         * The maximum total animation duration can be configured with maxTotalDuration.
         * maxTotalDuration does not set actual total animation duration.
         *
         * The actual interval delay is calculated by following formula:
         * min(maxIterativeDelay(),
         *   max(maxTotalDuration() - duration(), 0) / <number of iterations>)
         */
        var Base = (function () {
            /**
             * Constructs the default animator
             *
             * @constructor
             */
            function Base() {
                this._duration = Base.DEFAULT_DURATION_MILLISECONDS;
                this._delay = Base.DEFAULT_DELAY_MILLISECONDS;
                this._easing = Base.DEFAULT_EASING;
                this._maxIterativeDelay = Base.DEFAULT_MAX_ITERATIVE_DELAY_MILLISECONDS;
                this._maxTotalDuration = Base.DEFAULT_MAX_TOTAL_DURATION_MILLISECONDS;
            }
            Base.prototype.getTiming = function (numberOfIterations) {
                var maxDelayForLastIteration = Math.max(this.maxTotalDuration() - this.duration(), 0);
                var adjustedIterativeDelay = Math.min(this.maxIterativeDelay(), maxDelayForLastIteration / Math.max(numberOfIterations - 1, 1));
                var time = adjustedIterativeDelay * numberOfIterations + this.delay() + this.duration();
                return time;
            };
            Base.prototype.animate = function (selection, attrToProjector) {
                var _this = this;
                var numberOfIterations = selection[0].length;
                var maxDelayForLastIteration = Math.max(this.maxTotalDuration() - this.duration(), 0);
                var adjustedIterativeDelay = Math.min(this.maxIterativeDelay(), maxDelayForLastIteration / Math.max(numberOfIterations - 1, 1));
                return selection.transition().ease(this.easing()).duration(this.duration()).delay(function (d, i) { return _this.delay() + adjustedIterativeDelay * i; }).attr(attrToProjector);
            };
            Base.prototype.duration = function (duration) {
                if (duration == null) {
                    return this._duration;
                }
                else {
                    this._duration = duration;
                    return this;
                }
            };
            Base.prototype.delay = function (delay) {
                if (delay == null) {
                    return this._delay;
                }
                else {
                    this._delay = delay;
                    return this;
                }
            };
            Base.prototype.easing = function (easing) {
                if (easing == null) {
                    return this._easing;
                }
                else {
                    this._easing = easing;
                    return this;
                }
            };
            Base.prototype.maxIterativeDelay = function (maxIterDelay) {
                if (maxIterDelay == null) {
                    return this._maxIterativeDelay;
                }
                else {
                    this._maxIterativeDelay = maxIterDelay;
                    return this;
                }
            };
            Base.prototype.maxTotalDuration = function (maxDuration) {
                if (maxDuration == null) {
                    return this._maxTotalDuration;
                }
                else {
                    this._maxTotalDuration = maxDuration;
                    return this;
                }
            };
            /**
             * The default duration of the animation in milliseconds
             */
            Base.DEFAULT_DURATION_MILLISECONDS = 300;
            /**
             * The default starting delay of the animation in milliseconds
             */
            Base.DEFAULT_DELAY_MILLISECONDS = 0;
            /**
             * The default maximum start delay between each start of an animation
             */
            Base.DEFAULT_MAX_ITERATIVE_DELAY_MILLISECONDS = 15;
            /**
             * The default maximum total animation duration
             */
            Base.DEFAULT_MAX_TOTAL_DURATION_MILLISECONDS = 600;
            /**
             * The default easing of the animation
             */
            Base.DEFAULT_EASING = "exp-out";
            return Base;
        })();
        Animator.Base = Base;
    })(Plottable.Animator || (Plottable.Animator = {}));
    var Animator = Plottable.Animator;
})(Plottable || (Plottable = {}));

///<reference path="../reference.ts" />
var __extends = this.__extends || function (d, b) {
    for (var p in b) if (b.hasOwnProperty(p)) d[p] = b[p];
    function __() { this.constructor = d; }
    __.prototype = b.prototype;
    d.prototype = new __();
};
var Plottable;
(function (Plottable) {
    (function (Animator) {
        /**
         * The default animator implementation with easing, duration, and delay.
         */
        var Rect = (function (_super) {
            __extends(Rect, _super);
            function Rect(isVertical, isReverse) {
                if (isVertical === void 0) { isVertical = true; }
                if (isReverse === void 0) { isReverse = false; }
                _super.call(this);
                this.isVertical = isVertical;
                this.isReverse = isReverse;
            }
            Rect.prototype.animate = function (selection, attrToProjector) {
                var startAttrToProjector = {};
                Rect.ANIMATED_ATTRIBUTES.forEach(function (attr) { return startAttrToProjector[attr] = attrToProjector[attr]; });
                startAttrToProjector[this.getMovingAttr()] = this._startMovingProjector(attrToProjector);
                startAttrToProjector[this.getGrowingAttr()] = function () { return 0; };
                selection.attr(startAttrToProjector);
                return _super.prototype.animate.call(this, selection, attrToProjector);
            };
            Rect.prototype._startMovingProjector = function (attrToProjector) {
                if (this.isVertical === this.isReverse) {
                    return attrToProjector[this.getMovingAttr()];
                }
                var movingAttrProjector = attrToProjector[this.getMovingAttr()];
                var growingAttrProjector = attrToProjector[this.getGrowingAttr()];
                return function (d, i) { return movingAttrProjector(d, i) + growingAttrProjector(d, i); };
            };
            Rect.prototype.getGrowingAttr = function () {
                return this.isVertical ? "height" : "width";
            };
            Rect.prototype.getMovingAttr = function () {
                return this.isVertical ? "y" : "x";
            };
            Rect.ANIMATED_ATTRIBUTES = ["height", "width", "x", "y", "fill"];
            return Rect;
        })(Animator.Base);
        Animator.Rect = Rect;
    })(Plottable.Animator || (Plottable.Animator = {}));
    var Animator = Plottable.Animator;
})(Plottable || (Plottable = {}));

///<reference path="../reference.ts" />
var __extends = this.__extends || function (d, b) {
    for (var p in b) if (b.hasOwnProperty(p)) d[p] = b[p];
    function __() { this.constructor = d; }
    __.prototype = b.prototype;
    d.prototype = new __();
};
var Plottable;
(function (Plottable) {
    (function (Animator) {
        /**
         * A child class of RectAnimator that will move the rectangle
         * as well as animate its growth.
         */
        var MovingRect = (function (_super) {
            __extends(MovingRect, _super);
            /**
             * Constructs a MovingRectAnimator
             *
             * @param {number} basePixel The pixel value to start moving from
             * @param {boolean} isVertical If the movement/animation is vertical
             */
            function MovingRect(startPixelValue, isVertical) {
                if (isVertical === void 0) { isVertical = true; }
                _super.call(this, isVertical);
                this.startPixelValue = startPixelValue;
            }
            MovingRect.prototype._startMovingProjector = function (attrToProjector) {
                return d3.functor(this.startPixelValue);
            };
            return MovingRect;
        })(Animator.Rect);
        Animator.MovingRect = MovingRect;
    })(Plottable.Animator || (Plottable.Animator = {}));
    var Animator = Plottable.Animator;
})(Plottable || (Plottable = {}));

///<reference path="../reference.ts" />
var Plottable;
(function (Plottable) {
    (function (Core) {
        /**
         * A module for listening to keypresses on the document.
         */
        (function (KeyEventListener) {
            var _initialized = false;
            var _callbacks = [];
            /**
             * Turns on key listening.
             */
            function initialize() {
                if (_initialized) {
                    return;
                }
                d3.select(document).on("keydown", processEvent);
                _initialized = true;
            }
            KeyEventListener.initialize = initialize;
            /**
             * When a key event occurs with the key corresponding te keyCod, call cb.
             *
             * @param {number} keyCode The javascript key code to call cb on.
             * @param {IKeyEventListener} cb Will be called when keyCode key event
             * occurs.
             */
            function addCallback(keyCode, cb) {
                if (!_initialized) {
                    initialize();
                }
                if (_callbacks[keyCode] == null) {
                    _callbacks[keyCode] = [];
                }
                _callbacks[keyCode].push(cb);
            }
            KeyEventListener.addCallback = addCallback;
            function processEvent() {
                if (_callbacks[d3.event.keyCode] == null) {
                    return;
                }
                _callbacks[d3.event.keyCode].forEach(function (cb) {
                    cb(d3.event);
                });
            }
        })(Core.KeyEventListener || (Core.KeyEventListener = {}));
        var KeyEventListener = Core.KeyEventListener;
    })(Plottable.Core || (Plottable.Core = {}));
    var Core = Plottable.Core;
})(Plottable || (Plottable = {}));

///<reference path="../reference.ts" />
var __extends = this.__extends || function (d, b) {
    for (var p in b) if (b.hasOwnProperty(p)) d[p] = b[p];
    function __() { this.constructor = d; }
    __.prototype = b.prototype;
    d.prototype = new __();
};
var Plottable;
(function (Plottable) {
    (function (Interaction) {
        var AbstractInteraction = (function (_super) {
            __extends(AbstractInteraction, _super);
            function AbstractInteraction() {
                _super.apply(this, arguments);
            }
            AbstractInteraction.prototype._anchor = function (component, hitBox) {
                this._componentToListenTo = component;
                this._hitBox = hitBox;
            };
            return AbstractInteraction;
        })(Plottable.Core.PlottableObject);
        Interaction.AbstractInteraction = AbstractInteraction;
    })(Plottable.Interaction || (Plottable.Interaction = {}));
    var Interaction = Plottable.Interaction;
})(Plottable || (Plottable = {}));

///<reference path="../reference.ts" />
var __extends = this.__extends || function (d, b) {
    for (var p in b) if (b.hasOwnProperty(p)) d[p] = b[p];
    function __() { this.constructor = d; }
    __.prototype = b.prototype;
    d.prototype = new __();
};
var Plottable;
(function (Plottable) {
    (function (Interaction) {
        var Click = (function (_super) {
            __extends(Click, _super);
            function Click() {
                _super.apply(this, arguments);
            }
            Click.prototype._anchor = function (component, hitBox) {
                var _this = this;
                _super.prototype._anchor.call(this, component, hitBox);
                hitBox.on(this._listenTo(), function () {
                    var xy = d3.mouse(hitBox.node());
                    var x = xy[0];
                    var y = xy[1];
                    _this._callback({ x: x, y: y });
                });
            };
            Click.prototype._listenTo = function () {
                return "click";
            };
            /**
             * Sets a callback to be called when a click is received.
             *
             * @param {(p: Point) => any} cb Callback that takes the pixel position of the click event.
             */
            Click.prototype.callback = function (cb) {
                this._callback = cb;
                return this;
            };
            return Click;
        })(Interaction.AbstractInteraction);
        Interaction.Click = Click;
        var DoubleClick = (function (_super) {
            __extends(DoubleClick, _super);
            function DoubleClick() {
                _super.apply(this, arguments);
            }
            DoubleClick.prototype._listenTo = function () {
                return "dblclick";
            };
            return DoubleClick;
        })(Click);
        Interaction.DoubleClick = DoubleClick;
    })(Plottable.Interaction || (Plottable.Interaction = {}));
    var Interaction = Plottable.Interaction;
})(Plottable || (Plottable = {}));

///<reference path="../reference.ts" />
var __extends = this.__extends || function (d, b) {
    for (var p in b) if (b.hasOwnProperty(p)) d[p] = b[p];
    function __() { this.constructor = d; }
    __.prototype = b.prototype;
    d.prototype = new __();
};
var Plottable;
(function (Plottable) {
    (function (Interaction) {
        var Key = (function (_super) {
            __extends(Key, _super);
            /**
             * Creates a KeyInteraction.
             *
             * KeyInteraction listens to key events that occur while the component is
             * moused over.
             *
             * @constructor
             * @param {number} keyCode The key code to listen for.
             */
            function Key(keyCode) {
                _super.call(this);
                this.activated = false;
                this.keyCode = keyCode;
            }
            Key.prototype._anchor = function (component, hitBox) {
                var _this = this;
                _super.prototype._anchor.call(this, component, hitBox);
                hitBox.on("mouseover", function () {
                    _this.activated = true;
                });
                hitBox.on("mouseout", function () {
                    _this.activated = false;
                });
                Plottable.Core.KeyEventListener.addCallback(this.keyCode, function (e) {
                    if (_this.activated && _this._callback != null) {
                        _this._callback();
                    }
                });
            };
            /**
             * Sets a callback to be called when the designated key is pressed and the
             * user is moused over the component.
             *
             * @param {() => any} cb Callback to be called.
             * @returns The calling Key.
             */
            Key.prototype.callback = function (cb) {
                this._callback = cb;
                return this;
            };
            return Key;
        })(Interaction.AbstractInteraction);
        Interaction.Key = Key;
    })(Plottable.Interaction || (Plottable.Interaction = {}));
    var Interaction = Plottable.Interaction;
})(Plottable || (Plottable = {}));

///<reference path="../reference.ts" />
var __extends = this.__extends || function (d, b) {
    for (var p in b) if (b.hasOwnProperty(p)) d[p] = b[p];
    function __() { this.constructor = d; }
    __.prototype = b.prototype;
    d.prototype = new __();
};
var Plottable;
(function (Plottable) {
    (function (Interaction) {
        var PanZoom = (function (_super) {
            __extends(PanZoom, _super);
            /**
             * Creates a PanZoomInteraction.
             *
             * The allows you to move around and zoom in on a plot, interactively. It
             * does so by changing the xScale and yScales' domains repeatedly.
             *
             * @constructor
             * @param {QuantitativeScale} [xScale] The X scale to update on panning/zooming.
             * @param {QuantitativeScale} [yScale] The Y scale to update on panning/zooming.
             */
            function PanZoom(xScale, yScale) {
                var _this = this;
                _super.call(this);
                if (xScale == null) {
                    xScale = new Plottable.Scale.Linear();
                }
                if (yScale == null) {
                    yScale = new Plottable.Scale.Linear();
                }
                this._xScale = xScale;
                this._yScale = yScale;
                this.zoom = d3.behavior.zoom();
                this.zoom.x(this._xScale._d3Scale);
                this.zoom.y(this._yScale._d3Scale);
                this.zoom.on("zoom", function () { return _this.rerenderZoomed(); });
            }
            /**
             * Sets the scales back to their original domains.
             */
            PanZoom.prototype.resetZoom = function () {
                var _this = this;
                // HACKHACK #254
                this.zoom = d3.behavior.zoom();
                this.zoom.x(this._xScale._d3Scale);
                this.zoom.y(this._yScale._d3Scale);
                this.zoom.on("zoom", function () { return _this.rerenderZoomed(); });
                this.zoom(this._hitBox);
            };
            PanZoom.prototype._anchor = function (component, hitBox) {
                _super.prototype._anchor.call(this, component, hitBox);
                this.zoom(hitBox);
            };
            PanZoom.prototype.rerenderZoomed = function () {
                // HACKHACK since the d3.zoom.x modifies d3 scales and not our TS scales, and the TS scales have the
                // event listener machinery, let's grab the domain out of the d3 scale and pipe it back into the TS scale
                var xDomain = this._xScale._d3Scale.domain();
                var yDomain = this._yScale._d3Scale.domain();
                this._xScale.domain(xDomain);
                this._yScale.domain(yDomain);
            };
            return PanZoom;
        })(Interaction.AbstractInteraction);
        Interaction.PanZoom = PanZoom;
    })(Plottable.Interaction || (Plottable.Interaction = {}));
    var Interaction = Plottable.Interaction;
})(Plottable || (Plottable = {}));

///<reference path="../reference.ts" />
var __extends = this.__extends || function (d, b) {
    for (var p in b) if (b.hasOwnProperty(p)) d[p] = b[p];
    function __() { this.constructor = d; }
    __.prototype = b.prototype;
    d.prototype = new __();
};
var Plottable;
(function (Plottable) {
    (function (Interaction) {
        var BarHover = (function (_super) {
            __extends(BarHover, _super);
            function BarHover() {
                _super.apply(this, arguments);
                this.currentBar = null;
                this._hoverMode = "point";
            }
            BarHover.prototype._anchor = function (barPlot, hitBox) {
                var _this = this;
                _super.prototype._anchor.call(this, barPlot, hitBox);
                Plottable._Util.Methods.warn("Interaction.BarHover is deprecated; please use Interaction.Hover instead");
                this.plotIsVertical = this._componentToListenTo._isVertical;
                this.dispatcher = new Plottable.Dispatcher.Mouse(this._hitBox);
                this.dispatcher.mousemove(function (p) {
                    var selectedBar = _this.getHoveredBar(p);
                    if (selectedBar == null) {
                        _this._hoverOut();
                    }
                    else {
                        if (_this.currentBar != null) {
                            if (_this.currentBar.node() === selectedBar.node()) {
                                return; // no message if bar is the same
                            }
                            else {
                                _this._hoverOut();
                            }
                        }
                        _this.getBars().classed("not-hovered", true).classed("hovered", false);
                        selectedBar.classed("not-hovered", false).classed("hovered", true);
                        if (_this.hoverCallback != null) {
                            _this.hoverCallback(selectedBar.data()[0], selectedBar);
                        }
                    }
                    _this.currentBar = selectedBar;
                });
                this.dispatcher.mouseout(function (p) { return _this._hoverOut(); });
                this.dispatcher.connect();
            };
            BarHover.prototype.getBars = function () {
                return this._componentToListenTo._renderArea.selectAll("rect");
            };
            BarHover.prototype._hoverOut = function () {
                this.getBars().classed("not-hovered hovered", false);
                if (this.unhoverCallback != null && this.currentBar != null) {
                    this.unhoverCallback(this.currentBar.data()[0], this.currentBar); // last known information
                }
                this.currentBar = null;
            };
            BarHover.prototype.getHoveredBar = function (p) {
                if (this._hoverMode === "point") {
                    return this._componentToListenTo.selectBar(p.x, p.y, false);
                }
                var maxExtent = { min: -Infinity, max: Infinity };
                if (this.plotIsVertical) {
                    return this._componentToListenTo.selectBar(p.x, maxExtent, false);
                }
                else {
                    return this._componentToListenTo.selectBar(maxExtent, p.y, false);
                }
            };
            BarHover.prototype.hoverMode = function (mode) {
                if (mode == null) {
                    return this._hoverMode;
                }
                var modeLC = mode.toLowerCase();
                if (modeLC !== "point" && modeLC !== "line") {
                    throw new Error(mode + " is not a valid hover mode for Interaction.BarHover");
                }
                this._hoverMode = modeLC;
                return this;
            };
            /**
             * Attaches an callback to be called when the user mouses over a bar.
             *
             * @param {(datum: any, bar: D3.Selection) => any} callback The callback to be called.
             *      The callback will be passed the data from the hovered-over bar.
             * @return {BarHover} The calling BarHover.
             */
            BarHover.prototype.onHover = function (callback) {
                this.hoverCallback = callback;
                return this;
            };
            /**
             * Attaches a callback to be called when the user mouses off of a bar.
             *
             * @param {(datum: any, bar: D3.Selection) => any} callback The callback to be called.
             *      The callback will be passed the data from the last-hovered bar.
             * @return {BarHover} The calling BarHover.
             */
            BarHover.prototype.onUnhover = function (callback) {
                this.unhoverCallback = callback;
                return this;
            };
            return BarHover;
        })(Interaction.AbstractInteraction);
        Interaction.BarHover = BarHover;
    })(Plottable.Interaction || (Plottable.Interaction = {}));
    var Interaction = Plottable.Interaction;
})(Plottable || (Plottable = {}));

///<reference path="../../reference.ts" />
var __extends = this.__extends || function (d, b) {
    for (var p in b) if (b.hasOwnProperty(p)) d[p] = b[p];
    function __() { this.constructor = d; }
    __.prototype = b.prototype;
    d.prototype = new __();
};
var Plottable;
(function (Plottable) {
    (function (Interaction) {
        var Drag = (function (_super) {
            __extends(Drag, _super);
            /**
             * Constructs a Drag. A Drag will signal its callbacks on mouse drag.
             */
            function Drag() {
                var _this = this;
                _super.call(this);
                this.dragInitialized = false;
                this._origin = [0, 0];
                this._location = [0, 0];
                this.dragBehavior = d3.behavior.drag();
                this.dragBehavior.on("dragstart", function () { return _this._dragstart(); });
                this.dragBehavior.on("drag", function () { return _this._drag(); });
                this.dragBehavior.on("dragend", function () { return _this._dragend(); });
            }
            Drag.prototype.dragstart = function (cb) {
                if (cb === undefined) {
                    return this.ondragstart;
                }
                else {
                    this.ondragstart = cb;
                    return this;
                }
            };
            Drag.prototype.drag = function (cb) {
                if (cb === undefined) {
                    return this.ondrag;
                }
                else {
                    this.ondrag = cb;
                    return this;
                }
            };
            Drag.prototype.dragend = function (cb) {
                if (cb === undefined) {
                    return this.ondragend;
                }
                else {
                    this.ondragend = cb;
                    return this;
                }
            };
            Drag.prototype._dragstart = function () {
                var width = this._componentToListenTo.width();
                var height = this._componentToListenTo.height();
                // the constraint functions ensure that the selection rectangle will not exceed the hit box
                var constraintFunction = function (min, max) { return function (x) { return Math.min(Math.max(x, min), max); }; };
                this.constrainX = constraintFunction(0, width);
                this.constrainY = constraintFunction(0, height);
            };
            Drag.prototype._doDragstart = function () {
                if (this.ondragstart != null) {
                    this.ondragstart({ x: this._origin[0], y: this._origin[1] });
                }
            };
            Drag.prototype._drag = function () {
                if (!this.dragInitialized) {
                    this._origin = [d3.event.x, d3.event.y];
                    this.dragInitialized = true;
                    this._doDragstart();
                }
                this._location = [this.constrainX(d3.event.x), this.constrainY(d3.event.y)];
                this._doDrag();
            };
            Drag.prototype._doDrag = function () {
                if (this.ondrag != null) {
                    var startLocation = { x: this._origin[0], y: this._origin[1] };
                    var endLocation = { x: this._location[0], y: this._location[1] };
                    this.ondrag(startLocation, endLocation);
                }
            };
            Drag.prototype._dragend = function () {
                if (!this.dragInitialized) {
                    return;
                }
                this.dragInitialized = false;
                this._doDragend();
            };
            Drag.prototype._doDragend = function () {
                if (this.ondragend != null) {
                    var startLocation = { x: this._origin[0], y: this._origin[1] };
                    var endLocation = { x: this._location[0], y: this._location[1] };
                    this.ondragend(startLocation, endLocation);
                }
            };
            Drag.prototype._anchor = function (component, hitBox) {
                _super.prototype._anchor.call(this, component, hitBox);
                hitBox.call(this.dragBehavior);
                return this;
            };
            /**
             * Sets up so that the xScale and yScale that are passed have their
             * domains automatically changed as you zoom.
             *
             * @param {QuantitativeScale} xScale The scale along the x-axis.
             * @param {QuantitativeScale} yScale The scale along the y-axis.
             * @returns {Drag} The calling Drag.
             */
            Drag.prototype.setupZoomCallback = function (xScale, yScale) {
                var xDomainOriginal = xScale != null ? xScale.domain() : null;
                var yDomainOriginal = yScale != null ? yScale.domain() : null;
                var resetOnNextClick = false;
                function callback(upperLeft, lowerRight) {
                    if (upperLeft == null || lowerRight == null) {
                        if (resetOnNextClick) {
                            if (xScale != null) {
                                xScale.domain(xDomainOriginal);
                            }
                            if (yScale != null) {
                                yScale.domain(yDomainOriginal);
                            }
                        }
                        resetOnNextClick = !resetOnNextClick;
                        return;
                    }
                    resetOnNextClick = false;
                    if (xScale != null) {
                        xScale.domain([xScale.invert(upperLeft.x), xScale.invert(lowerRight.x)]);
                    }
                    if (yScale != null) {
                        yScale.domain([yScale.invert(lowerRight.y), yScale.invert(upperLeft.y)]);
                    }
                    this.clearBox();
                    return;
                }
                this.drag(callback);
                this.dragend(callback);
                return this;
            };
            return Drag;
        })(Interaction.AbstractInteraction);
        Interaction.Drag = Drag;
    })(Plottable.Interaction || (Plottable.Interaction = {}));
    var Interaction = Plottable.Interaction;
})(Plottable || (Plottable = {}));

///<reference path="../../reference.ts" />
var __extends = this.__extends || function (d, b) {
    for (var p in b) if (b.hasOwnProperty(p)) d[p] = b[p];
    function __() { this.constructor = d; }
    __.prototype = b.prototype;
    d.prototype = new __();
};
var Plottable;
(function (Plottable) {
    (function (Interaction) {
        /**
         * A DragBox is an interaction that automatically draws a box across the
         * element you attach it to when you drag.
         */
        var DragBox = (function (_super) {
            __extends(DragBox, _super);
            function DragBox() {
                _super.apply(this, arguments);
                /**
                 * Whether or not dragBox has been rendered in a visible area.
                 */
                this.boxIsDrawn = false;
            }
            DragBox.prototype._dragstart = function () {
                _super.prototype._dragstart.call(this);
                this.clearBox();
            };
            /**
             * Clears the highlighted drag-selection box drawn by the DragBox.
             *
             * @returns {DragBox} The calling DragBox.
             */
            DragBox.prototype.clearBox = function () {
                if (this.dragBox == null) {
                    return;
                } // HACKHACK #593
                this.dragBox.attr("height", 0).attr("width", 0);
                this.boxIsDrawn = false;
                return this;
            };
            /**
             * Set where the box is draw explicitly.
             *
             * @param {number} x0 Left.
             * @param {number} x1 Right.
             * @param {number} y0 Top.
             * @param {number} y1 Bottom.
             *
             * @returns {DragBox} The calling DragBox.
             */
            DragBox.prototype.setBox = function (x0, x1, y0, y1) {
                if (this.dragBox == null) {
                    return;
                } // HACKHACK #593
                var w = Math.abs(x0 - x1);
                var h = Math.abs(y0 - y1);
                var xo = Math.min(x0, x1);
                var yo = Math.min(y0, y1);
                this.dragBox.attr({ x: xo, y: yo, width: w, height: h });
                this.boxIsDrawn = (w > 0 && h > 0);
                return this;
            };
            DragBox.prototype._anchor = function (component, hitBox) {
                _super.prototype._anchor.call(this, component, hitBox);
                var cname = DragBox.CLASS_DRAG_BOX;
                var background = this._componentToListenTo._backgroundContainer;
                this.dragBox = background.append("rect").classed(cname, true).attr("x", 0).attr("y", 0);
                return this;
            };
            DragBox.CLASS_DRAG_BOX = "drag-box";
            return DragBox;
        })(Interaction.Drag);
        Interaction.DragBox = DragBox;
    })(Plottable.Interaction || (Plottable.Interaction = {}));
    var Interaction = Plottable.Interaction;
})(Plottable || (Plottable = {}));

///<reference path="../../reference.ts" />
var __extends = this.__extends || function (d, b) {
    for (var p in b) if (b.hasOwnProperty(p)) d[p] = b[p];
    function __() { this.constructor = d; }
    __.prototype = b.prototype;
    d.prototype = new __();
};
var Plottable;
(function (Plottable) {
    (function (Interaction) {
        var XDragBox = (function (_super) {
            __extends(XDragBox, _super);
            function XDragBox() {
                _super.apply(this, arguments);
            }
            XDragBox.prototype._drag = function () {
                _super.prototype._drag.call(this);
                this.setBox(this._origin[0], this._location[0]);
            };
            XDragBox.prototype.setBox = function (x0, x1) {
                _super.prototype.setBox.call(this, x0, x1, 0, this._componentToListenTo.height());
                return this;
            };
            return XDragBox;
        })(Interaction.DragBox);
        Interaction.XDragBox = XDragBox;
    })(Plottable.Interaction || (Plottable.Interaction = {}));
    var Interaction = Plottable.Interaction;
})(Plottable || (Plottable = {}));

///<reference path="../../reference.ts" />
var __extends = this.__extends || function (d, b) {
    for (var p in b) if (b.hasOwnProperty(p)) d[p] = b[p];
    function __() { this.constructor = d; }
    __.prototype = b.prototype;
    d.prototype = new __();
};
var Plottable;
(function (Plottable) {
    (function (Interaction) {
        var XYDragBox = (function (_super) {
            __extends(XYDragBox, _super);
            function XYDragBox() {
                _super.apply(this, arguments);
            }
            XYDragBox.prototype._drag = function () {
                _super.prototype._drag.call(this);
                this.setBox(this._origin[0], this._location[0], this._origin[1], this._location[1]);
            };
            return XYDragBox;
        })(Interaction.DragBox);
        Interaction.XYDragBox = XYDragBox;
    })(Plottable.Interaction || (Plottable.Interaction = {}));
    var Interaction = Plottable.Interaction;
})(Plottable || (Plottable = {}));

///<reference path="../../reference.ts" />
var __extends = this.__extends || function (d, b) {
    for (var p in b) if (b.hasOwnProperty(p)) d[p] = b[p];
    function __() { this.constructor = d; }
    __.prototype = b.prototype;
    d.prototype = new __();
};
var Plottable;
(function (Plottable) {
    (function (Interaction) {
        var YDragBox = (function (_super) {
            __extends(YDragBox, _super);
            function YDragBox() {
                _super.apply(this, arguments);
            }
            YDragBox.prototype._drag = function () {
                _super.prototype._drag.call(this);
                this.setBox(this._origin[1], this._location[1]);
            };
            YDragBox.prototype.setBox = function (y0, y1) {
                _super.prototype.setBox.call(this, 0, this._componentToListenTo.width(), y0, y1);
                return this;
            };
            return YDragBox;
        })(Interaction.DragBox);
        Interaction.YDragBox = YDragBox;
    })(Plottable.Interaction || (Plottable.Interaction = {}));
    var Interaction = Plottable.Interaction;
})(Plottable || (Plottable = {}));

///<reference path="../reference.ts" />
var __extends = this.__extends || function (d, b) {
    for (var p in b) if (b.hasOwnProperty(p)) d[p] = b[p];
    function __() { this.constructor = d; }
    __.prototype = b.prototype;
    d.prototype = new __();
};
var Plottable;
(function (Plottable) {
    (function (Interaction) {
        var Hover = (function (_super) {
            __extends(Hover, _super);
            function Hover() {
                _super.apply(this, arguments);
                this.currentHoverData = {
                    data: null,
                    selection: null
                };
            }
            Hover.prototype._anchor = function (component, hitBox) {
                var _this = this;
                _super.prototype._anchor.call(this, component, hitBox);
                this.dispatcher = new Plottable.Dispatcher.Mouse(this._hitBox);
                this.dispatcher.mouseover(function (p) {
                    _this._componentToListenTo._hoverOverComponent(p);
                    _this.handleHoverOver(p);
                });
                this.dispatcher.mouseout(function (p) {
                    _this._componentToListenTo._hoverOutComponent(p);
                    _this.safeHoverOut(_this.currentHoverData);
                    _this.currentHoverData = {
                        data: null,
                        selection: null
                    };
                });
                this.dispatcher.mousemove(function (p) { return _this.handleHoverOver(p); });
                this.dispatcher.connect();
            };
            /**
             * Returns a HoverData consisting of all data and selections in a but not in b.
             */
            Hover.diffHoverData = function (a, b) {
                if (a.data == null || b.data == null) {
                    return a;
                }
                var notInB = function (d) { return b.data.indexOf(d) === -1; };
                var diffData = a.data.filter(notInB);
                if (diffData.length === 0) {
                    return {
                        data: null,
                        selection: null
                    };
                }
                var diffSelection = a.selection.filter(notInB);
                return {
                    data: diffData,
                    selection: diffSelection
                };
            };
            Hover.prototype.handleHoverOver = function (p) {
                var lastHoverData = this.currentHoverData;
                var newHoverData = this._componentToListenTo._doHover(p);
                var outData = Hover.diffHoverData(lastHoverData, newHoverData);
                this.safeHoverOut(outData);
                var overData = Hover.diffHoverData(newHoverData, lastHoverData);
                this.safeHoverOver(overData);
                this.currentHoverData = newHoverData;
            };
            Hover.prototype.safeHoverOut = function (outData) {
                if (this.hoverOutCallback && outData.data) {
                    this.hoverOutCallback(outData);
                }
            };
            Hover.prototype.safeHoverOver = function (overData) {
                if (this.hoverOverCallback && overData.data) {
                    this.hoverOverCallback(overData);
                }
            };
            /**
             * Attaches an callback to be called when the user mouses over an element.
             *
             * @param {(hoverData: HoverData) => any} callback The callback to be called.
             *      The callback will be passed data for newly hovered-over elements.
             * @return {Interaction.Hover} The calling Interaction.Hover.
             */
            Hover.prototype.onHoverOver = function (callback) {
                this.hoverOverCallback = callback;
                return this;
            };
            /**
             * Attaches a callback to be called when the user mouses off of an element.
             *
             * @param {(hoverData: HoverData) => any} callback The callback to be called.
             *      The callback will be passed data from the hovered-out elements.
             * @return {Interaction.Hover} The calling Interaction.Hover.
             */
            Hover.prototype.onHoverOut = function (callback) {
                this.hoverOutCallback = callback;
                return this;
            };
            /**
             * Retrieves the HoverData associated with the elements the user is currently hovering over.
             *
             * @return {HoverData} The data and selection corresponding to the elements
             *                     the user is currently hovering over.
             */
            Hover.prototype.getCurrentHoverData = function () {
                return this.currentHoverData;
            };
            return Hover;
        })(Interaction.AbstractInteraction);
        Interaction.Hover = Hover;
    })(Plottable.Interaction || (Plottable.Interaction = {}));
    var Interaction = Plottable.Interaction;
})(Plottable || (Plottable = {}));

///<reference path="../reference.ts" />
var __extends = this.__extends || function (d, b) {
    for (var p in b) if (b.hasOwnProperty(p)) d[p] = b[p];
    function __() { this.constructor = d; }
    __.prototype = b.prototype;
    d.prototype = new __();
};
var Plottable;
(function (Plottable) {
    (function (Dispatcher) {
        var AbstractDispatcher = (function (_super) {
            __extends(AbstractDispatcher, _super);
            /**
             * Constructs a Dispatcher with the specified target.
             *
             * @param {D3.Selection} target The selection to listen for events on.
             */
            function AbstractDispatcher(target) {
                _super.call(this);
                this._event2Callback = {};
                this.connected = false;
                this._target = target;
            }
            AbstractDispatcher.prototype.target = function (targetElement) {
                if (targetElement == null) {
                    return this._target;
                }
                var wasConnected = this.connected;
                this.disconnect();
                this._target = targetElement;
                if (wasConnected) {
                    // re-connect to the new target
                    this.connect();
                }
                return this;
            };
            /**
             * Gets a namespaced version of the event name.
             */
            AbstractDispatcher.prototype.getEventString = function (eventName) {
                return eventName + ".dispatcher" + this._plottableID;
            };
            /**
             * Attaches the Dispatcher's listeners to the Dispatcher's target element.
             *
             * @returns {Dispatcher} The calling Dispatcher.
             */
            AbstractDispatcher.prototype.connect = function () {
                var _this = this;
                if (this.connected) {
                    throw new Error("Can't connect dispatcher twice!");
                }
                this.connected = true;
                Object.keys(this._event2Callback).forEach(function (event) {
                    var callback = _this._event2Callback[event];
                    _this._target.on(_this.getEventString(event), callback);
                });
                return this;
            };
            /**
             * Detaches the Dispatcher's listeners from the Dispatchers' target element.
             *
             * @returns {Dispatcher} The calling Dispatcher.
             */
            AbstractDispatcher.prototype.disconnect = function () {
                var _this = this;
                this.connected = false;
                Object.keys(this._event2Callback).forEach(function (event) {
                    _this._target.on(_this.getEventString(event), null);
                });
                return this;
            };
            return AbstractDispatcher;
        })(Plottable.Core.PlottableObject);
        Dispatcher.AbstractDispatcher = AbstractDispatcher;
    })(Plottable.Dispatcher || (Plottable.Dispatcher = {}));
    var Dispatcher = Plottable.Dispatcher;
})(Plottable || (Plottable = {}));

///<reference path="../reference.ts" />
var __extends = this.__extends || function (d, b) {
    for (var p in b) if (b.hasOwnProperty(p)) d[p] = b[p];
    function __() { this.constructor = d; }
    __.prototype = b.prototype;
    d.prototype = new __();
};
var Plottable;
(function (Plottable) {
    (function (Dispatcher) {
        var Mouse = (function (_super) {
            __extends(Mouse, _super);
            /**
             * Constructs a Mouse Dispatcher with the specified target.
             *
             * @param {D3.Selection} target The selection to listen for events on.
             */
            function Mouse(target) {
                var _this = this;
                _super.call(this, target);
                this._event2Callback["mouseover"] = function () {
                    if (_this._mouseover != null) {
                        _this._mouseover(_this.getMousePosition());
                    }
                };
                this._event2Callback["mousemove"] = function () {
                    if (_this._mousemove != null) {
                        _this._mousemove(_this.getMousePosition());
                    }
                };
                this._event2Callback["mouseout"] = function () {
                    if (_this._mouseout != null) {
                        _this._mouseout(_this.getMousePosition());
                    }
                };
            }
            Mouse.prototype.getMousePosition = function () {
                var xy = d3.mouse(this._target.node());
                return {
                    x: xy[0],
                    y: xy[1]
                };
            };
            Mouse.prototype.mouseover = function (callback) {
                if (callback === undefined) {
                    return this._mouseover;
                }
                this._mouseover = callback;
                return this;
            };
            Mouse.prototype.mousemove = function (callback) {
                if (callback === undefined) {
                    return this._mousemove;
                }
                this._mousemove = callback;
                return this;
            };
            Mouse.prototype.mouseout = function (callback) {
                if (callback === undefined) {
                    return this._mouseout;
                }
                this._mouseout = callback;
                return this;
            };
            return Mouse;
        })(Dispatcher.AbstractDispatcher);
        Dispatcher.Mouse = Mouse;
    })(Plottable.Dispatcher || (Plottable.Dispatcher = {}));
    var Dispatcher = Plottable.Dispatcher;
})(Plottable || (Plottable = {}));<|MERGE_RESOLUTION|>--- conflicted
+++ resolved
@@ -6755,11 +6755,8 @@
                 _super.call(this, xScale, yScale);
                 this._baselineValue = 0;
                 this._barAlignmentFactor = 0.5;
-<<<<<<< HEAD
-=======
                 this._barLabelFormatter = Plottable.Formatters.identity();
                 this._barLabelsEnabled = false;
->>>>>>> eb907dde
                 this._hoverMode = "point";
                 this.hideBarsIfAnyAreTooWide = true;
                 this.classed("bar-plot", true);
@@ -7016,10 +7013,6 @@
                 attrToProjector["height"] = function (d, i) {
                     return Math.abs(scaledBaseline - originalPositionFn(d, i));
                 };
-<<<<<<< HEAD
-                delete attrToProjector["bar-min"];
-                delete attrToProjector["bar-max"];
-=======
                 var primaryAccessor = this._projectors[primaryAttr].accessor;
                 if (this.barLabelsEnabled && this.barLabelFormatter) {
                     attrToProjector["label"] = function (d, i) {
@@ -7027,7 +7020,8 @@
                     };
                     attrToProjector["positive"] = function (d, i) { return originalPositionFn(d, i) <= scaledBaseline; };
                 }
->>>>>>> eb907dde
+                delete attrToProjector["bar-min"];
+                delete attrToProjector["bar-max"];
                 return attrToProjector;
             };
             /**
