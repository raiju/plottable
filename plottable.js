/*!
Plottable 0.18.2 (https://github.com/palantir/plottable)
Copyright 2014 Palantir Technologies
Licensed under MIT (https://github.com/palantir/plottable/blob/master/LICENSE)
*/

///<reference path="../reference.ts" />
var Plottable;
(function (Plottable) {
    (function (Util) {
        (function (Methods) {
            /**
            * Checks if x is between a and b.
            *
            * @param {number} x The value to test if in range
            * @param {number} a The beginning of the (inclusive) range
            * @param {number} b The ending of the (inclusive) range
            * @return {boolean} Whether x is in [a, b]
            */
            function inRange(x, a, b) {
                return (Math.min(a, b) <= x && x <= Math.max(a, b));
            }
            Methods.inRange = inRange;

            /**
            * Takes two arrays of numbers and adds them together
            *
            * @param {number[]} alist The first array of numbers
            * @param {number[]} blist The second array of numbers
            * @return {number[]} An array of numbers where x[i] = alist[i] + blist[i]
            */
            function addArrays(alist, blist) {
                if (alist.length !== blist.length) {
                    throw new Error("attempted to add arrays of unequal length");
                }
                return alist.map(function (_, i) {
                    return alist[i] + blist[i];
                });
            }
            Methods.addArrays = addArrays;

            /**
            * Takes two sets and returns the intersection
            *
            * @param {D3.Set} set1 The first set
            * @param {D3.Set} set2 The second set
            * @return {D3.Set} A set that contains elements that appear in both set1 and set2
            */
            function intersection(set1, set2) {
                var set = d3.set();
                set1.forEach(function (v) {
                    if (set2.has(v)) {
                        set.add(v);
                    }
                });
                return set;
            }
            Methods.intersection = intersection;

            function accessorize(accessor) {
                if (typeof (accessor) === "function") {
                    return accessor;
                } else if (typeof (accessor) === "string" && accessor[0] !== "#") {
                    return function (d, i, s) {
                        return d[accessor];
                    };
                } else {
                    return function (d, i, s) {
                        return accessor;
                    };
                }
                ;
            }
            Methods.accessorize = accessorize;

            function applyAccessor(accessor, dataSource) {
                var activatedAccessor = accessorize(accessor);
                return function (d, i) {
                    return activatedAccessor(d, i, dataSource.metadata());
                };
            }
            Methods.applyAccessor = applyAccessor;

            function uniq(strings) {
                var seen = {};
                strings.forEach(function (s) {
                    return seen[s] = true;
                });
                return d3.keys(seen);
            }
            Methods.uniq = uniq;

            /**
            * Creates an array of length `count`, filled with value or (if value is a function), value()
            *
            * @param {any} value The value to fill the array with, or, if a function, a generator for values
            * @param {number} count The length of the array to generate
            * @return {any[]}
            */
            function createFilledArray(value, count) {
                var out = [];
                for (var i = 0; i < count; i++) {
                    out[i] = typeof (value) === "function" ? value(i) : value;
                }
                return out;
            }
            Methods.createFilledArray = createFilledArray;

            /**
            * @param {T[][]} a The 2D array that will have its elements joined together.
            * @return {T[]} Every array in a, concatenated together in the order they appear.
            */
            function flatten(a) {
                return Array.prototype.concat.apply([], a);
            }
            Methods.flatten = flatten;

            /**
            * Check if two arrays are equal by strict equality.
            */
            function arrayEq(a, b) {
                // Technically, null and undefined are arrays too
                if (a == null || b == null) {
                    return a === b;
                }
                if (a.length !== b.length) {
                    return false;
                }
                for (var i = 0; i < a.length; i++) {
                    if (a[i] !== b[i]) {
                        return false;
                    }
                }
                return true;
            }
            Methods.arrayEq = arrayEq;
        })(Util.Methods || (Util.Methods = {}));
        var Methods = Util.Methods;
    })(Plottable.Util || (Plottable.Util = {}));
    var Util = Plottable.Util;
})(Plottable || (Plottable = {}));

///<reference path="../reference.ts" />
// This file contains open source utilities, along with their copyright notices
var Plottable;
(function (Plottable) {
    (function (Util) {
        (function (OpenSource) {
            

            function sortedIndex(val, arr, accessor) {
                var low = 0;
                var high = arr.length;
                while (low < high) {
                    /* tslint:disable:no-bitwise */
                    var mid = (low + high) >>> 1;

                    /* tslint:enable:no-bitwise */
                    var x = accessor == null ? arr[mid] : accessor(arr[mid]);
                    if (x < val) {
                        low = mid + 1;
                    } else {
                        high = mid;
                    }
                }
                return low;
            }
            OpenSource.sortedIndex = sortedIndex;
            ;
        })(Util.OpenSource || (Util.OpenSource = {}));
        var OpenSource = Util.OpenSource;
    })(Plottable.Util || (Plottable.Util = {}));
    var Util = Plottable.Util;
})(Plottable || (Plottable = {}));

///<reference path="../reference.ts" />
var Plottable;
(function (Plottable) {
    (function (Util) {
        var IDCounter = (function () {
            function IDCounter() {
                this.counter = {};
            }
            IDCounter.prototype.setDefault = function (id) {
                if (this.counter[id] == null) {
                    this.counter[id] = 0;
                }
            };

            IDCounter.prototype.increment = function (id) {
                this.setDefault(id);
                return ++this.counter[id];
            };

            IDCounter.prototype.decrement = function (id) {
                this.setDefault(id);
                return --this.counter[id];
            };

            IDCounter.prototype.get = function (id) {
                this.setDefault(id);
                return this.counter[id];
            };
            return IDCounter;
        })();
        Util.IDCounter = IDCounter;
    })(Plottable.Util || (Plottable.Util = {}));
    var Util = Plottable.Util;
})(Plottable || (Plottable = {}));

///<reference path="../reference.ts" />
var Plottable;
(function (Plottable) {
    (function (Util) {
        /**
        * An associative array that can be keyed by anything (inc objects).
        * Uses pointer equality checks which is why this works.
        * This power has a price: everything is linear time since it is actually backed by an array...
        */
        var StrictEqualityAssociativeArray = (function () {
            function StrictEqualityAssociativeArray() {
                this.keyValuePairs = [];
            }
            /**
            * Set a new key/value pair in the store.
            *
            * @param {any} key Key to set in the store
            * @param {any} value Value to set in the store
            * @return {boolean} True if key already in store, false otherwise
            */
            StrictEqualityAssociativeArray.prototype.set = function (key, value) {
                if (key !== key) {
                    throw new Error("NaN may not be used as a key to the StrictEqualityAssociativeArray");
                }
                for (var i = 0; i < this.keyValuePairs.length; i++) {
                    if (this.keyValuePairs[i][0] === key) {
                        this.keyValuePairs[i][1] = value;
                        return true;
                    }
                }
                this.keyValuePairs.push([key, value]);
                return false;
            };

            /**
            * Get a value from the store, given a key.
            *
            * @param {any} key Key associated with value to retrieve
            * @return {any} Value if found, undefined otherwise
            */
            StrictEqualityAssociativeArray.prototype.get = function (key) {
                for (var i = 0; i < this.keyValuePairs.length; i++) {
                    if (this.keyValuePairs[i][0] === key) {
                        return this.keyValuePairs[i][1];
                    }
                }
                return undefined;
            };

            /**
            * Test whether store has a value associated with given key.
            *
            * Will return true if there is a key/value entry,
            * even if the value is explicitly `undefined`.
            *
            * @param {any} key Key to test for presence of an entry
            * @return {boolean} Whether there was a matching entry for that key
            */
            StrictEqualityAssociativeArray.prototype.has = function (key) {
                for (var i = 0; i < this.keyValuePairs.length; i++) {
                    if (this.keyValuePairs[i][0] === key) {
                        return true;
                    }
                }
                return false;
            };

            /**
            * Return an array of the values in the key-value store
            *
            * @return {any[]} The values in the store
            */
            StrictEqualityAssociativeArray.prototype.values = function () {
                return this.keyValuePairs.map(function (x) {
                    return x[1];
                });
            };

            /**
            * Return an array of keys in the key-value store
            *
            * @return {any[]} The keys in the store
            */
            StrictEqualityAssociativeArray.prototype.keys = function () {
                return this.keyValuePairs.map(function (x) {
                    return x[0];
                });
            };

            /**
            * Execute a callback for each entry in the array.
            *
            * @param {(key: any, val?: any, index?: number) => any} callback The callback to eecute
            * @return {any[]} The results of mapping the callback over the entries
            */
            StrictEqualityAssociativeArray.prototype.map = function (cb) {
                return this.keyValuePairs.map(function (kv, index) {
                    return cb(kv[0], kv[1], index);
                });
            };

            /**
            * Delete a key from the key-value store. Return whether the key was present.
            *
            * @param {any} The key to remove
            * @return {boolean} Whether a matching entry was found and removed
            */
            StrictEqualityAssociativeArray.prototype.delete = function (key) {
                for (var i = 0; i < this.keyValuePairs.length; i++) {
                    if (this.keyValuePairs[i][0] === key) {
                        this.keyValuePairs.splice(i, 1);
                        return true;
                    }
                }
                return false;
            };
            return StrictEqualityAssociativeArray;
        })();
        Util.StrictEqualityAssociativeArray = StrictEqualityAssociativeArray;
    })(Plottable.Util || (Plottable.Util = {}));
    var Util = Plottable.Util;
})(Plottable || (Plottable = {}));

///<reference path="../reference.ts" />
var Plottable;
(function (Plottable) {
    (function (Util) {
        var Cache = (function () {
            /**
            * @constructor
            *
            * @param {string} compute The function whose results will be cached.
            * @param {string} [canonicalKey] If present, when clear() is called,
            *        this key will be re-computed. If its result hasn't been changed,
            *        the cache will not be cleared.
            * @param {(v: T, w: T) => boolean} [valueEq]
            *        Used to determine if the value of canonicalKey has changed.
            *        If omitted, defaults to === comparision.
            */
            function Cache(compute, canonicalKey, valueEq) {
                if (typeof valueEq === "undefined") { valueEq = function (v, w) {
                    return v === w;
                }; }
                this.cache = d3.map();
                this.canonicalKey = null;
                this.compute = compute;
                this.canonicalKey = canonicalKey;
                this.valueEq = valueEq;
                if (canonicalKey !== undefined) {
                    this.cache.set(this.canonicalKey, this.compute(this.canonicalKey));
                }
            }
            /**
            * Attempt to look up k in the cache, computing the result if it isn't
            * found.
            *
            * @param {string} k The key to look up in the cache.
            * @return {T} The value associated with k; the result of compute(k).
            */
            Cache.prototype.get = function (k) {
                if (!this.cache.has(k)) {
                    this.cache.set(k, this.compute(k));
                }
                return this.cache.get(k);
            };

            /**
            * Reset the cache empty.
            *
            * If canonicalKey was provided at construction, compute(canonicalKey)
            * will be re-run. If the result matches what is already in the cache,
            * it will not clear the cache.
            *
            * @return {Cache<T>} The calling Cache.
            */
            Cache.prototype.clear = function () {
                if (this.canonicalKey === undefined || !this.valueEq(this.cache.get(this.canonicalKey), this.compute(this.canonicalKey))) {
                    this.cache = d3.map();
                }
                return this;
            };
            return Cache;
        })();
        Util.Cache = Cache;
    })(Plottable.Util || (Plottable.Util = {}));
    var Util = Plottable.Util;
})(Plottable || (Plottable = {}));

///<reference path="../reference.ts" />
var Plottable;
(function (Plottable) {
    (function (Util) {
        (function (Text) {
            ;

            /**
            * Returns a quasi-pure function of typesignature (t: string) => number[] which measures height and width of text
            *
            * @param {D3.Selection} selection: The selection in which text will be drawn and measured
            * @returns {number[]} width and height of the text
            */
            function getTextMeasure(selection) {
                return function (s) {
                    if (s.trim() === "") {
                        return [0, 0];
                    }
                    if (Plottable.Util.DOM.isSelectionRemovedFromSVG(selection)) {
                        throw new Error("Cannot measure text in a removed node");
                    }
                    var bb;
                    if (selection.node().nodeName === "text") {
                        var originalText = selection.text();
                        selection.text(s);
                        bb = Plottable.Util.DOM.getBBox(selection);
                        selection.text(originalText);
                        return [bb.width, bb.height];
                    } else {
                        var t = selection.append("text").text(s);
                        bb = Plottable.Util.DOM.getBBox(t);
                        t.remove();
                        return [bb.width, bb.height];
                    }
                };
            }
            Text.getTextMeasure = getTextMeasure;

            /**
            * @return {TextMeasurer} A test measurer that will treat all sequences
            *         of consecutive whitespace as a single " ".
            */
            function combineWhitespace(tm) {
                return function (s) {
                    return tm(s.replace(/\s+/g, " "));
                };
            }

            /**
            * Returns a text measure that measures each individual character of the
            * string with tm, then combines all the individual measurements.
            */
            function measureByCharacter(tm) {
                return function (s) {
                    var whs = s.trim().split("").map(tm);
                    return [d3.sum(whs, function (wh) {
                            return wh[0];
                        }), d3.max(whs, function (wh) {
                            return wh[1];
                        })];
                };
            }

            var CANONICAL_CHR = "a";

            /**
            * Some TextMeasurers get confused when measuring something that's only
            * whitespace: only whitespace in a dom node takes up [0, 0] space.
            *
            * @return {TextMeasurer} A function that if its argument is all
            *         whitespace, it will wrap its argument in CANONICAL_CHR before
            *         measuring in order to get a non-zero size of the whitespace.
            */
            function wrapWhitespace(tm) {
                return function (s) {
                    if (/^\s*$/.test(s)) {
                        var whs = s.split("").map(function (c) {
                            var wh = tm(CANONICAL_CHR + c + CANONICAL_CHR);
                            var whWrapping = tm(CANONICAL_CHR);
                            return [wh[0] - 2 * whWrapping[0], wh[1]];
                        });
                        return [d3.sum(whs, function (x) {
                                return x[0];
                            }), d3.max(whs, function (x) {
                                return x[1];
                            })];
                    } else {
                        return tm(s);
                    }
                };
            }

            /**
            * This class will measure text by measuring each character individually,
            * then adding up the dimensions. It will also cache the dimensions of each
            * letter.
            */
            var CachingCharacterMeasurer = (function () {
                /**
                * @param {D3.Selection} g The element that will have text inserted into
                *        it in order to measure text. The styles present for text in
                *        this element will to the text being measured.
                */
                function CachingCharacterMeasurer(g) {
                    var _this = this;
                    this.cache = new Util.Cache(getTextMeasure(g), CANONICAL_CHR, Util.Methods.arrayEq);
                    this.measure = combineWhitespace(measureByCharacter(wrapWhitespace(function (s) {
                        return _this.cache.get(s);
                    })));
                }
                /**
                * Clear the cache, if it seems that the text has changed size.
                */
                CachingCharacterMeasurer.prototype.clear = function () {
                    this.cache.clear();
                    return this;
                };
                return CachingCharacterMeasurer;
            })();
            Text.CachingCharacterMeasurer = CachingCharacterMeasurer;

            /**
            * Gets a truncated version of a sting that fits in the available space, given the element in which to draw the text
            *
            * @param {string} text: The string to be truncated
            * @param {number} availableWidth: The available width, in pixels
            * @param {D3.Selection} element: The text element used to measure the text
            * @returns {string} text - the shortened text
            */
            function getTruncatedText(text, availableWidth, measurer) {
                if (measurer(text)[0] <= availableWidth) {
                    return text;
                } else {
                    return addEllipsesToLine(text, availableWidth, measurer);
                }
            }
            Text.getTruncatedText = getTruncatedText;

            /**
            * Gets the height of a text element, as rendered.
            *
            * @param {D3.Selection} textElement
            * @return {number} The height of the text element, in pixels.
            */
            function getTextHeight(selection) {
                return getTextMeasure(selection)("bqpdl")[1];
            }
            Text.getTextHeight = getTextHeight;

            /**
            * Gets the width of a text element, as rendered.
            *
            * @param {D3.Selection} textElement
            * @return {number} The width of the text element, in pixels.
            */
            function getTextWidth(textElement, text) {
                return getTextMeasure(textElement)(text)[0];
            }
            Text.getTextWidth = getTextWidth;

            /**
            * Takes a line, a width to fit it in, and a text measurer. Will attempt to add ellipses to the end of the line,
            * shortening the line as required to ensure that it fits within width.
            */
            function addEllipsesToLine(line, width, measureText) {
                var mutatedLine = line.trim();
                var widthMeasure = function (s) {
                    return measureText(s)[0];
                };
                var lineWidth = widthMeasure(line);
                var ellipsesWidth = widthMeasure("...");
                if (width < ellipsesWidth) {
                    var periodWidth = widthMeasure(".");
                    var numPeriodsThatFit = Math.floor(width / periodWidth);
                    return "...".substr(0, numPeriodsThatFit);
                }
                while (lineWidth + ellipsesWidth > width) {
                    mutatedLine = mutatedLine.substr(0, mutatedLine.length - 1).trim();
                    lineWidth = widthMeasure(mutatedLine);
                }
                if (widthMeasure(mutatedLine + "...") > width) {
                    throw new Error("addEllipsesToLine failed :(");
                }
                return mutatedLine + "...";
            }
            Text.addEllipsesToLine = addEllipsesToLine;

            function writeLineHorizontally(line, g, width, height, xAlign, yAlign) {
                if (typeof xAlign === "undefined") { xAlign = "left"; }
                if (typeof yAlign === "undefined") { yAlign = "top"; }
                var xOffsetFactor = { left: 0, center: 0.5, right: 1 };
                var yOffsetFactor = { top: 0, center: 0.5, bottom: 1 };
                if (xOffsetFactor[xAlign] === undefined || yOffsetFactor[yAlign] === undefined) {
                    throw new Error("unrecognized alignment x:" + xAlign + ", y:" + yAlign);
                }
                var innerG = g.append("g");
                var textEl = innerG.append("text");
                textEl.text(line);
                var bb = Plottable.Util.DOM.getBBox(textEl);
                var h = bb.height;
                var w = bb.width;
                if (w > width || h > height) {
                    console.log("Insufficient space to fit text");
                    return [0, 0];
                }
                var anchorConverter = { left: "start", center: "middle", right: "end" };
                var anchor = anchorConverter[xAlign];
                var xOff = width * xOffsetFactor[xAlign];
                var yOff = height * yOffsetFactor[yAlign] + h * (1 - yOffsetFactor[yAlign]);
                var ems = -0.4 * (1 - yOffsetFactor[yAlign]);
                textEl.attr("text-anchor", anchor).attr("y", ems + "em");
                Plottable.Util.DOM.translate(innerG, xOff, yOff);
                return [w, h];
            }
            Text.writeLineHorizontally = writeLineHorizontally;

            function writeLineVertically(line, g, width, height, xAlign, yAlign, rotation) {
                if (typeof xAlign === "undefined") { xAlign = "left"; }
                if (typeof yAlign === "undefined") { yAlign = "top"; }
                if (typeof rotation === "undefined") { rotation = "right"; }
                if (rotation !== "right" && rotation !== "left") {
                    throw new Error("unrecognized rotation: " + rotation);
                }
                var isRight = rotation === "right";
                var rightTranslator = { left: "bottom", right: "top", center: "center", top: "left", bottom: "right" };
                var leftTranslator = { left: "top", right: "bottom", center: "center", top: "right", bottom: "left" };
                var alignTranslator = isRight ? rightTranslator : leftTranslator;
                var innerG = g.append("g");
                var wh = writeLineHorizontally(line, innerG, height, width, alignTranslator[yAlign], alignTranslator[xAlign]);
                var xForm = d3.transform("");
                xForm.rotate = rotation === "right" ? 90 : -90;
                xForm.translate = [isRight ? width : 0, isRight ? 0 : height];
                innerG.attr("transform", xForm.toString());

                return [wh[1], wh[0]];
            }
            Text.writeLineVertically = writeLineVertically;

            function writeTextHorizontally(brokenText, g, width, height, xAlign, yAlign) {
                if (typeof xAlign === "undefined") { xAlign = "left"; }
                if (typeof yAlign === "undefined") { yAlign = "top"; }
                var h = getTextHeight(g);
                var maxWidth = 0;
                var blockG = g.append("g");
                brokenText.forEach(function (line, i) {
                    var innerG = blockG.append("g");
                    Plottable.Util.DOM.translate(innerG, 0, i * h);
                    var wh = writeLineHorizontally(line, innerG, width, h, xAlign, yAlign);
                    if (wh[0] > maxWidth) {
                        maxWidth = wh[0];
                    }
                });
                var usedSpace = h * brokenText.length;
                var freeSpace = height - usedSpace;
                var translator = { center: 0.5, top: 0, bottom: 1 };
                Plottable.Util.DOM.translate(blockG, 0, freeSpace * translator[yAlign]);
                return [maxWidth, usedSpace];
            }
            Text.writeTextHorizontally = writeTextHorizontally;

            function writeTextVertically(brokenText, g, width, height, xAlign, yAlign, rotation) {
                if (typeof xAlign === "undefined") { xAlign = "left"; }
                if (typeof yAlign === "undefined") { yAlign = "top"; }
                if (typeof rotation === "undefined") { rotation = "left"; }
                var h = getTextHeight(g);
                var maxHeight = 0;
                var blockG = g.append("g");
                brokenText.forEach(function (line, i) {
                    var innerG = blockG.append("g");
                    Plottable.Util.DOM.translate(innerG, i * h, 0);
                    var wh = writeLineVertically(line, innerG, h, height, xAlign, yAlign, rotation);
                    if (wh[1] > maxHeight) {
                        maxHeight = wh[1];
                    }
                });
                var usedSpace = h * brokenText.length;
                var freeSpace = width - usedSpace;
                var translator = { center: 0.5, left: 0, right: 1 };
                Plottable.Util.DOM.translate(blockG, freeSpace * translator[xAlign], 0);

                return [usedSpace, maxHeight];
            }
            Text.writeTextVertically = writeTextVertically;

            ;

            /**
            * @param {write} [IWriteOptions] If supplied, the text will be written
            *        To the given g. Will align the text vertically if it seems like
            *        that is appropriate.
            * Returns an IWriteTextResult with info on whether the text fit, and how much width/height was used.
            */
            function writeText(text, width, height, tm, horizontally, write) {
                var orientHorizontally = (horizontally != null) ? horizontally : width * 1.1 > height;
                var primaryDimension = orientHorizontally ? width : height;
                var secondaryDimension = orientHorizontally ? height : width;
<<<<<<< HEAD
                var measureText = getTextMeasure(innerG);
                var wrappedText = Plottable.Util.WordWrap.breakTextToFitRect(text, primaryDimension, secondaryDimension, measureText);
=======
                var wrappedText = Util.WordWrap.breakTextToFitRect(text, primaryDimension, secondaryDimension, tm);

                var usedWidth, usedHeight;
                if (write == null) {
                    var widthFn = orientHorizontally ? d3.max : d3.sum;
                    var heightFn = orientHorizontally ? d3.sum : d3.max;
                    usedWidth = widthFn(wrappedText.lines, function (line) {
                        return tm(line)[0];
                    });
                    usedHeight = heightFn(wrappedText.lines, function (line) {
                        return tm(line)[1];
                    });
                } else {
                    var innerG = write.g.append("g").classed("writeText-inner-g", true);

                    // the outerG contains general transforms for positining the whole block, the inner g
                    // will contain transforms specific to orienting the text properly within the block.
                    var wTF = orientHorizontally ? writeTextHorizontally : writeTextVertically;
                    var wh = wTF(wrappedText.lines, innerG, width, height, write.xAlign, write.yAlign);
                    usedWidth = wh[0];
                    usedHeight = wh[1];
                }
>>>>>>> 6ff51b4f

                return {
                    textFits: wrappedText.textFits,
                    usedWidth: usedWidth,
                    usedHeight: usedHeight
                };
            }
            Text.writeText = writeText;
        })(Util.Text || (Util.Text = {}));
        var Text = Util.Text;
    })(Plottable.Util || (Plottable.Util = {}));
    var Util = Plottable.Util;
})(Plottable || (Plottable = {}));

///<reference path="../reference.ts" />
var Plottable;
(function (Plottable) {
    (function (Util) {
        (function (WordWrap) {
            var LINE_BREAKS_BEFORE = /[{\[]/;
            var LINE_BREAKS_AFTER = /[!"%),-.:;?\]}]/;
            var SPACES = /^\s+$/;

            ;

            /**
            * Takes a block of text, a width and height to fit it in, and a 2-d text measurement function.
            * Wraps words and fits as much of the text as possible into the given width and height.
            */
            function breakTextToFitRect(text, width, height, measureText) {
                var widthMeasure = function (s) {
                    return measureText(s)[0];
                };
                var lines = breakTextToFitWidth(text, width, widthMeasure);
                var textHeight = measureText("hello world")[1];
                var nLinesThatFit = Math.floor(height / textHeight);
                var textFit = nLinesThatFit >= lines.length;
                if (!textFit) {
                    lines = lines.splice(0, nLinesThatFit);
                    if (nLinesThatFit > 0) {
                        // Overwrite the last line to one that has had a ... appended to the end
                        lines[nLinesThatFit - 1] = Plottable.Util.Text.addEllipsesToLine(lines[nLinesThatFit - 1], width, measureText);
                    }
                }
                return { originalText: text, lines: lines, textFits: textFit };
            }
            WordWrap.breakTextToFitRect = breakTextToFitRect;

            /**
            * Splits up the text so that it will fit in width (or splits into a list of single characters if it is impossible
            * to fit in width). Tries to avoid breaking words on non-linebreak-or-space characters, and will only break a word if
            * the word is too big to fit within width on its own.
            */
            function breakTextToFitWidth(text, width, widthMeasure) {
                var ret = [];
                var paragraphs = text.split("\n");
                for (var i = 0, len = paragraphs.length; i < len; i++) {
                    var paragraph = paragraphs[i];
                    if (paragraph !== null) {
                        ret = ret.concat(breakParagraphToFitWidth(paragraph, width, widthMeasure));
                    } else {
                        ret.push("");
                    }
                }
                return ret;
            }
            WordWrap.breakTextToFitWidth = breakTextToFitWidth;

            /**
            * Determines if it is possible to fit a given text within width without breaking any of the words.
            * Simple algorithm, split the text up into tokens, and make sure that the widest token doesn't exceed
            * allowed width.
            */
            function canWrapWithoutBreakingWords(text, width, widthMeasure) {
                var tokens = tokenize(text);
                var widths = tokens.map(widthMeasure);
                var maxWidth = d3.max(widths);
                return maxWidth <= width;
            }
            WordWrap.canWrapWithoutBreakingWords = canWrapWithoutBreakingWords;

            /**
            * A paragraph is a string of text containing no newlines.
            * Given a paragraph, break it up into lines that are no
            * wider than width.  widthMeasure is a function that takes
            * text as input, and returns the width of the text in pixels.
            */
            function breakParagraphToFitWidth(text, width, widthMeasure) {
                var lines = [];
                var tokens = tokenize(text);
                var curLine = "";
                var i = 0;
                var nextToken;
                while (nextToken || i < tokens.length) {
                    if (typeof nextToken === "undefined" || nextToken === null) {
                        nextToken = tokens[i++];
                    }
                    var brokenToken = breakNextTokenToFitInWidth(curLine, nextToken, width, widthMeasure);

                    var canAdd = brokenToken[0];
                    var leftOver = brokenToken[1];

                    if (canAdd !== null) {
                        curLine += canAdd;
                    }
                    nextToken = leftOver;
                    if (leftOver) {
                        lines.push(curLine);
                        curLine = "";
                    }
                }
                if (curLine) {
                    lines.push(curLine);
                }
                return lines;
            }

            /**
            * Breaks up the next token and so that some part of it can be
            * added to curLine and fits in the width. the return value
            * is an array with 2 elements, the part that can be added
            * and the left over part of the token
            * widthMeasure is a function that takes text as input,
            * and returns the width of the text in pixels.
            */
            function breakNextTokenToFitInWidth(curLine, nextToken, width, widthMeasure) {
                if (isBlank(nextToken)) {
                    return [nextToken, null];
                }
                if (widthMeasure(curLine + nextToken) <= width) {
                    return [nextToken, null];
                }
                if (!isBlank(curLine)) {
                    return [null, nextToken];
                }
                var i = 0;
                while (i < nextToken.length) {
                    if (widthMeasure(curLine + nextToken[i] + "-") <= width) {
                        curLine += nextToken[i++];
                    } else {
                        break;
                    }
                }
                var append = "-";
                if (isBlank(curLine) && i === 0) {
                    i = 1;
                    append = "";
                }
                return [nextToken.substring(0, i) + append, nextToken.substring(i)];
            }

            /**
            * Breaks up into tokens for word wrapping
            * Each token is comprised of either:
            *  1) Only word and non line break characters
            *  2) Only spaces characters
            *  3) Line break characters such as ":" or ";" or ","
            *  (will be single character token, unless there is a repeated linebreak character)
            */
            function tokenize(text) {
                var ret = [];
                var token = "";
                var lastChar = "";
                for (var i = 0, len = text.length; i < len; i++) {
                    var curChar = text[i];
                    if (token === "" || isTokenizedTogether(token[0], curChar, lastChar)) {
                        token += curChar;
                    } else {
                        ret.push(token);
                        token = curChar;
                    }
                    lastChar = curChar;
                }
                if (token) {
                    ret.push(token);
                }
                return ret;
            }

            /**
            * Returns whether a string is blank.
            *
            * @param {string} str: The string to test for blank-ness
            * @returns {boolean} Whether the string is blank
            */
            function isBlank(text) {
                return text == null ? true : text.trim() === "";
            }

            /**
            * Given a token (ie a string of characters that are similar and shouldn't be broken up) and a character, determine
            * whether that character should be added to the token. Groups of characters that don't match the space or line break
            * regex are always tokenzied together. Spaces are always tokenized together. Line break characters are almost always
            * split into their own token, except that two subsequent identical line break characters are put into the same token.
            * For isTokenizedTogether(":", ",") == False but isTokenizedTogether("::") == True.
            */
            function isTokenizedTogether(text, nextChar, lastChar) {
                if (!(text && nextChar)) {
                    false;
                }
                if (SPACES.test(text) && SPACES.test(nextChar)) {
                    return true;
                } else if (SPACES.test(text) || SPACES.test(nextChar)) {
                    return false;
                }
                if (LINE_BREAKS_AFTER.test(lastChar) || LINE_BREAKS_BEFORE.test(nextChar)) {
                    return false;
                }
                return true;
            }
        })(Util.WordWrap || (Util.WordWrap = {}));
        var WordWrap = Util.WordWrap;
    })(Plottable.Util || (Plottable.Util = {}));
    var Util = Plottable.Util;
})(Plottable || (Plottable = {}));

var Plottable;
(function (Plottable) {
    (function (Util) {
        (function (DOM) {
            /**
            * Gets the bounding box of an element.
            * @param {D3.Selection} element
            * @returns {SVGRed} The bounding box.
            */
            function getBBox(element) {
                return element.node().getBBox();
            }
            DOM.getBBox = getBBox;

            DOM.POLYFILL_TIMEOUT_MSEC = 1000 / 60;
            function requestAnimationFramePolyfill(fn) {
                if (window.requestAnimationFrame != null) {
                    window.requestAnimationFrame(fn);
                } else {
                    setTimeout(fn, DOM.POLYFILL_TIMEOUT_MSEC);
                }
            }
            DOM.requestAnimationFramePolyfill = requestAnimationFramePolyfill;

            function _getParsedStyleValue(style, prop) {
                var value = style.getPropertyValue(prop);
                if (value == null) {
                    return 0;
                }
                return parseFloat(value);
            }

            //
            function isSelectionRemovedFromSVG(selection) {
                var n = selection.node();
                while (n !== null && n.nodeName !== "svg") {
                    n = n.parentNode;
                }
                return (n == null);
            }
            DOM.isSelectionRemovedFromSVG = isSelectionRemovedFromSVG;

            function getElementWidth(elem) {
                var style = window.getComputedStyle(elem);
                return _getParsedStyleValue(style, "width") + _getParsedStyleValue(style, "padding-left") + _getParsedStyleValue(style, "padding-right") + _getParsedStyleValue(style, "border-left-width") + _getParsedStyleValue(style, "border-right-width");
            }
            DOM.getElementWidth = getElementWidth;

            function getElementHeight(elem) {
                var style = window.getComputedStyle(elem);
                return _getParsedStyleValue(style, "height") + _getParsedStyleValue(style, "padding-top") + _getParsedStyleValue(style, "padding-bottom") + _getParsedStyleValue(style, "border-top-width") + _getParsedStyleValue(style, "border-bottom-width");
            }
            DOM.getElementHeight = getElementHeight;

            function getSVGPixelWidth(svg) {
                var width = svg.node().clientWidth;

                if (width === 0) {
                    var widthAttr = svg.attr("width");

                    if (widthAttr.indexOf("%") !== -1) {
                        var ancestorNode = svg.node().parentNode;
                        while (ancestorNode != null && ancestorNode.clientWidth === 0) {
                            ancestorNode = ancestorNode.parentNode;
                        }
                        if (ancestorNode == null) {
                            throw new Error("Could not compute width of element");
                        }
                        width = ancestorNode.clientWidth * parseFloat(widthAttr) / 100;
                    } else {
                        width = parseFloat(widthAttr);
                    }
                }

                return width;
            }
            DOM.getSVGPixelWidth = getSVGPixelWidth;

            function translate(s, x, y) {
                var xform = d3.transform(s.attr("transform"));
                if (x == null) {
                    return xform.translate;
                } else {
                    y = (y == null) ? 0 : y;
                    xform.translate[0] = x;
                    xform.translate[1] = y;
                    s.attr("transform", xform.toString());
                    return s;
                }
            }
            DOM.translate = translate;
        })(Util.DOM || (Util.DOM = {}));
        var DOM = Util.DOM;
    })(Plottable.Util || (Plottable.Util = {}));
    var Util = Plottable.Util;
})(Plottable || (Plottable = {}));

///<reference path="../../reference.ts" />
var Plottable;
(function (Plottable) {
    (function (Abstract) {
        var Formatter = (function () {
            function Formatter(precision) {
                this._onlyShowUnchanged = true;
                this.precision(precision);
            }
            /**
            * Format an input value.
            *
            * @param {any} d The value to be formatted.
            * @returns {string} The formatted value.
            */
            Formatter.prototype.format = function (d) {
                var formattedValue = this._formatFunction(d);
                if (this._onlyShowUnchanged && this._valueChanged(d, formattedValue)) {
                    return "";
                }
                return formattedValue;
            };

            Formatter.prototype._valueChanged = function (d, formattedValue) {
                return d !== parseFloat(formattedValue);
            };

            Formatter.prototype.precision = function (value) {
                if (value === undefined) {
                    return this._precision;
                }
                if (value < 0 || value > 20) {
                    throw new RangeError("Formatter precision must be between 0 and 20");
                }
                this._precision = value;
                return this;
            };

            Formatter.prototype.showOnlyUnchangedValues = function (showUnchanged) {
                if (showUnchanged === undefined) {
                    return this._onlyShowUnchanged;
                }
                this._onlyShowUnchanged = showUnchanged;
                return this;
            };
            return Formatter;
        })();
        Abstract.Formatter = Formatter;
    })(Plottable.Abstract || (Plottable.Abstract = {}));
    var Abstract = Plottable.Abstract;
})(Plottable || (Plottable = {}));

///<reference path="../../reference.ts" />
var __extends = this.__extends || function (d, b) {
    for (var p in b) if (b.hasOwnProperty(p)) d[p] = b[p];
    function __() { this.constructor = d; }
    __.prototype = b.prototype;
    d.prototype = new __();
};
var Plottable;
(function (Plottable) {
    (function (Formatter) {
        var Identity = (function (_super) {
            __extends(Identity, _super);
            /**
            * Creates an formatter that simply stringifies the input.
            *
            * @constructor
            */
            function Identity() {
                _super.call(this, null);
                this.showOnlyUnchangedValues(false);
                this._formatFunction = function (d) {
                    return String(d);
                };
            }
            return Identity;
        })(Plottable.Abstract.Formatter);
        Formatter.Identity = Identity;
    })(Plottable.Formatter || (Plottable.Formatter = {}));
    var Formatter = Plottable.Formatter;
})(Plottable || (Plottable = {}));

///<reference path="../../reference.ts" />
var __extends = this.__extends || function (d, b) {
    for (var p in b) if (b.hasOwnProperty(p)) d[p] = b[p];
    function __() { this.constructor = d; }
    __.prototype = b.prototype;
    d.prototype = new __();
};
var Plottable;
(function (Plottable) {
    (function (Formatter) {
        var General = (function (_super) {
            __extends(General, _super);
            /**
            * Creates a formatter that formats numbers to show no more than
            * [precision] decimal places. All other values are stringified.
            *
            * @constructor
            * @param {number} [precision] The maximum number of decimal places to display.
            */
            function General(precision) {
                if (typeof precision === "undefined") { precision = 3; }
                _super.call(this, precision);
                this._formatFunction = function (d) {
                    if (typeof d === "number") {
                        var multiplier = Math.pow(10, this._precision);
                        return String(Math.round(d * multiplier) / multiplier);
                    } else {
                        return String(d);
                    }
                };
            }
            General.prototype._valueChanged = function (d, formattedValue) {
                if (typeof d === "number") {
                    return d !== parseFloat(formattedValue);
                } else {
                    return false;
                }
            };
            return General;
        })(Plottable.Abstract.Formatter);
        Formatter.General = General;
    })(Plottable.Formatter || (Plottable.Formatter = {}));
    var Formatter = Plottable.Formatter;
})(Plottable || (Plottable = {}));

///<reference path="../../reference.ts" />
var __extends = this.__extends || function (d, b) {
    for (var p in b) if (b.hasOwnProperty(p)) d[p] = b[p];
    function __() { this.constructor = d; }
    __.prototype = b.prototype;
    d.prototype = new __();
};
var Plottable;
(function (Plottable) {
    (function (Formatter) {
        var Fixed = (function (_super) {
            __extends(Fixed, _super);
            /**
            * Creates a formatter that displays exactly [precision] decimal places.
            *
            * @constructor
            * @param {number} [precision] The number of decimal places to display.
            */
            function Fixed(precision) {
                if (typeof precision === "undefined") { precision = 3; }
                _super.call(this, precision);
                this._formatFunction = function (d) {
                    return d.toFixed(this._precision);
                };
            }
            return Fixed;
        })(Plottable.Abstract.Formatter);
        Formatter.Fixed = Fixed;
    })(Plottable.Formatter || (Plottable.Formatter = {}));
    var Formatter = Plottable.Formatter;
})(Plottable || (Plottable = {}));

///<reference path="../../reference.ts" />
var __extends = this.__extends || function (d, b) {
    for (var p in b) if (b.hasOwnProperty(p)) d[p] = b[p];
    function __() { this.constructor = d; }
    __.prototype = b.prototype;
    d.prototype = new __();
};
var Plottable;
(function (Plottable) {
    (function (Formatter) {
        var Currency = (function (_super) {
            __extends(Currency, _super);
            /**
            * Creates a formatter for currency values.
            *
            * @param {number} [precision] The number of decimal places to show.
            * @param {string} [symbol] The currency symbol to use.
            * @param {boolean} [prefix] Whether to prepend or append the currency symbol.
            *
            * @returns {IFormatter} A formatter for currency values.
            */
            function Currency(precision, symbol, prefix) {
                if (typeof precision === "undefined") { precision = 2; }
                if (typeof symbol === "undefined") { symbol = "$"; }
                if (typeof prefix === "undefined") { prefix = true; }
                _super.call(this, precision);
                this.symbol = symbol;
                this.prefix = prefix;
            }
            Currency.prototype.format = function (d) {
                var formattedValue = _super.prototype.format.call(this, Math.abs(d));
                if (formattedValue !== "") {
                    if (this.prefix) {
                        formattedValue = this.symbol + formattedValue;
                    } else {
                        formattedValue += this.symbol;
                    }

                    if (d < 0) {
                        formattedValue = "-" + formattedValue;
                    }
                }
                return formattedValue;
            };
            return Currency;
        })(Plottable.Formatter.Fixed);
        Formatter.Currency = Currency;
    })(Plottable.Formatter || (Plottable.Formatter = {}));
    var Formatter = Plottable.Formatter;
})(Plottable || (Plottable = {}));

///<reference path="../../reference.ts" />
var __extends = this.__extends || function (d, b) {
    for (var p in b) if (b.hasOwnProperty(p)) d[p] = b[p];
    function __() { this.constructor = d; }
    __.prototype = b.prototype;
    d.prototype = new __();
};
var Plottable;
(function (Plottable) {
    (function (Formatter) {
        var Percentage = (function (_super) {
            __extends(Percentage, _super);
            /**
            * Creates a formatter for percentage values.
            * Multiplies the supplied value by 100 and appends "%".
            *
            * @constructor
            * @param {number} [precision] The number of decimal places to display.
            */
            function Percentage(precision) {
                if (typeof precision === "undefined") { precision = 0; }
                _super.call(this, precision);
            }
            Percentage.prototype.format = function (d) {
                var formattedValue = _super.prototype.format.call(this, d * 100);
                if (formattedValue !== "") {
                    formattedValue += "%";
                }
                return formattedValue;
            };
            return Percentage;
        })(Plottable.Formatter.Fixed);
        Formatter.Percentage = Percentage;
    })(Plottable.Formatter || (Plottable.Formatter = {}));
    var Formatter = Plottable.Formatter;
})(Plottable || (Plottable = {}));

///<reference path="../../reference.ts" />
var __extends = this.__extends || function (d, b) {
    for (var p in b) if (b.hasOwnProperty(p)) d[p] = b[p];
    function __() { this.constructor = d; }
    __.prototype = b.prototype;
    d.prototype = new __();
};
var Plottable;
(function (Plottable) {
    (function (Formatter) {
        var SISuffix = (function (_super) {
            __extends(SISuffix, _super);
            /**
            * Creates a formatter for values that displays [precision] significant figures.
            *
            * @constructor
            * @param {number} [precision] The number of significant figures to display.
            */
            function SISuffix(precision) {
                if (typeof precision === "undefined") { precision = 3; }
                _super.call(this, precision);
                this.showOnlyUnchangedValues(false);
            }
            SISuffix.prototype.precision = function (value) {
                var returnValue = _super.prototype.precision.call(this, value);
                this._formatFunction = d3.format("." + this._precision + "s");
                return returnValue;
            };
            return SISuffix;
        })(Plottable.Abstract.Formatter);
        Formatter.SISuffix = SISuffix;
    })(Plottable.Formatter || (Plottable.Formatter = {}));
    var Formatter = Plottable.Formatter;
})(Plottable || (Plottable = {}));

///<reference path="../../reference.ts" />
var __extends = this.__extends || function (d, b) {
    for (var p in b) if (b.hasOwnProperty(p)) d[p] = b[p];
    function __() { this.constructor = d; }
    __.prototype = b.prototype;
    d.prototype = new __();
};
var Plottable;
(function (Plottable) {
    (function (Formatter) {
        var Custom = (function (_super) {
            __extends(Custom, _super);
            function Custom(precision, customFormatFunction) {
                _super.call(this, precision);
                this._onlyShowUnchanged = false;
                this._formatFunction = function (d) {
                    return customFormatFunction(d, this);
                };
            }
            return Custom;
        })(Plottable.Abstract.Formatter);
        Formatter.Custom = Custom;
    })(Plottable.Formatter || (Plottable.Formatter = {}));
    var Formatter = Plottable.Formatter;
})(Plottable || (Plottable = {}));

///<reference path="../reference.ts" />
var Plottable;
(function (Plottable) {
    (function (Abstract) {
        var PlottableObject = (function () {
            function PlottableObject() {
                this._plottableID = PlottableObject.nextID++;
            }
            PlottableObject.nextID = 0;
            return PlottableObject;
        })();
        Abstract.PlottableObject = PlottableObject;
    })(Plottable.Abstract || (Plottable.Abstract = {}));
    var Abstract = Plottable.Abstract;
})(Plottable || (Plottable = {}));

///<reference path="../reference.ts" />
var __extends = this.__extends || function (d, b) {
    for (var p in b) if (b.hasOwnProperty(p)) d[p] = b[p];
    function __() { this.constructor = d; }
    __.prototype = b.prototype;
    d.prototype = new __();
};
var Plottable;
(function (Plottable) {
    (function (Core) {
        var Broadcaster = (function (_super) {
            __extends(Broadcaster, _super);
            function Broadcaster(listenable) {
                _super.call(this);
                this.listener2Callback = new Plottable.Util.StrictEqualityAssociativeArray();
                this.listenable = listenable;
            }
            /**
            * Registers a callback to be called when the broadcast method is called. Also takes a listener which
            * is used to support deregistering the same callback later, by passing in the same listener.
            * If there is already a callback associated with that listener, then the callback will be replaced.
            *
            * This should NOT be called directly by a Component; registerToBroadcaster should be used instead.
            *
            * @param listener The listener associated with the callback.
            * @param {IBroadcasterCallback} callback A callback to be called when the Scale's domain changes.
            * @returns {Broadcaster} this object
            */
            Broadcaster.prototype.registerListener = function (listener, callback) {
                this.listener2Callback.set(listener, callback);
                return this;
            };

            /**
            * Call all listening callbacks, optionally with arguments passed through.
            *
            * @param ...args A variable number of optional arguments
            * @returns {Broadcaster} this object
            */
            Broadcaster.prototype.broadcast = function () {
                var _this = this;
                var args = [];
                for (var _i = 0; _i < (arguments.length - 0); _i++) {
                    args[_i] = arguments[_i + 0];
                }
                this.listener2Callback.values().forEach(function (callback) {
                    return callback(_this.listenable, args);
                });
                return this;
            };

            /**
            * Deregisters the callback associated with a listener.
            *
            * @param listener The listener to deregister.
            * @returns {Broadcaster} this object
            */
            Broadcaster.prototype.deregisterListener = function (listener) {
                this.listener2Callback.delete(listener);
                return this;
            };

            /**
            * Deregisters all listeners and callbacks associated with the broadcaster.
            *
            * @returns {Broadcaster} this object
            */
            Broadcaster.prototype.deregisterAllListeners = function () {
                this.listener2Callback = new Plottable.Util.StrictEqualityAssociativeArray();
            };
            return Broadcaster;
        })(Plottable.Abstract.PlottableObject);
        Core.Broadcaster = Broadcaster;
    })(Plottable.Core || (Plottable.Core = {}));
    var Core = Plottable.Core;
})(Plottable || (Plottable = {}));

///<reference path="../reference.ts" />
var __extends = this.__extends || function (d, b) {
    for (var p in b) if (b.hasOwnProperty(p)) d[p] = b[p];
    function __() { this.constructor = d; }
    __.prototype = b.prototype;
    d.prototype = new __();
};
var Plottable;
(function (Plottable) {
    var DataSource = (function (_super) {
        __extends(DataSource, _super);
        /**
        * Creates a new DataSource.
        *
        * @constructor
        * @param {any[]} data
        * @param {any} metadata An object containing additional information.
        */
        function DataSource(data, metadata) {
            if (typeof data === "undefined") { data = []; }
            if (typeof metadata === "undefined") { metadata = {}; }
            _super.call(this);
            this.broadcaster = new Plottable.Core.Broadcaster(this);
            this._data = data;
            this._metadata = metadata;
            this.accessor2cachedExtent = new Plottable.Util.StrictEqualityAssociativeArray();
        }
        DataSource.prototype.data = function (data) {
            if (data == null) {
                return this._data;
            } else {
                this._data = data;
                this.accessor2cachedExtent = new Plottable.Util.StrictEqualityAssociativeArray();
                this.broadcaster.broadcast();
                return this;
            }
        };

        DataSource.prototype.metadata = function (metadata) {
            if (metadata == null) {
                return this._metadata;
            } else {
                this._metadata = metadata;
                this.accessor2cachedExtent = new Plottable.Util.StrictEqualityAssociativeArray();
                this.broadcaster.broadcast();
                return this;
            }
        };

        DataSource.prototype._getExtent = function (accessor) {
            var cachedExtent = this.accessor2cachedExtent.get(accessor);
            if (cachedExtent === undefined) {
                cachedExtent = this.computeExtent(accessor);
                this.accessor2cachedExtent.set(accessor, cachedExtent);
            }
            return cachedExtent;
        };

        DataSource.prototype.computeExtent = function (accessor) {
            var appliedAccessor = Plottable.Util.Methods.applyAccessor(accessor, this);
            var mappedData = this._data.map(appliedAccessor);
            if (mappedData.length === 0) {
                return [];
            } else if (typeof (mappedData[0]) === "string") {
                return Plottable.Util.Methods.uniq(mappedData);
            } else {
                var extent = d3.extent(mappedData);
                if (extent[0] == null || extent[1] == null) {
                    return [];
                } else {
                    return extent;
                }
            }
        };
        return DataSource;
    })(Plottable.Abstract.PlottableObject);
    Plottable.DataSource = DataSource;
})(Plottable || (Plottable = {}));

///<reference path="../reference.ts" />
var __extends = this.__extends || function (d, b) {
    for (var p in b) if (b.hasOwnProperty(p)) d[p] = b[p];
    function __() { this.constructor = d; }
    __.prototype = b.prototype;
    d.prototype = new __();
};
var Plottable;
(function (Plottable) {
    (function (Abstract) {
        var Component = (function (_super) {
            __extends(Component, _super);
            function Component() {
                _super.apply(this, arguments);
                this.interactionsToRegister = [];
                this.boxes = [];
                this.clipPathEnabled = false;
                this.isTopLevelComponent = false;
                this._xOffset = 0;
                this._yOffset = 0;
                this._xAlignProportion = 0;
                this._yAlignProportion = 0;
                this.cssClasses = ["component"];
                this._isSetup = false;
                this._isAnchored = false;
            }
            /**
            * Attaches the Component as a child of a given a DOM element. Usually only directly invoked on root-level Components.
            *
            * @param {D3.Selection} element A D3 selection consisting of the element to anchor under.
            * @returns {Component} The calling component.
            */
            Component.prototype._anchor = function (element) {
                if (element.node().nodeName === "svg") {
                    // svg node gets the "plottable" CSS class
                    this.rootSVG = element;
                    this.rootSVG.classed("plottable", true);

                    // visible overflow for firefox https://stackoverflow.com/questions/5926986/why-does-firefox-appear-to-truncate-embedded-svgs
                    this.rootSVG.style("overflow", "visible");
                    this.isTopLevelComponent = true;
                }

                if (this.element != null) {
                    // reattach existing element
                    element.node().appendChild(this.element.node());
                } else {
                    this.element = element.append("g");
                    this._setup();
                }
                this._isAnchored = true;
                return this;
            };

            /**
            * Creates additional elements as necessary for the Component to function.
            * Called during _anchor() if the Component's element has not been created yet.
            * Override in subclasses to provide additional functionality.
            *
            * @returns {Component} The calling Component.
            */
            Component.prototype._setup = function () {
                var _this = this;
                if (this._isSetup) {
                    return;
                }
                this.cssClasses.forEach(function (cssClass) {
                    _this.element.classed(cssClass, true);
                });
                this.cssClasses = null;

                this.backgroundContainer = this.element.append("g").classed("background-container", true);
                this.content = this.element.append("g").classed("content", true);
                this.foregroundContainer = this.element.append("g").classed("foreground-container", true);
                this.boxContainer = this.element.append("g").classed("box-container", true);

                if (this.clipPathEnabled) {
                    this.generateClipPath();
                }
                ;

                this.addBox("bounding-box");

                this.interactionsToRegister.forEach(function (r) {
                    return _this.registerInteraction(r);
                });
                this.interactionsToRegister = null;
                if (this.isTopLevelComponent) {
                    this.autoResize(Component.AUTORESIZE_BY_DEFAULT);
                }
                this._isSetup = true;
                return this;
            };

            Component.prototype._requestedSpace = function (availableWidth, availableHeight) {
                return { width: 0, height: 0, wantsWidth: false, wantsHeight: false };
            };

            /**
            * Computes the size, position, and alignment from the specified values.
            * If no parameters are supplied and the component is a root node,
            * they are inferred from the size of the component's element.
            *
            * @param {number} xOrigin
            * @param {number} yOrigin
            * @param {number} availableWidth
            * @param {number} availableHeight
            * @returns {Component} The calling Component.
            */
            Component.prototype._computeLayout = function (xOrigin, yOrigin, availableWidth, availableHeight) {
                var _this = this;
                if (xOrigin == null || yOrigin == null || availableWidth == null || availableHeight == null) {
                    if (this.element == null) {
                        throw new Error("anchor must be called before computeLayout");
                    } else if (this.isTopLevelComponent) {
                        // we are the root node, retrieve height/width from root SVG
                        xOrigin = 0;
                        yOrigin = 0;

                        // Set width/height to 100% if not specified, to allow accurate size calculation
                        // see http://www.w3.org/TR/CSS21/visudet.html#block-replaced-width
                        // and http://www.w3.org/TR/CSS21/visudet.html#inline-replaced-height
                        if (this.rootSVG.attr("width") == null) {
                            this.rootSVG.attr("width", "100%");
                        }
                        if (this.rootSVG.attr("height") == null) {
                            this.rootSVG.attr("height", "100%");
                        }

                        var elem = this.rootSVG.node();
                        availableWidth = Plottable.Util.DOM.getElementWidth(elem);
                        availableHeight = Plottable.Util.DOM.getElementHeight(elem);
                    } else {
                        throw new Error("null arguments cannot be passed to _computeLayout() on a non-root node");
                    }
                }
                this.xOrigin = xOrigin;
                this.yOrigin = yOrigin;
                var xPosition = this.xOrigin;
                var yPosition = this.yOrigin;

                var requestedSpace = this._requestedSpace(availableWidth, availableHeight);

                xPosition += (availableWidth - requestedSpace.width) * this._xAlignProportion;
                xPosition += this._xOffset;
                if (this._isFixedWidth()) {
                    // Decrease size so hitbox / bounding box and children are sized correctly
                    availableWidth = Math.min(availableWidth, requestedSpace.width);
                }

                yPosition += (availableHeight - requestedSpace.height) * this._yAlignProportion;
                yPosition += this._yOffset;
                if (this._isFixedHeight()) {
                    availableHeight = Math.min(availableHeight, requestedSpace.height);
                }

                this.availableWidth = availableWidth;
                this.availableHeight = availableHeight;
                this.element.attr("transform", "translate(" + xPosition + "," + yPosition + ")");
                this.boxes.forEach(function (b) {
                    return b.attr("width", _this.availableWidth).attr("height", _this.availableHeight);
                });
                return this;
            };

            /**
            * Renders the component.
            *
            * @returns {Component} The calling Component.
            */
            Component.prototype._render = function () {
                if (this._isAnchored && this._isSetup) {
                    Plottable.Core.RenderController.registerToRender(this);
                }
                return this;
            };

            Component.prototype._scheduleComputeLayout = function () {
                if (this._isAnchored && this._isSetup) {
                    Plottable.Core.RenderController.registerToComputeLayout(this);
                }
                return this;
            };

            Component.prototype._doRender = function () {
                return this;
            };

            Component.prototype._invalidateLayout = function () {
                if (this._isAnchored && this._isSetup) {
                    if (this.isTopLevelComponent) {
                        this._scheduleComputeLayout();
                    } else {
                        this._parent._invalidateLayout();
                    }
                }
            };

            /**
            * Renders the Component into a given DOM element.
            *
            * @param {String|D3.Selection} element A D3 selection or a selector for getting the element to render into.
            * @return {Component} The calling component.
            */
            Component.prototype.renderTo = function (element) {
                if (element != null) {
                    var selection;
                    if (typeof (element.node) === "function") {
                        selection = element;
                    } else {
                        selection = d3.select(element);
                    }
                    this._anchor(selection);
                }
                this._computeLayout()._render();
                return this;
            };

            /**
            * Cause the Component to recompute layout and redraw. If passed arguments, will resize the root SVG it lives in.
            *
            * @param {number} [availableWidth]  - the width of the container element
            * @param {number} [availableHeight] - the height of the container element
            */
            Component.prototype.resize = function (width, height) {
                if (!this.isTopLevelComponent) {
                    throw new Error("Cannot resize on non top-level component");
                }
                if (width != null && height != null && this._isAnchored) {
                    this.rootSVG.attr({ width: width, height: height });
                }
                this._invalidateLayout();
                return this;
            };

            /**
            * Enables and disables auto-resize.
            *
            * If enabled, window resizes will enqueue this component for a re-layout
            * and re-render. Animations are disabled during window resizes when auto-
            * resize is enabled.
            *
            * @param {boolean} flag - Enables (true) or disables (false) auto-resize.
            */
            Component.prototype.autoResize = function (flag) {
                if (flag) {
                    Plottable.Core.ResizeBroadcaster.register(this);
                } else {
                    Plottable.Core.ResizeBroadcaster.deregister(this);
                }
                return this;
            };

            /**
            * Sets the x alignment of the Component.
            *
            * @param {string} alignment The x alignment of the Component (one of LEFT/CENTER/RIGHT).
            * @returns {Component} The calling Component.
            */
            Component.prototype.xAlign = function (alignment) {
                alignment = alignment.toLowerCase();
                if (alignment === "left") {
                    this._xAlignProportion = 0;
                } else if (alignment === "center") {
                    this._xAlignProportion = 0.5;
                } else if (alignment === "right") {
                    this._xAlignProportion = 1;
                } else {
                    throw new Error("Unsupported alignment");
                }
                this._invalidateLayout();
                return this;
            };

            /**
            * Sets the y alignment of the Component.
            *
            * @param {string} alignment The y alignment of the Component (one of TOP/CENTER/BOTTOM).
            * @returns {Component} The calling Component.
            */
            Component.prototype.yAlign = function (alignment) {
                alignment = alignment.toLowerCase();
                if (alignment === "top") {
                    this._yAlignProportion = 0;
                } else if (alignment === "center") {
                    this._yAlignProportion = 0.5;
                } else if (alignment === "bottom") {
                    this._yAlignProportion = 1;
                } else {
                    throw new Error("Unsupported alignment");
                }
                this._invalidateLayout();
                return this;
            };

            /**
            * Sets the x offset of the Component.
            *
            * @param {number} offset The desired x offset, in pixels.
            * @returns {Component} The calling Component.
            */
            Component.prototype.xOffset = function (offset) {
                this._xOffset = offset;
                this._invalidateLayout();
                return this;
            };

            /**
            * Sets the y offset of the Component.
            *
            * @param {number} offset The desired y offset, in pixels.
            * @returns {Component} The calling Component.
            */
            Component.prototype.yOffset = function (offset) {
                this._yOffset = offset;
                this._invalidateLayout();
                return this;
            };

            Component.prototype.addBox = function (className, parentElement) {
                if (this.element == null) {
                    throw new Error("Adding boxes before anchoring is currently disallowed");
                }
                var parentElement = parentElement == null ? this.boxContainer : parentElement;
                var box = parentElement.append("rect");
                if (className != null) {
                    box.classed(className, true);
                }
                ;
                this.boxes.push(box);
                if (this.availableWidth != null && this.availableHeight != null) {
                    box.attr("width", this.availableWidth).attr("height", this.availableHeight);
                }
                return box;
            };

            Component.prototype.generateClipPath = function () {
                // The clip path will prevent content from overflowing its component space.
                this.element.attr("clip-path", "url(#clipPath" + this._plottableID + ")");
                var clipPathParent = this.boxContainer.append("clipPath").attr("id", "clipPath" + this._plottableID);
                this.addBox("clip-rect", clipPathParent);
            };

            /**
            * Attaches an Interaction to the Component, so that the Interaction will listen for events on the Component.
            *
            * @param {Interaction} interaction The Interaction to attach to the Component.
            * @return {Component} The calling Component.
            */
            Component.prototype.registerInteraction = function (interaction) {
                // Interactions can be registered before or after anchoring. If registered before, they are
                // pushed to this.interactionsToRegister and registered during anchoring. If after, they are
                // registered immediately
                if (this.element != null) {
                    if (this.hitBox == null) {
                        this.hitBox = this.addBox("hit-box");
                        this.hitBox.style("fill", "#ffffff").style("opacity", 0); // We need to set these so Chrome will register events
                    }
                    interaction._anchor(this.hitBox);
                } else {
                    this.interactionsToRegister.push(interaction);
                }
                return this;
            };

            Component.prototype.classed = function (cssClass, addClass) {
                if (addClass == null) {
                    if (cssClass == null) {
                        return false;
                    } else if (this.element == null) {
                        return (this.cssClasses.indexOf(cssClass) !== -1);
                    } else {
                        return this.element.classed(cssClass);
                    }
                } else {
                    if (cssClass == null) {
                        return this;
                    }
                    if (this.element == null) {
                        var classIndex = this.cssClasses.indexOf(cssClass);
                        if (addClass && classIndex === -1) {
                            this.cssClasses.push(cssClass);
                        } else if (!addClass && classIndex !== -1) {
                            this.cssClasses.splice(classIndex, 1);
                        }
                    } else {
                        this.element.classed(cssClass, addClass);
                    }
                    return this;
                }
            };

            /**
            * Checks if the Component has a fixed width or false if it grows to fill available space.
            * Returns false by default on the base Component class.
            *
            * @return {boolean} Whether the component has a fixed width.
            */
            Component.prototype._isFixedWidth = function () {
                // If you are given -1 pixels and you're happy, clearly you are not fixed size. If you want more, then there is
                // some fixed size you aspire to.
                // Putting 0 doesn't work because sometimes a fixed-size component will still have dimension 0
                // For example a label with an empty string.
                return this._requestedSpace(-1, -1).wantsWidth;
            };

            /**
            * Checks if the Component has a fixed height or false if it grows to fill available space.
            * Returns false by default on the base Component class.
            *
            * @return {boolean} Whether the component has a fixed height.
            */
            Component.prototype._isFixedHeight = function () {
                return this._requestedSpace(-1, -1).wantsHeight;
            };

            /**
            * Merges this Component with another Component, returning a ComponentGroup.
            * There are four cases:
            * Component + Component: Returns a ComponentGroup with both components inside it.
            * ComponentGroup + Component: Returns the ComponentGroup with the Component appended.
            * Component + ComponentGroup: Returns the ComponentGroup with the Component prepended.
            * ComponentGroup + ComponentGroup: Returns a new ComponentGroup with two ComponentGroups inside it.
            *
            * @param {Component} c The component to merge in.
            * @return {ComponentGroup}
            */
            Component.prototype.merge = function (c) {
                var cg;
                if (this._isSetup || this._isAnchored) {
                    throw new Error("Can't presently merge a component that's already been anchored");
                }
                if (Plottable.Component.Group.prototype.isPrototypeOf(c)) {
                    cg = c;
                    cg._addComponent(this, true);
                    return cg;
                } else {
                    cg = new Plottable.Component.Group([this, c]);
                    return cg;
                }
            };

            /**
            * Removes a Component from the DOM.
            */
            Component.prototype.remove = function () {
                if (this._isAnchored) {
                    this.element.remove();
                }
                if (this._parent != null) {
                    this._parent._removeComponent(this);
                }
                this._isAnchored = false;
                this._parent = null;
                return this;
            };
            Component.AUTORESIZE_BY_DEFAULT = true;
            return Component;
        })(Plottable.Abstract.PlottableObject);
        Abstract.Component = Component;
    })(Plottable.Abstract || (Plottable.Abstract = {}));
    var Abstract = Plottable.Abstract;
})(Plottable || (Plottable = {}));

///<reference path="../reference.ts" />
var __extends = this.__extends || function (d, b) {
    for (var p in b) if (b.hasOwnProperty(p)) d[p] = b[p];
    function __() { this.constructor = d; }
    __.prototype = b.prototype;
    d.prototype = new __();
};
var Plottable;
(function (Plottable) {
    (function (Abstract) {
        var ComponentContainer = (function (_super) {
            __extends(ComponentContainer, _super);
            function ComponentContainer() {
                _super.apply(this, arguments);
                /*
                * An abstract ComponentContainer class to encapsulate Table and ComponentGroup's shared functionality.
                * It will not do anything if instantiated directly.
                */
                this._components = [];
            }
            ComponentContainer.prototype._anchor = function (element) {
                var _this = this;
                _super.prototype._anchor.call(this, element);
                this._components.forEach(function (c) {
                    return c._anchor(_this.content);
                });
                return this;
            };

            ComponentContainer.prototype._render = function () {
                this._components.forEach(function (c) {
                    return c._render();
                });
                return this;
            };

            ComponentContainer.prototype._removeComponent = function (c) {
                var removeIndex = this._components.indexOf(c);
                if (removeIndex >= 0) {
                    this._components.splice(removeIndex, 1);
                    this._invalidateLayout();
                }
                return this;
            };

            ComponentContainer.prototype._addComponent = function (c, prepend) {
                if (typeof prepend === "undefined") { prepend = false; }
                if (c == null || this._components.indexOf(c) >= 0) {
                    return false;
                }

                if (prepend) {
                    this._components.unshift(c);
                } else {
                    this._components.push(c);
                }
                c._parent = this;
                if (this._isAnchored) {
                    c._anchor(this.content);
                }
                this._invalidateLayout();
                return true;
            };

            /**
            * Returns a list of components in the ComponentContainer
            *
            * @returns{Component[]} the contained Components
            */
            ComponentContainer.prototype.components = function () {
                return this._components.slice();
            };

            /**
            * Returns true iff the ComponentContainer is empty.
            *
            * @returns {boolean} Whether the calling ComponentContainer is empty.
            */
            ComponentContainer.prototype.empty = function () {
                return this._components.length === 0;
            };

            /**
            * Remove all components contained in the  ComponentContainer
            *
            * @returns {ComponentContainer} The calling ComponentContainer
            */
            ComponentContainer.prototype.removeAll = function () {
                // Calling c.remove() will mutate this._components because the component will call this._parent._removeComponent(this)
                // Since mutating an array while iterating over it is dangerous, we instead iterate over a copy generated by Arr.slice()
                this._components.slice().forEach(function (c) {
                    return c.remove();
                });
                return this;
            };
            return ComponentContainer;
        })(Plottable.Abstract.Component);
        Abstract.ComponentContainer = ComponentContainer;
    })(Plottable.Abstract || (Plottable.Abstract = {}));
    var Abstract = Plottable.Abstract;
})(Plottable || (Plottable = {}));

///<reference path="../reference.ts" />
var __extends = this.__extends || function (d, b) {
    for (var p in b) if (b.hasOwnProperty(p)) d[p] = b[p];
    function __() { this.constructor = d; }
    __.prototype = b.prototype;
    d.prototype = new __();
};
var Plottable;
(function (Plottable) {
    (function (Component) {
        var Group = (function (_super) {
            __extends(Group, _super);
            /**
            * Creates a ComponentGroup.
            *
            * @constructor
            * @param {Component[]} [components] The Components in the Group.
            */
            function Group(components) {
                if (typeof components === "undefined") { components = []; }
                var _this = this;
                _super.call(this);
                this.classed("component-group", true);
                components.forEach(function (c) {
                    return _this._addComponent(c);
                });
            }
            Group.prototype._requestedSpace = function (offeredWidth, offeredHeight) {
                var requests = this._components.map(function (c) {
                    return c._requestedSpace(offeredWidth, offeredHeight);
                });
                var isEmpty = this.empty();
                var desiredWidth = isEmpty ? 0 : d3.max(requests, function (l) {
                    return l.width;
                });
                var desiredHeight = isEmpty ? 0 : d3.max(requests, function (l) {
                    return l.height;
                });
                return {
                    width: Math.min(desiredWidth, offeredWidth),
                    height: Math.min(desiredHeight, offeredHeight),
                    wantsWidth: isEmpty ? false : requests.map(function (r) {
                        return r.wantsWidth;
                    }).some(function (x) {
                        return x;
                    }),
                    wantsHeight: isEmpty ? false : requests.map(function (r) {
                        return r.wantsHeight;
                    }).some(function (x) {
                        return x;
                    })
                };
            };

            Group.prototype.merge = function (c) {
                this._addComponent(c);
                return this;
            };

            Group.prototype._computeLayout = function (xOrigin, yOrigin, availableWidth, availableHeight) {
                var _this = this;
                _super.prototype._computeLayout.call(this, xOrigin, yOrigin, availableWidth, availableHeight);
                this._components.forEach(function (c) {
                    c._computeLayout(0, 0, _this.availableWidth, _this.availableHeight);
                });
                return this;
            };

            Group.prototype._isFixedWidth = function () {
                return this._components.every(function (c) {
                    return c._isFixedWidth();
                });
            };

            Group.prototype._isFixedHeight = function () {
                return this._components.every(function (c) {
                    return c._isFixedHeight();
                });
            };
            return Group;
        })(Plottable.Abstract.ComponentContainer);
        Component.Group = Group;
    })(Plottable.Component || (Plottable.Component = {}));
    var Component = Plottable.Component;
})(Plottable || (Plottable = {}));

///<reference path="../reference.ts" />
var __extends = this.__extends || function (d, b) {
    for (var p in b) if (b.hasOwnProperty(p)) d[p] = b[p];
    function __() { this.constructor = d; }
    __.prototype = b.prototype;
    d.prototype = new __();
};
var Plottable;
(function (Plottable) {
    (function (Component) {
        ;

        var Table = (function (_super) {
            __extends(Table, _super);
            /**
            * Creates a Table.
            *
            * @constructor
            * @param {Component[][]} [rows] A 2-D array of the Components to place in the table.
            * null can be used if a cell is empty.
            */
            function Table(rows) {
                if (typeof rows === "undefined") { rows = []; }
                var _this = this;
                _super.call(this);
                this.rowPadding = 0;
                this.colPadding = 0;
                this.rows = [];
                this.rowWeights = [];
                this.colWeights = [];
                this.nRows = 0;
                this.nCols = 0;
                this.classed("table", true);
                rows.forEach(function (row, rowIndex) {
                    row.forEach(function (component, colIndex) {
                        _this.addComponent(rowIndex, colIndex, component);
                    });
                });
            }
            /**
            * Adds a Component in the specified cell.
            *
            * @param {number} row The row in which to add the Component.
            * @param {number} col The column in which to add the Component.
            * @param {Component} component The Component to be added.
            */
            Table.prototype.addComponent = function (row, col, component) {
                if (this._addComponent(component)) {
                    this.nRows = Math.max(row + 1, this.nRows);
                    this.nCols = Math.max(col + 1, this.nCols);
                    this.padTableToSize(this.nRows, this.nCols);

                    var currentComponent = this.rows[row][col];
                    if (currentComponent != null) {
                        throw new Error("Table.addComponent cannot be called on a cell where a component already exists (for the moment)");
                    }

                    this.rows[row][col] = component;
                }
                return this;
            };

            Table.prototype._removeComponent = function (component) {
                _super.prototype._removeComponent.call(this, component);
                var rowpos;
                var colpos;
                outer:
                for (var i = 0; i < this.nRows; i++) {
                    for (var j = 0; j < this.nCols; j++) {
                        if (this.rows[i][j] === component) {
                            rowpos = i;
                            colpos = j;
                            break outer;
                        }
                    }
                }

                if (rowpos === undefined) {
                    return this;
                }

                this.rows[rowpos][colpos] = null;

                return this;
            };

            Table.prototype.iterateLayout = function (availableWidth, availableHeight) {
                /*
                * Given availableWidth and availableHeight, figure out how to allocate it between rows and columns using an iterative algorithm.
                *
                * For both dimensions, keeps track of "guaranteedSpace", which the fixed-size components have requested, and
                * "proportionalSpace", which is being given to proportionally-growing components according to the weights on the table.
                * Here is how it works (example uses width but it is the same for height). First, columns are guaranteed no width, and
                * the free width is allocated to columns based on their colWeights. Then, in determineGuarantees, every component is
                * offered its column's width and may request some amount of it, which increases that column's guaranteed
                * width. If there are some components that were not satisfied with the width they were offered, and there is free
                * width that has not already been guaranteed, then the remaining width is allocated to the unsatisfied columns and the
                * algorithm runs again. If all components are satisfied, then the remaining width is allocated as proportional space
                * according to the colWeights.
                *
                * The guaranteed width for each column is monotonically increasing as the algorithm iterates. Since it is deterministic
                * and monotonically increasing, if the freeWidth does not change during an iteration it implies that no further progress
                * is possible, so the algorithm will not continue iterating on that dimension's account.
                *
                * If the algorithm runs more than 5 times, we stop and just use whatever we arrived at. It's not clear under what
                * circumstances this will happen or if it will happen at all. A message will be printed to the console if this occurs.
                *
                */
                var cols = d3.transpose(this.rows);
                var availableWidthAfterPadding = availableWidth - this.colPadding * (this.nCols - 1);
                var availableHeightAfterPadding = availableHeight - this.rowPadding * (this.nRows - 1);

                var rowWeights = Table.calcComponentWeights(this.rowWeights, this.rows, function (c) {
                    return (c == null) || c._isFixedHeight();
                });
                var colWeights = Table.calcComponentWeights(this.colWeights, cols, function (c) {
                    return (c == null) || c._isFixedWidth();
                });

                // To give the table a good starting position to iterate from, we give the fixed-width components half-weight
                // so that they will get some initial space allocated to work with
                var heuristicColWeights = colWeights.map(function (c) {
                    return c === 0 ? 0.5 : c;
                });
                var heuristicRowWeights = rowWeights.map(function (c) {
                    return c === 0 ? 0.5 : c;
                });

                var colProportionalSpace = Table.calcProportionalSpace(heuristicColWeights, availableWidthAfterPadding);
                var rowProportionalSpace = Table.calcProportionalSpace(heuristicRowWeights, availableHeightAfterPadding);

                var guaranteedWidths = Plottable.Util.Methods.createFilledArray(0, this.nCols);
                var guaranteedHeights = Plottable.Util.Methods.createFilledArray(0, this.nRows);

                var freeWidth;
                var freeHeight;

                var nIterations = 0;
                while (true) {
                    var offeredHeights = Plottable.Util.Methods.addArrays(guaranteedHeights, rowProportionalSpace);
                    var offeredWidths = Plottable.Util.Methods.addArrays(guaranteedWidths, colProportionalSpace);
                    var guarantees = this.determineGuarantees(offeredWidths, offeredHeights);
                    guaranteedWidths = guarantees.guaranteedWidths;
                    guaranteedHeights = guarantees.guaranteedHeights;
                    var wantsWidth = guarantees.wantsWidthArr.some(function (x) {
                        return x;
                    });
                    var wantsHeight = guarantees.wantsHeightArr.some(function (x) {
                        return x;
                    });

                    var lastFreeWidth = freeWidth;
                    var lastFreeHeight = freeHeight;
                    freeWidth = availableWidthAfterPadding - d3.sum(guarantees.guaranteedWidths);
                    freeHeight = availableHeightAfterPadding - d3.sum(guarantees.guaranteedHeights);
                    var xWeights;
                    if (wantsWidth) {
                        xWeights = guarantees.wantsWidthArr.map(function (x) {
                            return x ? 0.1 : 0;
                        });
                        xWeights = Plottable.Util.Methods.addArrays(xWeights, colWeights);
                    } else {
                        xWeights = colWeights;
                    }

                    var yWeights;
                    if (wantsHeight) {
                        yWeights = guarantees.wantsHeightArr.map(function (x) {
                            return x ? 0.1 : 0;
                        });
                        yWeights = Plottable.Util.Methods.addArrays(yWeights, rowWeights);
                    } else {
                        yWeights = rowWeights;
                    }

                    colProportionalSpace = Table.calcProportionalSpace(xWeights, freeWidth);
                    rowProportionalSpace = Table.calcProportionalSpace(yWeights, freeHeight);
                    nIterations++;

                    var canImproveWidthAllocation = freeWidth > 0 && wantsWidth && freeWidth !== lastFreeWidth;
                    var canImproveHeightAllocation = freeHeight > 0 && wantsHeight && freeHeight !== lastFreeHeight;

                    if (!(canImproveWidthAllocation || canImproveHeightAllocation)) {
                        break;
                    }

                    if (nIterations > 5) {
                        break;
                    }
                }

                // Redo the proportional space one last time, to ensure we use the real weights not the wantsWidth/Height weights
                freeWidth = availableWidthAfterPadding - d3.sum(guarantees.guaranteedWidths);
                freeHeight = availableHeightAfterPadding - d3.sum(guarantees.guaranteedHeights);
                colProportionalSpace = Table.calcProportionalSpace(colWeights, freeWidth);
                rowProportionalSpace = Table.calcProportionalSpace(rowWeights, freeHeight);

                return {
                    colProportionalSpace: colProportionalSpace,
                    rowProportionalSpace: rowProportionalSpace,
                    guaranteedWidths: guarantees.guaranteedWidths,
                    guaranteedHeights: guarantees.guaranteedHeights,
                    wantsWidth: wantsWidth,
                    wantsHeight: wantsHeight };
            };

            Table.prototype.determineGuarantees = function (offeredWidths, offeredHeights) {
                var requestedWidths = Plottable.Util.Methods.createFilledArray(0, this.nCols);
                var requestedHeights = Plottable.Util.Methods.createFilledArray(0, this.nRows);
                var layoutWantsWidth = Plottable.Util.Methods.createFilledArray(false, this.nCols);
                var layoutWantsHeight = Plottable.Util.Methods.createFilledArray(false, this.nRows);
                this.rows.forEach(function (row, rowIndex) {
                    row.forEach(function (component, colIndex) {
                        var spaceRequest;
                        if (component != null) {
                            spaceRequest = component._requestedSpace(offeredWidths[colIndex], offeredHeights[rowIndex]);
                        } else {
                            spaceRequest = { width: 0, height: 0, wantsWidth: false, wantsHeight: false };
                        }

                        var epsilon = 0.001;
                        var epsilonGT = function (a, b) {
                            return a - b - epsilon > 0;
                        };

                        if (epsilonGT(spaceRequest.width, offeredWidths[colIndex]) || epsilonGT(spaceRequest.height, offeredHeights[rowIndex])) {
                            console.log("Invariant Violation: Abstract.Component cannot request more space than is offered");
                        }

                        requestedWidths[colIndex] = Math.max(requestedWidths[colIndex], spaceRequest.width);
                        requestedHeights[rowIndex] = Math.max(requestedHeights[rowIndex], spaceRequest.height);
                        layoutWantsWidth[colIndex] = layoutWantsWidth[colIndex] || spaceRequest.wantsWidth;
                        layoutWantsHeight[rowIndex] = layoutWantsHeight[rowIndex] || spaceRequest.wantsHeight;
                    });
                });
                return {
                    guaranteedWidths: requestedWidths,
                    guaranteedHeights: requestedHeights,
                    wantsWidthArr: layoutWantsWidth,
                    wantsHeightArr: layoutWantsHeight };
            };

            Table.prototype._requestedSpace = function (offeredWidth, offeredHeight) {
                var layout = this.iterateLayout(offeredWidth, offeredHeight);
                return {
                    width: d3.sum(layout.guaranteedWidths),
                    height: d3.sum(layout.guaranteedHeights),
                    wantsWidth: layout.wantsWidth,
                    wantsHeight: layout.wantsHeight };
            };

            // xOffset is relative to parent element, not absolute
            Table.prototype._computeLayout = function (xOffset, yOffset, availableWidth, availableHeight) {
                var _this = this;
                _super.prototype._computeLayout.call(this, xOffset, yOffset, availableWidth, availableHeight);
                var layout = this.iterateLayout(this.availableWidth, this.availableHeight);

                var sumPair = function (p) {
                    return p[0] + p[1];
                };
                var rowHeights = Plottable.Util.Methods.addArrays(layout.rowProportionalSpace, layout.guaranteedHeights);
                var colWidths = Plottable.Util.Methods.addArrays(layout.colProportionalSpace, layout.guaranteedWidths);
                var childYOffset = 0;
                this.rows.forEach(function (row, rowIndex) {
                    var childXOffset = 0;
                    row.forEach(function (component, colIndex) {
                        // recursively compute layout
                        if (component != null) {
                            component._computeLayout(childXOffset, childYOffset, colWidths[colIndex], rowHeights[rowIndex]);
                        }
                        childXOffset += colWidths[colIndex] + _this.colPadding;
                    });
                    childYOffset += rowHeights[rowIndex] + _this.rowPadding;
                });
                return this;
            };

            /**
            * Sets the row and column padding on the Table.
            *
            * @param {number} rowPadding The padding above and below each row, in pixels.
            * @param {number} colPadding the padding to the left and right of each column, in pixels.
            * @returns {Table} The calling Table.
            */
            Table.prototype.padding = function (rowPadding, colPadding) {
                this.rowPadding = rowPadding;
                this.colPadding = colPadding;
                this._invalidateLayout();
                return this;
            };

            /**
            * Sets the layout weight of a particular row.
            * Space is allocated to rows based on their weight. Rows with higher weights receive proportionally more space.
            *
            * @param {number} index The index of the row.
            * @param {number} weight The weight to be set on the row.
            * @returns {Table} The calling Table.
            */
            Table.prototype.rowWeight = function (index, weight) {
                this.rowWeights[index] = weight;
                this._invalidateLayout();
                return this;
            };

            /**
            * Sets the layout weight of a particular column.
            * Space is allocated to columns based on their weight. Columns with higher weights receive proportionally more space.
            *
            * @param {number} index The index of the column.
            * @param {number} weight The weight to be set on the column.
            * @returns {Table} The calling Table.
            */
            Table.prototype.colWeight = function (index, weight) {
                this.colWeights[index] = weight;
                this._invalidateLayout();
                return this;
            };

            Table.prototype._isFixedWidth = function () {
                var cols = d3.transpose(this.rows);
                return Table.fixedSpace(cols, function (c) {
                    return (c == null) || c._isFixedWidth();
                });
            };

            Table.prototype._isFixedHeight = function () {
                return Table.fixedSpace(this.rows, function (c) {
                    return (c == null) || c._isFixedHeight();
                });
            };

            Table.prototype.padTableToSize = function (nRows, nCols) {
                for (var i = 0; i < nRows; i++) {
                    if (this.rows[i] === undefined) {
                        this.rows[i] = [];
                        this.rowWeights[i] = null;
                    }
                    for (var j = 0; j < nCols; j++) {
                        if (this.rows[i][j] === undefined) {
                            this.rows[i][j] = null;
                        }
                    }
                }
                for (j = 0; j < nCols; j++) {
                    if (this.colWeights[j] === undefined) {
                        this.colWeights[j] = null;
                    }
                }
            };

            Table.calcComponentWeights = function (setWeights, componentGroups, fixityAccessor) {
                // If the row/col weight was explicitly set, then return it outright
                // If the weight was not explicitly set, then guess it using the heuristic that if all components are fixed-space
                // then weight is 0, otherwise weight is 1
                return setWeights.map(function (w, i) {
                    if (w != null) {
                        return w;
                    }
                    var fixities = componentGroups[i].map(fixityAccessor);
                    var allFixed = fixities.reduce(function (a, b) {
                        return a && b;
                    }, true);
                    return allFixed ? 0 : 1;
                });
            };

            Table.calcProportionalSpace = function (weights, freeSpace) {
                var weightSum = d3.sum(weights);
                if (weightSum === 0) {
                    return Plottable.Util.Methods.createFilledArray(0, weights.length);
                } else {
                    return weights.map(function (w) {
                        return freeSpace * w / weightSum;
                    });
                }
            };

            Table.fixedSpace = function (componentGroup, fixityAccessor) {
                var all = function (bools) {
                    return bools.reduce(function (a, b) {
                        return a && b;
                    }, true);
                };
                var group_isFixed = function (components) {
                    return all(components.map(fixityAccessor));
                };
                return all(componentGroup.map(group_isFixed));
            };
            return Table;
        })(Plottable.Abstract.ComponentContainer);
        Component.Table = Table;
    })(Plottable.Component || (Plottable.Component = {}));
    var Component = Plottable.Component;
})(Plottable || (Plottable = {}));

///<reference path="../reference.ts" />
var __extends = this.__extends || function (d, b) {
    for (var p in b) if (b.hasOwnProperty(p)) d[p] = b[p];
    function __() { this.constructor = d; }
    __.prototype = b.prototype;
    d.prototype = new __();
};
var Plottable;
(function (Plottable) {
    (function (Abstract) {
        var Scale = (function (_super) {
            __extends(Scale, _super);
            /**
            * Creates a new Scale.
            *
            * @constructor
            * @param {D3.Scale.Scale} scale The D3 scale backing the Scale.
            */
            function Scale(scale) {
                _super.call(this);
                this._autoDomainAutomatically = true;
                this.broadcaster = new Plottable.Core.Broadcaster(this);
                this._rendererAttrID2Extent = {};
                this._d3Scale = scale;
            }
            Scale.prototype._getAllExtents = function () {
                return d3.values(this._rendererAttrID2Extent);
            };

            Scale.prototype._getExtent = function () {
                return [];
            };

            /**
            * Modify the domain on the scale so that it includes the extent of all
            * perspectives it depends on. Extent: The (min, max) pair for a
            * QuantitiativeScale, all covered strings for an OrdinalScale.
            * Perspective: A combination of a DataSource and an Accessor that
            * represents a view in to the data.
            */
            Scale.prototype.autoDomain = function () {
                this._setDomain(this._getExtent());
                return this;
            };

            /**
            * Returns the range value corresponding to a given domain value.
            *
            * @param value {any} A domain value to be scaled.
            * @returns {any} The range value corresponding to the supplied domain value.
            */
            Scale.prototype.scale = function (value) {
                return this._d3Scale(value);
            };

            Scale.prototype.domain = function (values) {
                if (values == null) {
                    return this._d3Scale.domain();
                } else {
                    this._autoDomainAutomatically = false;
                    this._setDomain(values);
                    return this;
                }
            };

            Scale.prototype._setDomain = function (values) {
                if (values[0] === Infinity || values[0] === -Infinity || values[1] === Infinity || values[1] === -Infinity) {
                    throw new Error("data cannot contain Infinity or -Infinity");
                }
                this._d3Scale.domain(values);
                this.broadcaster.broadcast();
            };

            Scale.prototype.range = function (values) {
                if (values == null) {
                    return this._d3Scale.range();
                } else {
                    this._d3Scale.range(values);
                    return this;
                }
            };

            /**
            * Creates a copy of the Scale with the same domain and range but without any registered listeners.
            *
            * @returns {Scale} A copy of the calling Scale.
            */
            Scale.prototype.copy = function () {
                return new Scale(this._d3Scale.copy());
            };

            /**
            * When a renderer determines that the extent of a projector has changed,
            * it will call this function. This function should ensure that
            * the scale has a domain at least large enough to include extent.
            *
            * @param {number} rendererID A unique indentifier of the renderer sending
            *                 the new extent.
            * @param {string} attr The attribute being projected, e.g. "x", "y0", "r"
            * @param {any[]} extent The new extent to be included in the scale.
            */
            Scale.prototype.updateExtent = function (rendererID, attr, extent) {
                this._rendererAttrID2Extent[rendererID + attr] = extent;
                if (this._autoDomainAutomatically) {
                    this.autoDomain();
                }
                return this;
            };

            Scale.prototype.removeExtent = function (rendererID, attr) {
                delete this._rendererAttrID2Extent[rendererID + attr];
                if (this._autoDomainAutomatically) {
                    this.autoDomain();
                }
                return this;
            };
            return Scale;
        })(Plottable.Abstract.PlottableObject);
        Abstract.Scale = Scale;
    })(Plottable.Abstract || (Plottable.Abstract = {}));
    var Abstract = Plottable.Abstract;
})(Plottable || (Plottable = {}));

///<reference path="../reference.ts" />
var __extends = this.__extends || function (d, b) {
    for (var p in b) if (b.hasOwnProperty(p)) d[p] = b[p];
    function __() { this.constructor = d; }
    __.prototype = b.prototype;
    d.prototype = new __();
};
var Plottable;
(function (Plottable) {
    (function (Abstract) {
        var Plot = (function (_super) {
            __extends(Plot, _super);
            function Plot(dataset) {
                _super.call(this);
                this._dataChanged = false;
                this._animate = false;
                this._animators = {};
                this._ANIMATION_DURATION = 250;
                this._projectors = {};
                this.clipPathEnabled = true;
                this.classed("renderer", true);

                var dataSource;
                if (dataset != null) {
                    if (typeof dataset.data === "function") {
                        dataSource = dataset;
                    } else {
                        dataSource = dataSource = new Plottable.DataSource(dataset);
                    }
                } else {
                    dataSource = new Plottable.DataSource();
                }
                this.dataSource(dataSource);
            }
            Plot.prototype._anchor = function (element) {
                _super.prototype._anchor.call(this, element);
                this._dataChanged = true;
                this.updateAllProjectors();
                return this;
            };

            Plot.prototype.dataSource = function (source) {
                var _this = this;
                if (source == null) {
                    return this._dataSource;
                }
                var oldSource = this._dataSource;
                if (oldSource != null) {
                    this._dataSource.broadcaster.deregisterListener(this);
                }
                this._dataSource = source;
                this._dataSource.broadcaster.registerListener(this, function () {
                    _this.updateAllProjectors();
                    _this._dataChanged = true;
                    _this._render();
                });
                this.updateAllProjectors();
                this._dataChanged = true;
                this._render();
                return this;
            };

            Plot.prototype.project = function (attrToSet, accessor, scale) {
                var _this = this;
                attrToSet = attrToSet.toLowerCase();
                var currentProjection = this._projectors[attrToSet];
                var existingScale = (currentProjection != null) ? currentProjection.scale : null;

                if (existingScale != null) {
                    existingScale.removeExtent(this._plottableID, attrToSet);
                    existingScale.broadcaster.deregisterListener(this);
                }

                if (scale != null) {
                    scale.broadcaster.registerListener(this, function () {
                        return _this._render();
                    });
                }

                this._projectors[attrToSet] = { accessor: accessor, scale: scale };
                this.updateProjector(attrToSet);
                this._render(); // queue a re-render upon changing projector
                return this;
            };

            Plot.prototype._generateAttrToProjector = function () {
                var _this = this;
                var h = {};
                d3.keys(this._projectors).forEach(function (a) {
                    var projector = _this._projectors[a];
                    var accessor = Plottable.Util.Methods.applyAccessor(projector.accessor, _this.dataSource());
                    var scale = projector.scale;
                    var fn = scale == null ? accessor : function (d, i) {
                        return scale.scale(accessor(d, i));
                    };
                    h[a] = fn;
                });
                return h;
            };

            Plot.prototype._doRender = function () {
                if (this.element != null) {
                    this._paint();
                    this._dataChanged = false;
                }
                return this;
            };

            Plot.prototype._paint = function () {
                // no-op
            };

            Plot.prototype._setup = function () {
                _super.prototype._setup.call(this);
                this.renderArea = this.content.append("g").classed("render-area", true);
                return this;
            };

            /**
            * Enables or disables animation.
            *
            * @param {boolean} enabled Whether or not to animate.
            */
            Plot.prototype.animate = function (enabled) {
                this._animate = enabled;
                return this;
            };

            Plot.prototype.remove = function () {
                _super.prototype.remove.call(this);

                // make the domain resize
                this.updateAllProjectors();
                return this;
            };

            /**
            * This function makes sure that all of the scales in this._projectors
            * have an extent that includes all the data that is projected onto them.
            */
            Plot.prototype.updateAllProjectors = function () {
                var _this = this;
                d3.keys(this._projectors).forEach(function (attr) {
                    return _this.updateProjector(attr);
                });
                return this;
            };

            Plot.prototype.updateProjector = function (attr) {
                var projector = this._projectors[attr];
                if (projector.scale != null) {
                    var extent = this.dataSource()._getExtent(projector.accessor);
                    if (extent.length === 0 || !this._isAnchored) {
                        projector.scale.removeExtent(this._plottableID, attr);
                    } else {
                        projector.scale.updateExtent(this._plottableID, attr, extent);
                    }
                }
                return this;
            };

            /**
            * Apply attributes to the selection.
            *
            * If animation is enabled and a valid animator's key is specified, the
            * attributes are applied with the animator. Otherwise, they are applied
            * immediately to the selection.
            *
            * The animation will not animate during auto-resize renders.
            *
            * @param {D3.Selection} selection The selection of elements to update.
            * @param {string} animatorKey The key for the animator.
            * @param {Abstract.IAttributeToProjector} attrToProjector The set of attributes to set on the selection.
            * @return {D3.Selection} The resulting selection (potentially after the transition)
            */
            Plot.prototype._applyAnimatedAttributes = function (selection, animatorKey, attrToProjector) {
                if (this._animate && this._animators[animatorKey] != null && !Plottable.Core.ResizeBroadcaster.resizing()) {
                    return this._animators[animatorKey].animate(selection, attrToProjector, this);
                } else {
                    return selection.attr(attrToProjector);
                }
            };

            Plot.prototype.animator = function (animatorKey, animator) {
                if (animator === undefined) {
                    return this._animators[animatorKey];
                } else {
                    this._animators[animatorKey] = animator;
                    return this;
                }
            };
            return Plot;
        })(Plottable.Abstract.Component);
        Abstract.Plot = Plot;
    })(Plottable.Abstract || (Plottable.Abstract = {}));
    var Abstract = Plottable.Abstract;
})(Plottable || (Plottable = {}));

///<reference path="../reference.ts" />
var Plottable;
(function (Plottable) {
    (function (Core) {
        (function (RenderController) {
            (function (RenderPolicy) {
                var Immediate = (function () {
                    function Immediate() {
                    }
                    Immediate.prototype.render = function () {
                        Plottable.Core.RenderController.flush();
                    };
                    return Immediate;
                })();
                RenderPolicy.Immediate = Immediate;

                var AnimationFrame = (function () {
                    function AnimationFrame() {
                    }
                    AnimationFrame.prototype.render = function () {
                        Plottable.Util.DOM.requestAnimationFramePolyfill(Plottable.Core.RenderController.flush);
                    };
                    return AnimationFrame;
                })();
                RenderPolicy.AnimationFrame = AnimationFrame;

                var Timeout = (function () {
                    function Timeout() {
                        this._timeoutMsec = Plottable.Util.DOM.POLYFILL_TIMEOUT_MSEC;
                    }
                    Timeout.prototype.render = function () {
                        setTimeout(Plottable.Core.RenderController.flush, this._timeoutMsec);
                    };
                    return Timeout;
                })();
                RenderPolicy.Timeout = Timeout;
            })(RenderController.RenderPolicy || (RenderController.RenderPolicy = {}));
            var RenderPolicy = RenderController.RenderPolicy;
        })(Core.RenderController || (Core.RenderController = {}));
        var RenderController = Core.RenderController;
    })(Plottable.Core || (Plottable.Core = {}));
    var Core = Plottable.Core;
})(Plottable || (Plottable = {}));

///<reference path="../reference.ts" />
var Plottable;
(function (Plottable) {
    (function (Core) {
        /**
        * The RenderController is responsible for enqueueing and synchronizing
        * layout and render calls for Plottable components.
        *
        * Layouts and renders occur inside an animation callback
        * (window.requestAnimationFrame if available).
        *
        * If you require immediate rendering, call RenderController.flush() to
        * perform enqueued layout and rendering serially.
        */
        (function (RenderController) {
            var _componentsNeedingRender = {};
            var _componentsNeedingComputeLayout = {};
            var _animationRequested = false;
            RenderController._renderPolicy = new Plottable.Core.RenderController.RenderPolicy.AnimationFrame();

            function setRenderPolicy(policy) {
                RenderController._renderPolicy = policy;
            }
            RenderController.setRenderPolicy = setRenderPolicy;

            /**
            * If the RenderController is enabled, we enqueue the component for
            * render. Otherwise, it is rendered immediately.
            *
            * @param {Abstract.Component} component Any Plottable component.
            */
            function registerToRender(c) {
                _componentsNeedingRender[c._plottableID] = c;
                requestRender();
            }
            RenderController.registerToRender = registerToRender;

            /**
            * If the RenderController is enabled, we enqueue the component for
            * layout and render. Otherwise, it is rendered immediately.
            *
            * @param {Abstract.Component} component Any Plottable component.
            */
            function registerToComputeLayout(c) {
                _componentsNeedingComputeLayout[c._plottableID] = c;
                _componentsNeedingRender[c._plottableID] = c;
                requestRender();
            }
            RenderController.registerToComputeLayout = registerToComputeLayout;

            function requestRender() {
                // Only run or enqueue flush on first request.
                if (!_animationRequested) {
                    _animationRequested = true;
                    RenderController._renderPolicy.render();
                }
            }

            function flush() {
                if (_animationRequested) {
                    // Layout
                    var toCompute = d3.values(_componentsNeedingComputeLayout);
                    toCompute.forEach(function (c) {
                        return c._computeLayout();
                    });

                    // Top level render.
                    // Containers will put their children in the toRender queue
                    var toRender = d3.values(_componentsNeedingRender);
                    toRender.forEach(function (c) {
                        return c._render();
                    });

                    // Finally, perform render of all components
                    toRender = d3.values(_componentsNeedingRender);
                    toRender.forEach(function (c) {
                        return c._doRender();
                    });

                    // Reset queues
                    _componentsNeedingComputeLayout = {};
                    _componentsNeedingRender = {};
                    _animationRequested = false;
                }

                // Reset resize flag regardless of queue'd components
                Plottable.Core.ResizeBroadcaster.clearResizing();
            }
            RenderController.flush = flush;
        })(Core.RenderController || (Core.RenderController = {}));
        var RenderController = Core.RenderController;
    })(Plottable.Core || (Plottable.Core = {}));
    var Core = Plottable.Core;
})(Plottable || (Plottable = {}));

///<reference path="../reference.ts" />
var Plottable;
(function (Plottable) {
    (function (Core) {
        /**
        * The ResizeBroadcaster will broadcast a notification to any registered
        * components when the window is resized.
        *
        * The broadcaster and single event listener are lazily constructed.
        *
        * Upon resize, the _resized flag will be set to true until after the next
        * flush of the RenderController. This is used, for example, to disable
        * animations during resize.
        */
        (function (ResizeBroadcaster) {
            var broadcaster;
            var _resizing = false;

            function _lazyInitialize() {
                if (broadcaster === undefined) {
                    broadcaster = new Plottable.Core.Broadcaster(ResizeBroadcaster);
                    window.addEventListener("resize", _onResize);
                }
            }

            function _onResize() {
                _resizing = true;
                broadcaster.broadcast();
            }

            /**
            * Returns true if the window has been resized and the RenderController
            * has not yet been flushed.
            */
            function resizing() {
                return _resizing;
            }
            ResizeBroadcaster.resizing = resizing;

            function clearResizing() {
                _resizing = false;
            }
            ResizeBroadcaster.clearResizing = clearResizing;

            /**
            * Registers a component.
            *
            * When the window is resized, we invoke ._invalidateLayout() on the
            * component, which will enqueue the component for layout and rendering
            * with the RenderController.
            *
            * @param {Abstract.Component} component Any Plottable component.
            */
            function register(c) {
                _lazyInitialize();
                broadcaster.registerListener(c._plottableID, function () {
                    return c._invalidateLayout();
                });
            }
            ResizeBroadcaster.register = register;

            /**
            * Deregisters the components.
            *
            * The component will no longer receive updates on window resize.
            *
            * @param {Abstract.Component} component Any Plottable component.
            */
            function deregister(c) {
                if (broadcaster) {
                    broadcaster.deregisterListener(c._plottableID);
                }
            }
            ResizeBroadcaster.deregister = deregister;
        })(Core.ResizeBroadcaster || (Core.ResizeBroadcaster = {}));
        var ResizeBroadcaster = Core.ResizeBroadcaster;
    })(Plottable.Core || (Plottable.Core = {}));
    var Core = Plottable.Core;
})(Plottable || (Plottable = {}));

///<reference path="../reference.ts" />

var Plottable;
(function (Plottable) {
    ;
})(Plottable || (Plottable = {}));

///<reference path="../reference.ts" />
var Plottable;
(function (Plottable) {
    var Domainer = (function () {
        /**
        * @param {(extents: any[][]) => any[]} combineExtents
        *        If present, this function will be used by the Domainer to merge
        *        all the extents that are present on a scale.
        *
        *        A plot may draw multiple things relative to a scale, e.g.
        *        different stocks over time. The plot computes their extents,
        *        which are a [min, max] pair. combineExtents is responsible for
        *        merging them all into one [min, max] pair. It defaults to taking
        *        the min of the first elements and the max of the second arguments.
        */
        function Domainer(combineExtents) {
            if (typeof combineExtents === "undefined") { combineExtents = Domainer.defaultCombineExtents; }
            this.doNice = false;
            this.padProportion = 0.0;
            this.paddingExceptions = d3.set([]);
            // This must be a map rather than a set so we can get the original values
            // back out, rather than their stringified versions.
            this.includedValues = d3.map([]);
            this.combineExtents = combineExtents;
        }
        /**
        * @param {any[][]} extents The list of extents to be reduced to a single
        *        extent.
        * @param {Abstract.QuantitiveScale} scale
        *        Since nice() must do different things depending on Linear, Log,
        *        or Time scale, the scale must be passed in for nice() to work.
        * @return {any[]} The domain, as a merging of all exents, as a [min, max]
        *                 pair.
        */
        Domainer.prototype.computeDomain = function (extents, scale) {
            var domain;
            domain = this.combineExtents(extents);
            domain = this.includeDomain(domain);
            domain = this.padDomain(domain);
            domain = this.niceDomain(scale, domain);
            return domain;
        };

        /**
        * Sets the Domainer to pad by a given ratio.
        *
        * @param {number} [padProportion] Proportionally how much bigger the
        *         new domain should be (0.05 = 5% larger).
        * @return {Domainer} The calling Domainer.
        */
        Domainer.prototype.pad = function (padProportion) {
            if (typeof padProportion === "undefined") { padProportion = 0.05; }
            this.padProportion = padProportion;
            return this;
        };

        /**
        * Adds a value that will not be padded if either end of the domain.
        * For example, after paddingException(0), a domainer will pad
        * [0, 100] to [0, 102.5].
        *
        * @param {any} exception The value that will not be padded.
        * @param {boolean} add Defaults to true. If true, add the exception,
        *                  if false, removes the exception.
        * @return {Domainer} The calling Domainer.
        */
        Domainer.prototype.paddingException = function (exception, add) {
            if (typeof add === "undefined") { add = true; }
            if (add) {
                this.paddingExceptions.add(exception);
            } else {
                this.paddingExceptions.remove(exception);
            }
            return this;
        };

        /**
        * Extends the scale's domain so it starts and ends with "nice" values.
        *
        * @param {number} [count] The number of ticks that should fit inside the new domain.
        * @return {Domainer} The calling Domainer.
        */
        Domainer.prototype.nice = function (count) {
            this.doNice = true;
            this.niceCount = count;
            return this;
        };

        /**
        * Ensure that the domain produced includes value.
        *
        * For example, after include(0), the domain [3, 5] will become [0, 5],
        * and the domain [-9, -8] will become [-9, 0].
        *
        * @param {any} value The value that will be included.
        * @param {boolean} include Defaults to true. If true, this value will
        *                  always be included, if false, this value will not
        *                  necessarily be included.
        * @return {Domainer} The calling Domainer.
        */
        Domainer.prototype.include = function (value, include) {
            if (typeof include === "undefined") { include = true; }
            if (include) {
                this.includedValues.set(value, value);
            } else {
                this.includedValues.remove(value);
            }
            return this;
        };

        Domainer.defaultCombineExtents = function (extents) {
            if (extents.length === 0) {
                return [0, 1];
            } else {
                return [d3.min(extents, function (e) {
                        return e[0];
                    }), d3.max(extents, function (e) {
                        return e[1];
                    })];
            }
        };

        Domainer.prototype.padDomain = function (domain) {
            if (domain[0] === domain[1] && this.padProportion > 0.0) {
                var d = domain[0].valueOf();
                if (domain[0] instanceof Date) {
                    return [d - Domainer.ONE_DAY, d + Domainer.ONE_DAY];
                } else {
                    return [
                        d - Domainer.PADDING_FOR_IDENTICAL_DOMAIN,
                        d + Domainer.PADDING_FOR_IDENTICAL_DOMAIN];
                }
            }
            var extent = domain[1] - domain[0];
            var newDomain = [
                domain[0].valueOf() - this.padProportion / 2 * extent,
                domain[1].valueOf() + this.padProportion / 2 * extent];
            if (this.paddingExceptions.has(domain[0])) {
                newDomain[0] = domain[0];
            }
            if (this.paddingExceptions.has(domain[1])) {
                newDomain[1] = domain[1];
            }
            return newDomain;
        };

        Domainer.prototype.niceDomain = function (scale, domain) {
            if (this.doNice) {
                return scale._niceDomain(domain, this.niceCount);
            } else {
                return domain;
            }
        };

        Domainer.prototype.includeDomain = function (domain) {
            return this.includedValues.values().reduce(function (domain, value) {
                return [Math.min(domain[0], value), Math.max(domain[1], value)];
            }, domain);
        };
        Domainer.PADDING_FOR_IDENTICAL_DOMAIN = 1;
        Domainer.ONE_DAY = 1000 * 60 * 60 * 24;
        return Domainer;
    })();
    Plottable.Domainer = Domainer;
})(Plottable || (Plottable = {}));

///<reference path="../reference.ts" />
var __extends = this.__extends || function (d, b) {
    for (var p in b) if (b.hasOwnProperty(p)) d[p] = b[p];
    function __() { this.constructor = d; }
    __.prototype = b.prototype;
    d.prototype = new __();
};
var Plottable;
(function (Plottable) {
    (function (Abstract) {
        var QuantitiveScale = (function (_super) {
            __extends(QuantitiveScale, _super);
            /**
            * Creates a new QuantitiveScale.
            *
            * @constructor
            * @param {D3.Scale.QuantitiveScale} scale The D3 QuantitiveScale backing the QuantitiveScale.
            */
            function QuantitiveScale(scale) {
                _super.call(this, scale);
                this.lastRequestedTickCount = 10;
                this._PADDING_FOR_IDENTICAL_DOMAIN = 1;
                this._userSetDomainer = false;
                this._domainer = new Plottable.Domainer();
            }
            QuantitiveScale.prototype.autoDomain = function () {
                this._setDomain(this._domainer.computeDomain(this._getAllExtents(), this));
                return this;
            };

            /**
            * Retrieves the domain value corresponding to a supplied range value.
            *
            * @param {number} value: A value from the Scale's range.
            * @returns {number} The domain value corresponding to the supplied range value.
            */
            QuantitiveScale.prototype.invert = function (value) {
                return this._d3Scale.invert(value);
            };

            /**
            * Creates a copy of the QuantitiveScale with the same domain and range but without any registered listeners.
            *
            * @returns {QuantitiveScale} A copy of the calling QuantitiveScale.
            */
            QuantitiveScale.prototype.copy = function () {
                return new QuantitiveScale(this._d3Scale.copy());
            };

            QuantitiveScale.prototype.domain = function (values) {
                return _super.prototype.domain.call(this, values);
            };

            QuantitiveScale.prototype.interpolate = function (factory) {
                if (factory == null) {
                    return this._d3Scale.interpolate();
                }
                this._d3Scale.interpolate(factory);
                return this;
            };

            /**
            * Sets the range of the QuantitiveScale and sets the interpolator to d3.interpolateRound.
            *
            * @param {number[]} values The new range value for the range.
            */
            QuantitiveScale.prototype.rangeRound = function (values) {
                this._d3Scale.rangeRound(values);
                return this;
            };

            QuantitiveScale.prototype.clamp = function (clamp) {
                if (clamp == null) {
                    return this._d3Scale.clamp();
                }
                this._d3Scale.clamp(clamp);
                return this;
            };

            /**
            * Generates tick values.
            *
            * @param {number} [count] The number of ticks to generate.
            * @returns {any[]} The generated ticks.
            */
            QuantitiveScale.prototype.ticks = function (count) {
                if (count != null) {
                    this.lastRequestedTickCount = count;
                }
                return this._d3Scale.ticks(this.lastRequestedTickCount);
            };

            /**
            * Gets a tick formatting function for displaying tick values.
            *
            * @param {number} count The number of ticks to be displayed
            * @param {string} [format] A format specifier string.
            * @returns {(n: number) => string} A formatting function.
            */
            QuantitiveScale.prototype.tickFormat = function (count, format) {
                return this._d3Scale.tickFormat(count, format);
            };

            /**
            * Given a domain, expands its domain onto "nice" values, e.g. whole
            * numbers.
            */
            QuantitiveScale.prototype._niceDomain = function (domain, count) {
                return this._d3Scale.copy().domain(domain).nice(count).domain();
            };

            QuantitiveScale.prototype.domainer = function (domainer) {
                if (domainer == null) {
                    return this._domainer;
                } else {
                    this._domainer = domainer;
                    this._userSetDomainer = true;
                    if (this._autoDomainAutomatically) {
                        this.autoDomain();
                    }
                    return this;
                }
            };
            return QuantitiveScale;
        })(Plottable.Abstract.Scale);
        Abstract.QuantitiveScale = QuantitiveScale;
    })(Plottable.Abstract || (Plottable.Abstract = {}));
    var Abstract = Plottable.Abstract;
})(Plottable || (Plottable = {}));

///<reference path="../reference.ts" />
var __extends = this.__extends || function (d, b) {
    for (var p in b) if (b.hasOwnProperty(p)) d[p] = b[p];
    function __() { this.constructor = d; }
    __.prototype = b.prototype;
    d.prototype = new __();
};
var Plottable;
(function (Plottable) {
    (function (Scale) {
        var Linear = (function (_super) {
            __extends(Linear, _super);
            function Linear(scale) {
                _super.call(this, scale == null ? d3.scale.linear() : scale);
            }
            /**
            * Creates a copy of the LinearScale with the same domain and range but without any registered listeners.
            *
            * @returns {LinearScale} A copy of the calling LinearScale.
            */
            Linear.prototype.copy = function () {
                return new Linear(this._d3Scale.copy());
            };
            return Linear;
        })(Plottable.Abstract.QuantitiveScale);
        Scale.Linear = Linear;
    })(Plottable.Scale || (Plottable.Scale = {}));
    var Scale = Plottable.Scale;
})(Plottable || (Plottable = {}));

///<reference path="../reference.ts" />
var __extends = this.__extends || function (d, b) {
    for (var p in b) if (b.hasOwnProperty(p)) d[p] = b[p];
    function __() { this.constructor = d; }
    __.prototype = b.prototype;
    d.prototype = new __();
};
var Plottable;
(function (Plottable) {
    (function (Scale) {
        var Log = (function (_super) {
            __extends(Log, _super);
            function Log(scale) {
                _super.call(this, scale == null ? d3.scale.log() : scale);
            }
            /**
            * Creates a copy of the Scale.Log with the same domain and range but without any registered listeners.
            *
            * @returns {Scale.Log} A copy of the calling Scale.Log.
            */
            Log.prototype.copy = function () {
                return new Log(this._d3Scale.copy());
            };
            return Log;
        })(Plottable.Abstract.QuantitiveScale);
        Scale.Log = Log;
    })(Plottable.Scale || (Plottable.Scale = {}));
    var Scale = Plottable.Scale;
})(Plottable || (Plottable = {}));

///<reference path="../reference.ts" />
var __extends = this.__extends || function (d, b) {
    for (var p in b) if (b.hasOwnProperty(p)) d[p] = b[p];
    function __() { this.constructor = d; }
    __.prototype = b.prototype;
    d.prototype = new __();
};
var Plottable;
(function (Plottable) {
    (function (Scale) {
        var Ordinal = (function (_super) {
            __extends(Ordinal, _super);
            /**
            * Creates a new OrdinalScale. Domain and Range are set later.
            *
            * @constructor
            */
            function Ordinal(scale) {
                _super.call(this, scale == null ? d3.scale.ordinal() : scale);
                this._range = [0, 1];
                this._rangeType = "bands";
                // Padding as a proportion of the spacing between domain values
                this._innerPadding = 0.3;
                this._outerPadding = 0.5;
                if (this._innerPadding > this._outerPadding) {
                    throw new Error("outerPadding must be >= innerPadding so cat axis bands work out reasonably");
                }
            }
            Ordinal.prototype._getExtent = function () {
                var extents = this._getAllExtents();
                return Plottable.Util.Methods.uniq(Plottable.Util.Methods.flatten(extents));
            };

            Ordinal.prototype.domain = function (values) {
                return _super.prototype.domain.call(this, values);
            };

            Ordinal.prototype._setDomain = function (values) {
                _super.prototype._setDomain.call(this, values);
                this.range(this.range()); // update range
            };

            Ordinal.prototype.range = function (values) {
                if (values == null) {
                    return this._range;
                } else {
                    this._range = values;
                    if (this._rangeType === "points") {
                        this._d3Scale.rangePoints(values, 2 * this._outerPadding); // d3 scale takes total padding
                    } else if (this._rangeType === "bands") {
                        this._d3Scale.rangeBands(values, this._innerPadding, this._outerPadding);
                    }
                    return this;
                }
            };

            /**
            * Returns the width of the range band. Only valid when rangeType is set to "bands".
            *
            * @returns {number} The range band width or 0 if rangeType isn't "bands".
            */
            Ordinal.prototype.rangeBand = function () {
                return this._d3Scale.rangeBand();
            };

            Ordinal.prototype.innerPadding = function () {
                var d = this.domain();
                if (d.length < 2) {
                    return 0;
                }
                var step = Math.abs(this.scale(d[1]) - this.scale(d[0]));
                return step - this.rangeBand();
            };

            Ordinal.prototype.fullBandStartAndWidth = function (v) {
                var start = this.scale(v) - this.innerPadding() / 2;
                var width = this.rangeBand() + this.innerPadding();
                return [start, width];
            };

            Ordinal.prototype.rangeType = function (rangeType, outerPadding, innerPadding) {
                if (rangeType == null) {
                    return this._rangeType;
                } else {
                    if (!(rangeType === "points" || rangeType === "bands")) {
                        throw new Error("Unsupported range type: " + rangeType);
                    }
                    this._rangeType = rangeType;
                    if (outerPadding != null) {
                        this._outerPadding = outerPadding;
                    }
                    if (innerPadding != null) {
                        this._innerPadding = innerPadding;
                    }
                    this.broadcaster.broadcast();
                    return this;
                }
            };

            /**
            * Creates a copy of the Scale with the same domain and range but without any registered listeners.
            *
            * @returns {Ordinal} A copy of the calling Scale.
            */
            Ordinal.prototype.copy = function () {
                return new Ordinal(this._d3Scale.copy());
            };
            return Ordinal;
        })(Plottable.Abstract.Scale);
        Scale.Ordinal = Ordinal;
    })(Plottable.Scale || (Plottable.Scale = {}));
    var Scale = Plottable.Scale;
})(Plottable || (Plottable = {}));

///<reference path="../reference.ts" />
var __extends = this.__extends || function (d, b) {
    for (var p in b) if (b.hasOwnProperty(p)) d[p] = b[p];
    function __() { this.constructor = d; }
    __.prototype = b.prototype;
    d.prototype = new __();
};
var Plottable;
(function (Plottable) {
    (function (Scale) {
        var Color = (function (_super) {
            __extends(Color, _super);
            /**
            * Creates a ColorScale.
            *
            * @constructor
            * @param {string} [scaleType] the type of color scale to create
            *     (Category10/Category20/Category20b/Category20c).
            */
            function Color(scaleType) {
                var scale;
                switch (scaleType) {
                    case "Category10":
                    case "category10":
                    case "10":
                        scale = d3.scale.category10();
                        break;
                    case "Category20":
                    case "category20":
                    case "20":
                        scale = d3.scale.category20();
                        break;
                    case "Category20b":
                    case "category20b":
                    case "20b":
                        scale = d3.scale.category20b();
                        break;
                    case "Category20c":
                    case "category20c":
                    case "20c":
                        scale = d3.scale.category20c();
                        break;
                    case null:
                    case undefined:
                        scale = d3.scale.ordinal();
                        break;
                    default:
                        throw new Error("Unsupported ColorScale type");
                }
                _super.call(this, scale);
            }
            // Duplicated from OrdinalScale._getExtent - should be removed in #388
            Color.prototype._getExtent = function () {
                var extents = this._getAllExtents();
                var concatenatedExtents = [];
                extents.forEach(function (e) {
                    concatenatedExtents = concatenatedExtents.concat(e);
                });
                return Plottable.Util.Methods.uniq(concatenatedExtents);
            };
            return Color;
        })(Plottable.Abstract.Scale);
        Scale.Color = Color;
    })(Plottable.Scale || (Plottable.Scale = {}));
    var Scale = Plottable.Scale;
})(Plottable || (Plottable = {}));

///<reference path="../reference.ts" />
var __extends = this.__extends || function (d, b) {
    for (var p in b) if (b.hasOwnProperty(p)) d[p] = b[p];
    function __() { this.constructor = d; }
    __.prototype = b.prototype;
    d.prototype = new __();
};
var Plottable;
(function (Plottable) {
    (function (Scale) {
        var Time = (function (_super) {
            __extends(Time, _super);
            /**
            * Creates a new TimeScale.
            *
            * @constructor
            */
            function Time() {
                _super.call(this, d3.time.scale());
                this._PADDING_FOR_IDENTICAL_DOMAIN = 1000 * 60 * 60 * 24;
            }
            Time.prototype._setDomain = function (values) {
                _super.prototype._setDomain.call(this, values.map(function (d) {
                    return new Date(d);
                }));
            };
            return Time;
        })(Plottable.Abstract.QuantitiveScale);
        Scale.Time = Time;
    })(Plottable.Scale || (Plottable.Scale = {}));
    var Scale = Plottable.Scale;
})(Plottable || (Plottable = {}));

///<reference path="../reference.ts" />
var __extends = this.__extends || function (d, b) {
    for (var p in b) if (b.hasOwnProperty(p)) d[p] = b[p];
    function __() { this.constructor = d; }
    __.prototype = b.prototype;
    d.prototype = new __();
};
var Plottable;
(function (Plottable) {
    (function (Scale) {
        ;

        var InterpolatedColor = (function (_super) {
            __extends(InterpolatedColor, _super);
            /**
            * Creates a InterpolatedColorScale.
            *
            * @constructor
            * @param {string|string[]} [colorRange] the type of color scale to
            *     create. Default is "reds". @see {@link colorRange} for further
            *     options.
            * @param {string} [scaleType] the type of underlying scale to use
            *     (linear/pow/log/sqrt). Default is "linear". @see {@link scaleType}
            *     for further options.
            */
            function InterpolatedColor(colorRange, scaleType) {
                if (typeof colorRange === "undefined") { colorRange = "reds"; }
                if (typeof scaleType === "undefined") { scaleType = "linear"; }
                this._colorRange = this._resolveColorValues(colorRange);
                this._scaleType = scaleType;
                _super.call(this, InterpolatedColor.getD3InterpolatedScale(this._colorRange, this._scaleType));
            }
            /**
            * Converts the string array into a d3 scale.
            *
            * @param {string[]} colors an array of strings representing color
            *     values in hex ("#FFFFFF") or keywords ("white").
            * @param {string} scaleType a string representing the underlying scale
            *     type (linear/log/sqrt/pow)
            * @returns a quantitive d3 scale.
            */
            InterpolatedColor.getD3InterpolatedScale = function (colors, scaleType) {
                var scale;
                switch (scaleType) {
                    case "linear":
                        scale = d3.scale.linear();
                        break;
                    case "log":
                        scale = d3.scale.log();
                        break;
                    case "sqrt":
                        scale = d3.scale.sqrt();
                        break;
                    case "pow":
                        scale = d3.scale.pow();
                        break;
                }
                if (scale == null) {
                    throw new Error("unknown quantitive scale type " + scaleType);
                }
                return scale.range([0, 1]).interpolate(InterpolatedColor.interpolateColors(colors));
            };

            /**
            * Creates a d3 interpolator given the color array.
            *
            * d3 doesn't accept more than 2 range values unless we use a ordinal
            * scale. So, in order to interpolate smoothly between the full color
            * range, we must override the interpolator and compute the color values
            * manually.
            *
            * @param {string[]} colors an array of strings representing color
            *     values in hex ("#FFFFFF") or keywords ("white").
            */
            InterpolatedColor.interpolateColors = function (colors) {
                if (colors.length < 2) {
                    throw new Error("Color scale arrays must have at least two elements.");
                }
                ;
                return function (ignored) {
                    return function (t) {
                        // Clamp t parameter to [0,1]
                        t = Math.max(0, Math.min(1, t));

                        // Determine indices for colors
                        var tScaled = t * (colors.length - 1);
                        var i0 = Math.floor(tScaled);
                        var i1 = Math.ceil(tScaled);
                        var frac = (tScaled - i0);

                        // Interpolate in the L*a*b color space
                        return d3.interpolateLab(colors[i0], colors[i1])(frac);
                    };
                };
            };

            InterpolatedColor.prototype.colorRange = function (colorRange) {
                if (colorRange == null) {
                    return this._colorRange;
                }
                this._colorRange = this._resolveColorValues(colorRange);
                this._resetScale();
            };

            InterpolatedColor.prototype.scaleType = function (scaleType) {
                if (scaleType == null) {
                    return this._scaleType;
                }
                this._scaleType = scaleType;
                this._resetScale();
            };

            InterpolatedColor.prototype._resetScale = function () {
                this._d3Scale = InterpolatedColor.getD3InterpolatedScale(this._colorRange, this._scaleType);
                if (this._autoDomainAutomatically) {
                    this.autoDomain();
                }
                this.broadcaster.broadcast();
            };

            InterpolatedColor.prototype._resolveColorValues = function (colorRange) {
                if (colorRange instanceof Array) {
                    return colorRange;
                } else if (InterpolatedColor.COLOR_SCALES[colorRange] != null) {
                    return InterpolatedColor.COLOR_SCALES[colorRange];
                } else {
                    return InterpolatedColor.COLOR_SCALES["reds"];
                }
            };
            InterpolatedColor.COLOR_SCALES = {
                reds: [
                    "#FFFFFF",
                    "#FFF6E1",
                    "#FEF4C0",
                    "#FED976",
                    "#FEB24C",
                    "#FD8D3C",
                    "#FC4E2A",
                    "#E31A1C",
                    "#B10026"
                ],
                blues: [
                    "#FFFFFF",
                    "#CCFFFF",
                    "#A5FFFD",
                    "#85F7FB",
                    "#6ED3EF",
                    "#55A7E0",
                    "#417FD0",
                    "#2545D3",
                    "#0B02E1"
                ],
                posneg: [
                    "#0B02E1",
                    "#2545D3",
                    "#417FD0",
                    "#55A7E0",
                    "#6ED3EF",
                    "#85F7FB",
                    "#A5FFFD",
                    "#CCFFFF",
                    "#FFFFFF",
                    "#FFF6E1",
                    "#FEF4C0",
                    "#FED976",
                    "#FEB24C",
                    "#FD8D3C",
                    "#FC4E2A",
                    "#E31A1C",
                    "#B10026"
                ]
            };
            return InterpolatedColor;
        })(Plottable.Abstract.QuantitiveScale);
        Scale.InterpolatedColor = InterpolatedColor;
    })(Plottable.Scale || (Plottable.Scale = {}));
    var Scale = Plottable.Scale;
})(Plottable || (Plottable = {}));

///<reference path="../reference.ts" />
var Plottable;
(function (Plottable) {
    (function (Util) {
        var ScaleDomainCoordinator = (function () {
            /**
            * Creates a ScaleDomainCoordinator.
            *
            * @constructor
            * @param {Scale[]} scales A list of scales whose domains should be linked.
            */
            function ScaleDomainCoordinator(scales) {
                var _this = this;
                /* This class is responsible for maintaining coordination between linked scales.
                It registers event listeners for when one of its scales changes its domain. When the scale
                does change its domain, it re-propogates the change to every linked scale.
                */
                this.rescaleInProgress = false;
                this.scales = scales;
                this.scales.forEach(function (s) {
                    return s.broadcaster.registerListener(_this, function (sx) {
                        return _this.rescale(sx);
                    });
                });
            }
            ScaleDomainCoordinator.prototype.rescale = function (scale) {
                if (this.rescaleInProgress) {
                    return;
                }
                this.rescaleInProgress = true;
                var newDomain = scale.domain();
                this.scales.forEach(function (s) {
                    return s.domain(newDomain);
                });
                this.rescaleInProgress = false;
            };
            return ScaleDomainCoordinator;
        })();
        Util.ScaleDomainCoordinator = ScaleDomainCoordinator;
    })(Plottable.Util || (Plottable.Util = {}));
    var Util = Plottable.Util;
})(Plottable || (Plottable = {}));

///<reference path="../reference.ts" />
var __extends = this.__extends || function (d, b) {
    for (var p in b) if (b.hasOwnProperty(p)) d[p] = b[p];
    function __() { this.constructor = d; }
    __.prototype = b.prototype;
    d.prototype = new __();
};
var Plottable;
(function (Plottable) {
    (function (_Axis) {
        var Axis = (function (_super) {
            __extends(Axis, _super);
            /**
            * Creates an Axis.
            *
            * @constructor
            * @param {Scale} scale The Scale to base the Axis on.
            * @param {string} orientation The orientation of the Axis (top/bottom/left/right)
            * @param {any} [formatter] a D3 formatter or a Plottable Formatter.
            */
            function Axis(axisScale, orientation, formatter) {
                var _this = this;
                _super.call(this);
                this._showEndTickLabels = false;
                this.tickPositioning = "center";
                this.orientToAlign = { left: "right", right: "left", top: "bottom", bottom: "top" };
                this._axisScale = axisScale;
                orientation = orientation.toLowerCase();
                this.d3Axis = d3.svg.axis().scale(axisScale._d3Scale).orient(orientation);
                this.classed("axis", true);
                var formatFunction = formatter;
                if (formatter == null) {
                    formatter = new Plottable.Formatter.General();
                }
                if (formatter instanceof Plottable.Abstract.Formatter) {
                    formatFunction = function (d) {
                        return formatter.format(d);
                    };
                }
                this.tickFormat(formatFunction);
                this._axisScale.broadcaster.registerListener(this, function () {
                    return _this._render();
                });
            }
            Axis.prototype._setup = function () {
                _super.prototype._setup.call(this);
                this.axisElement = this.content.append("g").classed("axis", true);
                return this;
            };

            Axis.prototype._doRender = function () {
                var domain = this._axisScale.domain();
                var extent = Math.abs(domain[1] - domain[0]);
                var min = +d3.min(domain);
                var max = +d3.max(domain);
                var newDomain;
                var standardOrder = domain[0] < domain[1];
                if (typeof (domain[0]) === "number") {
                    newDomain = standardOrder ? [min - extent, max + extent] : [max + extent, min - extent];
                } else {
                    newDomain = standardOrder ? [new Date(min - extent), new Date(max + extent)] : [new Date(max + extent), new Date(min - extent)];
                }

                // hackhack Make tiny-zero representations not look terrible, by rounding them to 0
                if (this._axisScale.ticks != null) {
                    var scale = this._axisScale;
                    var nTicks = 10;
                    var ticks = scale.ticks(nTicks);
                    var numericDomain = scale.domain();
                    var interval = numericDomain[1] - numericDomain[0];
                    var cleanTick = function (n) {
                        return Math.abs(n / interval / nTicks) < 0.0001 ? 0 : n;
                    };
                    ticks = ticks.map(cleanTick);
                    this.d3Axis.tickValues(ticks);
                }

                this.axisElement.call(this.d3Axis);

                this.axisElement.selectAll(".tick").select("text").style("visibility", "visible");

                return this;
            };

            Axis.prototype.showEndTickLabels = function (show) {
                if (show == null) {
                    return this._showEndTickLabels;
                }
                this._showEndTickLabels = show;
                return this;
            };

            Axis.prototype._hideCutOffTickLabels = function () {
                var _this = this;
                var availableWidth = this.availableWidth;
                var availableHeight = this.availableHeight;
                var tickLabels = this.axisElement.selectAll(".tick").select("text");

                var boundingBox = this.element.select(".bounding-box")[0][0].getBoundingClientRect();

                var isInsideBBox = function (tickBox) {
                    return (Math.floor(boundingBox.left) <= Math.ceil(tickBox.left) && Math.floor(boundingBox.top) <= Math.ceil(tickBox.top) && Math.floor(tickBox.right) <= Math.ceil(boundingBox.left + _this.availableWidth) && Math.floor(tickBox.bottom) <= Math.ceil(boundingBox.top + _this.availableHeight));
                };

                tickLabels.each(function (d) {
                    if (!isInsideBBox(this.getBoundingClientRect())) {
                        d3.select(this).style("visibility", "hidden");
                    }
                });

                return this;
            };

            Axis.prototype._hideOverlappingTickLabels = function () {
                var tickLabels = this.axisElement.selectAll(".tick").select("text");
                var lastLabelClientRect;

                function boxesOverlap(boxA, boxB) {
                    if (boxA.right < boxB.left) {
                        return false;
                    }
                    if (boxA.left > boxB.right) {
                        return false;
                    }
                    if (boxA.bottom < boxB.top) {
                        return false;
                    }
                    if (boxA.top > boxB.bottom) {
                        return false;
                    }
                    return true;
                }

                tickLabels.each(function (d) {
                    var clientRect = this.getBoundingClientRect();
                    if (lastLabelClientRect != null && boxesOverlap(clientRect, lastLabelClientRect)) {
                        d3.select(this).style("visibility", "hidden");
                    } else {
                        lastLabelClientRect = clientRect;
                        d3.select(this).style("visibility", "visible");
                    }
                });
            };

            Axis.prototype.scale = function (newScale) {
                if (newScale == null) {
                    return this._axisScale;
                } else {
                    this._axisScale = newScale;
                    this.d3Axis.scale(newScale._d3Scale);
                    return this;
                }
            };

            Axis.prototype.tickLabelPosition = function (position) {
                if (position == null) {
                    return this.tickPositioning;
                } else {
                    this.tickPositioning = position;
                    return this;
                }
            };

            Axis.prototype.orient = function (newOrient) {
                if (newOrient == null) {
                    return this.d3Axis.orient();
                } else {
                    this.d3Axis.orient(newOrient);
                    return this;
                }
            };

            Axis.prototype.ticks = function () {
                var args = [];
                for (var _i = 0; _i < (arguments.length - 0); _i++) {
                    args[_i] = arguments[_i + 0];
                }
                if (args == null || args.length === 0) {
                    return this.d3Axis.ticks();
                } else {
                    this.d3Axis.ticks(args);
                    return this;
                }
            };

            Axis.prototype.tickValues = function () {
                var args = [];
                for (var _i = 0; _i < (arguments.length - 0); _i++) {
                    args[_i] = arguments[_i + 0];
                }
                if (args == null) {
                    return this.d3Axis.tickValues();
                } else {
                    this.d3Axis.tickValues(args);
                    return this;
                }
            };

            Axis.prototype.tickSize = function (inner, outer) {
                if (inner != null && outer != null) {
                    this.d3Axis.tickSize(inner, outer);
                    return this;
                } else if (inner != null) {
                    this.d3Axis.tickSize(inner);
                    return this;
                } else {
                    return this.d3Axis.tickSize();
                }
            };

            Axis.prototype.innerTickSize = function (val) {
                if (val == null) {
                    return this.d3Axis.innerTickSize();
                } else {
                    this.d3Axis.innerTickSize(val);
                    return this;
                }
            };

            Axis.prototype.outerTickSize = function (val) {
                if (val == null) {
                    return this.d3Axis.outerTickSize();
                } else {
                    this.d3Axis.outerTickSize(val);
                    return this;
                }
            };

            Axis.prototype.tickPadding = function (val) {
                if (val == null) {
                    return this.d3Axis.tickPadding();
                } else {
                    this.d3Axis.tickPadding(val);
                    return this;
                }
            };

            Axis.prototype.tickFormat = function (formatter) {
                if (formatter == null) {
                    return this.d3Axis.tickFormat();
                } else {
                    this.d3Axis.tickFormat(formatter);
                    this._invalidateLayout();
                    return this;
                }
            };
            Axis._DEFAULT_TICK_SIZE = 6;
            return Axis;
        })(Plottable.Abstract.Component);
        _Axis.Axis = Axis;

        var XAxis = (function (_super) {
            __extends(XAxis, _super);
            /**
            * Creates an XAxis (a horizontal Axis).
            *
            * @constructor
            * @param {Scale} scale The Scale to base the Axis on.
            * @param {string} orientation The orientation of the Axis (top/bottom)
            * @param {any} [formatter] a D3 formatter
            */
            function XAxis(scale, orientation, formatter) {
                if (typeof orientation === "undefined") { orientation = "bottom"; }
                if (typeof formatter === "undefined") { formatter = null; }
                _super.call(this, scale, orientation, formatter);
                this._height = 30;
                var orientation = orientation.toLowerCase();
                if (orientation !== "top" && orientation !== "bottom") {
                    throw new Error(orientation + " is not a valid orientation for XAxis");
                }
                this.tickLabelPosition("center");
                var desiredAlignment = this.orientToAlign[orientation];
                this.yAlign(desiredAlignment);
            }
            XAxis.prototype.height = function (h) {
                this._height = h;
                this._invalidateLayout();
                return this;
            };

            XAxis.prototype._setup = function () {
                _super.prototype._setup.call(this);
                this.axisElement.classed("x-axis", true);
                return this;
            };

            XAxis.prototype._requestedSpace = function (offeredWidth, offeredHeight) {
                return {
                    width: 0,
                    height: Math.min(offeredHeight, this._height),
                    wantsWidth: false,
                    wantsHeight: offeredHeight < this._height
                };
            };

            XAxis.prototype.tickLabelPosition = function (position) {
                if (position == null) {
                    return _super.prototype.tickLabelPosition.call(this);
                } else {
                    var positionLC = position.toLowerCase();
                    if (positionLC === "left" || positionLC === "center" || positionLC === "right") {
                        if (positionLC === "center") {
                            this.tickSize(XAxis._DEFAULT_TICK_SIZE);
                        } else {
                            this.tickSize(12); // longer than default tick size
                        }
                        return _super.prototype.tickLabelPosition.call(this, positionLC);
                    } else {
                        throw new Error(position + " is not a valid tick label position for XAxis");
                    }
                }
            };

            XAxis.prototype._doRender = function () {
                var _this = this;
                _super.prototype._doRender.call(this);
                if (this.orient() === "top") {
                    this.axisElement.attr("transform", "translate(0," + this._height + ")");
                } else if (this.orient() === "bottom") {
                    this.axisElement.attr("transform", "");
                }

                var tickTextLabels = this.axisElement.selectAll("text");
                if (tickTextLabels[0].length > 0) {
                    if (this.tickLabelPosition() !== "center") {
                        tickTextLabels.attr("y", "0px");

                        if (this.orient() === "bottom") {
                            tickTextLabels.attr("dy", "1em");
                        } else {
                            tickTextLabels.attr("dy", "-0.25em");
                        }

                        if (this.tickLabelPosition() === "right") {
                            tickTextLabels.attr("dx", "0.2em").style("text-anchor", "start");
                        } else if (this.tickLabelPosition() === "left") {
                            tickTextLabels.attr("dx", "-0.2em").style("text-anchor", "end");
                        }
                    }

                    if (this._axisScale.rangeType != null) {
                        var scaleRange = this._axisScale.range();
                        var availableWidth = this.availableWidth;
                        var tickLengthWithPadding = Math.abs(parseFloat(d3.select(tickTextLabels[0][0]).attr("y")));
                        var availableHeight = this.availableHeight - tickLengthWithPadding;
                        if (tickTextLabels[0].length > 1) {
                            var tickValues = tickTextLabels.data();
                            var tickPositions = tickValues.map(function (v) {
                                return _this._axisScale.scale(v);
                            });
                            tickPositions.forEach(function (p, i) {
                                var spacing = Math.abs(tickPositions[i + 1] - p);
                                availableWidth = (spacing < availableWidth) ? spacing : availableWidth;
                            });
                        }

                        availableWidth = 0.9 * availableWidth; // add in some padding

                        tickTextLabels.each(function (t, i) {
                            var textEl = d3.select(this);
                            var currentText = textEl.text();
                            var measure = Plottable.Util.Text.getTextMeasure(textEl);
                            var wrappedLines = Plottable.Util.WordWrap.breakTextToFitRect(currentText, availableWidth, availableHeight, measure).lines;
                            if (wrappedLines.length === 1) {
                                textEl.text(Plottable.Util.Text.getTruncatedText(currentText, availableWidth, measure));
                            } else {
                                textEl.text("");
                                var tspans = textEl.selectAll("tspan").data(wrappedLines);
                                tspans.enter().append("tspan");
                                tspans.text(function (line) {
                                    return line;
                                }).attr("x", "0").attr("dy", function (line, i) {
                                    return (i === 0) ? textEl.attr("dy") : "1em";
                                }).style("text-anchor", textEl.style("text-anchor"));
                            }
                        });
                    } else {
                        this._hideOverlappingTickLabels();
                    }
                }

                if (!this.showEndTickLabels()) {
                    this._hideCutOffTickLabels();
                }
                return this;
            };
            return XAxis;
        })(Axis);
        _Axis.XAxis = XAxis;

        var YAxis = (function (_super) {
            __extends(YAxis, _super);
            /**
            * Creates a YAxis (a vertical Axis).
            *
            * @constructor
            * @param {Scale} scale The Scale to base the Axis on.
            * @param {string} orientation The orientation of the Axis (left/right)
            * @param {any} [formatter] a D3 formatter
            */
            function YAxis(scale, orientation, formatter) {
                if (typeof orientation === "undefined") { orientation = "left"; }
                if (typeof formatter === "undefined") { formatter = null; }
                _super.call(this, scale, orientation, formatter);
                this._width = 50;
                orientation = orientation.toLowerCase();
                if (orientation !== "left" && orientation !== "right") {
                    throw new Error(orientation + " is not a valid orientation for YAxis");
                }
                this.tickLabelPosition("middle");
                var desiredAlignment = this.orientToAlign[orientation];
                this.xAlign(desiredAlignment);
            }
            YAxis.prototype._setup = function () {
                _super.prototype._setup.call(this);
                this.axisElement.classed("y-axis", true);
                return this;
            };

            YAxis.prototype.width = function (w) {
                this._width = w;
                this._invalidateLayout();
                return this;
            };

            YAxis.prototype._requestedSpace = function (offeredWidth, offeredHeight) {
                return {
                    width: Math.min(offeredWidth, this._width),
                    height: 0,
                    wantsWidth: offeredWidth < this._width,
                    wantsHeight: false
                };
            };

            YAxis.prototype.tickLabelPosition = function (position) {
                if (position == null) {
                    return _super.prototype.tickLabelPosition.call(this);
                } else {
                    var positionLC = position.toLowerCase();
                    if (positionLC === "top" || positionLC === "middle" || positionLC === "bottom") {
                        if (positionLC === "middle") {
                            this.tickSize(YAxis._DEFAULT_TICK_SIZE);
                        } else {
                            this.tickSize(30); // longer than default tick size
                        }
                        return _super.prototype.tickLabelPosition.call(this, positionLC);
                    } else {
                        throw new Error(position + " is not a valid tick label position for YAxis");
                    }
                }
            };

            YAxis.prototype._doRender = function () {
                var _this = this;
                _super.prototype._doRender.call(this);
                if (this.orient() === "left") {
                    this.axisElement.attr("transform", "translate(" + this._width + ", 0)");
                } else if (this.orient() === "right") {
                    this.axisElement.attr("transform", "");
                }

                var tickTextLabels = this.axisElement.selectAll("text");
                if (tickTextLabels[0].length > 0) {
                    if (this.tickLabelPosition() !== "middle") {
                        tickTextLabels.attr("x", "0px");

                        if (this.orient() === "left") {
                            tickTextLabels.attr("dx", "-0.25em");
                        } else {
                            tickTextLabels.attr("dx", "0.25em");
                        }

                        if (this.tickLabelPosition() === "top") {
                            tickTextLabels.attr("dy", "-0.3em");
                        } else if (this.tickLabelPosition() === "bottom") {
                            tickTextLabels.attr("dy", "1em");
                        }
                    }

                    if (this._axisScale.rangeType != null) {
                        var scaleRange = this._axisScale.range();
                        var tickLengthWithPadding = Math.abs(parseFloat(d3.select(tickTextLabels[0][0]).attr("x")));
                        var availableWidth = this.availableWidth - tickLengthWithPadding;
                        var availableHeight = this.availableHeight;
                        if (tickTextLabels[0].length > 1) {
                            var tickValues = tickTextLabels.data();
                            var tickPositions = tickValues.map(function (v) {
                                return _this._axisScale.scale(v);
                            });
                            tickPositions.forEach(function (p, i) {
                                var spacing = Math.abs(tickPositions[i + 1] - p);
                                availableHeight = (spacing < availableHeight) ? spacing : availableHeight;
                            });
                        }

                        var tickLabelPosition = this.tickLabelPosition();
                        tickTextLabels.each(function (t, i) {
                            var textEl = d3.select(this);
                            var currentText = textEl.text();
                            var measure = Plottable.Util.Text.getTextMeasure(textEl);
                            var wrappedLines = Plottable.Util.WordWrap.breakTextToFitRect(currentText, availableWidth, availableHeight, measure).lines;
                            if (wrappedLines.length === 1) {
                                textEl.text(Plottable.Util.Text.getTruncatedText(currentText, availableWidth, measure));
                            } else {
                                var baseY = 0;
                                if (tickLabelPosition === "top") {
                                    baseY = -(wrappedLines.length - 1);
                                } else if (tickLabelPosition === "middle") {
                                    baseY = -(wrappedLines.length - 1) / 2;
                                }

                                textEl.text("");
                                var tspans = textEl.selectAll("tspan").data(wrappedLines);
                                tspans.enter().append("tspan");
                                tspans.text(function (line) {
                                    return line;
                                }).attr({
                                    "dy": textEl.attr("dy"),
                                    "x": textEl.attr("x"),
                                    "y": function (line, i) {
                                        return (baseY + i) + "em";
                                    }
                                }).style("text-anchor", textEl.style("text-anchor"));
                            }
                        });
                    } else {
                        this._hideOverlappingTickLabels();
                    }
                }

                if (!this.showEndTickLabels()) {
                    this._hideCutOffTickLabels();
                }
                return this;
            };
            return YAxis;
        })(Axis);
        _Axis.YAxis = YAxis;
    })(Plottable.Axis || (Plottable.Axis = {}));
    var Axis = Plottable.Axis;
})(Plottable || (Plottable = {}));

///<reference path="../reference.ts" />
var __extends = this.__extends || function (d, b) {
    for (var p in b) if (b.hasOwnProperty(p)) d[p] = b[p];
    function __() { this.constructor = d; }
    __.prototype = b.prototype;
    d.prototype = new __();
};
var Plottable;
(function (Plottable) {
    (function (Abstract) {
        var Axis = (function (_super) {
            __extends(Axis, _super);
            function Axis(scale, orientation, formatter) {
                var _this = this;
                _super.call(this);
                this._width = "auto";
                this._height = "auto";
                this._tickLength = 5;
                this._tickLabelPadding = 3;
                this._scale = scale;
                this.orient(orientation);

                this.classed("axis", true);
                if (this._isHorizontal()) {
                    this.classed("x-axis", true);
                } else {
                    this.classed("y-axis", true);
                }

                if (formatter == null) {
                    formatter = new Plottable.Formatter.General();
                    formatter.showOnlyUnchangedValues(false);
                }
                this.formatter(formatter);

                this._scale.broadcaster.registerListener(this, function () {
                    return _this.rescale();
                });
            }
            Axis.prototype._isHorizontal = function () {
                return this._orientation === "top" || this._orientation === "bottom";
            };

            Axis.prototype._computeWidth = function () {
                // to be overridden by subclass logic
                this._computedWidth = this._tickLength;
                return this._computedWidth;
            };

            Axis.prototype._computeHeight = function () {
                // to be overridden by subclass logic
                this._computedHeight = this._tickLength;
                return this._computedHeight;
            };

            Axis.prototype._requestedSpace = function (offeredWidth, offeredHeight) {
                var requestedWidth = this._width;
                var requestedHeight = this._height;

                if (this._isHorizontal()) {
                    if (this._height === "auto") {
                        if (this._computedHeight == null) {
                            this._computeHeight();
                        }
                        requestedHeight = this._computedHeight;
                    }
                    requestedWidth = 0;
                } else {
                    if (this._width === "auto") {
                        if (this._computedWidth == null) {
                            this._computeWidth();
                        }
                        requestedWidth = this._computedWidth;
                    }
                    requestedHeight = 0;
                }

                return {
                    width: Math.min(offeredWidth, requestedWidth),
                    height: Math.min(offeredHeight, requestedHeight),
                    wantsWidth: !this._isHorizontal() && offeredWidth < requestedWidth,
                    wantsHeight: this._isHorizontal() && offeredHeight < requestedHeight
                };
            };

            Axis.prototype._computeLayout = function (xOffset, yOffset, availableWidth, availableHeight) {
                _super.prototype._computeLayout.call(this, xOffset, yOffset, availableWidth, availableHeight);
                if (this._isHorizontal()) {
                    this._scale.range([0, this.availableWidth]);
                } else {
                    this._scale.range([this.availableHeight, 0]);
                }
                return this;
            };

            Axis.prototype._setup = function () {
                _super.prototype._setup.call(this);
                this._tickMarkContainer = this.content.append("g").classed(Axis.TICK_MARK_CLASS + "-container", true);
                this._tickLabelContainer = this.content.append("g").classed(Axis.TICK_LABEL_CLASS + "-container", true);
                this._baseline = this.content.append("line").classed("baseline", true);
                return this;
            };

            /*
            * Function for generating tick values in data-space (as opposed to pixel values).
            * To be implemented by subclasses.
            */
            Axis.prototype._getTickValues = function () {
                return [];
            };

            Axis.prototype._doRender = function () {
                var tickMarkValues = this._getTickValues();
                var tickMarks = this._tickMarkContainer.selectAll("." + Axis.TICK_MARK_CLASS).data(tickMarkValues);
                tickMarks.enter().append("line").classed(Axis.TICK_MARK_CLASS, true);
                tickMarks.attr(this._generateTickMarkAttrHash());
                tickMarks.exit().remove();

                this._baseline.attr(this._generateBaselineAttrHash());

                return this;
            };

            Axis.prototype._generateBaselineAttrHash = function () {
                var baselineAttrHash = {
                    x1: 0,
                    y1: 0,
                    x2: 0,
                    y2: 0
                };

                switch (this._orientation) {
                    case "bottom":
                        baselineAttrHash.x2 = this.availableWidth;
                        break;

                    case "top":
                        baselineAttrHash.x2 = this.availableWidth;
                        baselineAttrHash.y1 = this.availableHeight;
                        baselineAttrHash.y2 = this.availableHeight;
                        break;

                    case "left":
                        baselineAttrHash.x1 = this.availableWidth;
                        baselineAttrHash.x2 = this.availableWidth;
                        baselineAttrHash.y2 = this.availableHeight;
                        break;

                    case "right":
                        baselineAttrHash.y2 = this.availableHeight;
                        break;
                }

                return baselineAttrHash;
            };

            Axis.prototype._generateTickMarkAttrHash = function () {
                var _this = this;
                var tickMarkAttrHash = {
                    x1: 0,
                    y1: 0,
                    x2: 0,
                    y2: 0
                };

                var scalingFunction = function (d) {
                    return _this._scale.scale(d);
                };
                if (this._isHorizontal()) {
                    tickMarkAttrHash["x1"] = scalingFunction;
                    tickMarkAttrHash["x2"] = scalingFunction;
                } else {
                    tickMarkAttrHash["y1"] = scalingFunction;
                    tickMarkAttrHash["y2"] = scalingFunction;
                }

                switch (this._orientation) {
                    case "bottom":
                        tickMarkAttrHash["y2"] = this._tickLength;
                        break;

                    case "top":
                        tickMarkAttrHash["y1"] = this.availableHeight;
                        tickMarkAttrHash["y2"] = this.availableHeight - this._tickLength;
                        break;

                    case "left":
                        tickMarkAttrHash["x1"] = this.availableWidth;
                        tickMarkAttrHash["x2"] = this.availableWidth - this._tickLength;
                        break;

                    case "right":
                        tickMarkAttrHash["x2"] = this._tickLength;
                        break;
                }

                return tickMarkAttrHash;
            };

            Axis.prototype.rescale = function () {
                return (this.element != null) ? this._render() : null;
            };

            Axis.prototype._invalidateLayout = function () {
                _super.prototype._invalidateLayout.call(this);
                this._computedWidth = null;
                this._computedHeight = null;
            };

            Axis.prototype.width = function (w) {
                if (w == null) {
                    return this.availableWidth;
                } else {
                    if (this._isHorizontal()) {
                        throw new Error("width cannot be set on a horizontal Axis");
                    }
                    if (w !== "auto" && w < 0) {
                        throw new Error("invalid value for width");
                    }
                    this._width = w;
                    this._invalidateLayout();
                    return this;
                }
            };

            Axis.prototype.height = function (h) {
                if (h == null) {
                    return this.availableHeight;
                } else {
                    if (!this._isHorizontal()) {
                        throw new Error("height cannot be set on a vertical Axis");
                    }
                    if (h !== "auto" && h < 0) {
                        throw new Error("invalid value for height");
                    }
                    this._height = h;
                    this._invalidateLayout();
                    return this;
                }
            };

            /**
            * Sets a new tick formatter.
            *
            * @param {Abstract.Formatter} formatter
            * @returns {BaseAxis} The calling BaseAxis.
            */
            Axis.prototype.formatter = function (formatter) {
                this._formatter = formatter;
                this._invalidateLayout();
                return this;
            };

            Axis.prototype.tickLength = function (length) {
                if (length == null) {
                    return this._tickLength;
                } else {
                    if (length < 0) {
                        throw new Error("tick length must be positive");
                    }
                    this._tickLength = length;
                    this._invalidateLayout();
                    return this;
                }
            };

            Axis.prototype.tickLabelPadding = function (padding) {
                if (padding == null) {
                    return this._tickLabelPadding;
                } else {
                    if (padding < 0) {
                        throw new Error("tick label padding must be positive");
                    }
                    this._tickLabelPadding = padding;
                    this._invalidateLayout();
                    return this;
                }
            };

            Axis.prototype.orient = function (newOrientation) {
                if (newOrientation == null) {
                    return this._orientation;
                } else {
                    var newOrientationLC = newOrientation.toLowerCase();
                    if (newOrientationLC !== "top" && newOrientationLC !== "bottom" && newOrientationLC !== "left" && newOrientationLC !== "right") {
                        throw new Error("unsupported orientation");
                    }
                    this._orientation = newOrientationLC;
                    this._invalidateLayout();
                    return this;
                }
            };
            Axis.TICK_MARK_CLASS = "tick-mark";
            Axis.TICK_LABEL_CLASS = "tick-label";
            return Axis;
        })(Plottable.Abstract.Component);
        Abstract.Axis = Axis;
    })(Plottable.Abstract || (Plottable.Abstract = {}));
    var Abstract = Plottable.Abstract;
})(Plottable || (Plottable = {}));

///<reference path="../reference.ts" />
var __extends = this.__extends || function (d, b) {
    for (var p in b) if (b.hasOwnProperty(p)) d[p] = b[p];
    function __() { this.constructor = d; }
    __.prototype = b.prototype;
    d.prototype = new __();
};
var Plottable;
(function (Plottable) {
    (function (Axis) {
        var Numeric = (function (_super) {
            __extends(Numeric, _super);
            /**
            * Creates a NumericAxis.
            *
            * @constructor
            * @param {QuantitiveScale} scale The QuantitiveScale to base the NumericAxis on.
            * @param {string} orientation The orientation of the QuantitiveScale (top/bottom/left/right)
            * @param {Formatter} [formatter] A function to format tick labels.
            */
            function Numeric(scale, orientation, formatter) {
                _super.call(this, scale, orientation, formatter);
                this.tickLabelPositioning = "center";
                // Whether or not first/last tick label will still be displayed even if
                // the label is cut off.
                this.showFirstTickLabel = false;
                this.showLastTickLabel = false;
            }
            Numeric.prototype._computeWidth = function () {
                // generate a test value to measure width
                var tickValues = this._getTickValues();
                var valueLength = function (v) {
                    var logLength = Math.floor(Math.log(Math.abs(v)) / Math.LN10);
                    return (logLength > 0) ? logLength : 1;
                };
                var pow10 = Math.max.apply(null, tickValues.map(valueLength));
                var precision = this._formatter.precision();
                var testValue = -(Math.pow(10, pow10) + Math.pow(10, -precision));

                var testTextEl = this._tickLabelContainer.append("text").classed(Plottable.Abstract.Axis.TICK_LABEL_CLASS, true);
                var formattedTestValue = this._formatter.format(testValue);
                var textLength = testTextEl.text(formattedTestValue).node().getComputedTextLength();
                testTextEl.remove();

                if (this.tickLabelPositioning === "center") {
                    this._computedWidth = this.tickLength() + this.tickLabelPadding() + textLength;
                } else {
                    this._computedWidth = Math.max(this.tickLength(), this.tickLabelPadding() + textLength);
                }

                return this._computedWidth;
            };

            Numeric.prototype._computeHeight = function () {
                var testTextEl = this._tickLabelContainer.append("text").classed(Plottable.Abstract.Axis.TICK_LABEL_CLASS, true);
                var textHeight = Plottable.Util.DOM.getBBox(testTextEl.text("test")).height;
                testTextEl.remove();

                if (this.tickLabelPositioning === "center") {
                    this._computedHeight = this.tickLength() + this.tickLabelPadding() + textHeight;
                } else {
                    this._computedHeight = Math.max(this.tickLength(), this.tickLabelPadding() + textHeight);
                }

                return this._computedHeight;
            };

            Numeric.prototype._getTickValues = function () {
                return this._scale.ticks(10);
            };

            Numeric.prototype._doRender = function () {
                var _this = this;
                _super.prototype._doRender.call(this);

                var tickLabelAttrHash = {
                    x: 0,
                    y: 0,
                    dx: "0em",
                    dy: "0.3em"
                };

                var tickMarkLength = this.tickLength();
                var tickLabelPadding = this.tickLabelPadding();

                var tickLabelTextAnchor = "middle";

                var labelGroupTransformX = 0;
                var labelGroupTransformY = 0;
                var labelGroupShiftX = 0;
                var labelGroupShiftY = 0;
                if (this._isHorizontal()) {
                    switch (this.tickLabelPositioning) {
                        case "left":
                            tickLabelTextAnchor = "end";
                            labelGroupTransformX = -tickLabelPadding;
                            labelGroupShiftY = tickLabelPadding;
                            break;
                        case "center":
                            labelGroupShiftY = tickMarkLength + tickLabelPadding;
                            break;
                        case "right":
                            tickLabelTextAnchor = "start";
                            labelGroupTransformX = tickLabelPadding;
                            labelGroupShiftY = tickLabelPadding;
                            break;
                    }
                } else {
                    switch (this.tickLabelPositioning) {
                        case "top":
                            tickLabelAttrHash["dy"] = "-0.3em";
                            labelGroupShiftX = tickLabelPadding;
                            labelGroupTransformY = -tickLabelPadding;
                            break;
                        case "center":
                            labelGroupShiftX = tickMarkLength + tickLabelPadding;
                            break;
                        case "bottom":
                            tickLabelAttrHash["dy"] = "1em";
                            labelGroupShiftX = tickLabelPadding;
                            labelGroupTransformY = tickLabelPadding;
                            break;
                    }
                }

                var tickMarkAttrHash = this._generateTickMarkAttrHash();
                switch (this._orientation) {
                    case "bottom":
                        tickLabelAttrHash["x"] = tickMarkAttrHash["x1"];
                        tickLabelAttrHash["dy"] = "0.95em";
                        labelGroupTransformY = tickMarkAttrHash["y1"] + labelGroupShiftY;
                        break;

                    case "top":
                        tickLabelAttrHash["x"] = tickMarkAttrHash["x1"];
                        tickLabelAttrHash["dy"] = "-.25em";
                        labelGroupTransformY = tickMarkAttrHash["y1"] - labelGroupShiftY;
                        break;

                    case "left":
                        tickLabelTextAnchor = "end";
                        labelGroupTransformX = tickMarkAttrHash["x1"] - labelGroupShiftX;
                        tickLabelAttrHash["y"] = tickMarkAttrHash["y1"];
                        break;

                    case "right":
                        tickLabelTextAnchor = "start";
                        labelGroupTransformX = tickMarkAttrHash["x1"] + labelGroupShiftX;
                        tickLabelAttrHash["y"] = tickMarkAttrHash["y1"];
                        break;
                }

                var tickLabelValues = this._getTickValues();
                var tickLabels = this._tickLabelContainer.selectAll("." + Plottable.Abstract.Axis.TICK_LABEL_CLASS).data(tickLabelValues);
                tickLabels.enter().append("text").classed(Plottable.Abstract.Axis.TICK_LABEL_CLASS, true);
                tickLabels.exit().remove();

                var formatFunction = function (d) {
                    return _this._formatter.format(d);
                };
                tickLabels.style("text-anchor", tickLabelTextAnchor).style("visibility", "visible").attr(tickLabelAttrHash).text(formatFunction);

                var labelGroupTransform = "translate(" + labelGroupTransformX + ", " + labelGroupTransformY + ")";
                this._tickLabelContainer.attr("transform", labelGroupTransform);

                this.hideEndTickLabels();

                this.hideOverlappingTickLabels();

                return this;
            };

            Numeric.prototype.tickLabelPosition = function (position) {
                if (position == null) {
                    return this.tickLabelPositioning;
                } else {
                    var positionLC = position.toLowerCase();
                    if (this._isHorizontal()) {
                        if (!(positionLC === "left" || positionLC === "center" || positionLC === "right")) {
                            throw new Error(positionLC + " is not a valid tick label position for a horizontal NumericAxis");
                        }
                    } else {
                        if (!(positionLC === "top" || positionLC === "center" || positionLC === "bottom")) {
                            throw new Error(positionLC + " is not a valid tick label position for a vertical NumericAxis");
                        }
                    }
                    this.tickLabelPositioning = positionLC;
                    this._invalidateLayout();
                    return this;
                }
            };

            Numeric.prototype.hideEndTickLabels = function () {
                var _this = this;
                var boundingBox = this.element.select(".bounding-box")[0][0].getBoundingClientRect();

                var isInsideBBox = function (tickBox) {
                    return (Math.floor(boundingBox.left) <= Math.ceil(tickBox.left) && Math.floor(boundingBox.top) <= Math.ceil(tickBox.top) && Math.floor(tickBox.right) <= Math.ceil(boundingBox.left + _this.availableWidth) && Math.floor(tickBox.bottom) <= Math.ceil(boundingBox.top + _this.availableHeight));
                };

                var tickLabels = this._tickLabelContainer.selectAll("." + Plottable.Abstract.Axis.TICK_LABEL_CLASS);
                var firstTickLabel = tickLabels[0][0];
                if (!this.showFirstTickLabel && !isInsideBBox(firstTickLabel.getBoundingClientRect())) {
                    d3.select(firstTickLabel).style("visibility", "hidden");
                }
                var lastTickLabel = tickLabels[0][tickLabels[0].length - 1];
                if (!this.showLastTickLabel && !isInsideBBox(lastTickLabel.getBoundingClientRect())) {
                    d3.select(lastTickLabel).style("visibility", "hidden");
                }
            };

            Numeric.prototype.hideOverlappingTickLabels = function () {
                var visibleTickLabels = this._tickLabelContainer.selectAll("." + Plottable.Abstract.Axis.TICK_LABEL_CLASS).filter(function (d, i) {
                    return d3.select(this).style("visibility") === "visible";
                });
                var lastLabelClientRect;

                function boxesOverlap(boxA, boxB) {
                    if (boxA.right < boxB.left) {
                        return false;
                    }
                    if (boxA.left > boxB.right) {
                        return false;
                    }
                    if (boxA.bottom < boxB.top) {
                        return false;
                    }
                    if (boxA.top > boxB.bottom) {
                        return false;
                    }
                    return true;
                }

                visibleTickLabels.each(function (d) {
                    var clientRect = this.getBoundingClientRect();
                    var tickLabel = d3.select(this);
                    if (lastLabelClientRect != null && boxesOverlap(clientRect, lastLabelClientRect)) {
                        tickLabel.style("visibility", "hidden");
                    } else {
                        lastLabelClientRect = clientRect;
                        tickLabel.style("visibility", "visible");
                    }
                });
            };

            Numeric.prototype.showEndTickLabel = function (orientation, show) {
                if ((this._isHorizontal() && orientation === "left") || (!this._isHorizontal() && orientation === "bottom")) {
                    if (show === undefined) {
                        return this.showFirstTickLabel;
                    } else {
                        this.showFirstTickLabel = show;
                        return this._render();
                    }
                } else if ((this._isHorizontal() && orientation === "right") || (!this._isHorizontal() && orientation === "top")) {
                    if (show === undefined) {
                        return this.showLastTickLabel;
                    } else {
                        this.showLastTickLabel = show;
                        return this._render();
                    }
                } else {
                    throw new Error("Attempt to show " + orientation + " tick label on a " + (this._isHorizontal() ? "horizontal" : "vertical") + " axis");
                }
            };
            return Numeric;
        })(Plottable.Abstract.Axis);
        Axis.Numeric = Numeric;
    })(Plottable.Axis || (Plottable.Axis = {}));
    var Axis = Plottable.Axis;
})(Plottable || (Plottable = {}));

///<reference path="../reference.ts" />
var __extends = this.__extends || function (d, b) {
    for (var p in b) if (b.hasOwnProperty(p)) d[p] = b[p];
    function __() { this.constructor = d; }
    __.prototype = b.prototype;
    d.prototype = new __();
};
var Plottable;
(function (Plottable) {
    (function (Axis) {
        var Category = (function (_super) {
            __extends(Category, _super);
            /**
            * Creates a CategoryAxis.
            *
            * A CategoryAxis takes an OrdinalScale and includes word-wrapping algorithms and advanced layout logic to try to
            * display the scale as efficiently as possible.
            *
            * @constructor
            * @param {OrdinalScale} scale The scale to base the Axis on.
            * @param {string} orientation The orientation of the Axis (top/bottom/left/right)
            */
            function Category(scale, orientation) {
                if (typeof orientation === "undefined") { orientation = "bottom"; }
                var _this = this;
                _super.call(this, scale, orientation);
                this.classed("category-axis", true);
                if (scale.rangeType() !== "bands") {
                    throw new Error("Only rangeBands category axes are implemented");
                }
                this._scale.broadcaster.registerListener(this, function () {
                    return _this._invalidateLayout();
                });
            }
            Category.prototype._setup = function () {
                _super.prototype._setup.call(this);
                this._tickLabelsG = this.content.append("g").classed("tick-labels", true);
                this.measurer = new Plottable.Util.Text.CachingCharacterMeasurer(this._tickLabelsG);
                return this;
            };

            Category.prototype._requestedSpace = function (offeredWidth, offeredHeight) {
                var widthRequiredByTicks = this._isHorizontal() ? 0 : this.tickLength() + this.tickLabelPadding();
                var heightRequiredByTicks = this._isHorizontal() ? this.tickLength() + this.tickLabelPadding() : 0;

                if (offeredWidth < 0 || offeredHeight < 0) {
                    return {
                        width: offeredWidth,
                        height: offeredHeight,
                        wantsWidth: !this._isHorizontal(),
                        wantsHeight: this._isHorizontal()
                    };
                }
                if (this._scale.domain().length === 0) {
                    return {
                        width: 0,
                        height: 0,
                        wantsWidth: false,
                        wantsHeight: false
                    };
                }
<<<<<<< HEAD
                var testG = this._tickLabelsG.append("g");
                var fakeTicks = testG.selectAll(".tick").data(this._scale.domain());
                fakeTicks.enter().append("g").classed("tick", true);
                var fakeScale = this._scale.copy();
                if (this._isHorizontal()) {
                    fakeScale.range([0, offeredWidth]);
                } else {
                    fakeScale.range([offeredHeight, 0]);
                }
                var textResult = this.writeTextToTicks(offeredWidth, offeredHeight, fakeTicks, fakeScale);
                testG.remove();
=======

                if (this._isHorizontal()) {
                    this._scale.range([0, offeredWidth]);
                } else {
                    this._scale.range([offeredHeight, 0]);
                }
                var textResult = this.measureTicks(offeredWidth, offeredHeight, this._scale.domain());
>>>>>>> 6ff51b4f

                return {
                    width: textResult.usedWidth + widthRequiredByTicks,
                    height: textResult.usedHeight + heightRequiredByTicks,
                    wantsWidth: !textResult.textFits,
                    wantsHeight: !textResult.textFits
                };
            };

            Category.prototype._getTickValues = function () {
                return this._scale.domain();
            };

<<<<<<< HEAD
            Category.prototype.writeTextToTicks = function (axisWidth, axisHeight, ticks, scale) {
                var self = this;
                var textWriteResults = [];
                ticks.each(function (d, i) {
                    var d3this = d3.select(this);
                    var bandWidth = scale.fullBandStartAndWidth(d)[1];
=======
            Category.prototype.measureTicks = function (axisWidth, axisHeight, dataOrTicks) {
                var draw = dataOrTicks instanceof d3.selection;
                var self = this;
                var textWriteResults = [];
                var tm = function (s) {
                    return self.measurer.measure(s);
                };
                var iterator = draw ? function (f) {
                    return dataOrTicks.each(f);
                } : function (f) {
                    return dataOrTicks.forEach(f);
                };

                iterator(function (d) {
                    var bandWidth = self._scale.fullBandStartAndWidth(d)[1];
>>>>>>> 6ff51b4f
                    var width = self._isHorizontal() ? bandWidth : axisWidth - self.tickLength() - self.tickLabelPadding();
                    var height = self._isHorizontal() ? axisHeight - self.tickLength() - self.tickLabelPadding() : bandWidth;

                    var textWriteResult;
                    if (draw) {
                        var d3this = d3.select(this);
                        var xAlign = { left: "right", right: "left", top: "center", bottom: "center" };
                        var yAlign = { left: "center", right: "center", top: "bottom", bottom: "top" };
                        textWriteResult = Plottable.Util.Text.writeText(d, width, height, tm, true, {
                            g: d3this,
                            xAlign: xAlign[self._orientation],
                            yAlign: yAlign[self._orientation]
                        });
                    } else {
                        textWriteResult = Plottable.Util.Text.writeText(d, width, height, tm, true);
                    }

                    textWriteResults.push(textWriteResult);
                });

                var widthFn = this._isHorizontal() ? d3.sum : d3.max;
                var heightFn = this._isHorizontal() ? d3.max : d3.sum;
                return {
                    textFits: textWriteResults.every(function (t) {
                        return t.textFits;
                    }),
                    usedWidth: widthFn(textWriteResults, function (t) {
                        return t.usedWidth;
                    }),
                    usedHeight: heightFn(textWriteResults, function (t) {
                        return t.usedHeight;
                    })
                };
            };

            Category.prototype._doRender = function () {
                var _this = this;
                _super.prototype._doRender.call(this);
                var tickLabels = this._tickLabelsG.selectAll(".tick-label").data(this._scale.domain(), function (d) {
                    return d;
                });

                var getTickLabelTransform = function (d, i) {
                    var startAndWidth = _this._scale.fullBandStartAndWidth(d);
                    var bandStartPosition = startAndWidth[0];
                    var x = _this._isHorizontal() ? bandStartPosition : 0;
                    var y = _this._isHorizontal() ? 0 : bandStartPosition;
                    return "translate(" + x + "," + y + ")";
                };
                var tickLabelsEnter = tickLabels.enter().append("g").classed("tick-label", true);
                tickLabels.exit().remove();
                tickLabels.attr("transform", getTickLabelTransform);

                // erase all text first, then rewrite
                tickLabels.text("");
<<<<<<< HEAD
                this.writeTextToTicks(this.availableWidth, this.availableHeight, tickLabels, this._scale);
=======
                this.measureTicks(this.availableWidth, this.availableHeight, tickLabels);
>>>>>>> 6ff51b4f
                var translate = this._isHorizontal() ? [this._scale.rangeBand() / 2, 0] : [0, this._scale.rangeBand() / 2];

                var xTranslate = this._orientation === "right" ? this.tickLength() + this.tickLabelPadding() : 0;
                var yTranslate = this._orientation === "bottom" ? this.tickLength() + this.tickLabelPadding() : 0;
                Plottable.Util.DOM.translate(this._tickLabelsG, xTranslate, yTranslate);
                Plottable.Util.DOM.translate(this._tickMarkContainer, translate[0], translate[1]);
                return this;
            };

            Category.prototype._computeLayout = function (xOrigin, yOrigin, availableWidth, availableHeight) {
                // When anyone calls _invalidateLayout, _computeLayout will be called
                // on everyone, including this. Since CSS or something might have
                // affected the size of the characters, clear the cache.
                this.measurer.clear();
                return _super.prototype._computeLayout.call(this, xOrigin, yOrigin, availableWidth, availableHeight);
            };
            return Category;
        })(Plottable.Abstract.Axis);
        Axis.Category = Category;
    })(Plottable.Axis || (Plottable.Axis = {}));
    var Axis = Plottable.Axis;
})(Plottable || (Plottable = {}));

///<reference path="../reference.ts" />
var __extends = this.__extends || function (d, b) {
    for (var p in b) if (b.hasOwnProperty(p)) d[p] = b[p];
    function __() { this.constructor = d; }
    __.prototype = b.prototype;
    d.prototype = new __();
};
var Plottable;
(function (Plottable) {
    (function (Component) {
        var Label = (function (_super) {
            __extends(Label, _super);
            /**
            * Creates a Label.
            *
            * @constructor
            * @param {string} [text] The text of the Label.
            * @param {string} [orientation] The orientation of the Label (horizontal/vertical-left/vertical-right).
            */
            function Label(text, orientation) {
                if (typeof text === "undefined") { text = ""; }
                if (typeof orientation === "undefined") { orientation = "horizontal"; }
                _super.call(this);
                this.classed("label", true);
                this.setText(text);
                orientation = orientation.toLowerCase();
                if (orientation === "vertical-left") {
                    orientation = "left";
                }
                if (orientation === "vertical-right") {
                    orientation = "right";
                }
                if (orientation === "horizontal" || orientation === "left" || orientation === "right") {
                    this.orientation = orientation;
                } else {
                    throw new Error(orientation + " is not a valid orientation for LabelComponent");
                }
                this.xAlign("center").yAlign("center");
            }
            Label.prototype.xAlign = function (alignment) {
                var alignmentLC = alignment.toLowerCase();
                _super.prototype.xAlign.call(this, alignmentLC);
                this.xAlignment = alignmentLC;
                return this;
            };
            Label.prototype.yAlign = function (alignment) {
                var alignmentLC = alignment.toLowerCase();
                _super.prototype.yAlign.call(this, alignmentLC);
                this.yAlignment = alignmentLC;
                return this;
            };

            Label.prototype._requestedSpace = function (offeredWidth, offeredHeight) {
                var desiredWH = this.measurer(this.text);
                var desiredWidth = this.orientation === "horizontal" ? desiredWH[0] : desiredWH[1];
                var desiredHeight = this.orientation === "horizontal" ? desiredWH[1] : desiredWH[0];

                return {
                    width: Math.min(desiredWidth, offeredWidth),
                    height: Math.min(desiredHeight, offeredHeight),
                    wantsWidth: desiredWidth > offeredWidth,
                    wantsHeight: desiredHeight > offeredHeight
                };
            };

            Label.prototype._setup = function () {
                _super.prototype._setup.call(this);
                this.textContainer = this.content.append("g");
                this.measurer = Plottable.Util.Text.getTextMeasure(this.textContainer);
                this.setText(this.text);
                return this;
            };

            /**
            * Sets the text on the Label.
            *
            * @param {string} text The new text for the Label.
            * @returns {Label} The calling Label.
            */
            Label.prototype.setText = function (text) {
                this.text = text;
                this._invalidateLayout();
                return this;
            };

            Label.prototype._doRender = function () {
                _super.prototype._doRender.call(this);
                this.textContainer.selectAll("text").remove();
                var dimension = this.orientation === "horizontal" ? this.availableWidth : this.availableHeight;
                var truncatedText = Plottable.Util.Text.getTruncatedText(this.text, dimension, this.measurer);
                if (this.orientation === "horizontal") {
                    Plottable.Util.Text.writeLineHorizontally(truncatedText, this.textContainer, this.availableWidth, this.availableHeight, this.xAlignment, this.yAlignment);
                } else {
                    Plottable.Util.Text.writeLineVertically(truncatedText, this.textContainer, this.availableWidth, this.availableHeight, this.xAlignment, this.yAlignment, this.orientation);
                }
                return this;
            };

            Label.prototype._computeLayout = function (xOffset, yOffset, availableWidth, availableHeight) {
                _super.prototype._computeLayout.call(this, xOffset, yOffset, availableWidth, availableHeight);
                this.measurer = Plottable.Util.Text.getTextMeasure(this.textContainer); // reset it in case fonts have changed
                return this;
            };
            return Label;
        })(Plottable.Abstract.Component);
        Component.Label = Label;

        var TitleLabel = (function (_super) {
            __extends(TitleLabel, _super);
            function TitleLabel(text, orientation) {
                _super.call(this, text, orientation);
                this.classed("title-label", true);
            }
            return TitleLabel;
        })(Label);
        Component.TitleLabel = TitleLabel;

        var AxisLabel = (function (_super) {
            __extends(AxisLabel, _super);
            function AxisLabel(text, orientation) {
                _super.call(this, text, orientation);
                this.classed("axis-label", true);
            }
            return AxisLabel;
        })(Label);
        Component.AxisLabel = AxisLabel;
    })(Plottable.Component || (Plottable.Component = {}));
    var Component = Plottable.Component;
})(Plottable || (Plottable = {}));

///<reference path="../reference.ts" />
var __extends = this.__extends || function (d, b) {
    for (var p in b) if (b.hasOwnProperty(p)) d[p] = b[p];
    function __() { this.constructor = d; }
    __.prototype = b.prototype;
    d.prototype = new __();
};
var Plottable;
(function (Plottable) {
    (function (Component) {
        var Legend = (function (_super) {
            __extends(Legend, _super);
            /**
            * Creates a Legend.
            * A legend consists of a series of legend rows, each with a color and label taken from the colorScale.
            * The rows will be displayed in the order of the colorScale domain.
            * This legend also allows interactions, through the functions "toggleCallback" and "hoverCallback"
            * Setting a callback will also put classes on the individual rows.
            *
            * @constructor
            * @param {ColorScale} colorScale
            */
            function Legend(colorScale) {
                _super.call(this);
                this.classed("legend", true);
                this.scale(colorScale);
                this.xAlign("RIGHT").yAlign("TOP");
                this.xOffset(5).yOffset(5);
            }
            Legend.prototype.toggleCallback = function (callback) {
                if (callback !== undefined) {
                    this._toggleCallback = callback;
                    this.isOff = d3.set();
                    this.updateListeners();
                    this.updateClasses();
                    return this;
                } else {
                    return this._toggleCallback;
                }
            };

            Legend.prototype.hoverCallback = function (callback) {
                if (callback !== undefined) {
                    this._hoverCallback = callback;
                    this.datumCurrentlyFocusedOn = undefined;
                    this.updateListeners();
                    this.updateClasses();
                    return this;
                } else {
                    return this._hoverCallback;
                }
            };

            Legend.prototype.scale = function (scale) {
                var _this = this;
                if (scale != null) {
                    if (this.colorScale != null) {
                        this.colorScale.broadcaster.deregisterListener(this);
                    }
                    this.colorScale = scale;
                    this.colorScale.broadcaster.registerListener(this, function () {
                        return _this.updateDomain();
                    });
                    this.updateDomain();
                    return this;
                } else {
                    return this.colorScale;
                }
            };

            Legend.prototype.updateDomain = function () {
                if (this._toggleCallback != null) {
                    this.isOff = Plottable.Util.Methods.intersection(this.isOff, d3.set(this.scale().domain()));
                }
                if (this._hoverCallback != null) {
                    this.datumCurrentlyFocusedOn = this.scale().domain().indexOf(this.datumCurrentlyFocusedOn) >= 0 ? this.datumCurrentlyFocusedOn : undefined;
                }
                this._invalidateLayout();
            };

            Legend.prototype._computeLayout = function (xOrigin, yOrigin, availableWidth, availableHeight) {
                _super.prototype._computeLayout.call(this, xOrigin, yOrigin, availableWidth, availableHeight);
                var textHeight = this.measureTextHeight();
                var totalNumRows = this.colorScale.domain().length;
                this.nRowsDrawn = Math.min(totalNumRows, Math.floor(this.availableHeight / textHeight));
                return this;
            };

            Legend.prototype._requestedSpace = function (offeredWidth, offeredY) {
                var textHeight = this.measureTextHeight();
                var totalNumRows = this.colorScale.domain().length;
                var rowsICanFit = Math.min(totalNumRows, Math.floor(offeredY / textHeight));

                var fakeLegendEl = this.content.append("g").classed(Legend.SUBELEMENT_CLASS, true);
                var fakeText = fakeLegendEl.append("text");
                var maxWidth = d3.max(this.colorScale.domain(), function (d) {
                    return Plottable.Util.Text.getTextWidth(fakeText, d);
                });
                fakeLegendEl.remove();
                maxWidth = maxWidth === undefined ? 0 : maxWidth;
                var desiredWidth = maxWidth + textHeight + Legend.MARGIN;
                return {
                    width: Math.min(desiredWidth, offeredWidth),
                    height: rowsICanFit * textHeight,
                    wantsWidth: offeredWidth < desiredWidth,
                    wantsHeight: rowsICanFit < totalNumRows
                };
            };

            Legend.prototype.measureTextHeight = function () {
                // note: can't be called before anchoring atm
                var fakeLegendEl = this.content.append("g").classed(Legend.SUBELEMENT_CLASS, true);
                var textHeight = Plottable.Util.Text.getTextHeight(fakeLegendEl.append("text"));
                fakeLegendEl.remove();
                return textHeight;
            };

            Legend.prototype._doRender = function () {
                _super.prototype._doRender.call(this);
                var domain = this.colorScale.domain().slice(0, this.nRowsDrawn);
                var textHeight = this.measureTextHeight();
                var availableWidth = this.availableWidth - textHeight - Legend.MARGIN;
                var r = textHeight - Legend.MARGIN * 2 - 2;
                var legend = this.content.selectAll("." + Legend.SUBELEMENT_CLASS).data(domain, function (d) {
                    return d;
                });
                var legendEnter = legend.enter().append("g").classed(Legend.SUBELEMENT_CLASS, true);
                legendEnter.append("circle").attr("cx", Legend.MARGIN + r / 2).attr("cy", Legend.MARGIN + r / 2).attr("r", r);
                legendEnter.append("text").attr("x", textHeight).attr("y", Legend.MARGIN + textHeight / 2);
                legend.exit().remove();
                legend.attr("transform", function (d) {
                    return "translate(0," + domain.indexOf(d) * textHeight + ")";
                });
                legend.selectAll("circle").attr("fill", this.colorScale._d3Scale);
                legend.selectAll("text").text(function (d) {
                    var measure = Plottable.Util.Text.getTextMeasure(d3.select(this));
                    return Plottable.Util.Text.getTruncatedText(d, availableWidth, measure);
                });
                this.updateClasses();
                this.updateListeners();
                return this;
            };

            Legend.prototype.updateListeners = function () {
                var _this = this;
                if (!this._isSetup) {
                    return;
                }
                var dataSelection = this.content.selectAll("." + Legend.SUBELEMENT_CLASS);
                if (this._hoverCallback != null) {
                    // tag the element that is being hovered over with the class "focus"
                    // this callback will trigger with the specific element being hovered over.
                    var hoverRow = function (mouseover) {
                        return function (datum) {
                            _this.datumCurrentlyFocusedOn = mouseover ? datum : undefined;
                            _this._hoverCallback(_this.datumCurrentlyFocusedOn);
                            _this.updateClasses();
                        };
                    };
                    dataSelection.on("mouseover", hoverRow(true));
                    dataSelection.on("mouseout", hoverRow(false));
                } else {
                    // remove all mouseover/mouseout listeners
                    dataSelection.on("mouseover", null);
                    dataSelection.on("mouseout", null);
                }

                if (this._toggleCallback != null) {
                    dataSelection.on("click", function (datum) {
                        var turningOn = _this.isOff.has(datum);
                        if (turningOn) {
                            _this.isOff.remove(datum);
                        } else {
                            _this.isOff.add(datum);
                        }
                        _this._toggleCallback(datum, turningOn);
                        _this.updateClasses();
                    });
                } else {
                    // remove all click listeners
                    dataSelection.on("click", null);
                }
            };

            Legend.prototype.updateClasses = function () {
                var _this = this;
                if (!this._isSetup) {
                    return;
                }
                var dataSelection = this.content.selectAll("." + Legend.SUBELEMENT_CLASS);
                if (this._hoverCallback != null) {
                    dataSelection.classed("focus", function (d) {
                        return _this.datumCurrentlyFocusedOn === d;
                    });
                    dataSelection.classed("hover", this.datumCurrentlyFocusedOn !== undefined);
                } else {
                    dataSelection.classed("hover", false);
                    dataSelection.classed("focus", false);
                }
                if (this._toggleCallback != null) {
                    dataSelection.classed("toggled-on", function (d) {
                        return !_this.isOff.has(d);
                    });
                    dataSelection.classed("toggled-off", function (d) {
                        return _this.isOff.has(d);
                    });
                } else {
                    dataSelection.classed("toggled-on", false);
                    dataSelection.classed("toggled-off", false);
                }
            };
            Legend.SUBELEMENT_CLASS = "legend-row";
            Legend.MARGIN = 5;
            return Legend;
        })(Plottable.Abstract.Component);
        Component.Legend = Legend;
    })(Plottable.Component || (Plottable.Component = {}));
    var Component = Plottable.Component;
})(Plottable || (Plottable = {}));

///<reference path="../reference.ts" />
var __extends = this.__extends || function (d, b) {
    for (var p in b) if (b.hasOwnProperty(p)) d[p] = b[p];
    function __() { this.constructor = d; }
    __.prototype = b.prototype;
    d.prototype = new __();
};
var Plottable;
(function (Plottable) {
    (function (Component) {
        var Gridlines = (function (_super) {
            __extends(Gridlines, _super);
            /**
            * Creates a set of Gridlines.
            * @constructor
            *
            * @param {QuantitiveScale} xScale The scale to base the x gridlines on. Pass null if no gridlines are desired.
            * @param {QuantitiveScale} yScale The scale to base the y gridlines on. Pass null if no gridlines are desired.
            */
            function Gridlines(xScale, yScale) {
                var _this = this;
                _super.call(this);
                this.classed("gridlines", true);
                this.xScale = xScale;
                this.yScale = yScale;
                if (this.xScale != null) {
                    this.xScale.broadcaster.registerListener(this, function () {
                        return _this._render();
                    });
                }
                if (this.yScale != null) {
                    this.yScale.broadcaster.registerListener(this, function () {
                        return _this._render();
                    });
                }
            }
            Gridlines.prototype._setup = function () {
                _super.prototype._setup.call(this);
                this.xLinesContainer = this.content.append("g").classed("x-gridlines", true);
                this.yLinesContainer = this.content.append("g").classed("y-gridlines", true);
                return this;
            };

            Gridlines.prototype._doRender = function () {
                _super.prototype._doRender.call(this);
                this.redrawXLines();
                this.redrawYLines();
                return this;
            };

            Gridlines.prototype.redrawXLines = function () {
                var _this = this;
                if (this.xScale != null) {
                    var xTicks = this.xScale.ticks();
                    var getScaledXValue = function (tickVal) {
                        return _this.xScale.scale(tickVal);
                    };
                    var xLines = this.xLinesContainer.selectAll("line").data(xTicks);
                    xLines.enter().append("line");
                    xLines.attr("x1", getScaledXValue).attr("y1", 0).attr("x2", getScaledXValue).attr("y2", this.availableHeight);
                    xLines.exit().remove();
                }
            };

            Gridlines.prototype.redrawYLines = function () {
                var _this = this;
                if (this.yScale != null) {
                    var yTicks = this.yScale.ticks();
                    var getScaledYValue = function (tickVal) {
                        return _this.yScale.scale(tickVal);
                    };
                    var yLines = this.yLinesContainer.selectAll("line").data(yTicks);
                    yLines.enter().append("line");
                    yLines.attr("x1", 0).attr("y1", getScaledYValue).attr("x2", this.availableWidth).attr("y2", getScaledYValue);
                    yLines.exit().remove();
                }
            };
            return Gridlines;
        })(Plottable.Abstract.Component);
        Component.Gridlines = Gridlines;
    })(Plottable.Component || (Plottable.Component = {}));
    var Component = Plottable.Component;
})(Plottable || (Plottable = {}));

///<reference path="../reference.ts" />
var Plottable;
(function (Plottable) {
    (function (Util) {
        (function (Axis) {
            Axis.ONE_DAY = 24 * 60 * 60 * 1000;

            /**
            * Generates a relative date axis formatter.
            *
            * @param {number} baseValue The start date (as epoch time) used in computing relative dates
            * @param {number} increment The unit used in calculating relative date tick values
            * @param {string} label The label to append to tick values
            */
            function generateRelativeDateFormatter(baseValue, increment, label) {
                if (typeof increment === "undefined") { increment = Axis.ONE_DAY; }
                if (typeof label === "undefined") { label = ""; }
                var formatter = function (tickValue) {
                    var relativeDate = Math.round((tickValue.valueOf() - baseValue) / increment);
                    return relativeDate.toString() + label;
                };
                return formatter;
            }
            Axis.generateRelativeDateFormatter = generateRelativeDateFormatter;
        })(Util.Axis || (Util.Axis = {}));
        var Axis = Util.Axis;
    })(Plottable.Util || (Plottable.Util = {}));
    var Util = Plottable.Util;
})(Plottable || (Plottable = {}));

///<reference path="../../reference.ts" />
var __extends = this.__extends || function (d, b) {
    for (var p in b) if (b.hasOwnProperty(p)) d[p] = b[p];
    function __() { this.constructor = d; }
    __.prototype = b.prototype;
    d.prototype = new __();
};
var Plottable;
(function (Plottable) {
    (function (Abstract) {
        var XYPlot = (function (_super) {
            __extends(XYPlot, _super);
            /**
            * Creates an XYPlot.
            *
            * @constructor
            * @param {any[]|DataSource} [dataset] The data or DataSource to be associated with this Renderer.
            * @param {Scale} xScale The x scale to use.
            * @param {Scale} yScale The y scale to use.
            */
            function XYPlot(dataset, xScale, yScale) {
                _super.call(this, dataset);
                this.classed("xy-renderer", true);

                this.project("x", "x", xScale); // default accessor
                this.project("y", "y", yScale); // default accessor
            }
            XYPlot.prototype.project = function (attrToSet, accessor, scale) {
                // We only want padding and nice-ing on scales that will correspond to axes / pixel layout.
                // So when we get an "x" or "y" scale, enable autoNiceing and autoPadding.
                if (attrToSet === "x" && scale != null) {
                    this.xScale = scale;
                    this._updateXDomainer();
                }

                if (attrToSet === "y" && scale != null) {
                    this.yScale = scale;
                    this._updateYDomainer();
                }

                _super.prototype.project.call(this, attrToSet, accessor, scale);

                return this;
            };

            XYPlot.prototype._computeLayout = function (xOffset, yOffset, availableWidth, availableHeight) {
                _super.prototype._computeLayout.call(this, xOffset, yOffset, availableWidth, availableHeight);
                this.xScale.range([0, this.availableWidth]);
                this.yScale.range([this.availableHeight, 0]);
                return this;
            };

            XYPlot.prototype._updateXDomainer = function () {
                if (this.xScale instanceof Plottable.Abstract.QuantitiveScale) {
                    var scale = this.xScale;
                    if (!scale._userSetDomainer) {
                        scale.domainer().pad().nice();
                    }
                }
                return this;
            };

            XYPlot.prototype._updateYDomainer = function () {
                if (this.yScale instanceof Plottable.Abstract.QuantitiveScale) {
                    var scale = this.yScale;
                    if (!scale._userSetDomainer) {
                        scale.domainer().pad().nice();
                    }
                }
                return this;
            };
            return XYPlot;
        })(Plottable.Abstract.Plot);
        Abstract.XYPlot = XYPlot;
    })(Plottable.Abstract || (Plottable.Abstract = {}));
    var Abstract = Plottable.Abstract;
})(Plottable || (Plottable = {}));

///<reference path="../../reference.ts" />
var __extends = this.__extends || function (d, b) {
    for (var p in b) if (b.hasOwnProperty(p)) d[p] = b[p];
    function __() { this.constructor = d; }
    __.prototype = b.prototype;
    d.prototype = new __();
};
var Plottable;
(function (Plottable) {
    (function (Plot) {
        var Scatter = (function (_super) {
            __extends(Scatter, _super);
            /**
            * Creates a ScatterPlot.
            *
            * @constructor
            * @param {IDataset} dataset The dataset to render.
            * @param {Scale} xScale The x scale to use.
            * @param {Scale} yScale The y scale to use.
            */
            function Scatter(dataset, xScale, yScale) {
                _super.call(this, dataset, xScale, yScale);
                this._animators = {
                    "circles-reset": new Plottable.Animator.Null(),
                    "circles": new Plottable.Animator.IterativeDelay().duration(250).delay(5)
                };
                this.classed("circle-renderer", true);
                this.project("r", 3); // default
                this.project("fill", function () {
                    return "steelblue";
                }); // default
            }
            Scatter.prototype.project = function (attrToSet, accessor, scale) {
                attrToSet = attrToSet === "cx" ? "x" : attrToSet;
                attrToSet = attrToSet === "cy" ? "y" : attrToSet;
                _super.prototype.project.call(this, attrToSet, accessor, scale);
                return this;
            };

            Scatter.prototype._paint = function () {
                _super.prototype._paint.call(this);

                var attrToProjector = this._generateAttrToProjector();
                attrToProjector["cx"] = attrToProjector["x"];
                attrToProjector["cy"] = attrToProjector["y"];
                delete attrToProjector["x"];
                delete attrToProjector["y"];

                var circles = this.renderArea.selectAll("circle").data(this._dataSource.data());
                circles.enter().append("circle");

                if (this._dataChanged) {
                    var rFunction = attrToProjector["r"];
                    attrToProjector["r"] = function () {
                        return 0;
                    };
                    this._applyAnimatedAttributes(circles, "circles-reset", attrToProjector);
                    attrToProjector["r"] = rFunction;
                }

                this._applyAnimatedAttributes(circles, "circles", attrToProjector);
                circles.exit().remove();
            };
            return Scatter;
        })(Plottable.Abstract.XYPlot);
        Plot.Scatter = Scatter;
    })(Plottable.Plot || (Plottable.Plot = {}));
    var Plot = Plottable.Plot;
})(Plottable || (Plottable = {}));

///<reference path="../../reference.ts" />
var __extends = this.__extends || function (d, b) {
    for (var p in b) if (b.hasOwnProperty(p)) d[p] = b[p];
    function __() { this.constructor = d; }
    __.prototype = b.prototype;
    d.prototype = new __();
};
var Plottable;
(function (Plottable) {
    (function (Plot) {
        var Grid = (function (_super) {
            __extends(Grid, _super);
            /**
            * Creates a GridPlot.
            *
            * @constructor
            * @param {IDataset} dataset The dataset to render.
            * @param {OrdinalScale} xScale The x scale to use.
            * @param {OrdinalScale} yScale The y scale to use.
            * @param {ColorScale|InterpolatedColorScale} colorScale The color scale to use for each grid
            *     cell.
            */
            function Grid(dataset, xScale, yScale, colorScale) {
                _super.call(this, dataset, xScale, yScale);
                this._animators = {
                    "cells": new Plottable.Animator.Null()
                };
                this.classed("grid-renderer", true);

                // The x and y scales should render in bands with no padding
                this.xScale.rangeType("bands", 0, 0);
                this.yScale.rangeType("bands", 0, 0);

                this.colorScale = colorScale;
                this.project("fill", "value", colorScale); // default
            }
            Grid.prototype.project = function (attrToSet, accessor, scale) {
                _super.prototype.project.call(this, attrToSet, accessor, scale);
                if (attrToSet === "fill") {
                    this.colorScale = this._projectors["fill"].scale;
                }
                return this;
            };

            Grid.prototype._paint = function () {
                _super.prototype._paint.call(this);

                var cells = this.renderArea.selectAll("rect").data(this._dataSource.data());
                cells.enter().append("rect");

                var xStep = this.xScale.rangeBand();
                var yStep = this.yScale.rangeBand();

                var attrToProjector = this._generateAttrToProjector();
                attrToProjector["width"] = function () {
                    return xStep;
                };
                attrToProjector["height"] = function () {
                    return yStep;
                };

                this._applyAnimatedAttributes(cells, "cells", attrToProjector);
                cells.exit().remove();
            };
            return Grid;
        })(Plottable.Abstract.XYPlot);
        Plot.Grid = Grid;
    })(Plottable.Plot || (Plottable.Plot = {}));
    var Plot = Plottable.Plot;
})(Plottable || (Plottable = {}));

///<reference path="../../reference.ts" />
var __extends = this.__extends || function (d, b) {
    for (var p in b) if (b.hasOwnProperty(p)) d[p] = b[p];
    function __() { this.constructor = d; }
    __.prototype = b.prototype;
    d.prototype = new __();
};
var Plottable;
(function (Plottable) {
    (function (Abstract) {
        var BarPlot = (function (_super) {
            __extends(BarPlot, _super);
            /**
            * Creates an AbstractBarPlot.
            *
            * @constructor
            * @param {IDataset} dataset The dataset to render.
            * @param {Scale} xScale The x scale to use.
            * @param {Scale} yScale The y scale to use.
            */
            function BarPlot(dataset, xScale, yScale) {
                _super.call(this, dataset, xScale, yScale);
                this._baselineValue = 0;
                this._barAlignmentFactor = 0;
                this.previousBaselineValue = null;
                this._animators = {
                    "bars-reset": new Plottable.Animator.Null(),
                    "bars": new Plottable.Animator.IterativeDelay(),
                    "baseline": new Plottable.Animator.Null()
                };
                this.classed("bar-renderer", true);
                this.project("fill", function () {
                    return "steelblue";
                });

                // because this._baselineValue was not initialized during the super()
                // call, we must call this in order to get this._baselineValue
                // to be used by the Domainer.
                this.baseline(this._baselineValue);
            }
            BarPlot.prototype._setup = function () {
                _super.prototype._setup.call(this);
                this._baseline = this.renderArea.append("line").classed("baseline", true);
                this._bars = this.renderArea.selectAll("rect").data([]);
                return this;
            };

            BarPlot.prototype._paint = function () {
                _super.prototype._paint.call(this);
                this._bars = this.renderArea.selectAll("rect").data(this._dataSource.data());
                this._bars.enter().append("rect");

                var primaryScale = this._isVertical ? this.yScale : this.xScale;
                var scaledBaseline = primaryScale.scale(this._baselineValue);
                var positionAttr = this._isVertical ? "y" : "x";
                var dimensionAttr = this._isVertical ? "height" : "width";

                if (this._dataChanged && this._animate) {
                    var resetAttrToProjector = this._generateAttrToProjector();
                    resetAttrToProjector[positionAttr] = function () {
                        return scaledBaseline;
                    };
                    resetAttrToProjector[dimensionAttr] = function () {
                        return 0;
                    };
                    this._applyAnimatedAttributes(this._bars, "bars-reset", resetAttrToProjector);
                }

                var attrToProjector = this._generateAttrToProjector();
                if (attrToProjector["fill"] != null) {
                    this._bars.attr("fill", attrToProjector["fill"]); // so colors don't animate
                }
                this._applyAnimatedAttributes(this._bars, "bars", attrToProjector);

                this._bars.exit().remove();

                var baselineAttr = {
                    "x1": this._isVertical ? 0 : scaledBaseline,
                    "y1": this._isVertical ? scaledBaseline : 0,
                    "x2": this._isVertical ? this.availableWidth : scaledBaseline,
                    "y2": this._isVertical ? scaledBaseline : this.availableHeight
                };

                this._applyAnimatedAttributes(this._baseline, "baseline", baselineAttr);
            };

            /**
            * Sets the baseline for the bars to the specified value.
            *
            * @param {number} value The value to position the baseline at.
            * @return {AbstractBarPlot} The calling AbstractBarPlot.
            */
            BarPlot.prototype.baseline = function (value) {
                this.previousBaselineValue = this._baselineValue;
                this._baselineValue = value;
                this._updateXDomainer();
                this._updateYDomainer();
                this._render();
                return this;
            };

            /**
            * Sets the bar alignment relative to the independent axis.
            * VerticalBarPlot supports "left", "center", "right"
            * HorizontalBarPlot supports "top", "center", "bottom"
            *
            * @param {string} alignment The desired alignment.
            * @return {AbstractBarPlot} The calling AbstractBarPlot.
            */
            BarPlot.prototype.barAlignment = function (alignment) {
                var alignmentLC = alignment.toLowerCase();
                var align2factor = this.constructor._BarAlignmentToFactor;
                if (align2factor[alignmentLC] === undefined) {
                    throw new Error("unsupported bar alignment");
                }
                this._barAlignmentFactor = align2factor[alignmentLC];

                this._render();
                return this;
            };

            BarPlot.prototype.parseExtent = function (input) {
                if (typeof (input) === "number") {
                    return { min: input, max: input };
                } else if (input instanceof Object && "min" in input && "max" in input) {
                    return input;
                } else {
                    throw new Error("input '" + input + "' can't be parsed as an IExtent");
                }
            };

            BarPlot.prototype.selectBar = function (xValOrExtent, yValOrExtent, select) {
                if (typeof select === "undefined") { select = true; }
                if (!this._isSetup) {
                    return null;
                }

                var selectedBars = [];

                var xExtent = this.parseExtent(xValOrExtent);
                var yExtent = this.parseExtent(yValOrExtent);

                // the SVGRects are positioned with sub-pixel accuracy (the default unit
                // for the x, y, height & width attributes), but user selections (e.g. via
                // mouse events) usually have pixel accuracy. A tolerance of half-a-pixel
                // seems appropriate:
                var tolerance = 0.5;

                // currently, linear scan the bars. If inversion is implemented on non-numeric scales we might be able to do better.
                this._bars.each(function (d) {
                    var bbox = this.getBBox();
                    if (bbox.x + bbox.width >= xExtent.min - tolerance && bbox.x <= xExtent.max + tolerance && bbox.y + bbox.height >= yExtent.min - tolerance && bbox.y <= yExtent.max + tolerance) {
                        selectedBars.push(this);
                    }
                });

                if (selectedBars.length > 0) {
                    var selection = d3.selectAll(selectedBars);
                    selection.classed("selected", select);
                    return selection;
                } else {
                    return null;
                }
            };

            /**
            * Deselects all bars.
            * @return {AbstractBarPlot} The calling AbstractBarPlot.
            */
            BarPlot.prototype.deselectAll = function () {
                if (this._isSetup) {
                    this._bars.classed("selected", false);
                }
                return this;
            };

            BarPlot.prototype._updateDomainer = function (scale) {
                if (scale instanceof Plottable.Abstract.QuantitiveScale) {
                    var qscale = scale;
                    if (!qscale._userSetDomainer && this._baselineValue != null) {
                        qscale.domainer().paddingException(this.previousBaselineValue, false).include(this.previousBaselineValue, false).paddingException(this._baselineValue).include(this._baselineValue);
                        if (qscale._autoDomainAutomatically) {
                            qscale.autoDomain();
                        }
                    }
                }
                return this;
            };

            BarPlot.prototype._generateAttrToProjector = function () {
                var _this = this;
                // Primary scale/direction: the "length" of the bars
                // Secondary scale/direction: the "width" of the bars
                var attrToProjector = _super.prototype._generateAttrToProjector.call(this);
                var primaryScale = this._isVertical ? this.yScale : this.xScale;
                var secondaryScale = this._isVertical ? this.xScale : this.yScale;
                var primaryAttr = this._isVertical ? "y" : "x";
                var secondaryAttr = this._isVertical ? "x" : "y";
                var bandsMode = (secondaryScale instanceof Plottable.Scale.Ordinal) && secondaryScale.rangeType() === "bands";
                var scaledBaseline = primaryScale.scale(this._baselineValue);
                if (attrToProjector["width"] == null) {
                    var constantWidth = bandsMode ? secondaryScale.rangeBand() : BarPlot.DEFAULT_WIDTH;
                    attrToProjector["width"] = function (d, i) {
                        return constantWidth;
                    };
                }

                var positionF = attrToProjector[secondaryAttr];
                var widthF = attrToProjector["width"];
                if (!bandsMode) {
                    attrToProjector[secondaryAttr] = function (d, i) {
                        return positionF(d, i) - widthF(d, i) * _this._barAlignmentFactor;
                    };
                } else {
                    var bandWidth = secondaryScale.rangeBand();
                    attrToProjector[secondaryAttr] = function (d, i) {
                        return positionF(d, i) - widthF(d, i) / 2 + bandWidth / 2;
                    };
                }

                var originalPositionFn = attrToProjector[primaryAttr];
                attrToProjector[primaryAttr] = function (d, i) {
                    var originalPos = originalPositionFn(d, i);

                    // If it is past the baseline, it should start at the baselin then width/height
                    // carries it over. If it's not past the baseline, leave it at original position and
                    // then width/height carries it to baseline
                    return (originalPos > scaledBaseline) ? scaledBaseline : originalPos;
                };

                attrToProjector["height"] = function (d, i) {
                    return Math.abs(scaledBaseline - originalPositionFn(d, i));
                };

                return attrToProjector;
            };
            BarPlot.DEFAULT_WIDTH = 10;

            BarPlot._BarAlignmentToFactor = {};
            return BarPlot;
        })(Plottable.Abstract.XYPlot);
        Abstract.BarPlot = BarPlot;
    })(Plottable.Abstract || (Plottable.Abstract = {}));
    var Abstract = Plottable.Abstract;
})(Plottable || (Plottable = {}));

///<reference path="../../reference.ts" />
var __extends = this.__extends || function (d, b) {
    for (var p in b) if (b.hasOwnProperty(p)) d[p] = b[p];
    function __() { this.constructor = d; }
    __.prototype = b.prototype;
    d.prototype = new __();
};
var Plottable;
(function (Plottable) {
    (function (Plot) {
        var VerticalBar = (function (_super) {
            __extends(VerticalBar, _super);
            /**
            * Creates a VerticalBarPlot.
            *
            * @constructor
            * @param {IDataset} dataset The dataset to render.
            * @param {Scale} xScale The x scale to use.
            * @param {QuantitiveScale} yScale The y scale to use.
            */
            function VerticalBar(dataset, xScale, yScale) {
                _super.call(this, dataset, xScale, yScale);
                this._isVertical = true;
            }
            VerticalBar.prototype._updateYDomainer = function () {
                this._updateDomainer(this.yScale);
                return this;
            };
            VerticalBar._BarAlignmentToFactor = { "left": 0, "center": 0.5, "right": 1 };
            return VerticalBar;
        })(Plottable.Abstract.BarPlot);
        Plot.VerticalBar = VerticalBar;
    })(Plottable.Plot || (Plottable.Plot = {}));
    var Plot = Plottable.Plot;
})(Plottable || (Plottable = {}));

///<reference path="../../reference.ts" />
var __extends = this.__extends || function (d, b) {
    for (var p in b) if (b.hasOwnProperty(p)) d[p] = b[p];
    function __() { this.constructor = d; }
    __.prototype = b.prototype;
    d.prototype = new __();
};
var Plottable;
(function (Plottable) {
    (function (Plot) {
        var HorizontalBar = (function (_super) {
            __extends(HorizontalBar, _super);
            /**
            * Creates a HorizontalBarPlot.
            *
            * @constructor
            * @param {IDataset} dataset The dataset to render.
            * @param {QuantitiveScale} xScale The x scale to use.
            * @param {Scale} yScale The y scale to use.
            */
            function HorizontalBar(dataset, xScale, yScale) {
                _super.call(this, dataset, xScale, yScale);
                this.isVertical = false;
            }
            HorizontalBar.prototype._updateXDomainer = function () {
                this._updateDomainer(this.xScale);
                return this;
            };

            HorizontalBar.prototype._generateAttrToProjector = function () {
                var attrToProjector = _super.prototype._generateAttrToProjector.call(this);

                // by convention, for API users the 2ndary dimension of a bar is always called its "width", so
                // the "width" of a horziontal bar plot is actually its "height" from the perspective of a svg rect
                var widthF = attrToProjector["width"];
                attrToProjector["width"] = attrToProjector["height"];
                attrToProjector["height"] = widthF;
                return attrToProjector;
            };
            HorizontalBar._BarAlignmentToFactor = { "top": 0, "center": 0.5, "bottom": 1 };
            return HorizontalBar;
        })(Plottable.Abstract.BarPlot);
        Plot.HorizontalBar = HorizontalBar;
    })(Plottable.Plot || (Plottable.Plot = {}));
    var Plot = Plottable.Plot;
})(Plottable || (Plottable = {}));

///<reference path="../../reference.ts" />
var __extends = this.__extends || function (d, b) {
    for (var p in b) if (b.hasOwnProperty(p)) d[p] = b[p];
    function __() { this.constructor = d; }
    __.prototype = b.prototype;
    d.prototype = new __();
};
var Plottable;
(function (Plottable) {
    (function (Plot) {
        var Area = (function (_super) {
            __extends(Area, _super);
            /**
            * Creates an AreaPlot.
            *
            * @constructor
            * @param {IDataset} dataset The dataset to render.
            * @param {Scale} xScale The x scale to use.
            * @param {Scale} yScale The y scale to use.
            */
            function Area(dataset, xScale, yScale) {
                _super.call(this, dataset, xScale, yScale);
                this._animators = {
                    "area-reset": new Plottable.Animator.Null(),
                    "area": new Plottable.Animator.Default().duration(600).easing("exp-in-out")
                };
                this.classed("area-renderer", true);
                this.project("y0", 0, yScale); // default
                this.project("fill", function () {
                    return "steelblue";
                }); // default
                this.project("stroke", function () {
                    return "none";
                }); // default
            }
            Area.prototype._setup = function () {
                _super.prototype._setup.call(this);
                this.areaPath = this.renderArea.append("path").classed("area", true);
                this.linePath = this.renderArea.append("path").classed("line", true);
                return this;
            };

            Area.prototype._paint = function () {
                _super.prototype._paint.call(this);
                var attrToProjector = this._generateAttrToProjector();
                var xFunction = attrToProjector["x"];
                var y0Function = attrToProjector["y0"];
                var yFunction = attrToProjector["y"];
                delete attrToProjector["x"];
                delete attrToProjector["y0"];
                delete attrToProjector["y"];

                this.areaPath.datum(this._dataSource.data());
                this.linePath.datum(this._dataSource.data());

                if (this._dataChanged) {
                    attrToProjector["d"] = d3.svg.area().x(xFunction).y0(y0Function).y1(y0Function);
                    this._applyAnimatedAttributes(this.areaPath, "area-reset", attrToProjector);

                    attrToProjector["d"] = d3.svg.line().x(xFunction).y(y0Function);
                    this._applyAnimatedAttributes(this.linePath, "area-reset", attrToProjector);
                }

                attrToProjector["d"] = d3.svg.area().x(xFunction).y0(y0Function).y1(yFunction);
                this._applyAnimatedAttributes(this.areaPath, "area", attrToProjector);

                attrToProjector["d"] = d3.svg.line().x(xFunction).y(yFunction);
                this._applyAnimatedAttributes(this.linePath, "area", attrToProjector);
            };
            return Area;
        })(Plottable.Abstract.XYPlot);
        Plot.Area = Area;
    })(Plottable.Plot || (Plottable.Plot = {}));
    var Plot = Plottable.Plot;
})(Plottable || (Plottable = {}));

///<reference path="../../reference.ts" />
var __extends = this.__extends || function (d, b) {
    for (var p in b) if (b.hasOwnProperty(p)) d[p] = b[p];
    function __() { this.constructor = d; }
    __.prototype = b.prototype;
    d.prototype = new __();
};
var Plottable;
(function (Plottable) {
    (function (Plot) {
        var Line = (function (_super) {
            __extends(Line, _super);
            /**
            * Creates a LinePlot.
            *
            * @constructor
            * @param {IDataset} dataset The dataset to render.
            * @param {Scale} xScale The x scale to use.
            * @param {Scale} yScale The y scale to use.
            */
            function Line(dataset, xScale, yScale) {
                _super.call(this, dataset, xScale, yScale);
                this.classed("line-renderer", true);
                this.project("stroke", function () {
                    return "steelblue";
                });
                this.project("fill", function () {
                    return "none";
                });
            }
            return Line;
        })(Plottable.Plot.Area);
        Plot.Line = Line;
    })(Plottable.Plot || (Plottable.Plot = {}));
    var Plot = Plottable.Plot;
})(Plottable || (Plottable = {}));

///<reference path="../reference.ts" />
var Plottable;
(function (Plottable) {
    (function (Animator) {
        /**
        * An animator implementation with no animation. The attributes are
        * immediately set on the selection.
        */
        var Null = (function () {
            function Null() {
            }
            Null.prototype.animate = function (selection, attrToProjector, plot) {
                return selection.attr(attrToProjector);
            };
            return Null;
        })();
        Animator.Null = Null;
    })(Plottable.Animator || (Plottable.Animator = {}));
    var Animator = Plottable.Animator;
})(Plottable || (Plottable = {}));

///<reference path="../reference.ts" />
var Plottable;
(function (Plottable) {
    (function (Animator) {
        /**
        * The default animator implementation with easing, duration, and delay.
        */
        var Default = (function () {
            function Default() {
                this._durationMsec = 300;
                this._delayMsec = 0;
                this._easing = "exp-out";
            }
            Default.prototype.animate = function (selection, attrToProjector, plot) {
                return selection.transition().ease(this._easing).duration(this._durationMsec).delay(this._delayMsec).attr(attrToProjector);
            };

            Default.prototype.duration = function (duration) {
                if (duration === undefined) {
                    return this._durationMsec;
                } else {
                    this._durationMsec = duration;
                    return this;
                }
            };

            Default.prototype.delay = function (delay) {
                if (delay === undefined) {
                    return this._delayMsec;
                } else {
                    this._delayMsec = delay;
                    return this;
                }
            };

            Default.prototype.easing = function (easing) {
                if (easing === undefined) {
                    return this._easing;
                } else {
                    this._easing = easing;
                    return this;
                }
            };
            return Default;
        })();
        Animator.Default = Default;
    })(Plottable.Animator || (Plottable.Animator = {}));
    var Animator = Plottable.Animator;
})(Plottable || (Plottable = {}));

///<reference path="../reference.ts" />
var __extends = this.__extends || function (d, b) {
    for (var p in b) if (b.hasOwnProperty(p)) d[p] = b[p];
    function __() { this.constructor = d; }
    __.prototype = b.prototype;
    d.prototype = new __();
};
var Plottable;
(function (Plottable) {
    (function (Animator) {
        /**
        * An animator that delays the animation of the attributes using the index
        * of the selection data.
        *
        * The delay between animations can be configured with the .delay getter/setter.
        */
        var IterativeDelay = (function (_super) {
            __extends(IterativeDelay, _super);
            function IterativeDelay() {
                _super.apply(this, arguments);
                this._delayMsec = 15;
            }
            IterativeDelay.prototype.animate = function (selection, attrToProjector, plot) {
                var _this = this;
                return selection.transition().ease(this._easing).duration(this._durationMsec).delay(function (d, i) {
                    return i * _this._delayMsec;
                }).attr(attrToProjector);
            };
            return IterativeDelay;
        })(Plottable.Animator.Default);
        Animator.IterativeDelay = IterativeDelay;
    })(Plottable.Animator || (Plottable.Animator = {}));
    var Animator = Plottable.Animator;
})(Plottable || (Plottable = {}));

///<reference path="../reference.ts" />
var Plottable;
(function (Plottable) {
    (function (Core) {
        (function (KeyEventListener) {
            var _initialized = false;
            var _callbacks = [];

            function initialize() {
                if (_initialized) {
                    return;
                }
                d3.select(document).on("keydown", processEvent);
                _initialized = true;
            }
            KeyEventListener.initialize = initialize;

            function addCallback(keyCode, cb) {
                if (!_initialized) {
                    initialize();
                }

                if (_callbacks[keyCode] == null) {
                    _callbacks[keyCode] = [];
                }

                _callbacks[keyCode].push(cb);
            }
            KeyEventListener.addCallback = addCallback;

            function processEvent() {
                if (_callbacks[d3.event.keyCode] == null) {
                    return;
                }

                _callbacks[d3.event.keyCode].forEach(function (cb) {
                    cb(d3.event);
                });
            }
        })(Core.KeyEventListener || (Core.KeyEventListener = {}));
        var KeyEventListener = Core.KeyEventListener;
    })(Plottable.Core || (Plottable.Core = {}));
    var Core = Plottable.Core;
})(Plottable || (Plottable = {}));

///<reference path="../reference.ts" />
var Plottable;
(function (Plottable) {
    (function (Abstract) {
        var Interaction = (function () {
            /**
            * Creates an Interaction.
            *
            * @constructor
            * @param {Component} componentToListenTo The component to listen for interactions on.
            */
            function Interaction(componentToListenTo) {
                this.componentToListenTo = componentToListenTo;
            }
            Interaction.prototype._anchor = function (hitBox) {
                this.hitBox = hitBox;
            };

            /**
            * Registers the Interaction on the Component it's listening to.
            * This needs to be called to activate the interaction.
            */
            Interaction.prototype.registerWithComponent = function () {
                this.componentToListenTo.registerInteraction(this);
                return this;
            };
            return Interaction;
        })();
        Abstract.Interaction = Interaction;
    })(Plottable.Abstract || (Plottable.Abstract = {}));
    var Abstract = Plottable.Abstract;
})(Plottable || (Plottable = {}));

///<reference path="../reference.ts" />
var __extends = this.__extends || function (d, b) {
    for (var p in b) if (b.hasOwnProperty(p)) d[p] = b[p];
    function __() { this.constructor = d; }
    __.prototype = b.prototype;
    d.prototype = new __();
};
var Plottable;
(function (Plottable) {
    (function (Interaction) {
        var Click = (function (_super) {
            __extends(Click, _super);
            /**
            * Creates a ClickInteraction.
            *
            * @constructor
            * @param {Component} componentToListenTo The component to listen for clicks on.
            */
            function Click(componentToListenTo) {
                _super.call(this, componentToListenTo);
            }
            Click.prototype._anchor = function (hitBox) {
                var _this = this;
                _super.prototype._anchor.call(this, hitBox);
                hitBox.on(this._listenTo(), function () {
                    var xy = d3.mouse(hitBox.node());
                    var x = xy[0];
                    var y = xy[1];
                    _this._callback(x, y);
                });
            };

            Click.prototype._listenTo = function () {
                return "click";
            };

            /**
            * Sets an callback to be called when a click is received.
            *
            * @param {(x: number, y: number) => any} cb: Callback to be called. Takes click x and y in pixels.
            */
            Click.prototype.callback = function (cb) {
                this._callback = cb;
                return this;
            };
            return Click;
        })(Plottable.Abstract.Interaction);
        Interaction.Click = Click;

        var DoubleClick = (function (_super) {
            __extends(DoubleClick, _super);
            /**
            * Creates a DoubleClickInteraction.
            *
            * @constructor
            * @param {Component} componentToListenTo The component to listen for clicks on.
            */
            function DoubleClick(componentToListenTo) {
                _super.call(this, componentToListenTo);
            }
            DoubleClick.prototype._listenTo = function () {
                return "dblclick";
            };
            return DoubleClick;
        })(Click);
        Interaction.DoubleClick = DoubleClick;
    })(Plottable.Interaction || (Plottable.Interaction = {}));
    var Interaction = Plottable.Interaction;
})(Plottable || (Plottable = {}));

///<reference path="../reference.ts" />
var __extends = this.__extends || function (d, b) {
    for (var p in b) if (b.hasOwnProperty(p)) d[p] = b[p];
    function __() { this.constructor = d; }
    __.prototype = b.prototype;
    d.prototype = new __();
};
var Plottable;
(function (Plottable) {
    (function (Interaction) {
        var Mousemove = (function (_super) {
            __extends(Mousemove, _super);
            function Mousemove(componentToListenTo) {
                _super.call(this, componentToListenTo);
            }
            Mousemove.prototype._anchor = function (hitBox) {
                var _this = this;
                _super.prototype._anchor.call(this, hitBox);
                hitBox.on("mousemove", function () {
                    var xy = d3.mouse(hitBox.node());
                    var x = xy[0];
                    var y = xy[1];
                    _this.mousemove(x, y);
                });
            };

            Mousemove.prototype.mousemove = function (x, y) {
                return;
            };
            return Mousemove;
        })(Plottable.Abstract.Interaction);
        Interaction.Mousemove = Mousemove;
    })(Plottable.Interaction || (Plottable.Interaction = {}));
    var Interaction = Plottable.Interaction;
})(Plottable || (Plottable = {}));

///<reference path="../reference.ts" />
var __extends = this.__extends || function (d, b) {
    for (var p in b) if (b.hasOwnProperty(p)) d[p] = b[p];
    function __() { this.constructor = d; }
    __.prototype = b.prototype;
    d.prototype = new __();
};
var Plottable;
(function (Plottable) {
    (function (Interaction) {
        var Key = (function (_super) {
            __extends(Key, _super);
            /**
            * Creates a KeyInteraction.
            *
            * @constructor
            * @param {Component} componentToListenTo The component to listen for keypresses on.
            * @param {number} keyCode The key code to listen for.
            */
            function Key(componentToListenTo, keyCode) {
                _super.call(this, componentToListenTo);
                this.activated = false;
                this.keyCode = keyCode;
            }
            Key.prototype._anchor = function (hitBox) {
                var _this = this;
                _super.prototype._anchor.call(this, hitBox);
                hitBox.on("mouseover", function () {
                    _this.activated = true;
                });
                hitBox.on("mouseout", function () {
                    _this.activated = false;
                });

                Plottable.Core.KeyEventListener.addCallback(this.keyCode, function (e) {
                    if (_this.activated && _this._callback != null) {
                        _this._callback();
                    }
                });
            };

            /**
            * Sets an callback to be called when the designated key is pressed.
            *
            * @param {() => any} cb: Callback to be called.
            */
            Key.prototype.callback = function (cb) {
                this._callback = cb;
                return this;
            };
            return Key;
        })(Plottable.Abstract.Interaction);
        Interaction.Key = Key;
    })(Plottable.Interaction || (Plottable.Interaction = {}));
    var Interaction = Plottable.Interaction;
})(Plottable || (Plottable = {}));

///<reference path="../reference.ts" />
var __extends = this.__extends || function (d, b) {
    for (var p in b) if (b.hasOwnProperty(p)) d[p] = b[p];
    function __() { this.constructor = d; }
    __.prototype = b.prototype;
    d.prototype = new __();
};
var Plottable;
(function (Plottable) {
    (function (Interaction) {
        var PanZoom = (function (_super) {
            __extends(PanZoom, _super);
            /**
            * Creates a PanZoomInteraction.
            *
            * @constructor
            * @param {Component} componentToListenTo The component to listen for interactions on.
            * @param {QuantitiveScale} xScale The X scale to update on panning/zooming.
            * @param {QuantitiveScale} yScale The Y scale to update on panning/zooming.
            */
            function PanZoom(componentToListenTo, xScale, yScale) {
                var _this = this;
                _super.call(this, componentToListenTo);
                this.xScale = xScale;
                this.yScale = yScale;
                this.zoom = d3.behavior.zoom();
                this.zoom.x(this.xScale._d3Scale);
                this.zoom.y(this.yScale._d3Scale);
                this.zoom.on("zoom", function () {
                    return _this.rerenderZoomed();
                });
            }
            PanZoom.prototype.resetZoom = function () {
                var _this = this;
                // HACKHACK #254
                this.zoom = d3.behavior.zoom();
                this.zoom.x(this.xScale._d3Scale);
                this.zoom.y(this.yScale._d3Scale);
                this.zoom.on("zoom", function () {
                    return _this.rerenderZoomed();
                });
                this.zoom(this.hitBox);
            };

            PanZoom.prototype._anchor = function (hitBox) {
                _super.prototype._anchor.call(this, hitBox);
                this.zoom(hitBox);
            };

            PanZoom.prototype.rerenderZoomed = function () {
                // HACKHACK since the d3.zoom.x modifies d3 scales and not our TS scales, and the TS scales have the
                // event listener machinery, let's grab the domain out of the d3 scale and pipe it back into the TS scale
                var xDomain = this.xScale._d3Scale.domain();
                var yDomain = this.yScale._d3Scale.domain();
                this.xScale.domain(xDomain);
                this.yScale.domain(yDomain);
            };
            return PanZoom;
        })(Plottable.Abstract.Interaction);
        Interaction.PanZoom = PanZoom;
    })(Plottable.Interaction || (Plottable.Interaction = {}));
    var Interaction = Plottable.Interaction;
})(Plottable || (Plottable = {}));

///<reference path="../../reference.ts" />
var __extends = this.__extends || function (d, b) {
    for (var p in b) if (b.hasOwnProperty(p)) d[p] = b[p];
    function __() { this.constructor = d; }
    __.prototype = b.prototype;
    d.prototype = new __();
};
var Plottable;
(function (Plottable) {
    (function (Interaction) {
        var Drag = (function (_super) {
            __extends(Drag, _super);
            /**
            * Creates a Drag.
            *
            * @param {Component} componentToListenTo The component to listen for interactions on.
            */
            function Drag(componentToListenTo) {
                var _this = this;
                _super.call(this, componentToListenTo);
                this.dragInitialized = false;
                this.origin = [0, 0];
                this.location = [0, 0];
                this.dragBehavior = d3.behavior.drag();
                this.dragBehavior.on("dragstart", function () {
                    return _this._dragstart();
                });
                this.dragBehavior.on("drag", function () {
                    return _this._drag();
                });
                this.dragBehavior.on("dragend", function () {
                    return _this._dragend();
                });
            }
            /**
            * Adds a callback to be called when the AreaInteraction triggers.
            *
            * @param {(a: SelectionArea) => any} cb The function to be called. Takes in a SelectionArea in pixels.
            * @returns {AreaInteraction} The calling AreaInteraction.
            */
            Drag.prototype.callback = function (cb) {
                this.callbackToCall = cb;
                return this;
            };

            Drag.prototype._dragstart = function () {
                var availableWidth = this.componentToListenTo.availableWidth;
                var availableHeight = this.componentToListenTo.availableHeight;

                // the constraint functions ensure that the selection rectangle will not exceed the hit box
                var constraintFunction = function (min, max) {
                    return function (x) {
                        return Math.min(Math.max(x, min), max);
                    };
                };
                this.constrainX = constraintFunction(0, availableWidth);
                this.constrainY = constraintFunction(0, availableHeight);
            };

            Drag.prototype._drag = function () {
                if (!this.dragInitialized) {
                    this.origin = [d3.event.x, d3.event.y];
                    this.dragInitialized = true;
                }

                this.location = [this.constrainX(d3.event.x), this.constrainY(d3.event.y)];
            };

            Drag.prototype._dragend = function () {
                if (!this.dragInitialized) {
                    return;
                }
                this.dragInitialized = false;
                this._doDragend();
            };

            Drag.prototype._doDragend = function () {
                // seperated out so it can be over-ridden by dragInteractions that want to pass out diff information
                // eg just x values for an xSelectionInteraction
                if (this.callbackToCall != null) {
                    this.callbackToCall([this.origin, this.location]);
                }
            };

            Drag.prototype._anchor = function (hitBox) {
                _super.prototype._anchor.call(this, hitBox);
                hitBox.call(this.dragBehavior);
                return this;
            };

            Drag.prototype.setupZoomCallback = function (xScale, yScale) {
                var xDomainOriginal = xScale != null ? xScale.domain() : null;
                var yDomainOriginal = yScale != null ? yScale.domain() : null;
                var resetOnNextClick = false;
                function callback(pixelArea) {
                    if (pixelArea == null) {
                        if (resetOnNextClick) {
                            if (xScale != null) {
                                xScale.domain(xDomainOriginal);
                            }
                            if (yScale != null) {
                                yScale.domain(yDomainOriginal);
                            }
                        }
                        resetOnNextClick = !resetOnNextClick;
                        return;
                    }
                    resetOnNextClick = false;
                    if (xScale != null) {
                        xScale.domain([xScale.invert(pixelArea.xMin), xScale.invert(pixelArea.xMax)]);
                    }
                    if (yScale != null) {
                        yScale.domain([yScale.invert(pixelArea.yMax), yScale.invert(pixelArea.yMin)]);
                    }
                    this.clearBox();
                    return;
                }
                this.callback(callback);
                return this;
            };
            return Drag;
        })(Plottable.Abstract.Interaction);
        Interaction.Drag = Drag;
    })(Plottable.Interaction || (Plottable.Interaction = {}));
    var Interaction = Plottable.Interaction;
})(Plottable || (Plottable = {}));

///<reference path="../../reference.ts" />
var __extends = this.__extends || function (d, b) {
    for (var p in b) if (b.hasOwnProperty(p)) d[p] = b[p];
    function __() { this.constructor = d; }
    __.prototype = b.prototype;
    d.prototype = new __();
};
var Plottable;
(function (Plottable) {
    (function (Interaction) {
        var DragBox = (function (_super) {
            __extends(DragBox, _super);
            function DragBox() {
                _super.apply(this, arguments);
                this.boxIsDrawn = false;
            }
            DragBox.prototype._dragstart = function () {
                _super.prototype._dragstart.call(this);
                if (this.callbackToCall != null) {
                    this.callbackToCall(null);
                }
                this.clearBox();
            };

            /**
            * Clears the highlighted drag-selection box drawn by the AreaInteraction.
            *
            * @returns {AreaInteraction} The calling AreaInteraction.
            */
            DragBox.prototype.clearBox = function () {
                if (this.dragBox == null) {
                    return;
                }
                this.dragBox.attr("height", 0).attr("width", 0);
                this.boxIsDrawn = false;
                return this;
            };

            DragBox.prototype.setBox = function (x0, x1, y0, y1) {
                if (this.dragBox == null) {
                    return;
                }
                var w = Math.abs(x0 - x1);
                var h = Math.abs(y0 - y1);
                var xo = Math.min(x0, x1);
                var yo = Math.min(y0, y1);
                this.dragBox.attr({ x: xo, y: yo, width: w, height: h });
                this.boxIsDrawn = (w > 0 && h > 0);
                return this;
            };

            DragBox.prototype._anchor = function (hitBox) {
                _super.prototype._anchor.call(this, hitBox);
                var cname = DragBox.CLASS_DRAG_BOX;
                var foreground = this.componentToListenTo.foregroundContainer;
                this.dragBox = foreground.append("rect").classed(cname, true).attr("x", 0).attr("y", 0);
                return this;
            };
            DragBox.CLASS_DRAG_BOX = "drag-box";
            return DragBox;
        })(Plottable.Interaction.Drag);
        Interaction.DragBox = DragBox;
    })(Plottable.Interaction || (Plottable.Interaction = {}));
    var Interaction = Plottable.Interaction;
})(Plottable || (Plottable = {}));

///<reference path="../../reference.ts" />
var __extends = this.__extends || function (d, b) {
    for (var p in b) if (b.hasOwnProperty(p)) d[p] = b[p];
    function __() { this.constructor = d; }
    __.prototype = b.prototype;
    d.prototype = new __();
};
var Plottable;
(function (Plottable) {
    (function (Interaction) {
        var XDragBox = (function (_super) {
            __extends(XDragBox, _super);
            function XDragBox() {
                _super.apply(this, arguments);
            }
            XDragBox.prototype._drag = function () {
                _super.prototype._drag.call(this);
                this.setBox(this.origin[0], this.location[0]);
            };

            XDragBox.prototype._doDragend = function () {
                if (this.callbackToCall == null) {
                    return;
                }
                var xMin = Math.min(this.origin[0], this.location[0]);
                var xMax = Math.max(this.origin[0], this.location[0]);
                var pixelArea = { xMin: xMin, xMax: xMax };
                this.callbackToCall(pixelArea);
            };

            XDragBox.prototype.setBox = function (x0, x1) {
                _super.prototype.setBox.call(this, x0, x1, 0, this.componentToListenTo.availableHeight);
                return this;
            };
            return XDragBox;
        })(Plottable.Interaction.DragBox);
        Interaction.XDragBox = XDragBox;
    })(Plottable.Interaction || (Plottable.Interaction = {}));
    var Interaction = Plottable.Interaction;
})(Plottable || (Plottable = {}));

///<reference path="../../reference.ts" />
var __extends = this.__extends || function (d, b) {
    for (var p in b) if (b.hasOwnProperty(p)) d[p] = b[p];
    function __() { this.constructor = d; }
    __.prototype = b.prototype;
    d.prototype = new __();
};
var Plottable;
(function (Plottable) {
    (function (Interaction) {
        var XYDragBox = (function (_super) {
            __extends(XYDragBox, _super);
            function XYDragBox() {
                _super.apply(this, arguments);
            }
            XYDragBox.prototype._drag = function () {
                _super.prototype._drag.call(this);
                this.setBox(this.origin[0], this.location[0], this.origin[1], this.location[1]);
            };

            XYDragBox.prototype._doDragend = function () {
                if (this.callbackToCall == null) {
                    return;
                }
                var xMin = Math.min(this.origin[0], this.location[0]);
                var xMax = Math.max(this.origin[0], this.location[0]);
                var yMin = Math.min(this.origin[1], this.location[1]);
                var yMax = Math.max(this.origin[1], this.location[1]);
                var pixelArea = { xMin: xMin, xMax: xMax, yMin: yMin, yMax: yMax };
                this.callbackToCall(pixelArea);
            };
            return XYDragBox;
        })(Plottable.Interaction.DragBox);
        Interaction.XYDragBox = XYDragBox;
    })(Plottable.Interaction || (Plottable.Interaction = {}));
    var Interaction = Plottable.Interaction;
})(Plottable || (Plottable = {}));

///<reference path="../../reference.ts" />
var __extends = this.__extends || function (d, b) {
    for (var p in b) if (b.hasOwnProperty(p)) d[p] = b[p];
    function __() { this.constructor = d; }
    __.prototype = b.prototype;
    d.prototype = new __();
};
var Plottable;
(function (Plottable) {
    (function (Interaction) {
        var YDragBox = (function (_super) {
            __extends(YDragBox, _super);
            function YDragBox() {
                _super.apply(this, arguments);
            }
            YDragBox.prototype._drag = function () {
                _super.prototype._drag.call(this);
                this.setBox(this.origin[1], this.location[1]);
            };

            YDragBox.prototype._doDragend = function () {
                if (this.callbackToCall == null) {
                    return;
                }
                var yMin = Math.min(this.origin[1], this.location[1]);
                var yMax = Math.max(this.origin[1], this.location[1]);
                var pixelArea = { yMin: yMin, yMax: yMax };
                this.callbackToCall(pixelArea);
            };

            YDragBox.prototype.setBox = function (y0, y1) {
                _super.prototype.setBox.call(this, 0, this.componentToListenTo.availableWidth, y0, y1);
                return this;
            };
            return YDragBox;
        })(Plottable.Interaction.DragBox);
        Interaction.YDragBox = YDragBox;
    })(Plottable.Interaction || (Plottable.Interaction = {}));
    var Interaction = Plottable.Interaction;
})(Plottable || (Plottable = {}));

///<reference path="../reference.ts" />
var __extends = this.__extends || function (d, b) {
    for (var p in b) if (b.hasOwnProperty(p)) d[p] = b[p];
    function __() { this.constructor = d; }
    __.prototype = b.prototype;
    d.prototype = new __();
};
var Plottable;
(function (Plottable) {
    (function (Template) {
        var StandardChart = (function (_super) {
            __extends(StandardChart, _super);
            function StandardChart() {
                _super.call(this);
                this.xTable = new Plottable.Component.Table();
                this.yTable = new Plottable.Component.Table();
                this.centerComponent = new Plottable.Component.Group();
                this.xyTable = new Plottable.Component.Table().addComponent(0, 0, this.yTable).addComponent(1, 1, this.xTable).addComponent(0, 1, this.centerComponent);
                this.addComponent(1, 0, this.xyTable);
            }
            StandardChart.prototype.yAxis = function (y) {
                if (y != null) {
                    if (this._yAxis != null) {
                        throw new Error("yAxis already assigned!");
                    }
                    this._yAxis = y;
                    this.yTable.addComponent(0, 1, this._yAxis);
                    return this;
                } else {
                    return this._yAxis;
                }
            };

            StandardChart.prototype.xAxis = function (x) {
                if (x != null) {
                    if (this._xAxis != null) {
                        throw new Error("xAxis already assigned!");
                    }
                    this._xAxis = x;
                    this.xTable.addComponent(0, 0, this._xAxis);
                    return this;
                } else {
                    return this._xAxis;
                }
            };

            StandardChart.prototype.yLabel = function (y) {
                if (y != null) {
                    if (this._yLabel != null) {
                        if (typeof (y) === "string") {
                            this._yLabel.setText(y);
                            return this;
                        } else {
                            throw new Error("yLabel already assigned!");
                        }
                    }
                    if (typeof (y) === "string") {
                        y = new Plottable.Component.AxisLabel(y, "vertical-left");
                    }
                    this._yLabel = y;
                    this.yTable.addComponent(0, 0, this._yLabel);
                    return this;
                } else {
                    return this._yLabel;
                }
            };

            StandardChart.prototype.xLabel = function (x) {
                if (x != null) {
                    if (this._xLabel != null) {
                        if (typeof (x) === "string") {
                            this._xLabel.setText(x);
                            return this;
                        } else {
                            throw new Error("xLabel already assigned!");
                        }
                    }
                    if (typeof (x) === "string") {
                        x = new Plottable.Component.AxisLabel(x, "horizontal");
                    }
                    this._xLabel = x;
                    this.xTable.addComponent(1, 0, this._xLabel);
                    return this;
                } else {
                    return this._xLabel;
                }
            };

            StandardChart.prototype.titleLabel = function (x) {
                if (x != null) {
                    if (this._titleLabel != null) {
                        if (typeof (x) === "string") {
                            this._titleLabel.setText(x);
                            return this;
                        } else {
                            throw new Error("titleLabel already assigned!");
                        }
                    }
                    if (typeof (x) === "string") {
                        x = new Plottable.Component.TitleLabel(x, "horizontal");
                    }
                    this._titleLabel = x;
                    this.addComponent(0, 0, this._titleLabel);
                    return this;
                } else {
                    return this._titleLabel;
                }
            };

            StandardChart.prototype.center = function (c) {
                this.centerComponent.merge(c);
                return this;
            };
            return StandardChart;
        })(Plottable.Component.Table);
        Template.StandardChart = StandardChart;
    })(Plottable.Template || (Plottable.Template = {}));
    var Template = Plottable.Template;
})(Plottable || (Plottable = {}));<|MERGE_RESOLUTION|>--- conflicted
+++ resolved
@@ -501,7 +501,7 @@
                 */
                 function CachingCharacterMeasurer(g) {
                     var _this = this;
-                    this.cache = new Util.Cache(getTextMeasure(g), CANONICAL_CHR, Util.Methods.arrayEq);
+                    this.cache = new Plottable.Util.Cache(getTextMeasure(g), CANONICAL_CHR, Plottable.Util.Methods.arrayEq);
                     this.measure = combineWhitespace(measureByCharacter(wrapWhitespace(function (s) {
                         return _this.cache.get(s);
                     })));
@@ -692,11 +692,7 @@
                 var orientHorizontally = (horizontally != null) ? horizontally : width * 1.1 > height;
                 var primaryDimension = orientHorizontally ? width : height;
                 var secondaryDimension = orientHorizontally ? height : width;
-<<<<<<< HEAD
-                var measureText = getTextMeasure(innerG);
-                var wrappedText = Plottable.Util.WordWrap.breakTextToFitRect(text, primaryDimension, secondaryDimension, measureText);
-=======
-                var wrappedText = Util.WordWrap.breakTextToFitRect(text, primaryDimension, secondaryDimension, tm);
+                var wrappedText = Plottable.Util.WordWrap.breakTextToFitRect(text, primaryDimension, secondaryDimension, tm);
 
                 var usedWidth, usedHeight;
                 if (write == null) {
@@ -718,7 +714,6 @@
                     usedWidth = wh[0];
                     usedHeight = wh[1];
                 }
->>>>>>> 6ff51b4f
 
                 return {
                     textFits: wrappedText.textFits,
@@ -5075,27 +5070,14 @@
                         wantsHeight: false
                     };
                 }
-<<<<<<< HEAD
-                var testG = this._tickLabelsG.append("g");
-                var fakeTicks = testG.selectAll(".tick").data(this._scale.domain());
-                fakeTicks.enter().append("g").classed("tick", true);
+
                 var fakeScale = this._scale.copy();
                 if (this._isHorizontal()) {
                     fakeScale.range([0, offeredWidth]);
                 } else {
                     fakeScale.range([offeredHeight, 0]);
                 }
-                var textResult = this.writeTextToTicks(offeredWidth, offeredHeight, fakeTicks, fakeScale);
-                testG.remove();
-=======
-
-                if (this._isHorizontal()) {
-                    this._scale.range([0, offeredWidth]);
-                } else {
-                    this._scale.range([offeredHeight, 0]);
-                }
-                var textResult = this.measureTicks(offeredWidth, offeredHeight, this._scale.domain());
->>>>>>> 6ff51b4f
+                var textResult = this.measureTicks(offeredWidth, offeredHeight, fakeScale, this._scale.domain());
 
                 return {
                     width: textResult.usedWidth + widthRequiredByTicks,
@@ -5109,15 +5091,7 @@
                 return this._scale.domain();
             };
 
-<<<<<<< HEAD
-            Category.prototype.writeTextToTicks = function (axisWidth, axisHeight, ticks, scale) {
-                var self = this;
-                var textWriteResults = [];
-                ticks.each(function (d, i) {
-                    var d3this = d3.select(this);
-                    var bandWidth = scale.fullBandStartAndWidth(d)[1];
-=======
-            Category.prototype.measureTicks = function (axisWidth, axisHeight, dataOrTicks) {
+            Category.prototype.measureTicks = function (axisWidth, axisHeight, scale, dataOrTicks) {
                 var draw = dataOrTicks instanceof d3.selection;
                 var self = this;
                 var textWriteResults = [];
@@ -5131,8 +5105,7 @@
                 };
 
                 iterator(function (d) {
-                    var bandWidth = self._scale.fullBandStartAndWidth(d)[1];
->>>>>>> 6ff51b4f
+                    var bandWidth = scale.fullBandStartAndWidth(d)[1];
                     var width = self._isHorizontal() ? bandWidth : axisWidth - self.tickLength() - self.tickLabelPadding();
                     var height = self._isHorizontal() ? axisHeight - self.tickLength() - self.tickLabelPadding() : bandWidth;
 
@@ -5188,11 +5161,7 @@
 
                 // erase all text first, then rewrite
                 tickLabels.text("");
-<<<<<<< HEAD
-                this.writeTextToTicks(this.availableWidth, this.availableHeight, tickLabels, this._scale);
-=======
-                this.measureTicks(this.availableWidth, this.availableHeight, tickLabels);
->>>>>>> 6ff51b4f
+                this.measureTicks(this.availableWidth, this.availableHeight, this._scale, tickLabels);
                 var translate = this._isHorizontal() ? [this._scale.rangeBand() / 2, 0] : [0, this._scale.rangeBand() / 2];
 
                 var xTranslate = this._orientation === "right" ? this.tickLength() + this.tickLabelPadding() : 0;
