/*!
Plottable 0.20.4 (https://github.com/palantir/plottable)
Copyright 2014 Palantir Technologies
Licensed under MIT (https://github.com/palantir/plottable/blob/master/LICENSE)
*/

///<reference path="../reference.ts" />
var Plottable;
(function (Plottable) {
    (function (Util) {
        (function (Methods) {
            /**
            * Checks if x is between a and b.
            *
            * @param {number} x The value to test if in range
            * @param {number} a The beginning of the (inclusive) range
            * @param {number} b The ending of the (inclusive) range
            * @return {boolean} Whether x is in [a, b]
            */
            function inRange(x, a, b) {
                return (Math.min(a, b) <= x && x <= Math.max(a, b));
            }
            Methods.inRange = inRange;

            /**
            * Takes two arrays of numbers and adds them together
            *
            * @param {number[]} alist The first array of numbers
            * @param {number[]} blist The second array of numbers
            * @return {number[]} An array of numbers where x[i] = alist[i] + blist[i]
            */
            function addArrays(alist, blist) {
                if (alist.length !== blist.length) {
                    throw new Error("attempted to add arrays of unequal length");
                }
                return alist.map(function (_, i) {
                    return alist[i] + blist[i];
                });
            }
            Methods.addArrays = addArrays;

            /**
            * Takes two sets and returns the intersection
            *
            * @param {D3.Set} set1 The first set
            * @param {D3.Set} set2 The second set
            * @return {D3.Set} A set that contains elements that appear in both set1 and set2
            */
            function intersection(set1, set2) {
                var set = d3.set();
                set1.forEach(function (v) {
                    if (set2.has(v)) {
                        set.add(v);
                    }
                });
                return set;
            }
            Methods.intersection = intersection;

            /**
            * Takes two sets and returns the union
            *
            * @param{D3.Set} set1 The first set
            * @param{D3.Set} set2 The second set
            * @return{D3.Set} A set that contains elements that appear in either set1 or set2
            */
            function union(set1, set2) {
                var set = d3.set();
                set1.forEach(function (v) {
                    return set.add(v);
                });
                set2.forEach(function (v) {
                    return set.add(v);
                });
                return set;
            }
            Methods.union = union;

            function accessorize(accessor) {
                if (typeof (accessor) === "function") {
                    return accessor;
                } else if (typeof (accessor) === "string" && accessor[0] !== "#") {
                    return function (d, i, s) {
                        return d[accessor];
                    };
                } else {
                    return function (d, i, s) {
                        return accessor;
                    };
                }
                ;
            }
            Methods.accessorize = accessorize;

            function applyAccessor(accessor, dataSource) {
                var activatedAccessor = accessorize(accessor);
                return function (d, i) {
                    return activatedAccessor(d, i, dataSource.metadata());
                };
            }
            Methods.applyAccessor = applyAccessor;

            function uniq(strings) {
                var seen = {};
                strings.forEach(function (s) {
                    return seen[s] = true;
                });
                return d3.keys(seen);
            }
            Methods.uniq = uniq;

            /**
            * Creates an array of length `count`, filled with value or (if value is a function), value()
            *
            * @param {any} value The value to fill the array with, or, if a function, a generator for values
            * @param {number} count The length of the array to generate
            * @return {any[]}
            */
            function createFilledArray(value, count) {
                var out = [];
                for (var i = 0; i < count; i++) {
                    out[i] = typeof (value) === "function" ? value(i) : value;
                }
                return out;
            }
            Methods.createFilledArray = createFilledArray;

            /**
            * @param {T[][]} a The 2D array that will have its elements joined together.
            * @return {T[]} Every array in a, concatenated together in the order they appear.
            */
            function flatten(a) {
                return Array.prototype.concat.apply([], a);
            }
            Methods.flatten = flatten;

            /**
            * Check if two arrays are equal by strict equality.
            */
            function arrayEq(a, b) {
                // Technically, null and undefined are arrays too
                if (a == null || b == null) {
                    return a === b;
                }
                if (a.length !== b.length) {
                    return false;
                }
                for (var i = 0; i < a.length; i++) {
                    if (a[i] !== b[i]) {
                        return false;
                    }
                }
                return true;
            }
            Methods.arrayEq = arrayEq;

            /**
            * @param {any} a Object to check against b for equality.
            * @param {any} b Object to check against a for equality.
            *
            * @returns {boolean} whether or not two objects share the same keys, and
            *          values associated with those keys. Values will be compared
            *          with ===.
            */
            function objEq(a, b) {
                if (a == null || b == null) {
                    return a === b;
                }
                var keysA = Object.keys(a).sort();
                var keysB = Object.keys(b).sort();
                var valuesA = keysA.map(function (k) {
                    return a[k];
                });
                var valuesB = keysB.map(function (k) {
                    return b[k];
                });
                return arrayEq(keysA, keysB) && arrayEq(valuesA, valuesB);
            }
            Methods.objEq = objEq;
        })(Util.Methods || (Util.Methods = {}));
        var Methods = Util.Methods;
    })(Plottable.Util || (Plottable.Util = {}));
    var Util = Plottable.Util;
})(Plottable || (Plottable = {}));

///<reference path="../reference.ts" />
// This file contains open source utilities, along with their copyright notices
var Plottable;
(function (Plottable) {
    (function (Util) {
        (function (OpenSource) {
            

            function sortedIndex(val, arr, accessor) {
                var low = 0;
                var high = arr.length;
                while (low < high) {
                    /* tslint:disable:no-bitwise */
                    var mid = (low + high) >>> 1;

                    /* tslint:enable:no-bitwise */
                    var x = accessor == null ? arr[mid] : accessor(arr[mid]);
                    if (x < val) {
                        low = mid + 1;
                    } else {
                        high = mid;
                    }
                }
                return low;
            }
            OpenSource.sortedIndex = sortedIndex;
            ;
        })(Util.OpenSource || (Util.OpenSource = {}));
        var OpenSource = Util.OpenSource;
    })(Plottable.Util || (Plottable.Util = {}));
    var Util = Plottable.Util;
})(Plottable || (Plottable = {}));

///<reference path="../reference.ts" />
var Plottable;
(function (Plottable) {
    (function (Util) {
        var IDCounter = (function () {
            function IDCounter() {
                this.counter = {};
            }
            IDCounter.prototype.setDefault = function (id) {
                if (this.counter[id] == null) {
                    this.counter[id] = 0;
                }
            };

            IDCounter.prototype.increment = function (id) {
                this.setDefault(id);
                return ++this.counter[id];
            };

            IDCounter.prototype.decrement = function (id) {
                this.setDefault(id);
                return --this.counter[id];
            };

            IDCounter.prototype.get = function (id) {
                this.setDefault(id);
                return this.counter[id];
            };
            return IDCounter;
        })();
        Util.IDCounter = IDCounter;
    })(Plottable.Util || (Plottable.Util = {}));
    var Util = Plottable.Util;
})(Plottable || (Plottable = {}));

///<reference path="../reference.ts" />
var Plottable;
(function (Plottable) {
    (function (Util) {
        /**
        * An associative array that can be keyed by anything (inc objects).
        * Uses pointer equality checks which is why this works.
        * This power has a price: everything is linear time since it is actually backed by an array...
        */
        var StrictEqualityAssociativeArray = (function () {
            function StrictEqualityAssociativeArray() {
                this.keyValuePairs = [];
            }
            /**
            * Set a new key/value pair in the store.
            *
            * @param {any} key Key to set in the store
            * @param {any} value Value to set in the store
            * @return {boolean} True if key already in store, false otherwise
            */
            StrictEqualityAssociativeArray.prototype.set = function (key, value) {
                if (key !== key) {
                    throw new Error("NaN may not be used as a key to the StrictEqualityAssociativeArray");
                }
                for (var i = 0; i < this.keyValuePairs.length; i++) {
                    if (this.keyValuePairs[i][0] === key) {
                        this.keyValuePairs[i][1] = value;
                        return true;
                    }
                }
                this.keyValuePairs.push([key, value]);
                return false;
            };

            /**
            * Get a value from the store, given a key.
            *
            * @param {any} key Key associated with value to retrieve
            * @return {any} Value if found, undefined otherwise
            */
            StrictEqualityAssociativeArray.prototype.get = function (key) {
                for (var i = 0; i < this.keyValuePairs.length; i++) {
                    if (this.keyValuePairs[i][0] === key) {
                        return this.keyValuePairs[i][1];
                    }
                }
                return undefined;
            };

            /**
            * Test whether store has a value associated with given key.
            *
            * Will return true if there is a key/value entry,
            * even if the value is explicitly `undefined`.
            *
            * @param {any} key Key to test for presence of an entry
            * @return {boolean} Whether there was a matching entry for that key
            */
            StrictEqualityAssociativeArray.prototype.has = function (key) {
                for (var i = 0; i < this.keyValuePairs.length; i++) {
                    if (this.keyValuePairs[i][0] === key) {
                        return true;
                    }
                }
                return false;
            };

            /**
            * Return an array of the values in the key-value store
            *
            * @return {any[]} The values in the store
            */
            StrictEqualityAssociativeArray.prototype.values = function () {
                return this.keyValuePairs.map(function (x) {
                    return x[1];
                });
            };

            /**
            * Return an array of keys in the key-value store
            *
            * @return {any[]} The keys in the store
            */
            StrictEqualityAssociativeArray.prototype.keys = function () {
                return this.keyValuePairs.map(function (x) {
                    return x[0];
                });
            };

            /**
            * Execute a callback for each entry in the array.
            *
            * @param {(key: any, val?: any, index?: number) => any} callback The callback to eecute
            * @return {any[]} The results of mapping the callback over the entries
            */
            StrictEqualityAssociativeArray.prototype.map = function (cb) {
                return this.keyValuePairs.map(function (kv, index) {
                    return cb(kv[0], kv[1], index);
                });
            };

            /**
            * Delete a key from the key-value store. Return whether the key was present.
            *
            * @param {any} The key to remove
            * @return {boolean} Whether a matching entry was found and removed
            */
            StrictEqualityAssociativeArray.prototype.delete = function (key) {
                for (var i = 0; i < this.keyValuePairs.length; i++) {
                    if (this.keyValuePairs[i][0] === key) {
                        this.keyValuePairs.splice(i, 1);
                        return true;
                    }
                }
                return false;
            };
            return StrictEqualityAssociativeArray;
        })();
        Util.StrictEqualityAssociativeArray = StrictEqualityAssociativeArray;
    })(Plottable.Util || (Plottable.Util = {}));
    var Util = Plottable.Util;
})(Plottable || (Plottable = {}));

///<reference path="../reference.ts" />
var Plottable;
(function (Plottable) {
    (function (Util) {
        var Cache = (function () {
            /**
            * @constructor
            *
            * @param {string} compute The function whose results will be cached.
            * @param {string} [canonicalKey] If present, when clear() is called,
            *        this key will be re-computed. If its result hasn't been changed,
            *        the cache will not be cleared.
            * @param {(v: T, w: T) => boolean} [valueEq]
            *        Used to determine if the value of canonicalKey has changed.
            *        If omitted, defaults to === comparision.
            */
            function Cache(compute, canonicalKey, valueEq) {
                if (typeof valueEq === "undefined") { valueEq = function (v, w) {
                    return v === w;
                }; }
                this.cache = d3.map();
                this.canonicalKey = null;
                this.compute = compute;
                this.canonicalKey = canonicalKey;
                this.valueEq = valueEq;
                if (canonicalKey !== undefined) {
                    this.cache.set(this.canonicalKey, this.compute(this.canonicalKey));
                }
            }
            /**
            * Attempt to look up k in the cache, computing the result if it isn't
            * found.
            *
            * @param {string} k The key to look up in the cache.
            * @return {T} The value associated with k; the result of compute(k).
            */
            Cache.prototype.get = function (k) {
                if (!this.cache.has(k)) {
                    this.cache.set(k, this.compute(k));
                }
                return this.cache.get(k);
            };

            /**
            * Reset the cache empty.
            *
            * If canonicalKey was provided at construction, compute(canonicalKey)
            * will be re-run. If the result matches what is already in the cache,
            * it will not clear the cache.
            *
            * @return {Cache<T>} The calling Cache.
            */
            Cache.prototype.clear = function () {
                if (this.canonicalKey === undefined || !this.valueEq(this.cache.get(this.canonicalKey), this.compute(this.canonicalKey))) {
                    this.cache = d3.map();
                }
                return this;
            };
            return Cache;
        })();
        Util.Cache = Cache;
    })(Plottable.Util || (Plottable.Util = {}));
    var Util = Plottable.Util;
})(Plottable || (Plottable = {}));

///<reference path="../reference.ts" />
var Plottable;
(function (Plottable) {
    (function (Util) {
        (function (Text) {
            ;

            ;

            /**
            * Returns a quasi-pure function of typesignature (t: string) => Dimensions which measures height and width of text
            *
            * @param {D3.Selection} selection: The selection in which text will be drawn and measured
            * @returns {Dimensions} width and height of the text
            */
            function getTextMeasure(selection) {
                return function (s) {
                    if (s.trim() === "") {
<<<<<<< HEAD
                        return [0, 0];
                    }
                    if (Util.DOM.isSelectionRemovedFromSVG(selection)) {
                        throw new Error("Cannot measure text in a removed node");
=======
                        return { width: 0, height: 0 };
>>>>>>> 67d1004b
                    }
                    var bb;
                    if (selection.node().nodeName === "text") {
                        var originalText = selection.text();
                        selection.text(s);
                        bb = Util.DOM.getBBox(selection);
                        selection.text(originalText);
                        return { width: bb.width, height: bb.height };
                    } else {
                        var t = selection.append("text").text(s);
                        bb = Util.DOM.getBBox(t);
                        t.remove();
                        return { width: bb.width, height: bb.height };
                    }
                };
            }
            Text.getTextMeasure = getTextMeasure;

            /**
            * @return {TextMeasurer} A test measurer that will treat all sequences
            *         of consecutive whitespace as a single " ".
            */
            function combineWhitespace(tm) {
                return function (s) {
                    return tm(s.replace(/\s+/g, " "));
                };
            }

            /**
            * Returns a text measure that measures each individual character of the
            * string with tm, then combines all the individual measurements.
            */
            function measureByCharacter(tm) {
                return function (s) {
                    var whs = s.trim().split("").map(tm);
                    return {
                        width: d3.sum(whs, function (wh) {
                            return wh.width;
                        }),
                        height: d3.max(whs, function (wh) {
                            return wh.height;
                        })
                    };
                };
            }

            var CANONICAL_CHR = "a";

            /**
            * Some TextMeasurers get confused when measuring something that's only
            * whitespace: only whitespace in a dom node takes up 0 x 0 space.
            *
            * @return {TextMeasurer} A function that if its argument is all
            *         whitespace, it will wrap its argument in CANONICAL_CHR before
            *         measuring in order to get a non-zero size of the whitespace.
            */
            function wrapWhitespace(tm) {
                return function (s) {
                    if (/^\s*$/.test(s)) {
                        var whs = s.split("").map(function (c) {
                            var wh = tm(CANONICAL_CHR + c + CANONICAL_CHR);
                            var whWrapping = tm(CANONICAL_CHR);
                            return {
                                width: wh.width - 2 * whWrapping.width,
                                height: wh.height
                            };
                        });
                        return {
                            width: d3.sum(whs, function (x) {
                                return x.width;
                            }),
                            height: d3.max(whs, function (x) {
                                return x.height;
                            })
                        };
                    } else {
                        return tm(s);
                    }
                };
            }

            /**
            * This class will measure text by measuring each character individually,
            * then adding up the dimensions. It will also cache the dimensions of each
            * letter.
            */
            var CachingCharacterMeasurer = (function () {
                /**
                * @param {D3.Selection} g The element that will have text inserted into
                *        it in order to measure text. The styles present for text in
                *        this element will to the text being measured.
                */
                function CachingCharacterMeasurer(g) {
                    var _this = this;
                    this.cache = new Util.Cache(getTextMeasure(g), CANONICAL_CHR, Util.Methods.objEq);
                    this.measure = combineWhitespace(measureByCharacter(wrapWhitespace(function (s) {
                        return _this.cache.get(s);
                    })));
                }
                /**
                * Clear the cache, if it seems that the text has changed size.
                */
                CachingCharacterMeasurer.prototype.clear = function () {
                    this.cache.clear();
                    return this;
                };
                return CachingCharacterMeasurer;
            })();
            Text.CachingCharacterMeasurer = CachingCharacterMeasurer;

            /**
            * Gets a truncated version of a sting that fits in the available space, given the element in which to draw the text
            *
            * @param {string} text: The string to be truncated
            * @param {number} availableWidth: The available width, in pixels
            * @param {D3.Selection} element: The text element used to measure the text
            * @returns {string} text - the shortened text
            */
            function getTruncatedText(text, availableWidth, measurer) {
                if (measurer(text).width <= availableWidth) {
                    return text;
                } else {
                    return _addEllipsesToLine(text, availableWidth, measurer);
                }
            }
            Text.getTruncatedText = getTruncatedText;

            /**
            * Gets the height of a text element, as rendered.
            *
            * @param {D3.Selection} textElement
            * @return {number} The height of the text element, in pixels.
            */
            function getTextHeight(selection) {
                return getTextMeasure(selection)("bqpdl").height;
            }
            Text.getTextHeight = getTextHeight;

            /**
            * Gets the width of a text element, as rendered.
            *
            * @param {D3.Selection} textElement
            * @return {number} The width of the text element, in pixels.
            */
            function getTextWidth(textElement, text) {
                return getTextMeasure(textElement)(text).width;
            }
            Text.getTextWidth = getTextWidth;

            /**
            * Takes a line, a width to fit it in, and a text measurer. Will attempt to add ellipses to the end of the line,
            * shortening the line as required to ensure that it fits within width.
            */
            function _addEllipsesToLine(line, width, measureText) {
                var mutatedLine = line.trim();
                var widthMeasure = function (s) {
                    return measureText(s).width;
                };
                var lineWidth = widthMeasure(line);
                var ellipsesWidth = widthMeasure("...");
                if (width < ellipsesWidth) {
                    var periodWidth = widthMeasure(".");
                    var numPeriodsThatFit = Math.floor(width / periodWidth);
                    return "...".substr(0, numPeriodsThatFit);
                }
                while (lineWidth + ellipsesWidth > width) {
                    mutatedLine = mutatedLine.substr(0, mutatedLine.length - 1).trim();
                    lineWidth = widthMeasure(mutatedLine);
                }
                if (widthMeasure(mutatedLine + "...") > width) {
                    throw new Error("_addEllipsesToLine failed :(");
                }
                return mutatedLine + "...";
            }
            Text._addEllipsesToLine = _addEllipsesToLine;

            function writeLineHorizontally(line, g, width, height, xAlign, yAlign) {
                if (typeof xAlign === "undefined") { xAlign = "left"; }
                if (typeof yAlign === "undefined") { yAlign = "top"; }
                var xOffsetFactor = { left: 0, center: 0.5, right: 1 };
                var yOffsetFactor = { top: 0, center: 0.5, bottom: 1 };
                if (xOffsetFactor[xAlign] === undefined || yOffsetFactor[yAlign] === undefined) {
                    throw new Error("unrecognized alignment x:" + xAlign + ", y:" + yAlign);
                }
                var innerG = g.append("g");
                var textEl = innerG.append("text");
                textEl.text(line);
                var bb = Util.DOM.getBBox(textEl);
                var h = bb.height;
                var w = bb.width;
                if (w > width || h > height) {
                    console.log("Insufficient space to fit text");
                    return { width: 0, height: 0 };
                }
                var anchorConverter = { left: "start", center: "middle", right: "end" };
                var anchor = anchorConverter[xAlign];
                var xOff = width * xOffsetFactor[xAlign];
                var yOff = height * yOffsetFactor[yAlign] + h * (1 - yOffsetFactor[yAlign]);
                var ems = -0.4 * (1 - yOffsetFactor[yAlign]);
                textEl.attr("text-anchor", anchor).attr("y", ems + "em");
                Util.DOM.translate(innerG, xOff, yOff);
<<<<<<< HEAD
                return [w, h];
=======
                return { width: w, height: h };
>>>>>>> 67d1004b
            }
            Text.writeLineHorizontally = writeLineHorizontally;

            function writeLineVertically(line, g, width, height, xAlign, yAlign, rotation) {
                if (typeof xAlign === "undefined") { xAlign = "left"; }
                if (typeof yAlign === "undefined") { yAlign = "top"; }
                if (typeof rotation === "undefined") { rotation = "right"; }
                if (rotation !== "right" && rotation !== "left") {
                    throw new Error("unrecognized rotation: " + rotation);
                }
                var isRight = rotation === "right";
                var rightTranslator = { left: "bottom", right: "top", center: "center", top: "left", bottom: "right" };
                var leftTranslator = { left: "top", right: "bottom", center: "center", top: "right", bottom: "left" };
                var alignTranslator = isRight ? rightTranslator : leftTranslator;
                var innerG = g.append("g");
                var wh = writeLineHorizontally(line, innerG, height, width, alignTranslator[yAlign], alignTranslator[xAlign]);
                var xForm = d3.transform("");
                xForm.rotate = rotation === "right" ? 90 : -90;
                xForm.translate = [isRight ? width : 0, isRight ? 0 : height];
                innerG.attr("transform", xForm.toString());

                return wh;
            }
            Text.writeLineVertically = writeLineVertically;

            function writeTextHorizontally(brokenText, g, width, height, xAlign, yAlign) {
                if (typeof xAlign === "undefined") { xAlign = "left"; }
                if (typeof yAlign === "undefined") { yAlign = "top"; }
                var h = getTextHeight(g);
                var maxWidth = 0;
                var blockG = g.append("g");
                brokenText.forEach(function (line, i) {
                    var innerG = blockG.append("g");
                    Util.DOM.translate(innerG, 0, i * h);
                    var wh = writeLineHorizontally(line, innerG, width, h, xAlign, yAlign);
                    if (wh.width > maxWidth) {
                        maxWidth = wh.width;
                    }
                });
                var usedSpace = h * brokenText.length;
                var freeSpace = height - usedSpace;
                var translator = { center: 0.5, top: 0, bottom: 1 };
                Util.DOM.translate(blockG, 0, freeSpace * translator[yAlign]);
<<<<<<< HEAD
                return [maxWidth, usedSpace];
=======
                return { width: maxWidth, height: usedSpace };
>>>>>>> 67d1004b
            }
            Text.writeTextHorizontally = writeTextHorizontally;

            function writeTextVertically(brokenText, g, width, height, xAlign, yAlign, rotation) {
                if (typeof xAlign === "undefined") { xAlign = "left"; }
                if (typeof yAlign === "undefined") { yAlign = "top"; }
                if (typeof rotation === "undefined") { rotation = "left"; }
                var h = getTextHeight(g);
                var maxHeight = 0;
                var blockG = g.append("g");
                brokenText.forEach(function (line, i) {
                    var innerG = blockG.append("g");
                    Util.DOM.translate(innerG, i * h, 0);
                    var wh = writeLineVertically(line, innerG, h, height, xAlign, yAlign, rotation);
                    if (wh.height > maxHeight) {
                        maxHeight = wh.height;
                    }
                });
                var usedSpace = h * brokenText.length;
                var freeSpace = width - usedSpace;
                var translator = { center: 0.5, left: 0, right: 1 };
                Util.DOM.translate(blockG, freeSpace * translator[xAlign], 0);

                return { width: usedSpace, height: maxHeight };
            }
            Text.writeTextVertically = writeTextVertically;

            ;

            /**
            * @param {write} [IWriteOptions] If supplied, the text will be written
            *        To the given g. Will align the text vertically if it seems like
            *        that is appropriate.
            * Returns an IWriteTextResult with info on whether the text fit, and how much width/height was used.
            */
            function writeText(text, width, height, tm, horizontally, write) {
                var orientHorizontally = (horizontally != null) ? horizontally : width * 1.1 > height;
                var primaryDimension = orientHorizontally ? width : height;
                var secondaryDimension = orientHorizontally ? height : width;
<<<<<<< HEAD
                var measureText = getTextMeasure(innerG);
                var wrappedText = Util.WordWrap.breakTextToFitRect(text, primaryDimension, secondaryDimension, measureText);
=======
                var wrappedText = Util.WordWrap.breakTextToFitRect(text, primaryDimension, secondaryDimension, tm);
>>>>>>> 67d1004b

                if (wrappedText.lines.length === 0) {
                    return { textFits: wrappedText.textFits, usedWidth: 0, usedHeight: 0 };
                }

                var usedWidth, usedHeight;
                if (write == null) {
                    var widthFn = orientHorizontally ? d3.max : d3.sum;
                    var heightFn = orientHorizontally ? d3.sum : d3.max;
                    usedWidth = widthFn(wrappedText.lines, function (line) {
                        return tm(line).width;
                    });
                    usedHeight = heightFn(wrappedText.lines, function (line) {
                        return tm(line).height;
                    });
                } else {
                    var innerG = write.g.append("g").classed("writeText-inner-g", true);

                    // the outerG contains general transforms for positining the whole block, the inner g
                    // will contain transforms specific to orienting the text properly within the block.
                    var writeTextFn = orientHorizontally ? writeTextHorizontally : writeTextVertically;
                    var wh = writeTextFn(wrappedText.lines, innerG, width, height, write.xAlign, write.yAlign);
                    usedWidth = wh.width;
                    usedHeight = wh.height;
                }

                return { textFits: wrappedText.textFits, usedWidth: usedWidth, usedHeight: usedHeight };
            }
            Text.writeText = writeText;
        })(Util.Text || (Util.Text = {}));
        var Text = Util.Text;
    })(Plottable.Util || (Plottable.Util = {}));
    var Util = Plottable.Util;
})(Plottable || (Plottable = {}));

///<reference path="../reference.ts" />
var Plottable;
(function (Plottable) {
    (function (Util) {
        (function (WordWrap) {
            var LINE_BREAKS_BEFORE = /[{\[]/;
            var LINE_BREAKS_AFTER = /[!"%),-.:;?\]}]/;
            var SPACES = /^\s+$/;

            ;

            /**
            * Takes a block of text, a width and height to fit it in, and a 2-d text measurement function.
            * Wraps words and fits as much of the text as possible into the given width and height.
            */
            function breakTextToFitRect(text, width, height, measureText) {
                var widthMeasure = function (s) {
                    return measureText(s).width;
                };
                var lines = breakTextToFitWidth(text, width, widthMeasure);
                var textHeight = measureText("hello world").height;
                var nLinesThatFit = Math.floor(height / textHeight);
                var textFit = nLinesThatFit >= lines.length;
                if (!textFit) {
                    lines = lines.splice(0, nLinesThatFit);
                    if (nLinesThatFit > 0) {
                        // Overwrite the last line to one that has had a ... appended to the end
<<<<<<< HEAD
                        lines[nLinesThatFit - 1] = Util.Text.addEllipsesToLine(lines[nLinesThatFit - 1], width, measureText);
=======
                        lines[nLinesThatFit - 1] = Util.Text._addEllipsesToLine(lines[nLinesThatFit - 1], width, measureText);
>>>>>>> 67d1004b
                    }
                }
                return { originalText: text, lines: lines, textFits: textFit };
            }
            WordWrap.breakTextToFitRect = breakTextToFitRect;

            /**
            * Splits up the text so that it will fit in width (or splits into a list of single characters if it is impossible
            * to fit in width). Tries to avoid breaking words on non-linebreak-or-space characters, and will only break a word if
            * the word is too big to fit within width on its own.
            */
            function breakTextToFitWidth(text, width, widthMeasure) {
                var ret = [];
                var paragraphs = text.split("\n");
                for (var i = 0, len = paragraphs.length; i < len; i++) {
                    var paragraph = paragraphs[i];
                    if (paragraph !== null) {
                        ret = ret.concat(breakParagraphToFitWidth(paragraph, width, widthMeasure));
                    } else {
                        ret.push("");
                    }
                }
                return ret;
            }

            /**
            * Determines if it is possible to fit a given text within width without breaking any of the words.
            * Simple algorithm, split the text up into tokens, and make sure that the widest token doesn't exceed
            * allowed width.
            */
            function canWrapWithoutBreakingWords(text, width, widthMeasure) {
                var tokens = tokenize(text);
                var widths = tokens.map(widthMeasure);
                var maxWidth = d3.max(widths);
                return maxWidth <= width;
            }
            WordWrap.canWrapWithoutBreakingWords = canWrapWithoutBreakingWords;

            /**
            * A paragraph is a string of text containing no newlines.
            * Given a paragraph, break it up into lines that are no
            * wider than width.  widthMeasure is a function that takes
            * text as input, and returns the width of the text in pixels.
            */
            function breakParagraphToFitWidth(text, width, widthMeasure) {
                var lines = [];
                var tokens = tokenize(text);
                var curLine = "";
                var i = 0;
                var nextToken;
                while (nextToken || i < tokens.length) {
                    if (typeof nextToken === "undefined" || nextToken === null) {
                        nextToken = tokens[i++];
                    }
                    var brokenToken = breakNextTokenToFitInWidth(curLine, nextToken, width, widthMeasure);

                    var canAdd = brokenToken[0];
                    var leftOver = brokenToken[1];

                    if (canAdd !== null) {
                        curLine += canAdd;
                    }
                    nextToken = leftOver;
                    if (leftOver) {
                        lines.push(curLine);
                        curLine = "";
                    }
                }
                if (curLine) {
                    lines.push(curLine);
                }
                return lines;
            }

            /**
            * Breaks up the next token and so that some part of it can be
            * added to curLine and fits in the width. the return value
            * is an array with 2 elements, the part that can be added
            * and the left over part of the token
            * widthMeasure is a function that takes text as input,
            * and returns the width of the text in pixels.
            */
            function breakNextTokenToFitInWidth(curLine, nextToken, width, widthMeasure) {
                if (isBlank(nextToken)) {
                    return [nextToken, null];
                }
                if (widthMeasure(curLine + nextToken) <= width) {
                    return [nextToken, null];
                }
                if (!isBlank(curLine)) {
                    return [null, nextToken];
                }
                var i = 0;
                while (i < nextToken.length) {
                    if (widthMeasure(curLine + nextToken[i] + "-") <= width) {
                        curLine += nextToken[i++];
                    } else {
                        break;
                    }
                }
                var append = "-";
                if (isBlank(curLine) && i === 0) {
                    i = 1;
                    append = "";
                }
                return [nextToken.substring(0, i) + append, nextToken.substring(i)];
            }

            /**
            * Breaks up into tokens for word wrapping
            * Each token is comprised of either:
            *  1) Only word and non line break characters
            *  2) Only spaces characters
            *  3) Line break characters such as ":" or ";" or ","
            *  (will be single character token, unless there is a repeated linebreak character)
            */
            function tokenize(text) {
                var ret = [];
                var token = "";
                var lastChar = "";
                for (var i = 0, len = text.length; i < len; i++) {
                    var curChar = text[i];
                    if (token === "" || isTokenizedTogether(token[0], curChar, lastChar)) {
                        token += curChar;
                    } else {
                        ret.push(token);
                        token = curChar;
                    }
                    lastChar = curChar;
                }
                if (token) {
                    ret.push(token);
                }
                return ret;
            }

            /**
            * Returns whether a string is blank.
            *
            * @param {string} str: The string to test for blank-ness
            * @returns {boolean} Whether the string is blank
            */
            function isBlank(text) {
                return text == null ? true : text.trim() === "";
            }

            /**
            * Given a token (ie a string of characters that are similar and shouldn't be broken up) and a character, determine
            * whether that character should be added to the token. Groups of characters that don't match the space or line break
            * regex are always tokenzied together. Spaces are always tokenized together. Line break characters are almost always
            * split into their own token, except that two subsequent identical line break characters are put into the same token.
            * For isTokenizedTogether(":", ",") == False but isTokenizedTogether("::") == True.
            */
            function isTokenizedTogether(text, nextChar, lastChar) {
                if (!(text && nextChar)) {
                    false;
                }
                if (SPACES.test(text) && SPACES.test(nextChar)) {
                    return true;
                } else if (SPACES.test(text) || SPACES.test(nextChar)) {
                    return false;
                }
                if (LINE_BREAKS_AFTER.test(lastChar) || LINE_BREAKS_BEFORE.test(nextChar)) {
                    return false;
                }
                return true;
            }
        })(Util.WordWrap || (Util.WordWrap = {}));
        var WordWrap = Util.WordWrap;
    })(Plottable.Util || (Plottable.Util = {}));
    var Util = Plottable.Util;
})(Plottable || (Plottable = {}));

var Plottable;
(function (Plottable) {
    (function (Util) {
        (function (DOM) {
            /**
            * Gets the bounding box of an element.
            * @param {D3.Selection} element
            * @returns {SVGRed} The bounding box.
            */
            function getBBox(element) {
                return element.node().getBBox();
            }
            DOM.getBBox = getBBox;

            DOM.POLYFILL_TIMEOUT_MSEC = 1000 / 60;
            function requestAnimationFramePolyfill(fn) {
                if (window.requestAnimationFrame != null) {
                    window.requestAnimationFrame(fn);
                } else {
                    setTimeout(fn, DOM.POLYFILL_TIMEOUT_MSEC);
                }
            }
            DOM.requestAnimationFramePolyfill = requestAnimationFramePolyfill;

            function _getParsedStyleValue(style, prop) {
                var value = style.getPropertyValue(prop);
                if (value == null) {
                    return 0;
                }
                return parseFloat(value);
            }

            //
            function isSelectionRemovedFromSVG(selection) {
                var n = selection.node();
                while (n !== null && n.nodeName !== "svg") {
                    n = n.parentNode;
                }
                return (n == null);
            }
            DOM.isSelectionRemovedFromSVG = isSelectionRemovedFromSVG;

            function getElementWidth(elem) {
                var style = window.getComputedStyle(elem);
                return _getParsedStyleValue(style, "width") + _getParsedStyleValue(style, "padding-left") + _getParsedStyleValue(style, "padding-right") + _getParsedStyleValue(style, "border-left-width") + _getParsedStyleValue(style, "border-right-width");
            }
            DOM.getElementWidth = getElementWidth;

            function getElementHeight(elem) {
                var style = window.getComputedStyle(elem);
                return _getParsedStyleValue(style, "height") + _getParsedStyleValue(style, "padding-top") + _getParsedStyleValue(style, "padding-bottom") + _getParsedStyleValue(style, "border-top-width") + _getParsedStyleValue(style, "border-bottom-width");
            }
            DOM.getElementHeight = getElementHeight;

            function getSVGPixelWidth(svg) {
                var width = svg.node().clientWidth;

                if (width === 0) {
                    var widthAttr = svg.attr("width");

                    if (widthAttr.indexOf("%") !== -1) {
                        var ancestorNode = svg.node().parentNode;
                        while (ancestorNode != null && ancestorNode.clientWidth === 0) {
                            ancestorNode = ancestorNode.parentNode;
                        }
                        if (ancestorNode == null) {
                            throw new Error("Could not compute width of element");
                        }
                        width = ancestorNode.clientWidth * parseFloat(widthAttr) / 100;
                    } else {
                        width = parseFloat(widthAttr);
                    }
                }

                return width;
            }
            DOM.getSVGPixelWidth = getSVGPixelWidth;

            function translate(s, x, y) {
                var xform = d3.transform(s.attr("transform"));
                if (x == null) {
                    return xform.translate;
                } else {
                    y = (y == null) ? 0 : y;
                    xform.translate[0] = x;
                    xform.translate[1] = y;
                    s.attr("transform", xform.toString());
                    return s;
                }
            }
            DOM.translate = translate;
        })(Util.DOM || (Util.DOM = {}));
        var DOM = Util.DOM;
    })(Plottable.Util || (Plottable.Util = {}));
    var Util = Plottable.Util;
})(Plottable || (Plottable = {}));

///<reference path="../../reference.ts" />
var Plottable;
(function (Plottable) {
    (function (Abstract) {
        var Formatter = (function () {
            function Formatter(precision) {
                this._onlyShowUnchanged = true;
                this.precision(precision);
            }
            /**
            * Format an input value.
            *
            * @param {any} d The value to be formatted.
            * @returns {string} The formatted value.
            */
            Formatter.prototype.format = function (d) {
                var formattedValue = this._formatFunction(d);
                if (this._onlyShowUnchanged && this._valueChanged(d, formattedValue)) {
                    return "";
                }
                return formattedValue;
            };

            Formatter.prototype._valueChanged = function (d, formattedValue) {
                return d !== parseFloat(formattedValue);
            };

            Formatter.prototype.precision = function (value) {
                if (value === undefined) {
                    return this._precision;
                }
                if (value < 0 || value > 20) {
                    throw new RangeError("Formatter precision must be between 0 and 20");
                }
                this._precision = value;
                return this;
            };

            Formatter.prototype.showOnlyUnchangedValues = function (showUnchanged) {
                if (showUnchanged === undefined) {
                    return this._onlyShowUnchanged;
                }
                this._onlyShowUnchanged = showUnchanged;
                return this;
            };
            return Formatter;
        })();
        Abstract.Formatter = Formatter;
    })(Plottable.Abstract || (Plottable.Abstract = {}));
    var Abstract = Plottable.Abstract;
})(Plottable || (Plottable = {}));

///<reference path="../../reference.ts" />
var __extends = this.__extends || function (d, b) {
    for (var p in b) if (b.hasOwnProperty(p)) d[p] = b[p];
    function __() { this.constructor = d; }
    __.prototype = b.prototype;
    d.prototype = new __();
};
var Plottable;
(function (Plottable) {
    (function (Formatter) {
        var Identity = (function (_super) {
            __extends(Identity, _super);
            /**
            * Creates an formatter that simply stringifies the input.
            *
            * @constructor
            */
            function Identity() {
                _super.call(this, null);
                this.showOnlyUnchangedValues(false);
                this._formatFunction = function (d) {
                    return String(d);
                };
            }
            return Identity;
        })(Plottable.Abstract.Formatter);
        Formatter.Identity = Identity;
    })(Plottable.Formatter || (Plottable.Formatter = {}));
    var Formatter = Plottable.Formatter;
})(Plottable || (Plottable = {}));

///<reference path="../../reference.ts" />
var __extends = this.__extends || function (d, b) {
    for (var p in b) if (b.hasOwnProperty(p)) d[p] = b[p];
    function __() { this.constructor = d; }
    __.prototype = b.prototype;
    d.prototype = new __();
};
var Plottable;
(function (Plottable) {
    (function (Formatter) {
        var General = (function (_super) {
            __extends(General, _super);
            /**
            * Creates a formatter that formats numbers to show no more than
            * [precision] decimal places. All other values are stringified.
            *
            * @constructor
            * @param {number} [precision] The maximum number of decimal places to display.
            */
            function General(precision) {
                if (typeof precision === "undefined") { precision = 3; }
                _super.call(this, precision);
                this._formatFunction = function (d) {
                    if (typeof d === "number") {
                        var multiplier = Math.pow(10, this._precision);
                        return String(Math.round(d * multiplier) / multiplier);
                    } else {
                        return String(d);
                    }
                };
            }
            General.prototype._valueChanged = function (d, formattedValue) {
                if (typeof d === "number") {
                    return d !== parseFloat(formattedValue);
                } else {
                    return false;
                }
            };
            return General;
        })(Plottable.Abstract.Formatter);
        Formatter.General = General;
    })(Plottable.Formatter || (Plottable.Formatter = {}));
    var Formatter = Plottable.Formatter;
})(Plottable || (Plottable = {}));

///<reference path="../../reference.ts" />
var __extends = this.__extends || function (d, b) {
    for (var p in b) if (b.hasOwnProperty(p)) d[p] = b[p];
    function __() { this.constructor = d; }
    __.prototype = b.prototype;
    d.prototype = new __();
};
var Plottable;
(function (Plottable) {
    (function (Formatter) {
        var Fixed = (function (_super) {
            __extends(Fixed, _super);
            /**
            * Creates a formatter that displays exactly [precision] decimal places.
            *
            * @constructor
            * @param {number} [precision] The number of decimal places to display.
            */
            function Fixed(precision) {
                if (typeof precision === "undefined") { precision = 3; }
                _super.call(this, precision);
                this._formatFunction = function (d) {
                    return d.toFixed(this._precision);
                };
            }
            return Fixed;
        })(Plottable.Abstract.Formatter);
        Formatter.Fixed = Fixed;
    })(Plottable.Formatter || (Plottable.Formatter = {}));
    var Formatter = Plottable.Formatter;
})(Plottable || (Plottable = {}));

///<reference path="../../reference.ts" />
var __extends = this.__extends || function (d, b) {
    for (var p in b) if (b.hasOwnProperty(p)) d[p] = b[p];
    function __() { this.constructor = d; }
    __.prototype = b.prototype;
    d.prototype = new __();
};
var Plottable;
(function (Plottable) {
    (function (Formatter) {
        var Currency = (function (_super) {
            __extends(Currency, _super);
            /**
            * Creates a formatter for currency values.
            *
            * @param {number} [precision] The number of decimal places to show.
            * @param {string} [symbol] The currency symbol to use.
            * @param {boolean} [prefix] Whether to prepend or append the currency symbol.
            *
            * @returns {IFormatter} A formatter for currency values.
            */
            function Currency(precision, symbol, prefix) {
                if (typeof precision === "undefined") { precision = 2; }
                if (typeof symbol === "undefined") { symbol = "$"; }
                if (typeof prefix === "undefined") { prefix = true; }
                _super.call(this, precision);
                this.symbol = symbol;
                this.prefix = prefix;
            }
            Currency.prototype.format = function (d) {
                var formattedValue = _super.prototype.format.call(this, Math.abs(d));
                if (formattedValue !== "") {
                    if (this.prefix) {
                        formattedValue = this.symbol + formattedValue;
                    } else {
                        formattedValue += this.symbol;
                    }

                    if (d < 0) {
                        formattedValue = "-" + formattedValue;
                    }
                }
                return formattedValue;
            };
            return Currency;
        })(Formatter.Fixed);
        Formatter.Currency = Currency;
    })(Plottable.Formatter || (Plottable.Formatter = {}));
    var Formatter = Plottable.Formatter;
})(Plottable || (Plottable = {}));

///<reference path="../../reference.ts" />
var __extends = this.__extends || function (d, b) {
    for (var p in b) if (b.hasOwnProperty(p)) d[p] = b[p];
    function __() { this.constructor = d; }
    __.prototype = b.prototype;
    d.prototype = new __();
};
var Plottable;
(function (Plottable) {
    (function (Formatter) {
        var Percentage = (function (_super) {
            __extends(Percentage, _super);
            /**
            * Creates a formatter for percentage values.
            * Multiplies the supplied value by 100 and appends "%".
            *
            * @constructor
            * @param {number} [precision] The number of decimal places to display.
            */
            function Percentage(precision) {
                if (typeof precision === "undefined") { precision = 0; }
                _super.call(this, precision);
            }
            Percentage.prototype.format = function (d) {
                var formattedValue = _super.prototype.format.call(this, d * 100);
                if (formattedValue !== "") {
                    formattedValue += "%";
                }
                return formattedValue;
            };
            return Percentage;
        })(Formatter.Fixed);
        Formatter.Percentage = Percentage;
    })(Plottable.Formatter || (Plottable.Formatter = {}));
    var Formatter = Plottable.Formatter;
})(Plottable || (Plottable = {}));

///<reference path="../../reference.ts" />
var __extends = this.__extends || function (d, b) {
    for (var p in b) if (b.hasOwnProperty(p)) d[p] = b[p];
    function __() { this.constructor = d; }
    __.prototype = b.prototype;
    d.prototype = new __();
};
var Plottable;
(function (Plottable) {
    (function (Formatter) {
        var SISuffix = (function (_super) {
            __extends(SISuffix, _super);
            /**
            * Creates a formatter for values that displays [precision] significant figures.
            *
            * @constructor
            * @param {number} [precision] The number of significant figures to display.
            */
            function SISuffix(precision) {
                if (typeof precision === "undefined") { precision = 3; }
                _super.call(this, precision);
                this.showOnlyUnchangedValues(false);
            }
            SISuffix.prototype.precision = function (value) {
                var returnValue = _super.prototype.precision.call(this, value);
                this._formatFunction = d3.format("." + this._precision + "s");
                return returnValue;
            };
            return SISuffix;
        })(Plottable.Abstract.Formatter);
        Formatter.SISuffix = SISuffix;
    })(Plottable.Formatter || (Plottable.Formatter = {}));
    var Formatter = Plottable.Formatter;
})(Plottable || (Plottable = {}));

///<reference path="../../reference.ts" />
var __extends = this.__extends || function (d, b) {
    for (var p in b) if (b.hasOwnProperty(p)) d[p] = b[p];
    function __() { this.constructor = d; }
    __.prototype = b.prototype;
    d.prototype = new __();
};
var Plottable;
(function (Plottable) {
    (function (Formatter) {
        var Custom = (function (_super) {
            __extends(Custom, _super);
            function Custom(customFormatFunction, precision) {
                if (typeof precision === "undefined") { precision = 0; }
                _super.call(this, precision);
                if (customFormatFunction == null) {
                    throw new Error("Custom Formatters require a formatting function");
                }
                this._onlyShowUnchanged = false;
                this._formatFunction = function (d) {
                    return customFormatFunction(d, this);
                };
            }
            return Custom;
        })(Plottable.Abstract.Formatter);
        Formatter.Custom = Custom;
    })(Plottable.Formatter || (Plottable.Formatter = {}));
    var Formatter = Plottable.Formatter;
})(Plottable || (Plottable = {}));

///<reference path="../../reference.ts" />
var __extends = this.__extends || function (d, b) {
    for (var p in b) if (b.hasOwnProperty(p)) d[p] = b[p];
    function __() { this.constructor = d; }
    __.prototype = b.prototype;
    d.prototype = new __();
};
var Plottable;
(function (Plottable) {
    (function (Formatter) {
        var Time = (function (_super) {
            __extends(Time, _super);
            /**
            * Creates a formatter that displays dates
            *
            * @constructor
            */
            function Time() {
                _super.call(this, null);

                var numFormats = 8;

                // these defaults were taken from d3
                // https://github.com/mbostock/d3/wiki/Time-Formatting#format_multi
                var timeFormat = {};

                timeFormat[0] = {
                    format: ".%L",
                    filter: function (d) {
                        return d.getMilliseconds() !== 0;
                    }
                };
                timeFormat[1] = {
                    format: ":%S",
                    filter: function (d) {
                        return d.getSeconds() !== 0;
                    }
                };
                timeFormat[2] = {
                    format: "%I:%M",
                    filter: function (d) {
                        return d.getMinutes() !== 0;
                    }
                };
                timeFormat[3] = {
                    format: "%I %p",
                    filter: function (d) {
                        return d.getHours() !== 0;
                    }
                };
                timeFormat[4] = {
                    format: "%a %d",
                    filter: function (d) {
                        return d.getDay() !== 0 && d.getDate() !== 1;
                    }
                };
                timeFormat[5] = {
                    format: "%b %d",
                    filter: function (d) {
                        return d.getDate() !== 1;
                    }
                };
                timeFormat[6] = {
                    format: "%b",
                    filter: function (d) {
                        return d.getMonth() !== 0;
                    }
                };
                timeFormat[7] = {
                    format: "%Y",
                    filter: function () {
                        return true;
                    }
                };

                this._formatFunction = function (d) {
                    for (var i = 0; i < numFormats; i++) {
                        if (timeFormat[i].filter(d)) {
                            return d3.time.format(timeFormat[i].format)(d);
                        }
                    }
                };
                this.showOnlyUnchangedValues(false);
            }
            return Time;
        })(Plottable.Abstract.Formatter);
        Formatter.Time = Time;
    })(Plottable.Formatter || (Plottable.Formatter = {}));
    var Formatter = Plottable.Formatter;
})(Plottable || (Plottable = {}));

///<reference path="../reference.ts" />
var Plottable;
(function (Plottable) {
    Plottable.version = "0.20.4";
})(Plottable || (Plottable = {}));

///<reference path="../reference.ts" />
var Plottable;
(function (Plottable) {
    (function (Abstract) {
        var PlottableObject = (function () {
            function PlottableObject() {
                this._plottableID = PlottableObject.nextID++;
            }
            PlottableObject.nextID = 0;
            return PlottableObject;
        })();
        Abstract.PlottableObject = PlottableObject;
    })(Plottable.Abstract || (Plottable.Abstract = {}));
    var Abstract = Plottable.Abstract;
})(Plottable || (Plottable = {}));

///<reference path="../reference.ts" />
var __extends = this.__extends || function (d, b) {
    for (var p in b) if (b.hasOwnProperty(p)) d[p] = b[p];
    function __() { this.constructor = d; }
    __.prototype = b.prototype;
    d.prototype = new __();
};
var Plottable;
(function (Plottable) {
    (function (Core) {
        var Broadcaster = (function (_super) {
            __extends(Broadcaster, _super);
            function Broadcaster(listenable) {
                _super.call(this);
                this.listener2Callback = new Plottable.Util.StrictEqualityAssociativeArray();
                this.listenable = listenable;
            }
            /**
            * Registers a callback to be called when the broadcast method is called. Also takes a listener which
            * is used to support deregistering the same callback later, by passing in the same listener.
            * If there is already a callback associated with that listener, then the callback will be replaced.
            *
            * This should NOT be called directly by a Component; registerToBroadcaster should be used instead.
            *
            * @param listener The listener associated with the callback.
            * @param {IBroadcasterCallback} callback A callback to be called when the Scale's domain changes.
            * @returns {Broadcaster} this object
            */
            Broadcaster.prototype.registerListener = function (listener, callback) {
                this.listener2Callback.set(listener, callback);
                return this;
            };

            /**
            * Call all listening callbacks, optionally with arguments passed through.
            *
            * @param ...args A variable number of optional arguments
            * @returns {Broadcaster} this object
            */
            Broadcaster.prototype.broadcast = function () {
                var _this = this;
                var args = [];
                for (var _i = 0; _i < (arguments.length - 0); _i++) {
                    args[_i] = arguments[_i + 0];
                }
                this.listener2Callback.values().forEach(function (callback) {
                    return callback(_this.listenable, args);
                });
                return this;
            };

            /**
            * Deregisters the callback associated with a listener.
            *
            * @param listener The listener to deregister.
            * @returns {Broadcaster} this object
            */
            Broadcaster.prototype.deregisterListener = function (listener) {
                this.listener2Callback.delete(listener);
                return this;
            };

            /**
            * Deregisters all listeners and callbacks associated with the broadcaster.
            *
            * @returns {Broadcaster} this object
            */
            Broadcaster.prototype.deregisterAllListeners = function () {
                this.listener2Callback = new Plottable.Util.StrictEqualityAssociativeArray();
            };
            return Broadcaster;
<<<<<<< HEAD
        })(Abstract.PlottableObject);
        Abstract.Broadcaster = Broadcaster;
    })(Plottable.Abstract || (Plottable.Abstract = {}));
    var Abstract = Plottable.Abstract;
=======
        })(Plottable.Abstract.PlottableObject);
        Core.Broadcaster = Broadcaster;
    })(Plottable.Core || (Plottable.Core = {}));
    var Core = Plottable.Core;
>>>>>>> 67d1004b
})(Plottable || (Plottable = {}));

///<reference path="../reference.ts" />
var __extends = this.__extends || function (d, b) {
    for (var p in b) if (b.hasOwnProperty(p)) d[p] = b[p];
    function __() { this.constructor = d; }
    __.prototype = b.prototype;
    d.prototype = new __();
};
var Plottable;
(function (Plottable) {
    var DataSource = (function (_super) {
        __extends(DataSource, _super);
        /**
        * Creates a new DataSource.
        *
        * @constructor
        * @param {any[]} data
        * @param {any} metadata An object containing additional information.
        */
        function DataSource(data, metadata) {
            if (typeof data === "undefined") { data = []; }
            if (typeof metadata === "undefined") { metadata = {}; }
            _super.call(this);
            this.broadcaster = new Plottable.Core.Broadcaster(this);
            this._data = data;
            this._metadata = metadata;
            this.accessor2cachedExtent = new Plottable.Util.StrictEqualityAssociativeArray();
        }
        DataSource.prototype.data = function (data) {
            if (data == null) {
                return this._data;
            } else {
                this._data = data;
                this.accessor2cachedExtent = new Plottable.Util.StrictEqualityAssociativeArray();
                this.broadcaster.broadcast();
                return this;
            }
        };

        DataSource.prototype.metadata = function (metadata) {
            if (metadata == null) {
                return this._metadata;
            } else {
                this._metadata = metadata;
                this.accessor2cachedExtent = new Plottable.Util.StrictEqualityAssociativeArray();
                this.broadcaster.broadcast();
                return this;
            }
        };

        DataSource.prototype._getExtent = function (accessor) {
            var cachedExtent = this.accessor2cachedExtent.get(accessor);
            if (cachedExtent === undefined) {
                cachedExtent = this.computeExtent(accessor);
                this.accessor2cachedExtent.set(accessor, cachedExtent);
            }
            return cachedExtent;
        };

        DataSource.prototype.computeExtent = function (accessor) {
            var appliedAccessor = Plottable.Util.Methods.applyAccessor(accessor, this);
            var mappedData = this._data.map(appliedAccessor);
            if (mappedData.length === 0) {
                return [];
            } else if (typeof (mappedData[0]) === "string") {
                return Plottable.Util.Methods.uniq(mappedData);
            } else {
                var extent = d3.extent(mappedData);
                if (extent[0] == null || extent[1] == null) {
                    return [];
                } else {
                    return extent;
                }
            }
        };
        return DataSource;
    })(Plottable.Abstract.PlottableObject);
    Plottable.DataSource = DataSource;
})(Plottable || (Plottable = {}));

///<reference path="../reference.ts" />
var __extends = this.__extends || function (d, b) {
    for (var p in b) if (b.hasOwnProperty(p)) d[p] = b[p];
    function __() { this.constructor = d; }
    __.prototype = b.prototype;
    d.prototype = new __();
};
var Plottable;
(function (Plottable) {
    (function (Abstract) {
        var Component = (function (_super) {
            __extends(Component, _super);
            function Component() {
                _super.apply(this, arguments);
                this.interactionsToRegister = [];
                this.boxes = [];
                this.clipPathEnabled = false;
                this.isTopLevelComponent = false;
                this._xOffset = 0;
                this._yOffset = 0;
                this._xAlignProportion = 0;
                this._yAlignProportion = 0;
                this.cssClasses = ["component"];
                this._isSetup = false;
                this._isAnchored = false;
                this.removed = false;
            }
            /**
            * Attaches the Component as a child of a given a DOM element. Usually only directly invoked on root-level Components.
            *
            * @param {D3.Selection} element A D3 selection consisting of the element to anchor under.
            * @returns {Component} The calling component.
            */
            Component.prototype._anchor = function (element) {
                if (this.removed) {
                    throw new Error("Can't reuse remove()-ed components!");
                }

                if (element.node().nodeName === "svg") {
                    // svg node gets the "plottable" CSS class
                    this.rootSVG = element;
                    this.rootSVG.classed("plottable", true);

                    // visible overflow for firefox https://stackoverflow.com/questions/5926986/why-does-firefox-appear-to-truncate-embedded-svgs
                    this.rootSVG.style("overflow", "visible");
                    this.isTopLevelComponent = true;
                }

                if (this.element != null) {
                    // reattach existing element
                    element.node().appendChild(this.element.node());
                } else {
                    this.element = element.append("g");
                    this._setup();
                }
                this._isAnchored = true;
                return this;
            };

            /**
            * Creates additional elements as necessary for the Component to function.
            * Called during _anchor() if the Component's element has not been created yet.
            * Override in subclasses to provide additional functionality.
            *
            * @returns {Component} The calling Component.
            */
            Component.prototype._setup = function () {
                var _this = this;
                if (this._isSetup) {
                    return;
                }
                this.cssClasses.forEach(function (cssClass) {
                    _this.element.classed(cssClass, true);
                });
                this.cssClasses = null;

                this.backgroundContainer = this.element.append("g").classed("background-container", true);
                this.content = this.element.append("g").classed("content", true);
                this.foregroundContainer = this.element.append("g").classed("foreground-container", true);
                this.boxContainer = this.element.append("g").classed("box-container", true);

                if (this.clipPathEnabled) {
                    this.generateClipPath();
                }
                ;

                this.addBox("bounding-box");

                this.interactionsToRegister.forEach(function (r) {
                    return _this.registerInteraction(r);
                });
                this.interactionsToRegister = null;
                if (this.isTopLevelComponent) {
                    this.autoResize(Component.AUTORESIZE_BY_DEFAULT);
                }
                this._isSetup = true;
                return this;
            };

            Component.prototype._requestedSpace = function (availableWidth, availableHeight) {
                return { width: 0, height: 0, wantsWidth: false, wantsHeight: false };
            };

            /**
            * Computes the size, position, and alignment from the specified values.
            * If no parameters are supplied and the component is a root node,
            * they are inferred from the size of the component's element.
            *
            * @param {number} xOrigin
            * @param {number} yOrigin
            * @param {number} availableWidth
            * @param {number} availableHeight
            * @returns {Component} The calling Component.
            */
            Component.prototype._computeLayout = function (xOrigin, yOrigin, availableWidth, availableHeight) {
                var _this = this;
                if (xOrigin == null || yOrigin == null || availableWidth == null || availableHeight == null) {
                    if (this.element == null) {
                        throw new Error("anchor must be called before computeLayout");
                    } else if (this.isTopLevelComponent) {
                        // we are the root node, retrieve height/width from root SVG
                        xOrigin = 0;
                        yOrigin = 0;

                        // Set width/height to 100% if not specified, to allow accurate size calculation
                        // see http://www.w3.org/TR/CSS21/visudet.html#block-replaced-width
                        // and http://www.w3.org/TR/CSS21/visudet.html#inline-replaced-height
                        if (this.rootSVG.attr("width") == null) {
                            this.rootSVG.attr("width", "100%");
                        }
                        if (this.rootSVG.attr("height") == null) {
                            this.rootSVG.attr("height", "100%");
                        }

                        var elem = this.rootSVG.node();
                        availableWidth = Plottable.Util.DOM.getElementWidth(elem);
                        availableHeight = Plottable.Util.DOM.getElementHeight(elem);
                    } else {
                        throw new Error("null arguments cannot be passed to _computeLayout() on a non-root node");
                    }
                }
                this.xOrigin = xOrigin;
                this.yOrigin = yOrigin;
                var xPosition = this.xOrigin;
                var yPosition = this.yOrigin;

                var requestedSpace = this._requestedSpace(availableWidth, availableHeight);

                xPosition += (availableWidth - requestedSpace.width) * this._xAlignProportion;
                xPosition += this._xOffset;
                if (this._isFixedWidth()) {
                    // Decrease size so hitbox / bounding box and children are sized correctly
                    availableWidth = Math.min(availableWidth, requestedSpace.width);
                }

                yPosition += (availableHeight - requestedSpace.height) * this._yAlignProportion;
                yPosition += this._yOffset;
                if (this._isFixedHeight()) {
                    availableHeight = Math.min(availableHeight, requestedSpace.height);
                }

                this.availableWidth = availableWidth;
                this.availableHeight = availableHeight;
                this.element.attr("transform", "translate(" + xPosition + "," + yPosition + ")");
                this.boxes.forEach(function (b) {
                    return b.attr("width", _this.availableWidth).attr("height", _this.availableHeight);
                });
                return this;
            };

            /**
            * Renders the component.
            *
            * @returns {Component} The calling Component.
            */
            Component.prototype._render = function () {
                if (this._isAnchored && this._isSetup) {
                    Plottable.Core.RenderController.registerToRender(this);
                }
                return this;
            };

            Component.prototype._scheduleComputeLayout = function () {
                if (this._isAnchored && this._isSetup) {
                    Plottable.Core.RenderController.registerToComputeLayout(this);
                }
                return this;
            };

            Component.prototype._doRender = function () {
                return this;
            };

            Component.prototype._invalidateLayout = function () {
                if (this._isAnchored && this._isSetup) {
                    if (this.isTopLevelComponent) {
                        this._scheduleComputeLayout();
                    } else {
                        this._parent._invalidateLayout();
                    }
                }
            };

            /**
            * Renders the Component into a given DOM element.
            *
            * @param {String|D3.Selection} element A D3 selection or a selector for getting the element to render into.
            * @return {Component} The calling component.
            */
            Component.prototype.renderTo = function (element) {
                if (element != null) {
                    var selection;
                    if (typeof (element.node) === "function") {
                        selection = element;
                    } else {
                        selection = d3.select(element);
                    }
                    this._anchor(selection);
                }
                this._computeLayout()._render();
                return this;
            };

            /**
            * Cause the Component to recompute layout and redraw. If passed arguments, will resize the root SVG it lives in.
            *
            * @param {number} [availableWidth]  - the width of the container element
            * @param {number} [availableHeight] - the height of the container element
            */
            Component.prototype.resize = function (width, height) {
                if (!this.isTopLevelComponent) {
                    throw new Error("Cannot resize on non top-level component");
                }
                if (width != null && height != null && this._isAnchored) {
                    this.rootSVG.attr({ width: width, height: height });
                }
                this._invalidateLayout();
                return this;
            };

            /**
            * Enables and disables auto-resize.
            *
            * If enabled, window resizes will enqueue this component for a re-layout
            * and re-render. Animations are disabled during window resizes when auto-
            * resize is enabled.
            *
            * @param {boolean} flag - Enables (true) or disables (false) auto-resize.
            */
            Component.prototype.autoResize = function (flag) {
                if (flag) {
                    Plottable.Core.ResizeBroadcaster.register(this);
                } else {
                    Plottable.Core.ResizeBroadcaster.deregister(this);
                }
                return this;
            };

            /**
            * Sets the x alignment of the Component.
            *
            * @param {string} alignment The x alignment of the Component (one of LEFT/CENTER/RIGHT).
            * @returns {Component} The calling Component.
            */
            Component.prototype.xAlign = function (alignment) {
                alignment = alignment.toLowerCase();
                if (alignment === "left") {
                    this._xAlignProportion = 0;
                } else if (alignment === "center") {
                    this._xAlignProportion = 0.5;
                } else if (alignment === "right") {
                    this._xAlignProportion = 1;
                } else {
                    throw new Error("Unsupported alignment");
                }
                this._invalidateLayout();
                return this;
            };

            /**
            * Sets the y alignment of the Component.
            *
            * @param {string} alignment The y alignment of the Component (one of TOP/CENTER/BOTTOM).
            * @returns {Component} The calling Component.
            */
            Component.prototype.yAlign = function (alignment) {
                alignment = alignment.toLowerCase();
                if (alignment === "top") {
                    this._yAlignProportion = 0;
                } else if (alignment === "center") {
                    this._yAlignProportion = 0.5;
                } else if (alignment === "bottom") {
                    this._yAlignProportion = 1;
                } else {
                    throw new Error("Unsupported alignment");
                }
                this._invalidateLayout();
                return this;
            };

            /**
            * Sets the x offset of the Component.
            *
            * @param {number} offset The desired x offset, in pixels.
            * @returns {Component} The calling Component.
            */
            Component.prototype.xOffset = function (offset) {
                this._xOffset = offset;
                this._invalidateLayout();
                return this;
            };

            /**
            * Sets the y offset of the Component.
            *
            * @param {number} offset The desired y offset, in pixels.
            * @returns {Component} The calling Component.
            */
            Component.prototype.yOffset = function (offset) {
                this._yOffset = offset;
                this._invalidateLayout();
                return this;
            };

            Component.prototype.addBox = function (className, parentElement) {
                if (this.element == null) {
                    throw new Error("Adding boxes before anchoring is currently disallowed");
                }
                var parentElement = parentElement == null ? this.boxContainer : parentElement;
                var box = parentElement.append("rect");
                if (className != null) {
                    box.classed(className, true);
                }
                ;
                this.boxes.push(box);
                if (this.availableWidth != null && this.availableHeight != null) {
                    box.attr("width", this.availableWidth).attr("height", this.availableHeight);
                }
                return box;
            };

            Component.prototype.generateClipPath = function () {
                // The clip path will prevent content from overflowing its component space.
                this.element.attr("clip-path", "url(#clipPath" + this._plottableID + ")");
                var clipPathParent = this.boxContainer.append("clipPath").attr("id", "clipPath" + this._plottableID);
                this.addBox("clip-rect", clipPathParent);
            };

            /**
            * Attaches an Interaction to the Component, so that the Interaction will listen for events on the Component.
            *
            * @param {Interaction} interaction The Interaction to attach to the Component.
            * @return {Component} The calling Component.
            */
            Component.prototype.registerInteraction = function (interaction) {
                // Interactions can be registered before or after anchoring. If registered before, they are
                // pushed to this.interactionsToRegister and registered during anchoring. If after, they are
                // registered immediately
                if (this.element != null) {
                    if (this.hitBox == null) {
                        this.hitBox = this.addBox("hit-box");
                        this.hitBox.style("fill", "#ffffff").style("opacity", 0); // We need to set these so Chrome will register events
                    }
                    interaction._anchor(this.hitBox);
                } else {
                    this.interactionsToRegister.push(interaction);
                }
                return this;
            };

            Component.prototype.classed = function (cssClass, addClass) {
                if (addClass == null) {
                    if (cssClass == null) {
                        return false;
                    } else if (this.element == null) {
                        return (this.cssClasses.indexOf(cssClass) !== -1);
                    } else {
                        return this.element.classed(cssClass);
                    }
                } else {
                    if (cssClass == null) {
                        return this;
                    }
                    if (this.element == null) {
                        var classIndex = this.cssClasses.indexOf(cssClass);
                        if (addClass && classIndex === -1) {
                            this.cssClasses.push(cssClass);
                        } else if (!addClass && classIndex !== -1) {
                            this.cssClasses.splice(classIndex, 1);
                        }
                    } else {
                        this.element.classed(cssClass, addClass);
                    }
                    return this;
                }
            };

            /**
            * Checks if the Component has a fixed width or false if it grows to fill available space.
            * Returns false by default on the base Component class.
            *
            * @return {boolean} Whether the component has a fixed width.
            */
            Component.prototype._isFixedWidth = function () {
                // If you are given -1 pixels and you're happy, clearly you are not fixed size. If you want more, then there is
                // some fixed size you aspire to.
                // Putting 0 doesn't work because sometimes a fixed-size component will still have dimension 0
                // For example a label with an empty string.
                return this._requestedSpace(-1, -1).wantsWidth;
            };

            /**
            * Checks if the Component has a fixed height or false if it grows to fill available space.
            * Returns false by default on the base Component class.
            *
            * @return {boolean} Whether the component has a fixed height.
            */
            Component.prototype._isFixedHeight = function () {
                return this._requestedSpace(-1, -1).wantsHeight;
            };

            /**
            * Merges this Component with another Component, returning a ComponentGroup.
            * There are four cases:
            * Component + Component: Returns a ComponentGroup with both components inside it.
            * ComponentGroup + Component: Returns the ComponentGroup with the Component appended.
            * Component + ComponentGroup: Returns the ComponentGroup with the Component prepended.
            * ComponentGroup + ComponentGroup: Returns a new ComponentGroup with two ComponentGroups inside it.
            *
            * @param {Component} c The component to merge in.
            * @return {ComponentGroup}
            */
            Component.prototype.merge = function (c) {
                var cg;
                if (this._isSetup || this._isAnchored) {
                    throw new Error("Can't presently merge a component that's already been anchored");
                }
                if (Plottable.Component.Group.prototype.isPrototypeOf(c)) {
                    cg = c;
                    cg._addComponent(this, true);
                    return cg;
                } else {
                    cg = new Plottable.Component.Group([this, c]);
                    return cg;
                }
            };

            /**
            * Detaches a Component from the DOM. The component can be reused.
            *
            * @returns The calling Component.
            */
            Component.prototype.detach = function () {
                if (this._isAnchored) {
                    this.element.remove();
                }
                if (this._parent != null) {
                    this._parent._removeComponent(this);
                }
                this._isAnchored = false;
                this._parent = null;
                return this;
            };

            /**
            * Removes a Component from the DOM and disconnects it from everything it's
            * listening to (effectively destroying it).
            */
            Component.prototype.remove = function () {
                this.removed = true;
                this.detach();
                Plottable.Core.ResizeBroadcaster.deregister(this);
            };
            Component.AUTORESIZE_BY_DEFAULT = true;
            return Component;
        })(Abstract.PlottableObject);
        Abstract.Component = Component;
    })(Plottable.Abstract || (Plottable.Abstract = {}));
    var Abstract = Plottable.Abstract;
})(Plottable || (Plottable = {}));

///<reference path="../reference.ts" />
var __extends = this.__extends || function (d, b) {
    for (var p in b) if (b.hasOwnProperty(p)) d[p] = b[p];
    function __() { this.constructor = d; }
    __.prototype = b.prototype;
    d.prototype = new __();
};
var Plottable;
(function (Plottable) {
    (function (Abstract) {
        var ComponentContainer = (function (_super) {
            __extends(ComponentContainer, _super);
            function ComponentContainer() {
                _super.apply(this, arguments);
                /*
                * An abstract ComponentContainer class to encapsulate Table and ComponentGroup's shared functionality.
                * It will not do anything if instantiated directly.
                */
                this._components = [];
            }
            ComponentContainer.prototype._anchor = function (element) {
                var _this = this;
                _super.prototype._anchor.call(this, element);
                this._components.forEach(function (c) {
                    return c._anchor(_this.content);
                });
                return this;
            };

            ComponentContainer.prototype._render = function () {
                this._components.forEach(function (c) {
                    return c._render();
                });
                return this;
            };

            ComponentContainer.prototype._removeComponent = function (c) {
                var removeIndex = this._components.indexOf(c);
                if (removeIndex >= 0) {
                    this._components.splice(removeIndex, 1);
                    this._invalidateLayout();
                }
                return this;
            };

            ComponentContainer.prototype._addComponent = function (c, prepend) {
                if (typeof prepend === "undefined") { prepend = false; }
                if (c == null || this._components.indexOf(c) >= 0) {
                    return false;
                }

                if (prepend) {
                    this._components.unshift(c);
                } else {
                    this._components.push(c);
                }
                c._parent = this;
                if (this._isAnchored) {
                    c._anchor(this.content);
                }
                this._invalidateLayout();
                return true;
            };

            /**
            * Returns a list of components in the ComponentContainer
            *
            * @returns{Component[]} the contained Components
            */
            ComponentContainer.prototype.components = function () {
                return this._components.slice();
            };

            /**
            * Returns true iff the ComponentContainer is empty.
            *
            * @returns {boolean} Whether the calling ComponentContainer is empty.
            */
            ComponentContainer.prototype.empty = function () {
                return this._components.length === 0;
            };

            /**
            * Detaches all components contained in the ComponentContainer, and
            * empties the ComponentContainer.
            *
            * @returns {ComponentContainer} The calling ComponentContainer
            */
            ComponentContainer.prototype.detachAll = function () {
                // Calling c.remove() will mutate this._components because the component will call this._parent._removeComponent(this)
                // Since mutating an array while iterating over it is dangerous, we instead iterate over a copy generated by Arr.slice()
                this._components.slice().forEach(function (c) {
                    return c.detach();
                });
                return this;
            };

            ComponentContainer.prototype.remove = function () {
                _super.prototype.remove.call(this);
                this._components.slice().forEach(function (c) {
                    return c.remove();
                });
            };
            return ComponentContainer;
        })(Abstract.Component);
        Abstract.ComponentContainer = ComponentContainer;
    })(Plottable.Abstract || (Plottable.Abstract = {}));
    var Abstract = Plottable.Abstract;
})(Plottable || (Plottable = {}));

///<reference path="../reference.ts" />
var __extends = this.__extends || function (d, b) {
    for (var p in b) if (b.hasOwnProperty(p)) d[p] = b[p];
    function __() { this.constructor = d; }
    __.prototype = b.prototype;
    d.prototype = new __();
};
var Plottable;
(function (Plottable) {
    (function (Component) {
        var Group = (function (_super) {
            __extends(Group, _super);
            /**
            * Creates a ComponentGroup.
            *
            * @constructor
            * @param {Component[]} [components] The Components in the Group.
            */
            function Group(components) {
                if (typeof components === "undefined") { components = []; }
                var _this = this;
                _super.call(this);
                this.classed("component-group", true);
                components.forEach(function (c) {
                    return _this._addComponent(c);
                });
            }
            Group.prototype._requestedSpace = function (offeredWidth, offeredHeight) {
                var requests = this._components.map(function (c) {
                    return c._requestedSpace(offeredWidth, offeredHeight);
                });
                var isEmpty = this.empty();
                var desiredWidth = isEmpty ? 0 : d3.max(requests, function (l) {
                    return l.width;
                });
                var desiredHeight = isEmpty ? 0 : d3.max(requests, function (l) {
                    return l.height;
                });
                return {
                    width: Math.min(desiredWidth, offeredWidth),
                    height: Math.min(desiredHeight, offeredHeight),
                    wantsWidth: isEmpty ? false : requests.map(function (r) {
                        return r.wantsWidth;
                    }).some(function (x) {
                        return x;
                    }),
                    wantsHeight: isEmpty ? false : requests.map(function (r) {
                        return r.wantsHeight;
                    }).some(function (x) {
                        return x;
                    })
                };
            };

            Group.prototype.merge = function (c) {
                this._addComponent(c);
                return this;
            };

            Group.prototype._computeLayout = function (xOrigin, yOrigin, availableWidth, availableHeight) {
                var _this = this;
                _super.prototype._computeLayout.call(this, xOrigin, yOrigin, availableWidth, availableHeight);
                this._components.forEach(function (c) {
                    c._computeLayout(0, 0, _this.availableWidth, _this.availableHeight);
                });
                return this;
            };

            Group.prototype._isFixedWidth = function () {
                return this._components.every(function (c) {
                    return c._isFixedWidth();
                });
            };

            Group.prototype._isFixedHeight = function () {
                return this._components.every(function (c) {
                    return c._isFixedHeight();
                });
            };
            return Group;
        })(Plottable.Abstract.ComponentContainer);
        Component.Group = Group;
    })(Plottable.Component || (Plottable.Component = {}));
    var Component = Plottable.Component;
})(Plottable || (Plottable = {}));

///<reference path="../reference.ts" />
var __extends = this.__extends || function (d, b) {
    for (var p in b) if (b.hasOwnProperty(p)) d[p] = b[p];
    function __() { this.constructor = d; }
    __.prototype = b.prototype;
    d.prototype = new __();
};
var Plottable;
(function (Plottable) {
    (function (Component) {
        ;

        var Table = (function (_super) {
            __extends(Table, _super);
            /**
            * Creates a Table.
            *
            * @constructor
            * @param {Component[][]} [rows] A 2-D array of the Components to place in the table.
            * null can be used if a cell is empty.
            */
            function Table(rows) {
                if (typeof rows === "undefined") { rows = []; }
                var _this = this;
                _super.call(this);
                this.rowPadding = 0;
                this.colPadding = 0;
                this.rows = [];
                this.rowWeights = [];
                this.colWeights = [];
                this.nRows = 0;
                this.nCols = 0;
                this.classed("table", true);
                rows.forEach(function (row, rowIndex) {
                    row.forEach(function (component, colIndex) {
                        _this.addComponent(rowIndex, colIndex, component);
                    });
                });
            }
            /**
            * Adds a Component in the specified cell.
            *
            * @param {number} row The row in which to add the Component.
            * @param {number} col The column in which to add the Component.
            * @param {Component} component The Component to be added.
            */
            Table.prototype.addComponent = function (row, col, component) {
                if (this._addComponent(component)) {
                    this.nRows = Math.max(row + 1, this.nRows);
                    this.nCols = Math.max(col + 1, this.nCols);
                    this.padTableToSize(this.nRows, this.nCols);

                    var currentComponent = this.rows[row][col];
                    if (currentComponent != null) {
                        throw new Error("Table.addComponent cannot be called on a cell where a component already exists (for the moment)");
                    }

                    this.rows[row][col] = component;
                }
                return this;
            };

            Table.prototype._removeComponent = function (component) {
                _super.prototype._removeComponent.call(this, component);
                var rowpos;
                var colpos;
                outer:
                for (var i = 0; i < this.nRows; i++) {
                    for (var j = 0; j < this.nCols; j++) {
                        if (this.rows[i][j] === component) {
                            rowpos = i;
                            colpos = j;
                            break outer;
                        }
                    }
                }

                if (rowpos === undefined) {
                    return this;
                }

                this.rows[rowpos][colpos] = null;

                return this;
            };

            Table.prototype.iterateLayout = function (availableWidth, availableHeight) {
                /*
                * Given availableWidth and availableHeight, figure out how to allocate it between rows and columns using an iterative algorithm.
                *
                * For both dimensions, keeps track of "guaranteedSpace", which the fixed-size components have requested, and
                * "proportionalSpace", which is being given to proportionally-growing components according to the weights on the table.
                * Here is how it works (example uses width but it is the same for height). First, columns are guaranteed no width, and
                * the free width is allocated to columns based on their colWeights. Then, in determineGuarantees, every component is
                * offered its column's width and may request some amount of it, which increases that column's guaranteed
                * width. If there are some components that were not satisfied with the width they were offered, and there is free
                * width that has not already been guaranteed, then the remaining width is allocated to the unsatisfied columns and the
                * algorithm runs again. If all components are satisfied, then the remaining width is allocated as proportional space
                * according to the colWeights.
                *
                * The guaranteed width for each column is monotonically increasing as the algorithm iterates. Since it is deterministic
                * and monotonically increasing, if the freeWidth does not change during an iteration it implies that no further progress
                * is possible, so the algorithm will not continue iterating on that dimension's account.
                *
                * If the algorithm runs more than 5 times, we stop and just use whatever we arrived at. It's not clear under what
                * circumstances this will happen or if it will happen at all. A message will be printed to the console if this occurs.
                *
                */
                var cols = d3.transpose(this.rows);
                var availableWidthAfterPadding = availableWidth - this.colPadding * (this.nCols - 1);
                var availableHeightAfterPadding = availableHeight - this.rowPadding * (this.nRows - 1);

                var rowWeights = Table.calcComponentWeights(this.rowWeights, this.rows, function (c) {
                    return (c == null) || c._isFixedHeight();
                });
                var colWeights = Table.calcComponentWeights(this.colWeights, cols, function (c) {
                    return (c == null) || c._isFixedWidth();
                });

                // To give the table a good starting position to iterate from, we give the fixed-width components half-weight
                // so that they will get some initial space allocated to work with
                var heuristicColWeights = colWeights.map(function (c) {
                    return c === 0 ? 0.5 : c;
                });
                var heuristicRowWeights = rowWeights.map(function (c) {
                    return c === 0 ? 0.5 : c;
                });

                var colProportionalSpace = Table.calcProportionalSpace(heuristicColWeights, availableWidthAfterPadding);
                var rowProportionalSpace = Table.calcProportionalSpace(heuristicRowWeights, availableHeightAfterPadding);

                var guaranteedWidths = Plottable.Util.Methods.createFilledArray(0, this.nCols);
                var guaranteedHeights = Plottable.Util.Methods.createFilledArray(0, this.nRows);

                var freeWidth;
                var freeHeight;

                var nIterations = 0;
                while (true) {
                    var offeredHeights = Plottable.Util.Methods.addArrays(guaranteedHeights, rowProportionalSpace);
                    var offeredWidths = Plottable.Util.Methods.addArrays(guaranteedWidths, colProportionalSpace);
                    var guarantees = this.determineGuarantees(offeredWidths, offeredHeights);
                    guaranteedWidths = guarantees.guaranteedWidths;
                    guaranteedHeights = guarantees.guaranteedHeights;
                    var wantsWidth = guarantees.wantsWidthArr.some(function (x) {
                        return x;
                    });
                    var wantsHeight = guarantees.wantsHeightArr.some(function (x) {
                        return x;
                    });

                    var lastFreeWidth = freeWidth;
                    var lastFreeHeight = freeHeight;
                    freeWidth = availableWidthAfterPadding - d3.sum(guarantees.guaranteedWidths);
                    freeHeight = availableHeightAfterPadding - d3.sum(guarantees.guaranteedHeights);
                    var xWeights;
                    if (wantsWidth) {
                        xWeights = guarantees.wantsWidthArr.map(function (x) {
                            return x ? 0.1 : 0;
                        });
                        xWeights = Plottable.Util.Methods.addArrays(xWeights, colWeights);
                    } else {
                        xWeights = colWeights;
                    }

                    var yWeights;
                    if (wantsHeight) {
                        yWeights = guarantees.wantsHeightArr.map(function (x) {
                            return x ? 0.1 : 0;
                        });
                        yWeights = Plottable.Util.Methods.addArrays(yWeights, rowWeights);
                    } else {
                        yWeights = rowWeights;
                    }

                    colProportionalSpace = Table.calcProportionalSpace(xWeights, freeWidth);
                    rowProportionalSpace = Table.calcProportionalSpace(yWeights, freeHeight);
                    nIterations++;

                    var canImproveWidthAllocation = freeWidth > 0 && wantsWidth && freeWidth !== lastFreeWidth;
                    var canImproveHeightAllocation = freeHeight > 0 && wantsHeight && freeHeight !== lastFreeHeight;

                    if (!(canImproveWidthAllocation || canImproveHeightAllocation)) {
                        break;
                    }

                    if (nIterations > 5) {
                        break;
                    }
                }

                // Redo the proportional space one last time, to ensure we use the real weights not the wantsWidth/Height weights
                freeWidth = availableWidthAfterPadding - d3.sum(guarantees.guaranteedWidths);
                freeHeight = availableHeightAfterPadding - d3.sum(guarantees.guaranteedHeights);
                colProportionalSpace = Table.calcProportionalSpace(colWeights, freeWidth);
                rowProportionalSpace = Table.calcProportionalSpace(rowWeights, freeHeight);

                return {
                    colProportionalSpace: colProportionalSpace,
                    rowProportionalSpace: rowProportionalSpace,
                    guaranteedWidths: guarantees.guaranteedWidths,
                    guaranteedHeights: guarantees.guaranteedHeights,
                    wantsWidth: wantsWidth,
                    wantsHeight: wantsHeight };
            };

            Table.prototype.determineGuarantees = function (offeredWidths, offeredHeights) {
                var requestedWidths = Plottable.Util.Methods.createFilledArray(0, this.nCols);
                var requestedHeights = Plottable.Util.Methods.createFilledArray(0, this.nRows);
                var layoutWantsWidth = Plottable.Util.Methods.createFilledArray(false, this.nCols);
                var layoutWantsHeight = Plottable.Util.Methods.createFilledArray(false, this.nRows);
                this.rows.forEach(function (row, rowIndex) {
                    row.forEach(function (component, colIndex) {
                        var spaceRequest;
                        if (component != null) {
                            spaceRequest = component._requestedSpace(offeredWidths[colIndex], offeredHeights[rowIndex]);
                        } else {
                            spaceRequest = { width: 0, height: 0, wantsWidth: false, wantsHeight: false };
                        }

                        var epsilon = 0.001;
                        var epsilonGT = function (a, b) {
                            return a - b - epsilon > 0;
                        };

                        if (epsilonGT(spaceRequest.width, offeredWidths[colIndex]) || epsilonGT(spaceRequest.height, offeredHeights[rowIndex])) {
                            console.log("Invariant Violation: Abstract.Component cannot request more space than is offered");
                        }

                        requestedWidths[colIndex] = Math.max(requestedWidths[colIndex], spaceRequest.width);
                        requestedHeights[rowIndex] = Math.max(requestedHeights[rowIndex], spaceRequest.height);
                        layoutWantsWidth[colIndex] = layoutWantsWidth[colIndex] || spaceRequest.wantsWidth;
                        layoutWantsHeight[rowIndex] = layoutWantsHeight[rowIndex] || spaceRequest.wantsHeight;
                    });
                });
                return {
                    guaranteedWidths: requestedWidths,
                    guaranteedHeights: requestedHeights,
                    wantsWidthArr: layoutWantsWidth,
                    wantsHeightArr: layoutWantsHeight };
            };

            Table.prototype._requestedSpace = function (offeredWidth, offeredHeight) {
                var layout = this.iterateLayout(offeredWidth, offeredHeight);
                return {
                    width: d3.sum(layout.guaranteedWidths),
                    height: d3.sum(layout.guaranteedHeights),
                    wantsWidth: layout.wantsWidth,
                    wantsHeight: layout.wantsHeight };
            };

            // xOffset is relative to parent element, not absolute
            Table.prototype._computeLayout = function (xOffset, yOffset, availableWidth, availableHeight) {
                var _this = this;
                _super.prototype._computeLayout.call(this, xOffset, yOffset, availableWidth, availableHeight);
                var layout = this.iterateLayout(this.availableWidth, this.availableHeight);

                var sumPair = function (p) {
                    return p[0] + p[1];
                };
                var rowHeights = Plottable.Util.Methods.addArrays(layout.rowProportionalSpace, layout.guaranteedHeights);
                var colWidths = Plottable.Util.Methods.addArrays(layout.colProportionalSpace, layout.guaranteedWidths);
                var childYOffset = 0;
                this.rows.forEach(function (row, rowIndex) {
                    var childXOffset = 0;
                    row.forEach(function (component, colIndex) {
                        // recursively compute layout
                        if (component != null) {
                            component._computeLayout(childXOffset, childYOffset, colWidths[colIndex], rowHeights[rowIndex]);
                        }
                        childXOffset += colWidths[colIndex] + _this.colPadding;
                    });
                    childYOffset += rowHeights[rowIndex] + _this.rowPadding;
                });
                return this;
            };

            /**
            * Sets the row and column padding on the Table.
            *
            * @param {number} rowPadding The padding above and below each row, in pixels.
            * @param {number} colPadding the padding to the left and right of each column, in pixels.
            * @returns {Table} The calling Table.
            */
            Table.prototype.padding = function (rowPadding, colPadding) {
                this.rowPadding = rowPadding;
                this.colPadding = colPadding;
                this._invalidateLayout();
                return this;
            };

            /**
            * Sets the layout weight of a particular row.
            * Space is allocated to rows based on their weight. Rows with higher weights receive proportionally more space.
            *
            * @param {number} index The index of the row.
            * @param {number} weight The weight to be set on the row.
            * @returns {Table} The calling Table.
            */
            Table.prototype.rowWeight = function (index, weight) {
                this.rowWeights[index] = weight;
                this._invalidateLayout();
                return this;
            };

            /**
            * Sets the layout weight of a particular column.
            * Space is allocated to columns based on their weight. Columns with higher weights receive proportionally more space.
            *
            * @param {number} index The index of the column.
            * @param {number} weight The weight to be set on the column.
            * @returns {Table} The calling Table.
            */
            Table.prototype.colWeight = function (index, weight) {
                this.colWeights[index] = weight;
                this._invalidateLayout();
                return this;
            };

            Table.prototype._isFixedWidth = function () {
                var cols = d3.transpose(this.rows);
                return Table.fixedSpace(cols, function (c) {
                    return (c == null) || c._isFixedWidth();
                });
            };

            Table.prototype._isFixedHeight = function () {
                return Table.fixedSpace(this.rows, function (c) {
                    return (c == null) || c._isFixedHeight();
                });
            };

            Table.prototype.padTableToSize = function (nRows, nCols) {
                for (var i = 0; i < nRows; i++) {
                    if (this.rows[i] === undefined) {
                        this.rows[i] = [];
                        this.rowWeights[i] = null;
                    }
                    for (var j = 0; j < nCols; j++) {
                        if (this.rows[i][j] === undefined) {
                            this.rows[i][j] = null;
                        }
                    }
                }
                for (j = 0; j < nCols; j++) {
                    if (this.colWeights[j] === undefined) {
                        this.colWeights[j] = null;
                    }
                }
            };

            Table.calcComponentWeights = function (setWeights, componentGroups, fixityAccessor) {
                // If the row/col weight was explicitly set, then return it outright
                // If the weight was not explicitly set, then guess it using the heuristic that if all components are fixed-space
                // then weight is 0, otherwise weight is 1
                return setWeights.map(function (w, i) {
                    if (w != null) {
                        return w;
                    }
                    var fixities = componentGroups[i].map(fixityAccessor);
                    var allFixed = fixities.reduce(function (a, b) {
                        return a && b;
                    }, true);
                    return allFixed ? 0 : 1;
                });
            };

            Table.calcProportionalSpace = function (weights, freeSpace) {
                var weightSum = d3.sum(weights);
                if (weightSum === 0) {
                    return Plottable.Util.Methods.createFilledArray(0, weights.length);
                } else {
                    return weights.map(function (w) {
                        return freeSpace * w / weightSum;
                    });
                }
            };

            Table.fixedSpace = function (componentGroup, fixityAccessor) {
                var all = function (bools) {
                    return bools.reduce(function (a, b) {
                        return a && b;
                    }, true);
                };
                var group_isFixed = function (components) {
                    return all(components.map(fixityAccessor));
                };
                return all(componentGroup.map(group_isFixed));
            };
            return Table;
        })(Plottable.Abstract.ComponentContainer);
        Component.Table = Table;
    })(Plottable.Component || (Plottable.Component = {}));
    var Component = Plottable.Component;
})(Plottable || (Plottable = {}));

///<reference path="../reference.ts" />
var __extends = this.__extends || function (d, b) {
    for (var p in b) if (b.hasOwnProperty(p)) d[p] = b[p];
    function __() { this.constructor = d; }
    __.prototype = b.prototype;
    d.prototype = new __();
};
var Plottable;
(function (Plottable) {
    (function (Abstract) {
        var Scale = (function (_super) {
            __extends(Scale, _super);
            /**
            * Creates a new Scale.
            *
            * @constructor
            * @param {D3.Scale.Scale} scale The D3 scale backing the Scale.
            */
            function Scale(scale) {
                _super.call(this);
                this.autoDomainAutomatically = true;
                this.broadcaster = new Plottable.Core.Broadcaster(this);
                this._rendererAttrID2Extent = {};
                this._d3Scale = scale;
            }
            Scale.prototype._getAllExtents = function () {
                return d3.values(this._rendererAttrID2Extent);
            };

            Scale.prototype._getExtent = function () {
                return [];
            };

            /**
            * Modify the domain on the scale so that it includes the extent of all
            * perspectives it depends on. Extent: The (min, max) pair for a
            * QuantitiativeScale, all covered strings for an OrdinalScale.
            * Perspective: A combination of a DataSource and an Accessor that
            * represents a view in to the data.
            */
            Scale.prototype.autoDomain = function () {
                this.autoDomainAutomatically = true;
                this._setDomain(this._getExtent());
                return this;
            };

            Scale.prototype._autoDomainIfAutomaticMode = function () {
                if (this.autoDomainAutomatically) {
                    this.autoDomain();
                }
            };

            /**
            * Returns the range value corresponding to a given domain value.
            *
            * @param value {any} A domain value to be scaled.
            * @returns {any} The range value corresponding to the supplied domain value.
            */
            Scale.prototype.scale = function (value) {
                return this._d3Scale(value);
            };

            Scale.prototype.domain = function (values) {
                if (values == null) {
                    return this._d3Scale.domain();
                } else {
                    this.autoDomainAutomatically = false;
                    this._setDomain(values);
                    return this;
                }
            };

            Scale.prototype._setDomain = function (values) {
                this._d3Scale.domain(values);
                this.broadcaster.broadcast();
            };

            Scale.prototype.range = function (values) {
                if (values == null) {
                    return this._d3Scale.range();
                } else {
                    this._d3Scale.range(values);
                    return this;
                }
            };

            /**
            * Creates a copy of the Scale with the same domain and range but without any registered listeners.
            *
            * @returns {Scale} A copy of the calling Scale.
            */
            Scale.prototype.copy = function () {
                return new Scale(this._d3Scale.copy());
            };

            /**
            * When a renderer determines that the extent of a projector has changed,
            * it will call this function. This function should ensure that
            * the scale has a domain at least large enough to include extent.
            *
            * @param {number} rendererID A unique indentifier of the renderer sending
            *                 the new extent.
            * @param {string} attr The attribute being projected, e.g. "x", "y0", "r"
            * @param {any[]} extent The new extent to be included in the scale.
            */
            Scale.prototype.updateExtent = function (rendererID, attr, extent) {
                this._rendererAttrID2Extent[rendererID + attr] = extent;
                this._autoDomainIfAutomaticMode();
                return this;
            };

            Scale.prototype.removeExtent = function (rendererID, attr) {
                delete this._rendererAttrID2Extent[rendererID + attr];
                this._autoDomainIfAutomaticMode();
                return this;
            };
            return Scale;
<<<<<<< HEAD
        })(Abstract.Broadcaster);
=======
        })(Abstract.PlottableObject);
>>>>>>> 67d1004b
        Abstract.Scale = Scale;
    })(Plottable.Abstract || (Plottable.Abstract = {}));
    var Abstract = Plottable.Abstract;
})(Plottable || (Plottable = {}));

///<reference path="../reference.ts" />
var __extends = this.__extends || function (d, b) {
    for (var p in b) if (b.hasOwnProperty(p)) d[p] = b[p];
    function __() { this.constructor = d; }
    __.prototype = b.prototype;
    d.prototype = new __();
};
var Plottable;
(function (Plottable) {
    (function (Abstract) {
        var Plot = (function (_super) {
            __extends(Plot, _super);
            function Plot(dataset) {
                _super.call(this);
                this._dataChanged = false;
                this._animate = false;
                this._animators = {};
                this._ANIMATION_DURATION = 250;
                this._projectors = {};
                this.animateOnNextRender = true;
                this.clipPathEnabled = true;
                this.classed("renderer", true);

                var dataSource;
                if (dataset != null) {
                    if (typeof dataset.data === "function") {
                        dataSource = dataset;
                    } else {
                        dataSource = dataSource = new Plottable.DataSource(dataset);
                    }
                } else {
                    dataSource = new Plottable.DataSource();
                }
                this.dataSource(dataSource);
            }
            Plot.prototype._anchor = function (element) {
                _super.prototype._anchor.call(this, element);
                this.animateOnNextRender = true;
                this._dataChanged = true;
                this.updateAllProjectors();
                return this;
            };

            Plot.prototype.remove = function () {
                var _this = this;
                _super.prototype.remove.call(this);
                this._dataSource.broadcaster.deregisterListener(this);

                // deregister from all scales
                var properties = Object.keys(this._projectors);
                properties.forEach(function (property) {
                    var projector = _this._projectors[property];
                    if (projector.scale != null) {
                        projector.scale.broadcaster.deregisterListener(_this);
                    }
                });
            };

            Plot.prototype.dataSource = function (source) {
                var _this = this;
                if (source == null) {
                    return this._dataSource;
                }
                var oldSource = this._dataSource;
                if (oldSource != null) {
                    this._dataSource.broadcaster.deregisterListener(this);
                }
                this._dataSource = source;
                this._dataSource.broadcaster.registerListener(this, function () {
                    return _this._onDataSourceUpdate();
                });
                this._onDataSourceUpdate();
                return this;
            };

            Plot.prototype._onDataSourceUpdate = function () {
                this.updateAllProjectors();
                this.animateOnNextRender = true;
                this._dataChanged = true;
                this._render();
            };

            Plot.prototype.project = function (attrToSet, accessor, scale) {
                var _this = this;
                attrToSet = attrToSet.toLowerCase();
                var currentProjection = this._projectors[attrToSet];
                var existingScale = (currentProjection != null) ? currentProjection.scale : null;

                if (existingScale != null) {
                    existingScale.removeExtent(this._plottableID, attrToSet);
                    existingScale.broadcaster.deregisterListener(this);
                }

                if (scale != null) {
                    scale.broadcaster.registerListener(this, function () {
                        return _this._render();
                    });
                }

                this._projectors[attrToSet] = { accessor: accessor, scale: scale };
                this.updateProjector(attrToSet);
                this._render(); // queue a re-render upon changing projector
                return this;
            };

            Plot.prototype._generateAttrToProjector = function () {
                var _this = this;
                var h = {};
                d3.keys(this._projectors).forEach(function (a) {
                    var projector = _this._projectors[a];
                    var accessor = Plottable.Util.Methods.applyAccessor(projector.accessor, _this.dataSource());
                    var scale = projector.scale;
                    var fn = scale == null ? accessor : function (d, i) {
                        return scale.scale(accessor(d, i));
                    };
                    h[a] = fn;
                });
                return h;
            };

            Plot.prototype._doRender = function () {
                if (this.element != null) {
                    this._paint();
                    this._dataChanged = false;
                    this.animateOnNextRender = false;
                }
                return this;
            };

            Plot.prototype._paint = function () {
                // no-op
            };

            Plot.prototype._setup = function () {
                _super.prototype._setup.call(this);
                this.renderArea = this.content.append("g").classed("render-area", true);
                return this;
            };

            /**
            * Enables or disables animation.
            *
            * @param {boolean} enabled Whether or not to animate.
            */
            Plot.prototype.animate = function (enabled) {
                this._animate = enabled;
                return this;
            };

            Plot.prototype.detach = function () {
                _super.prototype.detach.call(this);

                // make the domain resize
                this.updateAllProjectors();
                return this;
            };

            /**
            * This function makes sure that all of the scales in this._projectors
            * have an extent that includes all the data that is projected onto them.
            */
            Plot.prototype.updateAllProjectors = function () {
                var _this = this;
                d3.keys(this._projectors).forEach(function (attr) {
                    return _this.updateProjector(attr);
                });
                return this;
            };

            Plot.prototype.updateProjector = function (attr) {
                var projector = this._projectors[attr];
                if (projector.scale != null) {
                    var extent = this.dataSource()._getExtent(projector.accessor);
                    if (extent.length === 0 || !this._isAnchored) {
                        projector.scale.removeExtent(this._plottableID, attr);
                    } else {
                        projector.scale.updateExtent(this._plottableID, attr, extent);
                    }
                }
                return this;
            };

            /**
            * Apply attributes to the selection.
            *
            * If animation is enabled and a valid animator's key is specified, the
            * attributes are applied with the animator. Otherwise, they are applied
            * immediately to the selection.
            *
            * The animation will not animate during auto-resize renders.
            *
            * @param {D3.Selection} selection The selection of elements to update.
            * @param {string} animatorKey The key for the animator.
            * @param {Abstract.IAttributeToProjector} attrToProjector The set of attributes to set on the selection.
            * @return {D3.Selection} The resulting selection (potentially after the transition)
            */
            Plot.prototype._applyAnimatedAttributes = function (selection, animatorKey, attrToProjector) {
                if (this._animate && this.animateOnNextRender && this._animators[animatorKey] != null) {
                    return this._animators[animatorKey].animate(selection, attrToProjector, this);
                } else {
                    return selection.attr(attrToProjector);
                }
            };

            Plot.prototype.animator = function (animatorKey, animator) {
                if (animator === undefined) {
                    return this._animators[animatorKey];
                } else {
                    this._animators[animatorKey] = animator;
                    return this;
                }
            };
            return Plot;
        })(Abstract.Component);
        Abstract.Plot = Plot;
    })(Plottable.Abstract || (Plottable.Abstract = {}));
    var Abstract = Plottable.Abstract;
})(Plottable || (Plottable = {}));

///<reference path="../reference.ts" />
var Plottable;
(function (Plottable) {
    (function (Core) {
        (function (RenderController) {
            (function (RenderPolicy) {
                var Immediate = (function () {
                    function Immediate() {
                    }
                    Immediate.prototype.render = function () {
                        RenderController.flush();
                    };
                    return Immediate;
                })();
                RenderPolicy.Immediate = Immediate;

                var AnimationFrame = (function () {
                    function AnimationFrame() {
                    }
                    AnimationFrame.prototype.render = function () {
                        Plottable.Util.DOM.requestAnimationFramePolyfill(RenderController.flush);
                    };
                    return AnimationFrame;
                })();
                RenderPolicy.AnimationFrame = AnimationFrame;

                var Timeout = (function () {
                    function Timeout() {
                        this._timeoutMsec = Plottable.Util.DOM.POLYFILL_TIMEOUT_MSEC;
                    }
                    Timeout.prototype.render = function () {
                        setTimeout(RenderController.flush, this._timeoutMsec);
                    };
                    return Timeout;
                })();
                RenderPolicy.Timeout = Timeout;
            })(RenderController.RenderPolicy || (RenderController.RenderPolicy = {}));
            var RenderPolicy = RenderController.RenderPolicy;
        })(Core.RenderController || (Core.RenderController = {}));
        var RenderController = Core.RenderController;
    })(Plottable.Core || (Plottable.Core = {}));
    var Core = Plottable.Core;
})(Plottable || (Plottable = {}));

///<reference path="../reference.ts" />
var Plottable;
(function (Plottable) {
    (function (Core) {
        /**
        * The RenderController is responsible for enqueueing and synchronizing
        * layout and render calls for Plottable components.
        *
        * Layouts and renders occur inside an animation callback
        * (window.requestAnimationFrame if available).
        *
        * If you require immediate rendering, call RenderController.flush() to
        * perform enqueued layout and rendering serially.
        */
        (function (RenderController) {
            var _componentsNeedingRender = {};
            var _componentsNeedingComputeLayout = {};
            var _animationRequested = false;
            RenderController._renderPolicy = new RenderController.RenderPolicy.AnimationFrame();

            function setRenderPolicy(policy) {
                RenderController._renderPolicy = policy;
            }
            RenderController.setRenderPolicy = setRenderPolicy;

            /**
            * If the RenderController is enabled, we enqueue the component for
            * render. Otherwise, it is rendered immediately.
            *
            * @param {Abstract.Component} component Any Plottable component.
            */
            function registerToRender(c) {
                _componentsNeedingRender[c._plottableID] = c;
                requestRender();
            }
            RenderController.registerToRender = registerToRender;

            /**
            * If the RenderController is enabled, we enqueue the component for
            * layout and render. Otherwise, it is rendered immediately.
            *
            * @param {Abstract.Component} component Any Plottable component.
            */
            function registerToComputeLayout(c) {
                _componentsNeedingComputeLayout[c._plottableID] = c;
                _componentsNeedingRender[c._plottableID] = c;
                requestRender();
            }
            RenderController.registerToComputeLayout = registerToComputeLayout;

            function requestRender() {
                // Only run or enqueue flush on first request.
                if (!_animationRequested) {
                    _animationRequested = true;
                    RenderController._renderPolicy.render();
                }
            }

            function flush() {
                if (_animationRequested) {
                    // Layout
                    var toCompute = d3.values(_componentsNeedingComputeLayout);
                    toCompute.forEach(function (c) {
                        return c._computeLayout();
                    });

                    // Top level render.
                    // Containers will put their children in the toRender queue
                    var toRender = d3.values(_componentsNeedingRender);
                    toRender.forEach(function (c) {
                        return c._render();
                    });

                    // Finally, perform render of all components
                    toRender = d3.values(_componentsNeedingRender);
                    toRender.forEach(function (c) {
                        return c._doRender();
                    });

                    // Reset queues
                    _componentsNeedingComputeLayout = {};
                    _componentsNeedingRender = {};
                    _animationRequested = false;
                }

                // Reset resize flag regardless of queue'd components
                Core.ResizeBroadcaster.clearResizing();
            }
            RenderController.flush = flush;
        })(Core.RenderController || (Core.RenderController = {}));
        var RenderController = Core.RenderController;
    })(Plottable.Core || (Plottable.Core = {}));
    var Core = Plottable.Core;
})(Plottable || (Plottable = {}));

///<reference path="../reference.ts" />
var Plottable;
(function (Plottable) {
    (function (Core) {
        /**
        * The ResizeBroadcaster will broadcast a notification to any registered
        * components when the window is resized.
        *
        * The broadcaster and single event listener are lazily constructed.
        *
        * Upon resize, the _resized flag will be set to true until after the next
        * flush of the RenderController. This is used, for example, to disable
        * animations during resize.
        */
        (function (ResizeBroadcaster) {
            var broadcaster;
            var _resizing = false;

            function _lazyInitialize() {
                if (broadcaster === undefined) {
                    broadcaster = new Core.Broadcaster(ResizeBroadcaster);
                    window.addEventListener("resize", _onResize);
                }
            }

            function _onResize() {
                _resizing = true;
                broadcaster.broadcast();
            }

            /**
            * Returns true if the window has been resized and the RenderController
            * has not yet been flushed.
            */
            function resizing() {
                return _resizing;
            }
            ResizeBroadcaster.resizing = resizing;

            function clearResizing() {
                _resizing = false;
            }
            ResizeBroadcaster.clearResizing = clearResizing;

            /**
            * Registers a component.
            *
            * When the window is resized, we invoke ._invalidateLayout() on the
            * component, which will enqueue the component for layout and rendering
            * with the RenderController.
            *
            * @param {Abstract.Component} component Any Plottable component.
            */
            function register(c) {
                _lazyInitialize();
                broadcaster.registerListener(c._plottableID, function () {
                    return c._invalidateLayout();
                });
            }
            ResizeBroadcaster.register = register;

            /**
            * Deregisters the components.
            *
            * The component will no longer receive updates on window resize.
            *
            * @param {Abstract.Component} component Any Plottable component.
            */
            function deregister(c) {
                if (broadcaster) {
                    broadcaster.deregisterListener(c._plottableID);
                }
            }
            ResizeBroadcaster.deregister = deregister;
        })(Core.ResizeBroadcaster || (Core.ResizeBroadcaster = {}));
        var ResizeBroadcaster = Core.ResizeBroadcaster;
    })(Plottable.Core || (Plottable.Core = {}));
    var Core = Plottable.Core;
})(Plottable || (Plottable = {}));

///<reference path="../reference.ts" />

var Plottable;
(function (Plottable) {
    ;
})(Plottable || (Plottable = {}));

///<reference path="../reference.ts" />
var Plottable;
(function (Plottable) {
    var Domainer = (function () {
        /**
        * @param {(extents: any[][]) => any[]} combineExtents
        *        If present, this function will be used by the Domainer to merge
        *        all the extents that are present on a scale.
        *
        *        A plot may draw multiple things relative to a scale, e.g.
        *        different stocks over time. The plot computes their extents,
        *        which are a [min, max] pair. combineExtents is responsible for
        *        merging them all into one [min, max] pair. It defaults to taking
        *        the min of the first elements and the max of the second arguments.
        */
        function Domainer(combineExtents) {
            this.doNice = false;
            this.padProportion = 0.0;
            this.paddingExceptions = d3.map();
            this.unregisteredPaddingExceptions = d3.set();
            this.includedValues = d3.map();
            // includedValues needs to be a map, even unregistered, to support getting un-stringified values back out
            this.unregisteredIncludedValues = d3.map();
            this.combineExtents = combineExtents;
        }
        /**
        * @param {any[][]} extents The list of extents to be reduced to a single
        *        extent.
        * @param {Abstract.QuantitiveScale} scale
        *        Since nice() must do different things depending on Linear, Log,
        *        or Time scale, the scale must be passed in for nice() to work.
        * @return {any[]} The domain, as a merging of all exents, as a [min, max]
        *                 pair.
        */
        Domainer.prototype.computeDomain = function (extents, scale) {
            var domain;
            if (this.combineExtents != null) {
                domain = this.combineExtents(extents);
            } else if (extents.length === 0) {
                domain = scale._defaultExtent();
            } else {
                domain = [d3.min(extents, function (e) {
                        return e[0];
                    }), d3.max(extents, function (e) {
                        return e[1];
                    })];
            }
            domain = this.includeDomain(domain);
            domain = this.padDomain(scale, domain);
            domain = this.niceDomain(scale, domain);
            return domain;
        };

        /**
        * Sets the Domainer to pad by a given ratio.
        *
        * @param {number} [padProportion] Proportionally how much bigger the
        *         new domain should be (0.05 = 5% larger).
        *
        *         A domainer will pad equal visual amounts on each side.
        *         On a linear scale, this means both sides are padded the same
        *         amount: [10, 20] will be padded to [5, 25].
        *         On a log scale, the top will be padded more than the bottom, so
        *         [10, 100] will be padded to [1, 1000].
        *
        * @return {Domainer} The calling Domainer.
        */
        Domainer.prototype.pad = function (padProportion) {
            if (typeof padProportion === "undefined") { padProportion = 0.05; }
            this.padProportion = padProportion;
            return this;
        };

        /**
        * Add a padding exception, a value that will not be padded at either end of the domain.
        *
        * Eg, if a padding exception is added at x=0, then [0, 100] will pad to [0, 105] instead of [-2.5, 102.5].
        * If a key is provided, it will be registered under that key with standard map semantics. (Overwrite / remove by key)
        * If a key is not provided, it will be added with set semantics (Can be removed by value)
        *
        * @param {any} exception The padding exception to add.
        * @param string [key] The key to register the exception under.
        * @return Domainer The calling domainer
        */
        Domainer.prototype.addPaddingException = function (exception, key) {
            if (key != null) {
                this.paddingExceptions.set(key, exception);
            } else {
                this.unregisteredPaddingExceptions.add(exception);
            }
            return this;
        };

        /**
        * Remove a padding exception, allowing the domain to pad out that value again.
        *
        * If a string is provided, it is assumed to be a key and the exception associated with that key is removed.
        * If a non-string is provdied, it is assumed to be an unkeyed exception and that exception is removed.
        *
        * @param {any} keyOrException The key for the value to remove, or the value to remove
        * @return Domainer The calling domainer
        */
        Domainer.prototype.removePaddingException = function (keyOrException) {
            if (typeof (keyOrException) === "string") {
                this.paddingExceptions.remove(keyOrException);
            } else {
                this.unregisteredPaddingExceptions.remove(keyOrException);
            }
            return this;
        };

        /**
        * Add an included value, a value that must be included inside the domain.
        *
        * Eg, if a value exception is added at x=0, then [50, 100] will expand to [0, 100] rather than [50, 100].
        * If a key is provided, it will be registered under that key with standard map semantics. (Overwrite / remove by key)
        * If a key is not provided, it will be added with set semantics (Can be removed by value)
        *
        * @param {any} value The included value to add.
        * @param string [key] The key to register the value under.
        * @return Domainer The calling domainer
        */
        Domainer.prototype.addIncludedValue = function (value, key) {
            if (key != null) {
                this.includedValues.set(key, value);
            } else {
                this.unregisteredIncludedValues.set(value, value);
            }
            return this;
        };

        /**
        * Remove an included value, allowing the domain to not include that value gain again.
        *
        * If a string is provided, it is assumed to be a key and the value associated with that key is removed.
        * If a non-string is provdied, it is assumed to be an unkeyed value and that value is removed.
        *
        * @param {any} keyOrException The key for the value to remove, or the value to remove
        * @return Domainer The calling domainer
        */
        Domainer.prototype.removeIncludedValue = function (valueOrKey) {
            if (typeof (valueOrKey) === "string") {
                this.includedValues.remove(valueOrKey);
            } else {
                this.unregisteredIncludedValues.remove(valueOrKey);
            }
            return this;
        };

        /**
        * Extends the scale's domain so it starts and ends with "nice" values.
        *
        * @param {number} [count] The number of ticks that should fit inside the new domain.
        * @return {Domainer} The calling Domainer.
        */
        Domainer.prototype.nice = function (count) {
            this.doNice = true;
            this.niceCount = count;
            return this;
        };

        Domainer.defaultCombineExtents = function (extents) {
            if (extents.length === 0) {
                return [0, 1];
            } else {
                return [d3.min(extents, function (e) {
                        return e[0];
                    }), d3.max(extents, function (e) {
                        return e[1];
                    })];
            }
        };

        Domainer.prototype.padDomain = function (scale, domain) {
            var min = domain[0];
            var max = domain[1];
            if (min === max && this.padProportion > 0.0) {
                var d = min.valueOf();
                if (min instanceof Date) {
                    return [d - Domainer.ONE_DAY, d + Domainer.ONE_DAY];
                } else {
                    return [
                        d - Domainer.PADDING_FOR_IDENTICAL_DOMAIN,
                        d + Domainer.PADDING_FOR_IDENTICAL_DOMAIN];
                }
            }
            var p = this.padProportion / 2;

            // This scaling is done to account for log scales and other non-linear
            // scales. A log scale should be padded more on the max than on the min.
            var newMin = scale._d3Scale.invert(scale.scale(min) - (scale.scale(max) - scale.scale(min)) * p);
            var newMax = scale._d3Scale.invert(scale.scale(max) + (scale.scale(max) - scale.scale(min)) * p);
            var exceptionValues = this.paddingExceptions.values().concat(this.unregisteredPaddingExceptions.values());
            var exceptionSet = d3.set(exceptionValues);
            if (exceptionSet.has(min)) {
                newMin = min;
            }
            if (exceptionSet.has(max)) {
                newMax = max;
            }
            return [newMin, newMax];
        };

        Domainer.prototype.niceDomain = function (scale, domain) {
            if (this.doNice) {
                return scale._niceDomain(domain, this.niceCount);
            } else {
                return domain;
            }
        };

        Domainer.prototype.includeDomain = function (domain) {
            var includedValues = this.includedValues.values().concat(this.unregisteredIncludedValues.values());
            return includedValues.reduce(function (domain, value) {
                return [Math.min(domain[0], value), Math.max(domain[1], value)];
            }, domain);
        };
        Domainer.PADDING_FOR_IDENTICAL_DOMAIN = 1;
        Domainer.ONE_DAY = 1000 * 60 * 60 * 24;
        return Domainer;
    })();
    Plottable.Domainer = Domainer;
})(Plottable || (Plottable = {}));

///<reference path="../reference.ts" />
var __extends = this.__extends || function (d, b) {
    for (var p in b) if (b.hasOwnProperty(p)) d[p] = b[p];
    function __() { this.constructor = d; }
    __.prototype = b.prototype;
    d.prototype = new __();
};
var Plottable;
(function (Plottable) {
    (function (Abstract) {
        var QuantitiveScale = (function (_super) {
            __extends(QuantitiveScale, _super);
            /**
            * Creates a new QuantitiveScale.
            *
            * @constructor
            * @param {D3.Scale.QuantitiveScale} scale The D3 QuantitiveScale backing the QuantitiveScale.
            */
            function QuantitiveScale(scale) {
                _super.call(this, scale);
                this.lastRequestedTickCount = 10;
                this._PADDING_FOR_IDENTICAL_DOMAIN = 1;
                this._userSetDomainer = false;
                this._domainer = new Plottable.Domainer();
            }
            QuantitiveScale.prototype._getExtent = function () {
                return this._domainer.computeDomain(this._getAllExtents(), this);
            };

            /**
            * Retrieves the domain value corresponding to a supplied range value.
            *
            * @param {number} value: A value from the Scale's range.
            * @returns {number} The domain value corresponding to the supplied range value.
            */
            QuantitiveScale.prototype.invert = function (value) {
                return this._d3Scale.invert(value);
            };

            /**
            * Creates a copy of the QuantitiveScale with the same domain and range but without any registered listeners.
            *
            * @returns {QuantitiveScale} A copy of the calling QuantitiveScale.
            */
            QuantitiveScale.prototype.copy = function () {
                return new QuantitiveScale(this._d3Scale.copy());
            };

            QuantitiveScale.prototype.domain = function (values) {
                return _super.prototype.domain.call(this, values);
            };

            QuantitiveScale.prototype._setDomain = function (values) {
                var isNaNOrInfinity = function (x) {
                    return x !== x || x === Infinity || x === -Infinity;
                };
                if (isNaNOrInfinity(values[0]) || isNaNOrInfinity(values[1])) {
                    console.log("Warning: QuantitiveScales cannot take NaN or Infinity as a domain value. Ignoring.");
                    return;
                }
                _super.prototype._setDomain.call(this, values);
            };

            QuantitiveScale.prototype.interpolate = function (factory) {
                if (factory == null) {
                    return this._d3Scale.interpolate();
                }
                this._d3Scale.interpolate(factory);
                return this;
            };

            /**
            * Sets the range of the QuantitiveScale and sets the interpolator to d3.interpolateRound.
            *
            * @param {number[]} values The new range value for the range.
            */
            QuantitiveScale.prototype.rangeRound = function (values) {
                this._d3Scale.rangeRound(values);
                return this;
            };

            QuantitiveScale.prototype.clamp = function (clamp) {
                if (clamp == null) {
                    return this._d3Scale.clamp();
                }
                this._d3Scale.clamp(clamp);
                return this;
            };

            /**
            * Generates tick values.
            *
            * @param {number} [count] The number of ticks to generate.
            * @returns {any[]} The generated ticks.
            */
            QuantitiveScale.prototype.ticks = function (count) {
                if (count != null) {
                    this.lastRequestedTickCount = count;
                }
                return this._d3Scale.ticks(this.lastRequestedTickCount);
            };

            /**
            * Gets a tick formatting function for displaying tick values.
            *
            * @param {number} count The number of ticks to be displayed
            * @param {string} [format] A format specifier string.
            * @returns {(n: number) => string} A formatting function.
            */
            QuantitiveScale.prototype.tickFormat = function (count, format) {
                return this._d3Scale.tickFormat(count, format);
            };

            /**
            * Given a domain, expands its domain onto "nice" values, e.g. whole
            * numbers.
            */
            QuantitiveScale.prototype._niceDomain = function (domain, count) {
                return this._d3Scale.copy().domain(domain).nice(count).domain();
            };

            QuantitiveScale.prototype.domainer = function (domainer) {
                if (domainer == null) {
                    return this._domainer;
                } else {
                    this._domainer = domainer;
                    this._userSetDomainer = true;
                    this._autoDomainIfAutomaticMode();
                    return this;
                }
            };

            QuantitiveScale.prototype._defaultExtent = function () {
                return [0, 1];
            };
            return QuantitiveScale;
        })(Abstract.Scale);
        Abstract.QuantitiveScale = QuantitiveScale;
    })(Plottable.Abstract || (Plottable.Abstract = {}));
    var Abstract = Plottable.Abstract;
})(Plottable || (Plottable = {}));

///<reference path="../reference.ts" />
var __extends = this.__extends || function (d, b) {
    for (var p in b) if (b.hasOwnProperty(p)) d[p] = b[p];
    function __() { this.constructor = d; }
    __.prototype = b.prototype;
    d.prototype = new __();
};
var Plottable;
(function (Plottable) {
    (function (Scale) {
        var Linear = (function (_super) {
            __extends(Linear, _super);
            function Linear(scale) {
                _super.call(this, scale == null ? d3.scale.linear() : scale);
            }
            /**
            * Creates a copy of the LinearScale with the same domain and range but without any registered listeners.
            *
            * @returns {LinearScale} A copy of the calling LinearScale.
            */
            Linear.prototype.copy = function () {
                return new Linear(this._d3Scale.copy());
            };
            return Linear;
        })(Plottable.Abstract.QuantitiveScale);
        Scale.Linear = Linear;
    })(Plottable.Scale || (Plottable.Scale = {}));
    var Scale = Plottable.Scale;
})(Plottable || (Plottable = {}));

///<reference path="../reference.ts" />
var __extends = this.__extends || function (d, b) {
    for (var p in b) if (b.hasOwnProperty(p)) d[p] = b[p];
    function __() { this.constructor = d; }
    __.prototype = b.prototype;
    d.prototype = new __();
};
var Plottable;
(function (Plottable) {
    (function (Scale) {
        var Log = (function (_super) {
            __extends(Log, _super);
            function Log(scale) {
                _super.call(this, scale == null ? d3.scale.log() : scale);
            }
            /**
            * Creates a copy of the Scale.Log with the same domain and range but without any registered listeners.
            *
            * @returns {Scale.Log} A copy of the calling Scale.Log.
            */
            Log.prototype.copy = function () {
                return new Log(this._d3Scale.copy());
            };

            Log.prototype._defaultExtent = function () {
                return [1, 10];
            };
            return Log;
        })(Plottable.Abstract.QuantitiveScale);
        Scale.Log = Log;
    })(Plottable.Scale || (Plottable.Scale = {}));
    var Scale = Plottable.Scale;
})(Plottable || (Plottable = {}));

///<reference path="../reference.ts" />
var __extends = this.__extends || function (d, b) {
    for (var p in b) if (b.hasOwnProperty(p)) d[p] = b[p];
    function __() { this.constructor = d; }
    __.prototype = b.prototype;
    d.prototype = new __();
};
var Plottable;
(function (Plottable) {
    (function (Scale) {
        var Ordinal = (function (_super) {
            __extends(Ordinal, _super);
            /**
            * Creates a new OrdinalScale. Domain and Range are set later.
            *
            * @constructor
            */
            function Ordinal(scale) {
                _super.call(this, scale == null ? d3.scale.ordinal() : scale);
                this._range = [0, 1];
                this._rangeType = "bands";
                // Padding as a proportion of the spacing between domain values
                this._innerPadding = 0.3;
                this._outerPadding = 0.5;
                if (this._innerPadding > this._outerPadding) {
                    throw new Error("outerPadding must be >= innerPadding so cat axis bands work out reasonably");
                }
            }
            Ordinal.prototype._getExtent = function () {
                var extents = this._getAllExtents();
                return Plottable.Util.Methods.uniq(Plottable.Util.Methods.flatten(extents));
            };

            Ordinal.prototype.domain = function (values) {
                return _super.prototype.domain.call(this, values);
            };

            Ordinal.prototype._setDomain = function (values) {
                _super.prototype._setDomain.call(this, values);
                this.range(this.range()); // update range
            };

            Ordinal.prototype.range = function (values) {
                if (values == null) {
                    return this._range;
                } else {
                    this._range = values;
                    if (this._rangeType === "points") {
                        this._d3Scale.rangePoints(values, 2 * this._outerPadding); // d3 scale takes total padding
                    } else if (this._rangeType === "bands") {
                        this._d3Scale.rangeBands(values, this._innerPadding, this._outerPadding);
                    }
                    return this;
                }
            };

            /**
            * Returns the width of the range band. Only valid when rangeType is set to "bands".
            *
            * @returns {number} The range band width or 0 if rangeType isn't "bands".
            */
            Ordinal.prototype.rangeBand = function () {
                return this._d3Scale.rangeBand();
            };

            Ordinal.prototype.innerPadding = function () {
                var d = this.domain();
                if (d.length < 2) {
                    return 0;
                }
                var step = Math.abs(this.scale(d[1]) - this.scale(d[0]));
                return step - this.rangeBand();
            };

            Ordinal.prototype.fullBandStartAndWidth = function (v) {
                var start = this.scale(v) - this.innerPadding() / 2;
                var width = this.rangeBand() + this.innerPadding();
                return [start, width];
            };

            Ordinal.prototype.rangeType = function (rangeType, outerPadding, innerPadding) {
                if (rangeType == null) {
                    return this._rangeType;
                } else {
                    if (!(rangeType === "points" || rangeType === "bands")) {
                        throw new Error("Unsupported range type: " + rangeType);
                    }
                    this._rangeType = rangeType;
                    if (outerPadding != null) {
                        this._outerPadding = outerPadding;
                    }
                    if (innerPadding != null) {
                        this._innerPadding = innerPadding;
                    }
                    this.broadcaster.broadcast();
                    return this;
                }
            };

            /**
            * Creates a copy of the Scale with the same domain and range but without any registered listeners.
            *
            * @returns {Ordinal} A copy of the calling Scale.
            */
            Ordinal.prototype.copy = function () {
                return new Ordinal(this._d3Scale.copy());
            };
            return Ordinal;
        })(Plottable.Abstract.Scale);
        Scale.Ordinal = Ordinal;
    })(Plottable.Scale || (Plottable.Scale = {}));
    var Scale = Plottable.Scale;
})(Plottable || (Plottable = {}));

///<reference path="../reference.ts" />
var __extends = this.__extends || function (d, b) {
    for (var p in b) if (b.hasOwnProperty(p)) d[p] = b[p];
    function __() { this.constructor = d; }
    __.prototype = b.prototype;
    d.prototype = new __();
};
var Plottable;
(function (Plottable) {
    (function (Scale) {
        var Color = (function (_super) {
            __extends(Color, _super);
            /**
            * Creates a ColorScale.
            *
            * @constructor
            * @param {string} [scaleType] the type of color scale to create
            *     (Category10/Category20/Category20b/Category20c).
            */
            function Color(scaleType) {
                var scale;
                switch (scaleType) {
                    case "Category10":
                    case "category10":
                    case "10":
                        scale = d3.scale.category10();
                        break;
                    case "Category20":
                    case "category20":
                    case "20":
                        scale = d3.scale.category20();
                        break;
                    case "Category20b":
                    case "category20b":
                    case "20b":
                        scale = d3.scale.category20b();
                        break;
                    case "Category20c":
                    case "category20c":
                    case "20c":
                        scale = d3.scale.category20c();
                        break;
                    case null:
                    case undefined:
                        scale = d3.scale.ordinal();
                        break;
                    default:
                        throw new Error("Unsupported ColorScale type");
                }
                _super.call(this, scale);
            }
            // Duplicated from OrdinalScale._getExtent - should be removed in #388
            Color.prototype._getExtent = function () {
                var extents = this._getAllExtents();
                var concatenatedExtents = [];
                extents.forEach(function (e) {
                    concatenatedExtents = concatenatedExtents.concat(e);
                });
                return Plottable.Util.Methods.uniq(concatenatedExtents);
            };
            return Color;
        })(Plottable.Abstract.Scale);
        Scale.Color = Color;
    })(Plottable.Scale || (Plottable.Scale = {}));
    var Scale = Plottable.Scale;
})(Plottable || (Plottable = {}));

///<reference path="../reference.ts" />
var __extends = this.__extends || function (d, b) {
    for (var p in b) if (b.hasOwnProperty(p)) d[p] = b[p];
    function __() { this.constructor = d; }
    __.prototype = b.prototype;
    d.prototype = new __();
};
var Plottable;
(function (Plottable) {
    (function (Scale) {
        var Time = (function (_super) {
            __extends(Time, _super);
            function Time(scale) {
                // need to cast since d3 time scales do not descend from quantitive scales
                _super.call(this, (scale == null ? d3.time.scale() : scale));
                this._PADDING_FOR_IDENTICAL_DOMAIN = 1000 * 60 * 60 * 24;
            }
            Time.prototype._setDomain = function (values) {
                _super.prototype._setDomain.call(this, values.map(function (d) {
                    return new Date(d);
                }));
            };
            return Time;
        })(Plottable.Abstract.QuantitiveScale);
        Scale.Time = Time;
    })(Plottable.Scale || (Plottable.Scale = {}));
    var Scale = Plottable.Scale;
})(Plottable || (Plottable = {}));

///<reference path="../reference.ts" />
var __extends = this.__extends || function (d, b) {
    for (var p in b) if (b.hasOwnProperty(p)) d[p] = b[p];
    function __() { this.constructor = d; }
    __.prototype = b.prototype;
    d.prototype = new __();
};
var Plottable;
(function (Plottable) {
    (function (Scale) {
        ;

        var InterpolatedColor = (function (_super) {
            __extends(InterpolatedColor, _super);
            /**
            * Creates a InterpolatedColorScale.
            *
            * @constructor
            * @param {string|string[]} [colorRange] the type of color scale to
            *     create. Default is "reds". @see {@link colorRange} for further
            *     options.
            * @param {string} [scaleType] the type of underlying scale to use
            *     (linear/pow/log/sqrt). Default is "linear". @see {@link scaleType}
            *     for further options.
            */
            function InterpolatedColor(colorRange, scaleType) {
                if (typeof colorRange === "undefined") { colorRange = "reds"; }
                if (typeof scaleType === "undefined") { scaleType = "linear"; }
                this._colorRange = this._resolveColorValues(colorRange);
                this._scaleType = scaleType;
                _super.call(this, InterpolatedColor.getD3InterpolatedScale(this._colorRange, this._scaleType));
            }
            /**
            * Converts the string array into a d3 scale.
            *
            * @param {string[]} colors an array of strings representing color
            *     values in hex ("#FFFFFF") or keywords ("white").
            * @param {string} scaleType a string representing the underlying scale
            *     type (linear/log/sqrt/pow)
            * @returns a quantitive d3 scale.
            */
            InterpolatedColor.getD3InterpolatedScale = function (colors, scaleType) {
                var scale;
                switch (scaleType) {
                    case "linear":
                        scale = d3.scale.linear();
                        break;
                    case "log":
                        scale = d3.scale.log();
                        break;
                    case "sqrt":
                        scale = d3.scale.sqrt();
                        break;
                    case "pow":
                        scale = d3.scale.pow();
                        break;
                }
                if (scale == null) {
                    throw new Error("unknown quantitive scale type " + scaleType);
                }
                return scale.range([0, 1]).interpolate(InterpolatedColor.interpolateColors(colors));
            };

            /**
            * Creates a d3 interpolator given the color array.
            *
            * d3 doesn't accept more than 2 range values unless we use a ordinal
            * scale. So, in order to interpolate smoothly between the full color
            * range, we must override the interpolator and compute the color values
            * manually.
            *
            * @param {string[]} colors an array of strings representing color
            *     values in hex ("#FFFFFF") or keywords ("white").
            */
            InterpolatedColor.interpolateColors = function (colors) {
                if (colors.length < 2) {
                    throw new Error("Color scale arrays must have at least two elements.");
                }
                ;
                return function (ignored) {
                    return function (t) {
                        // Clamp t parameter to [0,1]
                        t = Math.max(0, Math.min(1, t));

                        // Determine indices for colors
                        var tScaled = t * (colors.length - 1);
                        var i0 = Math.floor(tScaled);
                        var i1 = Math.ceil(tScaled);
                        var frac = (tScaled - i0);

                        // Interpolate in the L*a*b color space
                        return d3.interpolateLab(colors[i0], colors[i1])(frac);
                    };
                };
            };

            InterpolatedColor.prototype.colorRange = function (colorRange) {
                if (colorRange == null) {
                    return this._colorRange;
                }
                this._colorRange = this._resolveColorValues(colorRange);
                this._resetScale();
            };

            InterpolatedColor.prototype.scaleType = function (scaleType) {
                if (scaleType == null) {
                    return this._scaleType;
                }
                this._scaleType = scaleType;
                this._resetScale();
            };

            InterpolatedColor.prototype._resetScale = function () {
                this._d3Scale = InterpolatedColor.getD3InterpolatedScale(this._colorRange, this._scaleType);
                this._autoDomainIfAutomaticMode();
                this.broadcaster.broadcast();
            };

            InterpolatedColor.prototype._resolveColorValues = function (colorRange) {
                if (colorRange instanceof Array) {
                    return colorRange;
                } else if (InterpolatedColor.COLOR_SCALES[colorRange] != null) {
                    return InterpolatedColor.COLOR_SCALES[colorRange];
                } else {
                    return InterpolatedColor.COLOR_SCALES["reds"];
                }
            };

            InterpolatedColor.prototype.autoDomain = function () {
                // unlike other QuantitiveScales, interpolatedColorScale ignores its domainer
                var extents = this._getAllExtents();
                if (extents.length > 0) {
                    this._setDomain([d3.min(extents, function (x) {
                            return x[0];
                        }), d3.max(extents, function (x) {
                            return x[1];
                        })]);
                }
                return this;
            };
            InterpolatedColor.COLOR_SCALES = {
                reds: [
                    "#FFFFFF",
                    "#FFF6E1",
                    "#FEF4C0",
                    "#FED976",
                    "#FEB24C",
                    "#FD8D3C",
                    "#FC4E2A",
                    "#E31A1C",
                    "#B10026"
                ],
                blues: [
                    "#FFFFFF",
                    "#CCFFFF",
                    "#A5FFFD",
                    "#85F7FB",
                    "#6ED3EF",
                    "#55A7E0",
                    "#417FD0",
                    "#2545D3",
                    "#0B02E1"
                ],
                posneg: [
                    "#0B02E1",
                    "#2545D3",
                    "#417FD0",
                    "#55A7E0",
                    "#6ED3EF",
                    "#85F7FB",
                    "#A5FFFD",
                    "#CCFFFF",
                    "#FFFFFF",
                    "#FFF6E1",
                    "#FEF4C0",
                    "#FED976",
                    "#FEB24C",
                    "#FD8D3C",
                    "#FC4E2A",
                    "#E31A1C",
                    "#B10026"
                ]
            };
            return InterpolatedColor;
        })(Plottable.Abstract.QuantitiveScale);
        Scale.InterpolatedColor = InterpolatedColor;
    })(Plottable.Scale || (Plottable.Scale = {}));
    var Scale = Plottable.Scale;
})(Plottable || (Plottable = {}));

///<reference path="../reference.ts" />
var Plottable;
(function (Plottable) {
    (function (Util) {
        var ScaleDomainCoordinator = (function () {
            /**
            * Creates a ScaleDomainCoordinator.
            *
            * @constructor
            * @param {Scale[]} scales A list of scales whose domains should be linked.
            */
            function ScaleDomainCoordinator(scales) {
                var _this = this;
                /* This class is responsible for maintaining coordination between linked scales.
                It registers event listeners for when one of its scales changes its domain. When the scale
                does change its domain, it re-propogates the change to every linked scale.
                */
                this.rescaleInProgress = false;
                if (scales == null) {
                    throw new Error("ScaleDomainCoordinator requires scales to coordinate");
                }
                this.scales = scales;
                this.scales.forEach(function (s) {
                    return s.broadcaster.registerListener(_this, function (sx) {
                        return _this.rescale(sx);
                    });
                });
            }
            ScaleDomainCoordinator.prototype.rescale = function (scale) {
                if (this.rescaleInProgress) {
                    return;
                }
                this.rescaleInProgress = true;
                var newDomain = scale.domain();
                this.scales.forEach(function (s) {
                    return s.domain(newDomain);
                });
                this.rescaleInProgress = false;
            };
            return ScaleDomainCoordinator;
        })();
        Util.ScaleDomainCoordinator = ScaleDomainCoordinator;
    })(Plottable.Util || (Plottable.Util = {}));
    var Util = Plottable.Util;
})(Plottable || (Plottable = {}));

///<reference path="../reference.ts" />
var __extends = this.__extends || function (d, b) {
    for (var p in b) if (b.hasOwnProperty(p)) d[p] = b[p];
    function __() { this.constructor = d; }
    __.prototype = b.prototype;
    d.prototype = new __();
};
var Plottable;
(function (Plottable) {
    (function (Abstract) {
        var Axis = (function (_super) {
            __extends(Axis, _super);
            function Axis(scale, orientation, formatter) {
                var _this = this;
                _super.call(this);
                this._width = "auto";
                this._height = "auto";
                this._tickLength = 5;
                this._tickLabelPadding = 3;
                this._showEndTickLabels = false;
                if (scale == null || orientation == null) {
                    throw new Error("Axis requires a scale and orientation");
                }
                this._scale = scale;
                this.orient(orientation);

                this.classed("axis", true);
                if (this._isHorizontal()) {
                    this.classed("x-axis", true);
                } else {
                    this.classed("y-axis", true);
                }

                if (formatter == null) {
                    formatter = new Plottable.Formatter.General();
                    formatter.showOnlyUnchangedValues(false);
                }
                this.formatter(formatter);

                this._scale.broadcaster.registerListener(this, function () {
                    return _this.rescale();
                });
            }
            Axis.prototype.remove = function () {
                _super.prototype.remove.call(this);
                this._scale.broadcaster.deregisterListener(this);
            };

            Axis.prototype._isHorizontal = function () {
                return this._orientation === "top" || this._orientation === "bottom";
            };

            Axis.prototype._computeWidth = function () {
                // to be overridden by subclass logic
                this._computedWidth = this._tickLength;
                return this._computedWidth;
            };

            Axis.prototype._computeHeight = function () {
                // to be overridden by subclass logic
                this._computedHeight = this._tickLength;
                return this._computedHeight;
            };

            Axis.prototype._requestedSpace = function (offeredWidth, offeredHeight) {
                var requestedWidth = this._width;
                var requestedHeight = this._height;

                if (this._isHorizontal()) {
                    if (this._height === "auto") {
                        if (this._computedHeight == null) {
                            this._computeHeight();
                        }
                        requestedHeight = this._computedHeight;
                    }
                    requestedWidth = 0;
                } else {
                    if (this._width === "auto") {
                        if (this._computedWidth == null) {
                            this._computeWidth();
                        }
                        requestedWidth = this._computedWidth;
                    }
                    requestedHeight = 0;
                }

                return {
                    width: Math.min(offeredWidth, requestedWidth),
                    height: Math.min(offeredHeight, requestedHeight),
                    wantsWidth: !this._isHorizontal() && offeredWidth < requestedWidth,
                    wantsHeight: this._isHorizontal() && offeredHeight < requestedHeight
                };
            };

            Axis.prototype._computeLayout = function (xOffset, yOffset, availableWidth, availableHeight) {
                _super.prototype._computeLayout.call(this, xOffset, yOffset, availableWidth, availableHeight);
                if (this._isHorizontal()) {
                    this._scale.range([0, this.availableWidth]);
                } else {
                    this._scale.range([this.availableHeight, 0]);
                }
                return this;
            };

            Axis.prototype._setup = function () {
                _super.prototype._setup.call(this);
                this._tickMarkContainer = this.content.append("g").classed(Axis.TICK_MARK_CLASS + "-container", true);
                this._tickLabelContainer = this.content.append("g").classed(Axis.TICK_LABEL_CLASS + "-container", true);
                this._baseline = this.content.append("line").classed("baseline", true);
                return this;
            };

            /*
            * Function for generating tick values in data-space (as opposed to pixel values).
            * To be implemented by subclasses.
            */
            Axis.prototype._getTickValues = function () {
                return [];
            };

            Axis.prototype._doRender = function () {
                var tickMarkValues = this._getTickValues();
                var tickMarks = this._tickMarkContainer.selectAll("." + Axis.TICK_MARK_CLASS).data(tickMarkValues);
                tickMarks.enter().append("line").classed(Axis.TICK_MARK_CLASS, true);
                tickMarks.attr(this._generateTickMarkAttrHash());
                tickMarks.exit().remove();
                this._baseline.attr(this._generateBaselineAttrHash());

                return this;
            };

            Axis.prototype._generateBaselineAttrHash = function () {
                var baselineAttrHash = {
                    x1: 0,
                    y1: 0,
                    x2: 0,
                    y2: 0
                };

                switch (this._orientation) {
                    case "bottom":
                        baselineAttrHash.x2 = this.availableWidth;
                        break;

                    case "top":
                        baselineAttrHash.x2 = this.availableWidth;
                        baselineAttrHash.y1 = this.availableHeight;
                        baselineAttrHash.y2 = this.availableHeight;
                        break;

                    case "left":
                        baselineAttrHash.x1 = this.availableWidth;
                        baselineAttrHash.x2 = this.availableWidth;
                        baselineAttrHash.y2 = this.availableHeight;
                        break;

                    case "right":
                        baselineAttrHash.y2 = this.availableHeight;
                        break;
                }

                return baselineAttrHash;
            };

            Axis.prototype._generateTickMarkAttrHash = function () {
                var _this = this;
                var tickMarkAttrHash = {
                    x1: 0,
                    y1: 0,
                    x2: 0,
                    y2: 0
                };

                var scalingFunction = function (d) {
                    return _this._scale.scale(d);
                };
                if (this._isHorizontal()) {
                    tickMarkAttrHash["x1"] = scalingFunction;
                    tickMarkAttrHash["x2"] = scalingFunction;
                } else {
                    tickMarkAttrHash["y1"] = scalingFunction;
                    tickMarkAttrHash["y2"] = scalingFunction;
                }

                switch (this._orientation) {
                    case "bottom":
                        tickMarkAttrHash["y2"] = this._tickLength;
                        break;

                    case "top":
                        tickMarkAttrHash["y1"] = this.availableHeight;
                        tickMarkAttrHash["y2"] = this.availableHeight - this._tickLength;
                        break;

                    case "left":
                        tickMarkAttrHash["x1"] = this.availableWidth;
                        tickMarkAttrHash["x2"] = this.availableWidth - this._tickLength;
                        break;

                    case "right":
                        tickMarkAttrHash["x2"] = this._tickLength;
                        break;
                }

                return tickMarkAttrHash;
            };

            Axis.prototype.rescale = function () {
                return (this.element != null) ? this._render() : null;
            };

            Axis.prototype._invalidateLayout = function () {
                _super.prototype._invalidateLayout.call(this);
                this._computedWidth = null;
                this._computedHeight = null;
            };

            Axis.prototype.width = function (w) {
                if (w == null) {
                    return this.availableWidth;
                } else {
                    if (this._isHorizontal()) {
                        throw new Error("width cannot be set on a horizontal Axis");
                    }
                    if (w !== "auto" && w < 0) {
                        throw new Error("invalid value for width");
                    }
                    this._width = w;
                    this._invalidateLayout();
                    return this;
                }
            };

            Axis.prototype.height = function (h) {
                if (h == null) {
                    return this.availableHeight;
                } else {
                    if (!this._isHorizontal()) {
                        throw new Error("height cannot be set on a vertical Axis");
                    }
                    if (h !== "auto" && h < 0) {
                        throw new Error("invalid value for height");
                    }
                    this._height = h;
                    this._invalidateLayout();
                    return this;
                }
            };

            Axis.prototype.formatter = function (formatter) {
                if (formatter === undefined) {
                    return this._formatter;
                }
                if (typeof (formatter) === "function") {
                    formatter = new Plottable.Formatter.Custom(formatter);
                    formatter.showOnlyUnchangedValues(false);
                }
                this._formatter = formatter;
                this._invalidateLayout();
                return this;
            };

            Axis.prototype.tickLength = function (length) {
                if (length == null) {
                    return this._tickLength;
                } else {
                    if (length < 0) {
                        throw new Error("tick length must be positive");
                    }
                    this._tickLength = length;
                    this._invalidateLayout();
                    return this;
                }
            };

            Axis.prototype.tickLabelPadding = function (padding) {
                if (padding == null) {
                    return this._tickLabelPadding;
                } else {
                    if (padding < 0) {
                        throw new Error("tick label padding must be positive");
                    }
                    this._tickLabelPadding = padding;
                    this._invalidateLayout();
                    return this;
                }
            };

            Axis.prototype.orient = function (newOrientation) {
                if (newOrientation == null) {
                    return this._orientation;
                } else {
                    var newOrientationLC = newOrientation.toLowerCase();
                    if (newOrientationLC !== "top" && newOrientationLC !== "bottom" && newOrientationLC !== "left" && newOrientationLC !== "right") {
                        throw new Error("unsupported orientation");
                    }
                    this._orientation = newOrientationLC;
                    this._invalidateLayout();
                    return this;
                }
            };

            Axis.prototype.showEndTickLabels = function (show) {
                if (show == null) {
                    return this._showEndTickLabels;
                }
                this._showEndTickLabels = show;
                this._render();
                return this;
            };

            Axis.prototype._hideEndTickLabels = function () {
                var _this = this;
                var boundingBox = this.element.select(".bounding-box")[0][0].getBoundingClientRect();

                var isInsideBBox = function (tickBox) {
                    return (Math.floor(boundingBox.left) <= Math.ceil(tickBox.left) && Math.floor(boundingBox.top) <= Math.ceil(tickBox.top) && Math.floor(tickBox.right) <= Math.ceil(boundingBox.left + _this.availableWidth) && Math.floor(tickBox.bottom) <= Math.ceil(boundingBox.top + _this.availableHeight));
                };

                var tickLabels = this._tickLabelContainer.selectAll("." + Abstract.Axis.TICK_LABEL_CLASS);
                var firstTickLabel = tickLabels[0][0];
                if (!isInsideBBox(firstTickLabel.getBoundingClientRect())) {
                    d3.select(firstTickLabel).style("visibility", "hidden");
                }
                var lastTickLabel = tickLabels[0][tickLabels[0].length - 1];
                if (!isInsideBBox(lastTickLabel.getBoundingClientRect())) {
                    d3.select(lastTickLabel).style("visibility", "hidden");
                }
            };

            Axis.prototype._hideOverlappingTickLabels = function () {
                var visibleTickLabels = this._tickLabelContainer.selectAll("." + Abstract.Axis.TICK_LABEL_CLASS).filter(function (d, i) {
                    return d3.select(this).style("visibility") === "visible";
                });
                var lastLabelClientRect;

                function boxesOverlap(boxA, boxB) {
                    if (boxA.right < boxB.left) {
                        return false;
                    }
                    if (boxA.left > boxB.right) {
                        return false;
                    }
                    if (boxA.bottom < boxB.top) {
                        return false;
                    }
                    if (boxA.top > boxB.bottom) {
                        return false;
                    }
                    return true;
                }

                visibleTickLabels.each(function (d) {
                    var clientRect = this.getBoundingClientRect();
                    var tickLabel = d3.select(this);
                    if (lastLabelClientRect != null && boxesOverlap(clientRect, lastLabelClientRect)) {
                        tickLabel.style("visibility", "hidden");
                    } else {
                        lastLabelClientRect = clientRect;
                        tickLabel.style("visibility", "visible");
                    }
                });
            };
            Axis.TICK_MARK_CLASS = "tick-mark";
            Axis.TICK_LABEL_CLASS = "tick-label";
            return Axis;
        })(Abstract.Component);
        Abstract.Axis = Axis;
    })(Plottable.Abstract || (Plottable.Abstract = {}));
    var Abstract = Plottable.Abstract;
})(Plottable || (Plottable = {}));

///<reference path="../reference.ts" />
var __extends = this.__extends || function (d, b) {
    for (var p in b) if (b.hasOwnProperty(p)) d[p] = b[p];
    function __() { this.constructor = d; }
    __.prototype = b.prototype;
    d.prototype = new __();
};
var Plottable;
(function (Plottable) {
    (function (Axis) {
        var Numeric = (function (_super) {
            __extends(Numeric, _super);
            /**
            * Creates a NumericAxis.
            *
            * @constructor
            * @param {QuantitiveScale} scale The QuantitiveScale to base the NumericAxis on.
            * @param {string} orientation The orientation of the QuantitiveScale (top/bottom/left/right)
            * @param {Formatter} [formatter] A function to format tick labels.
            */
            function Numeric(scale, orientation, formatter) {
                _super.call(this, scale, orientation, formatter);
                this.tickLabelPositioning = "center";
                // Whether or not first/last tick label will still be displayed even if
                // the label is cut off.
                this.showFirstTickLabel = false;
                this.showLastTickLabel = false;
            }
<<<<<<< HEAD
            Time.prototype._setup = function () {
                _super.prototype._setup.call(this);
                this._tickLabelsG = this.content.append("g").classed("tick-labels", true);
                return this;
            };

            Time.prototype._requestedSpace = function (offeredWidth, offeredHeight) {
                var requestedWidth = this._width;
                var requestedHeight = this._height;

                var fakeTick;
                var testTextEl;
                if (this._computedHeight == null) {
                    this._computedHeight = this.tickLength() + this.tickLabelPadding() + this._measureTextHeight();
                }
                requestedWidth = 0;
                requestedHeight = (this._height === "auto") ? this._computedHeight : this._height;

                return {
                    width: Math.min(offeredWidth, requestedWidth),
                    height: Math.min(offeredHeight, requestedHeight),
                    wantsWidth: false,
                    wantsHeight: offeredHeight < requestedHeight
=======
            Numeric.prototype._computeWidth = function () {
                // generate a test value to measure width
                var tickValues = this._getTickValues();
                var valueLength = function (v) {
                    var logLength = Math.floor(Math.log(Math.abs(v)) / Math.LN10);
                    return (logLength > 0) ? logLength : 1;
>>>>>>> 67d1004b
                };
                var pow10 = Math.max.apply(null, tickValues.map(valueLength));
                var precision = this._formatter.precision();
                var testValue = -(Math.pow(10, pow10) + Math.pow(10, -precision));

                var testTextEl = this._tickLabelContainer.append("text").classed(Plottable.Abstract.Axis.TICK_LABEL_CLASS, true);
                var formattedTestValue = this._formatter.format(testValue);
                var textLength = testTextEl.text(formattedTestValue).node().getComputedTextLength();
                testTextEl.remove();

<<<<<<< HEAD
            Time.prototype._measureTextHeight = function () {
                var fakeTickLabel = this._tickLabelsG.append("g").classed("tick-label", true);
                var textHeight = Plottable.Util.Text.getTextHeight(fakeTickLabel.append("text"));
                fakeTickLabel.remove();
                return textHeight;
            };

            Time.prototype._doRender = function () {
                var _this = this;
                _super.prototype._doRender.call(this);
                var tickValues = this._getTickValues();
                var tickLabels = this._tickLabelsG.selectAll(".tick-label").data(tickValues, function (d) {
                    return d.valueOf();
                });
                var tickLabelsEnter = tickLabels.enter().append("g").classed("tick-label", true);
                tickLabelsEnter.append("text").attr("transform", "translate(0," + (this._orientation === "bottom" ? (this.tickLength() + this._measureTextHeight()) : this.availableHeight - this.tickLength()) + ")");
                tickLabels.exit().remove();
                tickLabels.attr("transform", function (d, i) {
                    return "translate(" + _this._scale._d3Scale(d) + ",0)";
                });
                tickLabels.selectAll("text").text(function (d) {
                    return _this._formatter.format(d);
                }).style("text-anchor", "middle");
                return this;
            };
            return Time;
        })(Plottable.Abstract.Axis);
        Axis.Time = Time;
    })(Plottable.Axis || (Plottable.Axis = {}));
    var Axis = Plottable.Axis;
})(Plottable || (Plottable = {}));

///<reference path="../reference.ts" />
var __extends = this.__extends || function (d, b) {
    for (var p in b) if (b.hasOwnProperty(p)) d[p] = b[p];
    function __() { this.constructor = d; }
    __.prototype = b.prototype;
    d.prototype = new __();
};
var Plottable;
(function (Plottable) {
    (function (Axis) {
        ;

        var Multi = (function (_super) {
            __extends(Multi, _super);
            /**
            * Creates a MultiTimeAxis
            *
            * @constructor
            * @param {OrdinalScale} scale The scale to base the Axis on.
            * @param {string} orientation The orientation of the Axis (top/bottom/left/right)
            */
            function Multi(scale, orientation, formatter) {
                _super.call(this, scale, orientation, formatter);
                this.layers = 2;
                this.ticksOnLowestLevel = 3;

                this.tickLength(20);
            }
            Multi.prototype._requestedSpace = function (offeredWidth, offeredHeight) {
                var requestedWidth = this._width;
                var requestedHeight = this._height;

                if (this._computedHeight == null) {
                    this._computedHeight = (this.tickLength() + this.tickLabelPadding()) * this.layers + this._measureTextHeight();
                }
                requestedWidth = 0;
                requestedHeight = (this._height === "auto") ? this._computedHeight : this._height;

                return {
                    width: Math.min(offeredWidth, requestedWidth),
                    height: Math.min(offeredHeight, requestedHeight),
                    wantsWidth: false,
                    wantsHeight: offeredHeight < requestedHeight
                };
            };

            Multi.prototype._setup = function () {
                _super.prototype._setup.call(this);
                this._majorTickLabels = this.content.append("g").classed("major-tick-labels", true);
                this._minorTickLabels = this.content.append("g").classed("minor-tick-labels", true);
                return this;
            };

            Multi.prototype.getTopLevel = function () {
                var domain = this._scale.domain();
                var diff = domain[1] - domain[0];
                var i = this.layers - 1;
                for (; i < Multi.allIntervals.length - 1; i++) {
                    if (diff / Multi.allIntervals[i].length > this.ticksOnLowestLevel) {
                        break;
                    }
                }

                return i;
            };

            Multi.prototype._getTickValues = function () {
                var top = this.getTopLevel();
                var set = d3.set();
                for (var k = top; k > top - this.layers; k--) {
                    set = Plottable.Util.Methods.union(set, d3.set(this._scale.tickInterval(Multi.allIntervals[k].interval, Multi.allIntervals[k].step)));
                }
                return set.values().map(function (d) {
                    return new Date(d);
                });
            };

            Multi.prototype._measureTextHeight = function () {
                var fakeTickLabel = this._majorTickLabels.append("g").classed("major-tick-label", true);
                var textHeight = Plottable.Util.Text.getTextHeight(fakeTickLabel.append("text"));
                fakeTickLabel.remove();
                return textHeight;
            };

            Multi.prototype._renderTicks = function (container, pos) {
                var _this = this;
                var top = this.getTopLevel();
                var tickPos = this._scale.tickInterval(Multi.allIntervals[top - pos].interval, Multi.allIntervals[top - pos].step);
                tickPos.splice(0, 0, this._scale.domain()[0]);
                tickPos.push(this._scale.domain()[1]);
                var labelPos = [];
                for (var i = 0; i < tickPos.length - 1; i++) {
                    labelPos.push(new Date((tickPos[i + 1].valueOf() - tickPos[i].valueOf()) / 2 + tickPos[i].valueOf()));
                }

                container.selectAll(".tick-label").remove();

                var tickLabels = container.selectAll(".tick-label").data(labelPos, function (d) {
                    return d.valueOf();
                });
                var tickLabelsEnter = tickLabels.enter().append("g").classed("tick-label", true);
                tickLabelsEnter.append("text");
                tickLabels.selectAll("text").attr("transform", "translate(0," + (this._orientation === "bottom" ? (this.tickLength() * (pos + 1)) : (this.availableHeight - this.tickLength() * (pos + 1))) + ")");
                tickLabels.exit().remove();
                tickLabels.attr("transform", function (d) {
                    return "translate(" + _this._scale._d3Scale(d) + ",0)";
                });
                tickLabels.selectAll("text").text(function (d) {
                    return d3.time.format(pos === _this.layers - 1 ? Multi.allIntervals[top - pos].formatMajor : Multi.allIntervals[top - pos].formatMinor)(d);
                }).style("text-anchor", "middle");
            };

            Multi.prototype._doRender = function () {
                _super.prototype._doRender.call(this);
                this._tickLabelsG.selectAll(".tick-label").remove();
                this._renderTicks(this._majorTickLabels, this.layers - 1);
                this._renderTicks(this._minorTickLabels, this.layers - 2);
                var top = this.getTopLevel();
                for (var k = top; k > top - this.layers; k--) {
                    var v = Multi.allIntervals[k];
                    var index = top - k;
                    var tickValues = this._scale.tickInterval(v.interval, v.step);
                    var selection = this._ticksContainer.selectAll(".tick").filter(function (d) {
                        return tickValues.map(function (x) {
                            return x.valueOf();
                        }).indexOf(d.valueOf()) >= 0;
                    });
                    selection.select("line").attr("y2", this.tickLength() * (index + 1));
                }
                return this;
            };
            Multi.allIntervals = [
                { interval: d3.time.years, step: 50, length: 1000 * 60 * 60 * 24 * 365 * 50, formatMajor: "%Y", formatMinor: "%Y" },
                { interval: d3.time.years, step: 10, length: 1000 * 60 * 60 * 24 * 365 * 10, formatMajor: "%Y", formatMinor: "%Y" },
                { interval: d3.time.years, step: 2, length: 1000 * 60 * 60 * 24 * 365 * 2, formatMajor: "%Y", formatMinor: "%Y" },
                { interval: d3.time.years, length: 1000 * 60 * 60 * 24 * 365, formatMajor: "%Y", formatMinor: "%Y" },
                { interval: d3.time.months, step: 3, length: 1000 * 60 * 60 * 24 * 30 * 3, formatMajor: "%B %Y", formatMinor: "%b" },
                { interval: d3.time.months, length: 1000 * 60 * 60 * 24 * 30, formatMajor: "%B %Y", formatMinor: "%b" },
                { interval: d3.time.days, step: 16, length: 1000 * 60 * 60 * 24 * 16, formatMajor: "%B %d, %Y", formatMinor: "%d" },
                { interval: d3.time.days, length: 1000 * 60 * 60 * 24, formatMajor: "%B %d, %Y", formatMinor: "%d" },
                { interval: d3.time.hours, step: 12, length: 1000 * 60 * 60 * 12, formatMajor: "%B %d, %Y", formatMinor: "%I %p" },
                { interval: d3.time.hours, step: 6, length: 1000 * 60 * 60 * 6, formatMajor: "%B %d, %Y", formatMinor: "%I %p" },
                { interval: d3.time.hours, step: 3, length: 1000 * 60 * 60 * 3, formatMajor: "%B %d, %Y", formatMinor: "%I %p" },
                { interval: d3.time.hours, length: 1000 * 60 * 60, formatMajor: "%B %d, %Y", formatMinor: "%I %p" },
                { interval: d3.time.minutes, step: 30, length: 1000 * 60 * 30, formatMajor: "%B %d, %Y", formatMinor: "%I:%M:%S %p" },
                { interval: d3.time.minutes, step: 15, length: 1000 * 60 * 15, formatMajor: "%B %d, %Y", formatMinor: "%I:%M:%S %p" },
                { interval: d3.time.minutes, step: 5, length: 1000 * 60 * 5, formatMajor: "%B %d, %Y", formatMinor: "%I:%M:%S %p" },
                { interval: d3.time.minutes, length: 1000 * 60, formatMajor: "%B %d, %Y", formatMinor: "%I:%M %p" },
                { interval: d3.time.seconds, step: 30, length: 1000 * 30, formatMajor: "%B %d, %Y", formatMinor: "%I:%M:%S %p" },
                { interval: d3.time.seconds, step: 15, length: 1000 * 15, formatMajor: "%B %d, %Y", formatMinor: "%I:%M:%S %p" },
                { interval: d3.time.seconds, step: 5, length: 1000 * 5, formatMajor: "%B %d, %Y", formatMinor: "%I:%M:%S %p" },
                { interval: d3.time.seconds, length: 1000, formatMajor: "%B %d, %Y", formatMinor: "%I:%M:%S %p" }
            ];
            return Multi;
        })(Axis.Time);
        Axis.Multi = Multi;
    })(Plottable.Axis || (Plottable.Axis = {}));
    var Axis = Plottable.Axis;
})(Plottable || (Plottable = {}));

///<reference path="../reference.ts" />
var __extends = this.__extends || function (d, b) {
    for (var p in b) if (b.hasOwnProperty(p)) d[p] = b[p];
    function __() { this.constructor = d; }
    __.prototype = b.prototype;
    d.prototype = new __();
};
var Plottable;
(function (Plottable) {
    (function (Axis) {
        var Number = (function (_super) {
            __extends(Number, _super);
            /**
            * Creates a NumberAxis.
            *
            * @constructor
            * @param {QuantitiveScale} scale The QuantitiveScale to base the NumberAxis on.
            * @param {string} orientation The orientation of the QuantitiveScale (top/bottom/left/right)
            * @param {Formatter} [formatter] A function to format tick labels.
            */
            function Number(scale, orientation, formatter) {
                _super.call(this, scale, orientation, formatter);
            }
            Number.prototype._requestedSpace = function (offeredWidth, offeredHeight) {
                var requestedWidth = this._width;
                var requestedHeight = this._height;
=======
                if (this.tickLabelPositioning === "center") {
                    this._computedWidth = this.tickLength() + this.tickLabelPadding() + textLength;
                } else {
                    this._computedWidth = Math.max(this.tickLength(), this.tickLabelPadding() + textLength);
                }

                return this._computedWidth;
            };
>>>>>>> 67d1004b

            Numeric.prototype._computeHeight = function () {
                var testTextEl = this._tickLabelContainer.append("text").classed(Plottable.Abstract.Axis.TICK_LABEL_CLASS, true);
                var textHeight = Plottable.Util.DOM.getBBox(testTextEl.text("test")).height;
                testTextEl.remove();

                if (this.tickLabelPositioning === "center") {
                    this._computedHeight = this.tickLength() + this.tickLabelPadding() + textHeight;
                } else {
                    this._computedHeight = Math.max(this.tickLength(), this.tickLabelPadding() + textHeight);
                }

                return this._computedHeight;
            };

            Numeric.prototype._getTickValues = function () {
                return this._scale.ticks();
            };

            Numeric.prototype._doRender = function () {
                var _this = this;
                _super.prototype._doRender.call(this);

                var tickLabelAttrHash = {
                    x: 0,
                    y: 0,
                    dx: "0em",
                    dy: "0.3em"
                };

                var tickMarkLength = this.tickLength();
                var tickLabelPadding = this.tickLabelPadding();

                var tickLabelTextAnchor = "middle";

                var labelGroupTransformX = 0;
                var labelGroupTransformY = 0;
                var labelGroupShiftX = 0;
                var labelGroupShiftY = 0;
                if (this._isHorizontal()) {
                    switch (this.tickLabelPositioning) {
                        case "left":
                            tickLabelTextAnchor = "end";
                            labelGroupTransformX = -tickLabelPadding;
                            labelGroupShiftY = tickLabelPadding;
                            break;
                        case "center":
                            labelGroupShiftY = tickMarkLength + tickLabelPadding;
                            break;
                        case "right":
                            tickLabelTextAnchor = "start";
                            labelGroupTransformX = tickLabelPadding;
                            labelGroupShiftY = tickLabelPadding;
                            break;
                    }
                } else {
                    switch (this.tickLabelPositioning) {
                        case "top":
                            tickLabelAttrHash["dy"] = "-0.3em";
                            labelGroupShiftX = tickLabelPadding;
                            labelGroupTransformY = -tickLabelPadding;
                            break;
                        case "center":
                            labelGroupShiftX = tickMarkLength + tickLabelPadding;
                            break;
                        case "bottom":
                            tickLabelAttrHash["dy"] = "1em";
                            labelGroupShiftX = tickLabelPadding;
                            labelGroupTransformY = tickLabelPadding;
                            break;
                    }
                }

                var tickMarkAttrHash = this._generateTickMarkAttrHash();
                switch (this._orientation) {
                    case "bottom":
                        tickLabelAttrHash["x"] = tickMarkAttrHash["x1"];
                        tickLabelAttrHash["dy"] = "0.95em";
                        labelGroupTransformY = tickMarkAttrHash["y1"] + labelGroupShiftY;
                        break;

                    case "top":
                        tickLabelAttrHash["x"] = tickMarkAttrHash["x1"];
                        tickLabelAttrHash["dy"] = "-.25em";
                        labelGroupTransformY = tickMarkAttrHash["y1"] - labelGroupShiftY;
                        break;

                    case "left":
                        tickLabelTextAnchor = "end";
                        labelGroupTransformX = tickMarkAttrHash["x1"] - labelGroupShiftX;
                        tickLabelAttrHash["y"] = tickMarkAttrHash["y1"];
                        break;

                    case "right":
                        tickLabelTextAnchor = "start";
                        labelGroupTransformX = tickMarkAttrHash["x1"] + labelGroupShiftX;
                        tickLabelAttrHash["y"] = tickMarkAttrHash["y1"];
                        break;
                }

                var tickLabelValues = this._getTickValues();
                var tickLabels = this._tickLabelContainer.selectAll("." + Plottable.Abstract.Axis.TICK_LABEL_CLASS).data(tickLabelValues);
                tickLabels.enter().append("text").classed(Plottable.Abstract.Axis.TICK_LABEL_CLASS, true);
                tickLabels.exit().remove();

                var formatFunction = function (d) {
                    return _this._formatter.format(d);
                };
                tickLabels.style("text-anchor", tickLabelTextAnchor).style("visibility", "visible").attr(tickLabelAttrHash).text(formatFunction);

                var labelGroupTransform = "translate(" + labelGroupTransformX + ", " + labelGroupTransformY + ")";
                this._tickLabelContainer.attr("transform", labelGroupTransform);

                if (!this.showEndTickLabels()) {
                    this._hideEndTickLabels();
                }

                this._hideOverlappingTickLabels();
                return this;
            };

            Numeric.prototype.tickLabelPosition = function (position) {
                if (position == null) {
                    return this.tickLabelPositioning;
                } else {
                    var positionLC = position.toLowerCase();
                    if (this._isHorizontal()) {
                        if (!(positionLC === "left" || positionLC === "center" || positionLC === "right")) {
                            throw new Error(positionLC + " is not a valid tick label position for a horizontal NumericAxis");
                        }
                    } else {
                        if (!(positionLC === "top" || positionLC === "center" || positionLC === "bottom")) {
                            throw new Error(positionLC + " is not a valid tick label position for a vertical NumericAxis");
                        }
                    }
                    this.tickLabelPositioning = positionLC;
                    this._invalidateLayout();
                    return this;
                }
            };

            Numeric.prototype.showEndTickLabel = function (orientation, show) {
                if ((this._isHorizontal() && orientation === "left") || (!this._isHorizontal() && orientation === "bottom")) {
                    if (show === undefined) {
                        return this.showFirstTickLabel;
                    } else {
                        this.showFirstTickLabel = show;
                        return this._render();
                    }
                } else if ((this._isHorizontal() && orientation === "right") || (!this._isHorizontal() && orientation === "top")) {
                    if (show === undefined) {
                        return this.showLastTickLabel;
                    } else {
                        this.showLastTickLabel = show;
                        return this._render();
                    }
                } else {
                    throw new Error("Attempt to show " + orientation + " tick label on a " + (this._isHorizontal() ? "horizontal" : "vertical") + " axis");
                }
            };
            return Numeric;
        })(Plottable.Abstract.Axis);
        Axis.Numeric = Numeric;
    })(Plottable.Axis || (Plottable.Axis = {}));
    var Axis = Plottable.Axis;
})(Plottable || (Plottable = {}));

///<reference path="../reference.ts" />
var __extends = this.__extends || function (d, b) {
    for (var p in b) if (b.hasOwnProperty(p)) d[p] = b[p];
    function __() { this.constructor = d; }
    __.prototype = b.prototype;
    d.prototype = new __();
};
var Plottable;
(function (Plottable) {
    (function (Axis) {
        var Category = (function (_super) {
            __extends(Category, _super);
            /**
            * Creates a CategoryAxis.
            *
            * A CategoryAxis takes an OrdinalScale and includes word-wrapping algorithms and advanced layout logic to try to
            * display the scale as efficiently as possible.
            *
            * @constructor
            * @param {OrdinalScale} scale The scale to base the Axis on.
            * @param {string} orientation The orientation of the Axis (top/bottom/left/right)
            * @param {formatter} [formatter] The Formatter for the Axis (default Formatter.Identity)
            */
            function Category(scale, orientation, formatter) {
                if (typeof orientation === "undefined") { orientation = "bottom"; }
                if (typeof formatter === "undefined") { formatter = new Plottable.Formatter.Identity(); }
                var _this = this;
                _super.call(this, scale, orientation, formatter);
                this.classed("category-axis", true);
                if (scale.rangeType() !== "bands") {
                    throw new Error("Only rangeBands category axes are implemented");
                }
                this._scale.broadcaster.registerListener(this, function () {
                    return _this._invalidateLayout();
                });
            }
            Category.prototype._setup = function () {
                _super.prototype._setup.call(this);
                this.measurer = new Plottable.Util.Text.CachingCharacterMeasurer(this._tickLabelContainer);
                return this;
            };

            Category.prototype._requestedSpace = function (offeredWidth, offeredHeight) {
                var widthRequiredByTicks = this._isHorizontal() ? 0 : this.tickLength() + this.tickLabelPadding();
                var heightRequiredByTicks = this._isHorizontal() ? this.tickLength() + this.tickLabelPadding() : 0;

                if (offeredWidth < 0 || offeredHeight < 0) {
                    return {
                        width: offeredWidth,
                        height: offeredHeight,
                        wantsWidth: !this._isHorizontal(),
                        wantsHeight: this._isHorizontal()
                    };
                }
                if (this._scale.domain().length === 0) {
                    return {
                        width: 0,
                        height: 0,
                        wantsWidth: false,
                        wantsHeight: false
                    };
                }

                var fakeScale = this._scale.copy();
                if (this._isHorizontal()) {
                    fakeScale.range([0, offeredWidth]);
                } else {
                    fakeScale.range([offeredHeight, 0]);
                }
                var textResult = this.measureTicks(offeredWidth, offeredHeight, fakeScale, this._scale.domain());

                return {
                    width: textResult.usedWidth + widthRequiredByTicks,
                    height: textResult.usedHeight + heightRequiredByTicks,
                    wantsWidth: !textResult.textFits,
                    wantsHeight: !textResult.textFits
                };
            };

            Category.prototype._getTickValues = function () {
                return this._scale.domain();
            };

            Category.prototype.measureTicks = function (axisWidth, axisHeight, scale, dataOrTicks) {
                var draw = typeof dataOrTicks[0] !== "string";
                var self = this;
                var textWriteResults = [];
                var tm = function (s) {
                    return self.measurer.measure(s);
                };
                var iterator = draw ? function (f) {
                    return dataOrTicks.each(f);
                } : function (f) {
                    return dataOrTicks.forEach(f);
                };

                iterator(function (d) {
                    var bandWidth = scale.fullBandStartAndWidth(d)[1];
                    var width = self._isHorizontal() ? bandWidth : axisWidth - self.tickLength() - self.tickLabelPadding();
                    var height = self._isHorizontal() ? axisHeight - self.tickLength() - self.tickLabelPadding() : bandWidth;

                    var textWriteResult;
                    var formatter = self._formatter;
                    if (draw) {
                        var d3this = d3.select(this);
                        var xAlign = { left: "right", right: "left", top: "center", bottom: "center" };
                        var yAlign = { left: "center", right: "center", top: "bottom", bottom: "top" };
                        textWriteResult = Plottable.Util.Text.writeText(formatter.format(d), width, height, tm, true, {
                            g: d3this,
                            xAlign: xAlign[self._orientation],
                            yAlign: yAlign[self._orientation]
                        });
                    } else {
                        textWriteResult = Plottable.Util.Text.writeText(formatter.format(d), width, height, tm, true);
                    }

                    textWriteResults.push(textWriteResult);
                });

                var widthFn = this._isHorizontal() ? d3.sum : d3.max;
                var heightFn = this._isHorizontal() ? d3.max : d3.sum;
                return {
                    textFits: textWriteResults.every(function (t) {
                        return t.textFits;
                    }),
                    usedWidth: widthFn(textWriteResults, function (t) {
                        return t.usedWidth;
                    }),
                    usedHeight: heightFn(textWriteResults, function (t) {
                        return t.usedHeight;
                    })
                };
            };

            Category.prototype._doRender = function () {
                var _this = this;
                _super.prototype._doRender.call(this);
                var tickLabels = this._tickLabelContainer.selectAll("." + Plottable.Abstract.Axis.TICK_LABEL_CLASS).data(this._scale.domain(), function (d) {
                    return d;
                });

                var getTickLabelTransform = function (d, i) {
                    var startAndWidth = _this._scale.fullBandStartAndWidth(d);
                    var bandStartPosition = startAndWidth[0];
                    var x = _this._isHorizontal() ? bandStartPosition : 0;
                    var y = _this._isHorizontal() ? 0 : bandStartPosition;
                    return "translate(" + x + "," + y + ")";
                };
                tickLabels.enter().append("g").classed(Plottable.Abstract.Axis.TICK_LABEL_CLASS, true);
                tickLabels.exit().remove();
                tickLabels.attr("transform", getTickLabelTransform);

                // erase all text first, then rewrite
                tickLabels.text("");
                this.measureTicks(this.availableWidth, this.availableHeight, this._scale, tickLabels);
                var translate = this._isHorizontal() ? [this._scale.rangeBand() / 2, 0] : [0, this._scale.rangeBand() / 2];

                var xTranslate = this._orientation === "right" ? this.tickLength() + this.tickLabelPadding() : 0;
                var yTranslate = this._orientation === "bottom" ? this.tickLength() + this.tickLabelPadding() : 0;
                Plottable.Util.DOM.translate(this._tickLabelContainer, xTranslate, yTranslate);
                Plottable.Util.DOM.translate(this._tickMarkContainer, translate[0], translate[1]);
                return this;
            };

            Category.prototype._computeLayout = function (xOrigin, yOrigin, availableWidth, availableHeight) {
                // When anyone calls _invalidateLayout, _computeLayout will be called
                // on everyone, including this. Since CSS or something might have
                // affected the size of the characters, clear the cache.
                this.measurer.clear();
                return _super.prototype._computeLayout.call(this, xOrigin, yOrigin, availableWidth, availableHeight);
            };
            return Category;
        })(Plottable.Abstract.Axis);
        Axis.Category = Category;
    })(Plottable.Axis || (Plottable.Axis = {}));
    var Axis = Plottable.Axis;
})(Plottable || (Plottable = {}));

///<reference path="../reference.ts" />
var __extends = this.__extends || function (d, b) {
    for (var p in b) if (b.hasOwnProperty(p)) d[p] = b[p];
    function __() { this.constructor = d; }
    __.prototype = b.prototype;
    d.prototype = new __();
};
var Plottable;
(function (Plottable) {
    (function (Component) {
        var Label = (function (_super) {
            __extends(Label, _super);
            /**
            * Creates a Label.
            *
            * @constructor
            * @param {string} [displayText] The text of the Label.
            * @param {string} [orientation] The orientation of the Label (horizontal/vertical-left/vertical-right).
            */
            function Label(displayText, orientation) {
                if (typeof displayText === "undefined") { displayText = ""; }
                if (typeof orientation === "undefined") { orientation = "horizontal"; }
                _super.call(this);
                this.classed("label", true);
                this.text(displayText);
                orientation = orientation.toLowerCase();
                if (orientation === "vertical-left") {
                    orientation = "left";
                }
                if (orientation === "vertical-right") {
                    orientation = "right";
                }
                if (orientation === "horizontal" || orientation === "left" || orientation === "right") {
                    this.orientation = orientation;
                } else {
                    throw new Error(orientation + " is not a valid orientation for LabelComponent");
                }
                this.xAlign("center").yAlign("center");
            }
            Label.prototype.xAlign = function (alignment) {
                var alignmentLC = alignment.toLowerCase();
                _super.prototype.xAlign.call(this, alignmentLC);
                this.xAlignment = alignmentLC;
                return this;
            };
            Label.prototype.yAlign = function (alignment) {
                var alignmentLC = alignment.toLowerCase();
                _super.prototype.yAlign.call(this, alignmentLC);
                this.yAlignment = alignmentLC;
                return this;
            };

            Label.prototype._requestedSpace = function (offeredWidth, offeredHeight) {
                var desiredWH = this.measurer(this._text);
                var desiredWidth = (this.orientation === "horizontal" ? desiredWH.width : desiredWH.height);
                var desiredHeight = (this.orientation === "horizontal" ? desiredWH.height : desiredWH.width);

                return {
                    width: Math.min(desiredWidth, offeredWidth),
                    height: Math.min(desiredHeight, offeredHeight),
                    wantsWidth: desiredWidth > offeredWidth,
                    wantsHeight: desiredHeight > offeredHeight
                };
            };

            Label.prototype._setup = function () {
                _super.prototype._setup.call(this);
                this.textContainer = this.content.append("g");
                this.measurer = Plottable.Util.Text.getTextMeasure(this.textContainer);
                this.text(this._text);
                return this;
            };

            Label.prototype.text = function (displayText) {
                if (displayText === undefined) {
                    return this._text;
                } else {
                    this._text = displayText;
                    this._invalidateLayout();
                    return this;
                }
            };

            Label.prototype._doRender = function () {
                _super.prototype._doRender.call(this);
                this.textContainer.selectAll("text").remove();
                var dimension = this.orientation === "horizontal" ? this.availableWidth : this.availableHeight;
                var truncatedText = Plottable.Util.Text.getTruncatedText(this._text, dimension, this.measurer);
                if (this.orientation === "horizontal") {
                    Plottable.Util.Text.writeLineHorizontally(truncatedText, this.textContainer, this.availableWidth, this.availableHeight, this.xAlignment, this.yAlignment);
                } else {
                    Plottable.Util.Text.writeLineVertically(truncatedText, this.textContainer, this.availableWidth, this.availableHeight, this.xAlignment, this.yAlignment, this.orientation);
                }
                return this;
            };

            Label.prototype._computeLayout = function (xOffset, yOffset, availableWidth, availableHeight) {
                _super.prototype._computeLayout.call(this, xOffset, yOffset, availableWidth, availableHeight);
                this.measurer = Plottable.Util.Text.getTextMeasure(this.textContainer); // reset it in case fonts have changed
                return this;
            };
            return Label;
        })(Plottable.Abstract.Component);
        Component.Label = Label;

        var TitleLabel = (function (_super) {
            __extends(TitleLabel, _super);
            function TitleLabel(text, orientation) {
                _super.call(this, text, orientation);
                this.classed("title-label", true);
            }
            return TitleLabel;
        })(Label);
        Component.TitleLabel = TitleLabel;

        var AxisLabel = (function (_super) {
            __extends(AxisLabel, _super);
            function AxisLabel(text, orientation) {
                _super.call(this, text, orientation);
                this.classed("axis-label", true);
            }
            return AxisLabel;
        })(Label);
        Component.AxisLabel = AxisLabel;
    })(Plottable.Component || (Plottable.Component = {}));
    var Component = Plottable.Component;
})(Plottable || (Plottable = {}));

///<reference path="../reference.ts" />
var __extends = this.__extends || function (d, b) {
    for (var p in b) if (b.hasOwnProperty(p)) d[p] = b[p];
    function __() { this.constructor = d; }
    __.prototype = b.prototype;
    d.prototype = new __();
};
var Plottable;
(function (Plottable) {
    (function (Component) {
        var Legend = (function (_super) {
            __extends(Legend, _super);
            /**
            * Creates a Legend.
            * A legend consists of a series of legend rows, each with a color and label taken from the colorScale.
            * The rows will be displayed in the order of the colorScale domain.
            * This legend also allows interactions, through the functions "toggleCallback" and "hoverCallback"
            * Setting a callback will also put classes on the individual rows.
            *
            * @constructor
            * @param {ColorScale} colorScale
            */
            function Legend(colorScale) {
                _super.call(this);
                this.classed("legend", true);
                this.scale(colorScale);
                this.xAlign("RIGHT").yAlign("TOP");
                this.xOffset(5).yOffset(5);
            }
            Legend.prototype.remove = function () {
                _super.prototype.remove.call(this);
                if (this.colorScale != null) {
                    this.colorScale.broadcaster.deregisterListener(this);
                }
            };

            Legend.prototype.toggleCallback = function (callback) {
                if (callback !== undefined) {
                    this._toggleCallback = callback;
                    this.isOff = d3.set();
                    this.updateListeners();
                    this.updateClasses();
                    return this;
                } else {
                    return this._toggleCallback;
                }
            };

            Legend.prototype.hoverCallback = function (callback) {
                if (callback !== undefined) {
                    this._hoverCallback = callback;
                    this.datumCurrentlyFocusedOn = undefined;
                    this.updateListeners();
                    this.updateClasses();
                    return this;
                } else {
                    return this._hoverCallback;
                }
            };

            Legend.prototype.scale = function (scale) {
                var _this = this;
                if (scale != null) {
                    if (this.colorScale != null) {
                        this.colorScale.broadcaster.deregisterListener(this);
                    }
                    this.colorScale = scale;
                    this.colorScale.broadcaster.registerListener(this, function () {
                        return _this.updateDomain();
                    });
                    this.updateDomain();
                    return this;
                } else {
                    return this.colorScale;
                }
            };

            Legend.prototype.updateDomain = function () {
                if (this._toggleCallback != null) {
                    this.isOff = Plottable.Util.Methods.intersection(this.isOff, d3.set(this.scale().domain()));
                }
                if (this._hoverCallback != null) {
                    this.datumCurrentlyFocusedOn = this.scale().domain().indexOf(this.datumCurrentlyFocusedOn) >= 0 ? this.datumCurrentlyFocusedOn : undefined;
                }
                this._invalidateLayout();
            };

            Legend.prototype._computeLayout = function (xOrigin, yOrigin, availableWidth, availableHeight) {
                _super.prototype._computeLayout.call(this, xOrigin, yOrigin, availableWidth, availableHeight);
                var textHeight = this.measureTextHeight();
                var totalNumRows = this.colorScale.domain().length;
                this.nRowsDrawn = Math.min(totalNumRows, Math.floor(this.availableHeight / textHeight));
                return this;
            };

            Legend.prototype._requestedSpace = function (offeredWidth, offeredY) {
                var textHeight = this.measureTextHeight();
                var totalNumRows = this.colorScale.domain().length;
                var rowsICanFit = Math.min(totalNumRows, Math.floor(offeredY / textHeight));

                var fakeLegendEl = this.content.append("g").classed(Legend.SUBELEMENT_CLASS, true);
                var fakeText = fakeLegendEl.append("text");
                var maxWidth = d3.max(this.colorScale.domain(), function (d) {
                    return Plottable.Util.Text.getTextWidth(fakeText, d);
                });
                fakeLegendEl.remove();
                maxWidth = maxWidth === undefined ? 0 : maxWidth;
                var desiredWidth = maxWidth + textHeight + 2 * Legend.MARGIN;
                return {
                    width: Math.min(desiredWidth, offeredWidth),
                    height: rowsICanFit * textHeight,
                    wantsWidth: offeredWidth < desiredWidth,
                    wantsHeight: rowsICanFit < totalNumRows
                };
            };

            Legend.prototype.measureTextHeight = function () {
                // note: can't be called before anchoring atm
                var fakeLegendEl = this.content.append("g").classed(Legend.SUBELEMENT_CLASS, true);
                var textHeight = Plottable.Util.Text.getTextHeight(fakeLegendEl.append("text"));
                fakeLegendEl.remove();
                return textHeight;
            };

            Legend.prototype._doRender = function () {
                _super.prototype._doRender.call(this);
                var domain = this.colorScale.domain().slice(0, this.nRowsDrawn);
                var textHeight = this.measureTextHeight();
                var availableWidth = this.availableWidth - textHeight - Legend.MARGIN;
                var r = textHeight - Legend.MARGIN * 2 - 2;
                var legend = this.content.selectAll("." + Legend.SUBELEMENT_CLASS).data(domain, function (d) {
                    return d;
                });
                var legendEnter = legend.enter().append("g").classed(Legend.SUBELEMENT_CLASS, true);
                legendEnter.append("circle").attr("cx", Legend.MARGIN + r / 2).attr("cy", Legend.MARGIN + r / 2).attr("r", r);
                legendEnter.append("text").attr("x", textHeight).attr("y", Legend.MARGIN + textHeight / 2);
                legend.exit().remove();
                legend.attr("transform", function (d) {
                    return "translate(0," + domain.indexOf(d) * textHeight + ")";
                });
                legend.selectAll("circle").attr("fill", this.colorScale._d3Scale);
                legend.selectAll("text").text(function (d) {
                    var measure = Plottable.Util.Text.getTextMeasure(d3.select(this));
                    return Plottable.Util.Text.getTruncatedText(d, availableWidth, measure);
                });
                this.updateClasses();
                this.updateListeners();
                return this;
            };

            Legend.prototype.updateListeners = function () {
                var _this = this;
                if (!this._isSetup) {
                    return;
                }
                var dataSelection = this.content.selectAll("." + Legend.SUBELEMENT_CLASS);
                if (this._hoverCallback != null) {
                    // tag the element that is being hovered over with the class "focus"
                    // this callback will trigger with the specific element being hovered over.
                    var hoverRow = function (mouseover) {
                        return function (datum) {
                            _this.datumCurrentlyFocusedOn = mouseover ? datum : undefined;
                            _this._hoverCallback(_this.datumCurrentlyFocusedOn);
                            _this.updateClasses();
                        };
                    };
                    dataSelection.on("mouseover", hoverRow(true));
                    dataSelection.on("mouseout", hoverRow(false));
                } else {
                    // remove all mouseover/mouseout listeners
                    dataSelection.on("mouseover", null);
                    dataSelection.on("mouseout", null);
                }

                if (this._toggleCallback != null) {
                    dataSelection.on("click", function (datum) {
                        var turningOn = _this.isOff.has(datum);
                        if (turningOn) {
                            _this.isOff.remove(datum);
                        } else {
                            _this.isOff.add(datum);
                        }
                        _this._toggleCallback(datum, turningOn);
                        _this.updateClasses();
                    });
                } else {
                    // remove all click listeners
                    dataSelection.on("click", null);
                }
            };

            Legend.prototype.updateClasses = function () {
                var _this = this;
                if (!this._isSetup) {
                    return;
                }
                var dataSelection = this.content.selectAll("." + Legend.SUBELEMENT_CLASS);
                if (this._hoverCallback != null) {
                    dataSelection.classed("focus", function (d) {
                        return _this.datumCurrentlyFocusedOn === d;
                    });
                    dataSelection.classed("hover", this.datumCurrentlyFocusedOn !== undefined);
                } else {
                    dataSelection.classed("hover", false);
                    dataSelection.classed("focus", false);
                }
                if (this._toggleCallback != null) {
                    dataSelection.classed("toggled-on", function (d) {
                        return !_this.isOff.has(d);
                    });
                    dataSelection.classed("toggled-off", function (d) {
                        return _this.isOff.has(d);
                    });
                } else {
                    dataSelection.classed("toggled-on", false);
                    dataSelection.classed("toggled-off", false);
                }
            };
            Legend.SUBELEMENT_CLASS = "legend-row";
            Legend.MARGIN = 5;
            return Legend;
        })(Plottable.Abstract.Component);
        Component.Legend = Legend;
    })(Plottable.Component || (Plottable.Component = {}));
    var Component = Plottable.Component;
})(Plottable || (Plottable = {}));

///<reference path="../reference.ts" />
var __extends = this.__extends || function (d, b) {
    for (var p in b) if (b.hasOwnProperty(p)) d[p] = b[p];
    function __() { this.constructor = d; }
    __.prototype = b.prototype;
    d.prototype = new __();
};
var Plottable;
(function (Plottable) {
    (function (Component) {
        var Gridlines = (function (_super) {
            __extends(Gridlines, _super);
            /**
            * Creates a set of Gridlines.
            * @constructor
            *
            * @param {QuantitiveScale} xScale The scale to base the x gridlines on. Pass null if no gridlines are desired.
            * @param {QuantitiveScale} yScale The scale to base the y gridlines on. Pass null if no gridlines are desired.
            */
            function Gridlines(xScale, yScale) {
                var _this = this;
                _super.call(this);
                if (xScale == null && yScale == null) {
                    throw new Error("Gridlines must have at least one scale");
                }
                this.classed("gridlines", true);
                this.xScale = xScale;
                this.yScale = yScale;
                if (this.xScale != null) {
                    this.xScale.broadcaster.registerListener(this, function () {
                        return _this._render();
                    });
                }
                if (this.yScale != null) {
                    this.yScale.broadcaster.registerListener(this, function () {
                        return _this._render();
                    });
                }
            }
            Gridlines.prototype.remove = function () {
                _super.prototype.remove.call(this);
                if (this.xScale != null) {
                    this.xScale.broadcaster.deregisterListener(this);
                }
                if (this.yScale != null) {
                    this.yScale.broadcaster.deregisterListener(this);
                }
                return this;
            };

            Gridlines.prototype._setup = function () {
                _super.prototype._setup.call(this);
                this.xLinesContainer = this.content.append("g").classed("x-gridlines", true);
                this.yLinesContainer = this.content.append("g").classed("y-gridlines", true);
                return this;
            };

            Gridlines.prototype._doRender = function () {
                _super.prototype._doRender.call(this);
                this.redrawXLines();
                this.redrawYLines();
                return this;
            };

            Gridlines.prototype.redrawXLines = function () {
                var _this = this;
                if (this.xScale != null) {
                    var xTicks = this.xScale.ticks();
                    var getScaledXValue = function (tickVal) {
                        return _this.xScale.scale(tickVal);
                    };
                    var xLines = this.xLinesContainer.selectAll("line").data(xTicks);
                    xLines.enter().append("line");
                    xLines.attr("x1", getScaledXValue).attr("y1", 0).attr("x2", getScaledXValue).attr("y2", this.availableHeight);
                    xLines.exit().remove();
                }
            };

            Gridlines.prototype.redrawYLines = function () {
                var _this = this;
                if (this.yScale != null) {
                    var yTicks = this.yScale.ticks();
                    var getScaledYValue = function (tickVal) {
                        return _this.yScale.scale(tickVal);
                    };
                    var yLines = this.yLinesContainer.selectAll("line").data(yTicks);
                    yLines.enter().append("line");
                    yLines.attr("x1", 0).attr("y1", getScaledYValue).attr("x2", this.availableWidth).attr("y2", getScaledYValue);
                    yLines.exit().remove();
                }
            };
            return Gridlines;
        })(Plottable.Abstract.Component);
        Component.Gridlines = Gridlines;
    })(Plottable.Component || (Plottable.Component = {}));
    var Component = Plottable.Component;
})(Plottable || (Plottable = {}));

///<reference path="../reference.ts" />
var Plottable;
(function (Plottable) {
    (function (Util) {
        (function (Axis) {
            Axis.ONE_DAY = 24 * 60 * 60 * 1000;

            /**
            * Generates a relative date axis formatter.
            *
            * @param {number} baseValue The start date (as epoch time) used in computing relative dates
            * @param {number} increment The unit used in calculating relative date tick values
            * @param {string} label The label to append to tick values
            */
            function generateRelativeDateFormatter(baseValue, increment, label) {
                if (typeof increment === "undefined") { increment = Axis.ONE_DAY; }
                if (typeof label === "undefined") { label = ""; }
                var formatter = function (tickValue) {
                    var relativeDate = Math.round((tickValue.valueOf() - baseValue) / increment);
                    return relativeDate.toString() + label;
                };
                return formatter;
            }
            Axis.generateRelativeDateFormatter = generateRelativeDateFormatter;
        })(Util.Axis || (Util.Axis = {}));
        var Axis = Util.Axis;
    })(Plottable.Util || (Plottable.Util = {}));
    var Util = Plottable.Util;
})(Plottable || (Plottable = {}));

///<reference path="../../reference.ts" />
var __extends = this.__extends || function (d, b) {
    for (var p in b) if (b.hasOwnProperty(p)) d[p] = b[p];
    function __() { this.constructor = d; }
    __.prototype = b.prototype;
    d.prototype = new __();
};
var Plottable;
(function (Plottable) {
    (function (Abstract) {
        var XYPlot = (function (_super) {
            __extends(XYPlot, _super);
            /**
            * Creates an XYPlot.
            *
            * @constructor
            * @param {any[]|DataSource} [dataset] The data or DataSource to be associated with this Renderer.
            * @param {Scale} xScale The x scale to use.
            * @param {Scale} yScale The y scale to use.
            */
            function XYPlot(dataset, xScale, yScale) {
                _super.call(this, dataset);
                if (xScale == null || yScale == null) {
                    throw new Error("XYPlots require an xScale and yScale");
                }
                this.classed("xy-renderer", true);

                this.project("x", "x", xScale); // default accessor
                this.project("y", "y", yScale); // default accessor
            }
            XYPlot.prototype.project = function (attrToSet, accessor, scale) {
                // We only want padding and nice-ing on scales that will correspond to axes / pixel layout.
                // So when we get an "x" or "y" scale, enable autoNiceing and autoPadding.
                if (attrToSet === "x" && scale != null) {
                    this.xScale = scale;
                    this._updateXDomainer();
                }

                if (attrToSet === "y" && scale != null) {
                    this.yScale = scale;
                    this._updateYDomainer();
                }

                _super.prototype.project.call(this, attrToSet, accessor, scale);

                return this;
            };

            XYPlot.prototype._computeLayout = function (xOffset, yOffset, availableWidth, availableHeight) {
                _super.prototype._computeLayout.call(this, xOffset, yOffset, availableWidth, availableHeight);
                this.xScale.range([0, this.availableWidth]);
                this.yScale.range([this.availableHeight, 0]);
                return this;
            };

            XYPlot.prototype._updateXDomainer = function () {
                if (this.xScale instanceof Abstract.QuantitiveScale) {
                    var scale = this.xScale;
                    if (!scale._userSetDomainer) {
                        scale.domainer().pad().nice();
                    }
                }
                return this;
            };

            XYPlot.prototype._updateYDomainer = function () {
                if (this.yScale instanceof Abstract.QuantitiveScale) {
                    var scale = this.yScale;
                    if (!scale._userSetDomainer) {
                        scale.domainer().pad().nice();
                    }
                }
                return this;
            };
            return XYPlot;
        })(Abstract.Plot);
        Abstract.XYPlot = XYPlot;
    })(Plottable.Abstract || (Plottable.Abstract = {}));
    var Abstract = Plottable.Abstract;
})(Plottable || (Plottable = {}));

///<reference path="../../reference.ts" />
var __extends = this.__extends || function (d, b) {
    for (var p in b) if (b.hasOwnProperty(p)) d[p] = b[p];
    function __() { this.constructor = d; }
    __.prototype = b.prototype;
    d.prototype = new __();
};
var Plottable;
(function (Plottable) {
    (function (Plot) {
        var Scatter = (function (_super) {
            __extends(Scatter, _super);
            /**
            * Creates a ScatterPlot.
            *
            * @constructor
            * @param {IDataset} dataset The dataset to render.
            * @param {Scale} xScale The x scale to use.
            * @param {Scale} yScale The y scale to use.
            */
            function Scatter(dataset, xScale, yScale) {
                _super.call(this, dataset, xScale, yScale);
                this._animators = {
                    "circles-reset": new Plottable.Animator.Null(),
                    "circles": new Plottable.Animator.IterativeDelay().duration(250).delay(5)
                };
                this.classed("circle-renderer", true);
                this.project("r", 3); // default
                this.project("fill", function () {
                    return "steelblue";
                }); // default
            }
            Scatter.prototype.project = function (attrToSet, accessor, scale) {
                attrToSet = attrToSet === "cx" ? "x" : attrToSet;
                attrToSet = attrToSet === "cy" ? "y" : attrToSet;
                _super.prototype.project.call(this, attrToSet, accessor, scale);
                return this;
            };

            Scatter.prototype._paint = function () {
                _super.prototype._paint.call(this);

                var attrToProjector = this._generateAttrToProjector();
                attrToProjector["cx"] = attrToProjector["x"];
                attrToProjector["cy"] = attrToProjector["y"];
                delete attrToProjector["x"];
                delete attrToProjector["y"];

                var circles = this.renderArea.selectAll("circle").data(this._dataSource.data());
                circles.enter().append("circle");

                if (this._dataChanged) {
                    var rFunction = attrToProjector["r"];
                    attrToProjector["r"] = function () {
                        return 0;
                    };
                    this._applyAnimatedAttributes(circles, "circles-reset", attrToProjector);
                    attrToProjector["r"] = rFunction;
                }

                this._applyAnimatedAttributes(circles, "circles", attrToProjector);
                circles.exit().remove();
            };
            return Scatter;
        })(Plottable.Abstract.XYPlot);
        Plot.Scatter = Scatter;
    })(Plottable.Plot || (Plottable.Plot = {}));
    var Plot = Plottable.Plot;
})(Plottable || (Plottable = {}));

///<reference path="../../reference.ts" />
var __extends = this.__extends || function (d, b) {
    for (var p in b) if (b.hasOwnProperty(p)) d[p] = b[p];
    function __() { this.constructor = d; }
    __.prototype = b.prototype;
    d.prototype = new __();
};
var Plottable;
(function (Plottable) {
    (function (Plot) {
        var Grid = (function (_super) {
            __extends(Grid, _super);
            /**
            * Creates a GridPlot.
            *
            * @constructor
            * @param {IDataset} dataset The dataset to render.
            * @param {OrdinalScale} xScale The x scale to use.
            * @param {OrdinalScale} yScale The y scale to use.
            * @param {ColorScale|InterpolatedColorScale} colorScale The color scale to use for each grid
            *     cell.
            */
            function Grid(dataset, xScale, yScale, colorScale) {
                _super.call(this, dataset, xScale, yScale);
                this._animators = {
                    "cells": new Plottable.Animator.Null()
                };
                this.classed("grid-renderer", true);

                // The x and y scales should render in bands with no padding
                this.xScale.rangeType("bands", 0, 0);
                this.yScale.rangeType("bands", 0, 0);

                this.colorScale = colorScale;
                this.project("fill", "value", colorScale); // default
            }
            Grid.prototype.project = function (attrToSet, accessor, scale) {
                _super.prototype.project.call(this, attrToSet, accessor, scale);
                if (attrToSet === "fill") {
                    this.colorScale = this._projectors["fill"].scale;
                }
                return this;
            };

            Grid.prototype._paint = function () {
                _super.prototype._paint.call(this);

                var cells = this.renderArea.selectAll("rect").data(this._dataSource.data());
                cells.enter().append("rect");

                var xStep = this.xScale.rangeBand();
                var yStep = this.yScale.rangeBand();

                var attrToProjector = this._generateAttrToProjector();
                attrToProjector["width"] = function () {
                    return xStep;
                };
                attrToProjector["height"] = function () {
                    return yStep;
                };

                this._applyAnimatedAttributes(cells, "cells", attrToProjector);
                cells.exit().remove();
            };
            return Grid;
        })(Plottable.Abstract.XYPlot);
        Plot.Grid = Grid;
    })(Plottable.Plot || (Plottable.Plot = {}));
    var Plot = Plottable.Plot;
})(Plottable || (Plottable = {}));

///<reference path="../../reference.ts" />
var __extends = this.__extends || function (d, b) {
    for (var p in b) if (b.hasOwnProperty(p)) d[p] = b[p];
    function __() { this.constructor = d; }
    __.prototype = b.prototype;
    d.prototype = new __();
};
var Plottable;
(function (Plottable) {
    (function (Abstract) {
        var BarPlot = (function (_super) {
            __extends(BarPlot, _super);
            /**
            * Creates an AbstractBarPlot.
            *
            * @constructor
            * @param {IDataset} dataset The dataset to render.
            * @param {Scale} xScale The x scale to use.
            * @param {Scale} yScale The y scale to use.
            */
            function BarPlot(dataset, xScale, yScale) {
                _super.call(this, dataset, xScale, yScale);
                this._baselineValue = 0;
                this._barAlignmentFactor = 0;
                this._animators = {
                    "bars-reset": new Plottable.Animator.Null(),
                    "bars": new Plottable.Animator.IterativeDelay(),
                    "baseline": new Plottable.Animator.Null()
                };
                this.classed("bar-renderer", true);
                this.project("fill", function () {
                    return "steelblue";
                });

                // because this._baselineValue was not initialized during the super()
                // call, we must call this in order to get this._baselineValue
                // to be used by the Domainer.
                this.baseline(this._baselineValue);
            }
            BarPlot.prototype._setup = function () {
                _super.prototype._setup.call(this);
                this._baseline = this.renderArea.append("line").classed("baseline", true);
                this._bars = this.renderArea.selectAll("rect").data([]);
                return this;
            };

            BarPlot.prototype._paint = function () {
                _super.prototype._paint.call(this);
                this._bars = this.renderArea.selectAll("rect").data(this._dataSource.data());
                this._bars.enter().append("rect");

                var primaryScale = this._isVertical ? this.yScale : this.xScale;
                var scaledBaseline = primaryScale.scale(this._baselineValue);
                var positionAttr = this._isVertical ? "y" : "x";
                var dimensionAttr = this._isVertical ? "height" : "width";

                if (this._dataChanged && this._animate) {
                    var resetAttrToProjector = this._generateAttrToProjector();
                    resetAttrToProjector[positionAttr] = function () {
                        return scaledBaseline;
                    };
                    resetAttrToProjector[dimensionAttr] = function () {
                        return 0;
                    };
                    this._applyAnimatedAttributes(this._bars, "bars-reset", resetAttrToProjector);
                }

                var attrToProjector = this._generateAttrToProjector();
                if (attrToProjector["fill"] != null) {
                    this._bars.attr("fill", attrToProjector["fill"]); // so colors don't animate
                }
                this._applyAnimatedAttributes(this._bars, "bars", attrToProjector);

                this._bars.exit().remove();

                var baselineAttr = {
                    "x1": this._isVertical ? 0 : scaledBaseline,
                    "y1": this._isVertical ? scaledBaseline : 0,
                    "x2": this._isVertical ? this.availableWidth : scaledBaseline,
                    "y2": this._isVertical ? scaledBaseline : this.availableHeight
                };

                this._applyAnimatedAttributes(this._baseline, "baseline", baselineAttr);
            };

            /**
            * Sets the baseline for the bars to the specified value.
            *
            * @param {number} value The value to position the baseline at.
            * @return {AbstractBarPlot} The calling AbstractBarPlot.
            */
            BarPlot.prototype.baseline = function (value) {
                this._baselineValue = value;
                this._updateXDomainer();
                this._updateYDomainer();
                this._render();
                return this;
            };

            /**
            * Sets the bar alignment relative to the independent axis.
            * VerticalBarPlot supports "left", "center", "right"
            * HorizontalBarPlot supports "top", "center", "bottom"
            *
            * @param {string} alignment The desired alignment.
            * @return {AbstractBarPlot} The calling AbstractBarPlot.
            */
            BarPlot.prototype.barAlignment = function (alignment) {
                var alignmentLC = alignment.toLowerCase();
                var align2factor = this.constructor._BarAlignmentToFactor;
                if (align2factor[alignmentLC] === undefined) {
                    throw new Error("unsupported bar alignment");
                }
                this._barAlignmentFactor = align2factor[alignmentLC];

                this._render();
                return this;
            };

            BarPlot.prototype.parseExtent = function (input) {
                if (typeof (input) === "number") {
                    return { min: input, max: input };
                } else if (input instanceof Object && "min" in input && "max" in input) {
                    return input;
                } else {
                    throw new Error("input '" + input + "' can't be parsed as an IExtent");
                }
            };

            BarPlot.prototype.selectBar = function (xValOrExtent, yValOrExtent, select) {
                if (typeof select === "undefined") { select = true; }
                if (!this._isSetup) {
                    return null;
                }

                var selectedBars = [];

                var xExtent = this.parseExtent(xValOrExtent);
                var yExtent = this.parseExtent(yValOrExtent);

                // the SVGRects are positioned with sub-pixel accuracy (the default unit
                // for the x, y, height & width attributes), but user selections (e.g. via
                // mouse events) usually have pixel accuracy. A tolerance of half-a-pixel
                // seems appropriate:
                var tolerance = 0.5;

                // currently, linear scan the bars. If inversion is implemented on non-numeric scales we might be able to do better.
                this._bars.each(function (d) {
                    var bbox = this.getBBox();
                    if (bbox.x + bbox.width >= xExtent.min - tolerance && bbox.x <= xExtent.max + tolerance && bbox.y + bbox.height >= yExtent.min - tolerance && bbox.y <= yExtent.max + tolerance) {
                        selectedBars.push(this);
                    }
                });

                if (selectedBars.length > 0) {
                    var selection = d3.selectAll(selectedBars);
                    selection.classed("selected", select);
                    return selection;
                } else {
                    return null;
                }
            };

            /**
            * Deselects all bars.
            * @return {AbstractBarPlot} The calling AbstractBarPlot.
            */
            BarPlot.prototype.deselectAll = function () {
                if (this._isSetup) {
                    this._bars.classed("selected", false);
                }
                return this;
            };

            BarPlot.prototype._updateDomainer = function (scale) {
                if (scale instanceof Abstract.QuantitiveScale) {
                    var qscale = scale;
                    if (!qscale._userSetDomainer) {
                        if (this._baselineValue != null) {
                            qscale.domainer().addPaddingException(this._baselineValue, "BAR_PLOT+" + this._plottableID).addIncludedValue(this._baselineValue, "BAR_PLOT+" + this._plottableID);
                        } else {
                            qscale.domainer().removePaddingException("BAR_PLOT+" + this._plottableID).removeIncludedValue("BAR_PLOT+" + this._plottableID);
                        }
                    }

                    // prepending "BAR_PLOT" is unnecessary but reduces likely of user accidentally creating collisions
                    qscale._autoDomainIfAutomaticMode();
                }
                return this;
            };

            BarPlot.prototype._generateAttrToProjector = function () {
                var _this = this;
                // Primary scale/direction: the "length" of the bars
                // Secondary scale/direction: the "width" of the bars
                var attrToProjector = _super.prototype._generateAttrToProjector.call(this);
                var primaryScale = this._isVertical ? this.yScale : this.xScale;
                var secondaryScale = this._isVertical ? this.xScale : this.yScale;
                var primaryAttr = this._isVertical ? "y" : "x";
                var secondaryAttr = this._isVertical ? "x" : "y";
                var bandsMode = (secondaryScale instanceof Plottable.Scale.Ordinal) && secondaryScale.rangeType() === "bands";
                var scaledBaseline = primaryScale.scale(this._baselineValue);
                if (attrToProjector["width"] == null) {
                    var constantWidth = bandsMode ? secondaryScale.rangeBand() : BarPlot.DEFAULT_WIDTH;
                    attrToProjector["width"] = function (d, i) {
                        return constantWidth;
                    };
                }

                var positionF = attrToProjector[secondaryAttr];
                var widthF = attrToProjector["width"];
                if (!bandsMode) {
                    attrToProjector[secondaryAttr] = function (d, i) {
                        return positionF(d, i) - widthF(d, i) * _this._barAlignmentFactor;
                    };
                } else {
                    var bandWidth = secondaryScale.rangeBand();
                    attrToProjector[secondaryAttr] = function (d, i) {
                        return positionF(d, i) - widthF(d, i) / 2 + bandWidth / 2;
                    };
                }

                var originalPositionFn = attrToProjector[primaryAttr];
                attrToProjector[primaryAttr] = function (d, i) {
                    var originalPos = originalPositionFn(d, i);

                    // If it is past the baseline, it should start at the baselin then width/height
                    // carries it over. If it's not past the baseline, leave it at original position and
                    // then width/height carries it to baseline
                    return (originalPos > scaledBaseline) ? scaledBaseline : originalPos;
                };

                attrToProjector["height"] = function (d, i) {
                    return Math.abs(scaledBaseline - originalPositionFn(d, i));
                };

                return attrToProjector;
            };
            BarPlot.DEFAULT_WIDTH = 10;

            BarPlot._BarAlignmentToFactor = {};
            return BarPlot;
        })(Abstract.XYPlot);
        Abstract.BarPlot = BarPlot;
    })(Plottable.Abstract || (Plottable.Abstract = {}));
    var Abstract = Plottable.Abstract;
})(Plottable || (Plottable = {}));

///<reference path="../../reference.ts" />
var __extends = this.__extends || function (d, b) {
    for (var p in b) if (b.hasOwnProperty(p)) d[p] = b[p];
    function __() { this.constructor = d; }
    __.prototype = b.prototype;
    d.prototype = new __();
};
var Plottable;
(function (Plottable) {
    (function (Plot) {
        var VerticalBar = (function (_super) {
            __extends(VerticalBar, _super);
            /**
            * Creates a VerticalBarPlot.
            *
            * @constructor
            * @param {IDataset} dataset The dataset to render.
            * @param {Scale} xScale The x scale to use.
            * @param {QuantitiveScale} yScale The y scale to use.
            */
            function VerticalBar(dataset, xScale, yScale) {
                _super.call(this, dataset, xScale, yScale);
                this._isVertical = true;
            }
            VerticalBar.prototype._updateYDomainer = function () {
                this._updateDomainer(this.yScale);
                return this;
            };
            VerticalBar._BarAlignmentToFactor = { "left": 0, "center": 0.5, "right": 1 };
            return VerticalBar;
        })(Plottable.Abstract.BarPlot);
        Plot.VerticalBar = VerticalBar;
    })(Plottable.Plot || (Plottable.Plot = {}));
    var Plot = Plottable.Plot;
})(Plottable || (Plottable = {}));

///<reference path="../../reference.ts" />
var __extends = this.__extends || function (d, b) {
    for (var p in b) if (b.hasOwnProperty(p)) d[p] = b[p];
    function __() { this.constructor = d; }
    __.prototype = b.prototype;
    d.prototype = new __();
};
var Plottable;
(function (Plottable) {
    (function (Plot) {
        var HorizontalBar = (function (_super) {
            __extends(HorizontalBar, _super);
            /**
            * Creates a HorizontalBarPlot.
            *
            * @constructor
            * @param {IDataset} dataset The dataset to render.
            * @param {QuantitiveScale} xScale The x scale to use.
            * @param {Scale} yScale The y scale to use.
            */
            function HorizontalBar(dataset, xScale, yScale) {
                _super.call(this, dataset, xScale, yScale);
                this.isVertical = false;
            }
            HorizontalBar.prototype._updateXDomainer = function () {
                this._updateDomainer(this.xScale);
                return this;
            };

            HorizontalBar.prototype._generateAttrToProjector = function () {
                var attrToProjector = _super.prototype._generateAttrToProjector.call(this);

                // by convention, for API users the 2ndary dimension of a bar is always called its "width", so
                // the "width" of a horziontal bar plot is actually its "height" from the perspective of a svg rect
                var widthF = attrToProjector["width"];
                attrToProjector["width"] = attrToProjector["height"];
                attrToProjector["height"] = widthF;
                return attrToProjector;
            };
            HorizontalBar._BarAlignmentToFactor = { "top": 0, "center": 0.5, "bottom": 1 };
            return HorizontalBar;
        })(Plottable.Abstract.BarPlot);
        Plot.HorizontalBar = HorizontalBar;
    })(Plottable.Plot || (Plottable.Plot = {}));
    var Plot = Plottable.Plot;
})(Plottable || (Plottable = {}));

///<reference path="../../reference.ts" />
var __extends = this.__extends || function (d, b) {
    for (var p in b) if (b.hasOwnProperty(p)) d[p] = b[p];
    function __() { this.constructor = d; }
    __.prototype = b.prototype;
    d.prototype = new __();
};
var Plottable;
(function (Plottable) {
    (function (Plot) {
        var Line = (function (_super) {
            __extends(Line, _super);
            /**
            * Creates a LinePlot.
            *
            * @constructor
            * @param {IDataset} dataset The dataset to render.
            * @param {Scale} xScale The x scale to use.
            * @param {Scale} yScale The y scale to use.
            */
            function Line(dataset, xScale, yScale) {
                _super.call(this, dataset, xScale, yScale);
                this._animators = {
                    "line-reset": new Plottable.Animator.Null(),
                    "line": new Plottable.Animator.Default().duration(600).easing("exp-in-out")
                };
                this.classed("line-renderer", true);
                this.project("stroke", function () {
                    return "steelblue";
                }); // default
                this.project("stroke-width", function () {
                    return "2px";
                }); // default
            }
            Line.prototype._setup = function () {
                _super.prototype._setup.call(this);
                this.linePath = this.renderArea.append("path").classed("line", true);
                return this;
            };

            Line.prototype._getResetYFunction = function () {
                // gets the y-value generator for the animation start point
                var yDomain = this.yScale.domain();
                var domainMax = Math.max(yDomain[0], yDomain[1]);
                var domainMin = Math.min(yDomain[0], yDomain[1]);

                // start from zero, or the closest domain value to zero
                // avoids lines zooming on from offscreen.
                var startValue = 0;
                if (domainMax < 0) {
                    startValue = domainMax;
                } else if (domainMin > 0) {
                    startValue = domainMin;
                }
                var scaledStartValue = this.yScale.scale(startValue);
                return function (d, i) {
                    return scaledStartValue;
                };
            };

            Line.prototype._paint = function () {
                _super.prototype._paint.call(this);
                var attrToProjector = this._generateAttrToProjector();
                var xFunction = attrToProjector["x"];
                var yFunction = attrToProjector["y"];
                delete attrToProjector["x"];
                delete attrToProjector["y"];

                this.linePath.datum(this._dataSource.data());

                if (this._dataChanged) {
                    attrToProjector["d"] = d3.svg.line().x(xFunction).y(this._getResetYFunction());
                    this._applyAnimatedAttributes(this.linePath, "line-reset", attrToProjector);
                }

                attrToProjector["d"] = d3.svg.line().x(xFunction).y(yFunction);
                this._applyAnimatedAttributes(this.linePath, "line", attrToProjector);
            };
            return Line;
        })(Plottable.Abstract.XYPlot);
        Plot.Line = Line;
    })(Plottable.Plot || (Plottable.Plot = {}));
    var Plot = Plottable.Plot;
})(Plottable || (Plottable = {}));

///<reference path="../../reference.ts" />
var __extends = this.__extends || function (d, b) {
    for (var p in b) if (b.hasOwnProperty(p)) d[p] = b[p];
    function __() { this.constructor = d; }
    __.prototype = b.prototype;
    d.prototype = new __();
};
var Plottable;
(function (Plottable) {
    (function (Plot) {
        var Area = (function (_super) {
            __extends(Area, _super);
            /**
            * Creates an AreaPlot.
            *
            * @constructor
            * @param {IDataset} dataset The dataset to render.
            * @param {Scale} xScale The x scale to use.
            * @param {Scale} yScale The y scale to use.
            */
            function Area(dataset, xScale, yScale) {
                _super.call(this, dataset, xScale, yScale);
                this.classed("area-renderer", true);
                this.project("y0", 0, yScale); // default
                this.project("fill", function () {
                    return "steelblue";
                }); // default
                this.project("fill-opacity", function () {
                    return 0.5;
                }); // default
                this.project("stroke", function () {
                    return "none";
                }); // default
                this._animators["area-reset"] = new Plottable.Animator.Null();
                this._animators["area"] = new Plottable.Animator.Default().duration(600).easing("exp-in-out");
            }
<<<<<<< HEAD
            return Line;
        })(Plot.Area);
        Plot.Line = Line;
=======
            Area.prototype._setup = function () {
                _super.prototype._setup.call(this);
                this.areaPath = this.renderArea.append("path").classed("area", true);
                return this;
            };

            Area.prototype._onDataSourceUpdate = function () {
                _super.prototype._onDataSourceUpdate.call(this);
                if (this.yScale != null) {
                    this._updateYDomainer();
                }
            };

            Area.prototype._updateYDomainer = function () {
                _super.prototype._updateYDomainer.call(this);
                var scale = this.yScale;

                var y0Projector = this._projectors["y0"];
                var y0Accessor = y0Projector != null ? y0Projector.accessor : null;
                var extent = y0Accessor != null ? this.dataSource()._getExtent(y0Accessor) : [];
                var constantBaseline = (extent.length === 2 && extent[0] === extent[1]) ? extent[0] : null;

                if (!scale._userSetDomainer) {
                    if (constantBaseline != null) {
                        scale.domainer().addPaddingException(constantBaseline, "AREA_PLOT+" + this._plottableID);
                    } else {
                        scale.domainer().removePaddingException("AREA_PLOT+" + this._plottableID);
                    }

                    // prepending "AREA_PLOT" is unnecessary but reduces likely of user accidentally creating collisions
                    scale._autoDomainIfAutomaticMode();
                }
                return this;
            };

            Area.prototype.project = function (attrToSet, accessor, scale) {
                _super.prototype.project.call(this, attrToSet, accessor, scale);
                if (attrToSet === "y0") {
                    this._updateYDomainer();
                }
                return this;
            };

            Area.prototype._getResetYFunction = function () {
                return this._generateAttrToProjector()["y0"];
            };

            Area.prototype._paint = function () {
                _super.prototype._paint.call(this);
                var attrToProjector = this._generateAttrToProjector();
                var xFunction = attrToProjector["x"];
                var y0Function = attrToProjector["y0"];
                var yFunction = attrToProjector["y"];
                delete attrToProjector["x"];
                delete attrToProjector["y0"];
                delete attrToProjector["y"];

                this.areaPath.datum(this._dataSource.data());

                if (this._dataChanged) {
                    attrToProjector["d"] = d3.svg.area().x(xFunction).y0(y0Function).y1(this._getResetYFunction());
                    this._applyAnimatedAttributes(this.areaPath, "area-reset", attrToProjector);
                }

                attrToProjector["d"] = d3.svg.area().x(xFunction).y0(y0Function).y1(yFunction);
                this._applyAnimatedAttributes(this.areaPath, "area", attrToProjector);
            };
            return Area;
        })(Plot.Line);
        Plot.Area = Area;
>>>>>>> 67d1004b
    })(Plottable.Plot || (Plottable.Plot = {}));
    var Plot = Plottable.Plot;
})(Plottable || (Plottable = {}));

///<reference path="../reference.ts" />
var Plottable;
(function (Plottable) {
    (function (Animator) {
        /**
        * An animator implementation with no animation. The attributes are
        * immediately set on the selection.
        */
        var Null = (function () {
            function Null() {
            }
            Null.prototype.animate = function (selection, attrToProjector, plot) {
                return selection.attr(attrToProjector);
            };
            return Null;
        })();
        Animator.Null = Null;
    })(Plottable.Animator || (Plottable.Animator = {}));
    var Animator = Plottable.Animator;
})(Plottable || (Plottable = {}));

///<reference path="../reference.ts" />
var Plottable;
(function (Plottable) {
    (function (Animator) {
        /**
        * The default animator implementation with easing, duration, and delay.
        */
        var Default = (function () {
            function Default() {
                this._durationMsec = 300;
                this._delayMsec = 0;
                this._easing = "exp-out";
            }
            Default.prototype.animate = function (selection, attrToProjector, plot) {
                return selection.transition().ease(this._easing).duration(this._durationMsec).delay(this._delayMsec).attr(attrToProjector);
            };

            Default.prototype.duration = function (duration) {
                if (duration === undefined) {
                    return this._durationMsec;
                } else {
                    this._durationMsec = duration;
                    return this;
                }
            };

            Default.prototype.delay = function (delay) {
                if (delay === undefined) {
                    return this._delayMsec;
                } else {
                    this._delayMsec = delay;
                    return this;
                }
            };

            Default.prototype.easing = function (easing) {
                if (easing === undefined) {
                    return this._easing;
                } else {
                    this._easing = easing;
                    return this;
                }
            };
            return Default;
        })();
        Animator.Default = Default;
    })(Plottable.Animator || (Plottable.Animator = {}));
    var Animator = Plottable.Animator;
})(Plottable || (Plottable = {}));

///<reference path="../reference.ts" />
var __extends = this.__extends || function (d, b) {
    for (var p in b) if (b.hasOwnProperty(p)) d[p] = b[p];
    function __() { this.constructor = d; }
    __.prototype = b.prototype;
    d.prototype = new __();
};
var Plottable;
(function (Plottable) {
    (function (Animator) {
        /**
        * An animator that delays the animation of the attributes using the index
        * of the selection data.
        *
        * The delay between animations can be configured with the .delay getter/setter.
        */
        var IterativeDelay = (function (_super) {
            __extends(IterativeDelay, _super);
            function IterativeDelay() {
                _super.apply(this, arguments);
                this._delayMsec = 15;
            }
            IterativeDelay.prototype.animate = function (selection, attrToProjector, plot) {
                var _this = this;
                return selection.transition().ease(this._easing).duration(this._durationMsec).delay(function (d, i) {
                    return i * _this._delayMsec;
                }).attr(attrToProjector);
            };
            return IterativeDelay;
        })(Animator.Default);
        Animator.IterativeDelay = IterativeDelay;
    })(Plottable.Animator || (Plottable.Animator = {}));
    var Animator = Plottable.Animator;
})(Plottable || (Plottable = {}));

///<reference path="../reference.ts" />
var Plottable;
(function (Plottable) {
    (function (Core) {
        (function (KeyEventListener) {
            var _initialized = false;
            var _callbacks = [];

            function initialize() {
                if (_initialized) {
                    return;
                }
                d3.select(document).on("keydown", processEvent);
                _initialized = true;
            }
            KeyEventListener.initialize = initialize;

            function addCallback(keyCode, cb) {
                if (!_initialized) {
                    initialize();
                }

                if (_callbacks[keyCode] == null) {
                    _callbacks[keyCode] = [];
                }

                _callbacks[keyCode].push(cb);
            }
            KeyEventListener.addCallback = addCallback;

            function processEvent() {
                if (_callbacks[d3.event.keyCode] == null) {
                    return;
                }

                _callbacks[d3.event.keyCode].forEach(function (cb) {
                    cb(d3.event);
                });
            }
        })(Core.KeyEventListener || (Core.KeyEventListener = {}));
        var KeyEventListener = Core.KeyEventListener;
    })(Plottable.Core || (Plottable.Core = {}));
    var Core = Plottable.Core;
})(Plottable || (Plottable = {}));

///<reference path="../reference.ts" />
var Plottable;
(function (Plottable) {
    (function (Abstract) {
        var Interaction = (function () {
            /**
            * Creates an Interaction.
            *
            * @constructor
            * @param {Component} componentToListenTo The component to listen for interactions on.
            */
            function Interaction(componentToListenTo) {
                if (componentToListenTo == null) {
                    throw new Error("Interactions require a component to listen to");
                }
                this.componentToListenTo = componentToListenTo;
            }
            Interaction.prototype._anchor = function (hitBox) {
                this.hitBox = hitBox;
            };

            /**
            * Registers the Interaction on the Component it's listening to.
            * This needs to be called to activate the interaction.
            */
            Interaction.prototype.registerWithComponent = function () {
                this.componentToListenTo.registerInteraction(this);
                return this;
            };
            return Interaction;
        })();
        Abstract.Interaction = Interaction;
    })(Plottable.Abstract || (Plottable.Abstract = {}));
    var Abstract = Plottable.Abstract;
})(Plottable || (Plottable = {}));

///<reference path="../reference.ts" />
var __extends = this.__extends || function (d, b) {
    for (var p in b) if (b.hasOwnProperty(p)) d[p] = b[p];
    function __() { this.constructor = d; }
    __.prototype = b.prototype;
    d.prototype = new __();
};
var Plottable;
(function (Plottable) {
    (function (Interaction) {
        var Click = (function (_super) {
            __extends(Click, _super);
            /**
            * Creates a ClickInteraction.
            *
            * @constructor
            * @param {Component} componentToListenTo The component to listen for clicks on.
            */
            function Click(componentToListenTo) {
                _super.call(this, componentToListenTo);
            }
            Click.prototype._anchor = function (hitBox) {
                var _this = this;
                _super.prototype._anchor.call(this, hitBox);
                hitBox.on(this._listenTo(), function () {
                    var xy = d3.mouse(hitBox.node());
                    var x = xy[0];
                    var y = xy[1];
                    _this._callback(x, y);
                });
            };

            Click.prototype._listenTo = function () {
                return "click";
            };

            /**
            * Sets an callback to be called when a click is received.
            *
            * @param {(x: number, y: number) => any} cb: Callback to be called. Takes click x and y in pixels.
            */
            Click.prototype.callback = function (cb) {
                this._callback = cb;
                return this;
            };
            return Click;
        })(Plottable.Abstract.Interaction);
        Interaction.Click = Click;

        var DoubleClick = (function (_super) {
            __extends(DoubleClick, _super);
            /**
            * Creates a DoubleClickInteraction.
            *
            * @constructor
            * @param {Component} componentToListenTo The component to listen for clicks on.
            */
            function DoubleClick(componentToListenTo) {
                _super.call(this, componentToListenTo);
            }
            DoubleClick.prototype._listenTo = function () {
                return "dblclick";
            };
            return DoubleClick;
        })(Click);
        Interaction.DoubleClick = DoubleClick;
    })(Plottable.Interaction || (Plottable.Interaction = {}));
    var Interaction = Plottable.Interaction;
})(Plottable || (Plottable = {}));

///<reference path="../reference.ts" />
var __extends = this.__extends || function (d, b) {
    for (var p in b) if (b.hasOwnProperty(p)) d[p] = b[p];
    function __() { this.constructor = d; }
    __.prototype = b.prototype;
    d.prototype = new __();
};
var Plottable;
(function (Plottable) {
    (function (Interaction) {
        var Mousemove = (function (_super) {
            __extends(Mousemove, _super);
            function Mousemove(componentToListenTo) {
                _super.call(this, componentToListenTo);
            }
            Mousemove.prototype._anchor = function (hitBox) {
                var _this = this;
                _super.prototype._anchor.call(this, hitBox);
                hitBox.on("mousemove", function () {
                    var xy = d3.mouse(hitBox.node());
                    var x = xy[0];
                    var y = xy[1];
                    _this.mousemove(x, y);
                });
            };

            Mousemove.prototype.mousemove = function (x, y) {
                return;
            };
            return Mousemove;
        })(Plottable.Abstract.Interaction);
        Interaction.Mousemove = Mousemove;
    })(Plottable.Interaction || (Plottable.Interaction = {}));
    var Interaction = Plottable.Interaction;
})(Plottable || (Plottable = {}));

///<reference path="../reference.ts" />
var __extends = this.__extends || function (d, b) {
    for (var p in b) if (b.hasOwnProperty(p)) d[p] = b[p];
    function __() { this.constructor = d; }
    __.prototype = b.prototype;
    d.prototype = new __();
};
var Plottable;
(function (Plottable) {
    (function (Interaction) {
        var Key = (function (_super) {
            __extends(Key, _super);
            /**
            * Creates a KeyInteraction.
            *
            * @constructor
            * @param {Component} componentToListenTo The component to listen for keypresses on.
            * @param {number} keyCode The key code to listen for.
            */
            function Key(componentToListenTo, keyCode) {
                _super.call(this, componentToListenTo);
                this.activated = false;
                this.keyCode = keyCode;
            }
            Key.prototype._anchor = function (hitBox) {
                var _this = this;
                _super.prototype._anchor.call(this, hitBox);
                hitBox.on("mouseover", function () {
                    _this.activated = true;
                });
                hitBox.on("mouseout", function () {
                    _this.activated = false;
                });

                Plottable.Core.KeyEventListener.addCallback(this.keyCode, function (e) {
                    if (_this.activated && _this._callback != null) {
                        _this._callback();
                    }
                });
            };

            /**
            * Sets an callback to be called when the designated key is pressed.
            *
            * @param {() => any} cb: Callback to be called.
            */
            Key.prototype.callback = function (cb) {
                this._callback = cb;
                return this;
            };
            return Key;
        })(Plottable.Abstract.Interaction);
        Interaction.Key = Key;
    })(Plottable.Interaction || (Plottable.Interaction = {}));
    var Interaction = Plottable.Interaction;
})(Plottable || (Plottable = {}));

///<reference path="../reference.ts" />
var __extends = this.__extends || function (d, b) {
    for (var p in b) if (b.hasOwnProperty(p)) d[p] = b[p];
    function __() { this.constructor = d; }
    __.prototype = b.prototype;
    d.prototype = new __();
};
var Plottable;
(function (Plottable) {
    (function (Interaction) {
        var PanZoom = (function (_super) {
            __extends(PanZoom, _super);
            /**
            * Creates a PanZoomInteraction.
            *
            * @constructor
            * @param {Component} componentToListenTo The component to listen for interactions on.
            * @param {QuantitiveScale} xScale The X scale to update on panning/zooming.
            * @param {QuantitiveScale} yScale The Y scale to update on panning/zooming.
            */
            function PanZoom(componentToListenTo, xScale, yScale) {
                var _this = this;
                _super.call(this, componentToListenTo);
                if (xScale == null || yScale == null) {
                    throw new Error("panZoomInteractions require an xScale and yScale");
                }
                this.xScale = xScale;
                this.yScale = yScale;
                this.zoom = d3.behavior.zoom();
                this.zoom.x(this.xScale._d3Scale);
                this.zoom.y(this.yScale._d3Scale);
                this.zoom.on("zoom", function () {
                    return _this.rerenderZoomed();
                });
            }
            PanZoom.prototype.resetZoom = function () {
                var _this = this;
                // HACKHACK #254
                this.zoom = d3.behavior.zoom();
                this.zoom.x(this.xScale._d3Scale);
                this.zoom.y(this.yScale._d3Scale);
                this.zoom.on("zoom", function () {
                    return _this.rerenderZoomed();
                });
                this.zoom(this.hitBox);
            };

            PanZoom.prototype._anchor = function (hitBox) {
                _super.prototype._anchor.call(this, hitBox);
                this.zoom(hitBox);
            };

            PanZoom.prototype.rerenderZoomed = function () {
                // HACKHACK since the d3.zoom.x modifies d3 scales and not our TS scales, and the TS scales have the
                // event listener machinery, let's grab the domain out of the d3 scale and pipe it back into the TS scale
                var xDomain = this.xScale._d3Scale.domain();
                var yDomain = this.yScale._d3Scale.domain();
                this.xScale.domain(xDomain);
                this.yScale.domain(yDomain);
            };
            return PanZoom;
        })(Plottable.Abstract.Interaction);
        Interaction.PanZoom = PanZoom;
    })(Plottable.Interaction || (Plottable.Interaction = {}));
    var Interaction = Plottable.Interaction;
})(Plottable || (Plottable = {}));

///<reference path="../../reference.ts" />
var __extends = this.__extends || function (d, b) {
    for (var p in b) if (b.hasOwnProperty(p)) d[p] = b[p];
    function __() { this.constructor = d; }
    __.prototype = b.prototype;
    d.prototype = new __();
};
var Plottable;
(function (Plottable) {
    (function (Interaction) {
        var Drag = (function (_super) {
            __extends(Drag, _super);
            /**
            * Creates a Drag.
            *
            * @param {Component} componentToListenTo The component to listen for interactions on.
            */
            function Drag(componentToListenTo) {
                var _this = this;
                _super.call(this, componentToListenTo);
                this.dragInitialized = false;
                this.origin = [0, 0];
                this.location = [0, 0];
                this.dragBehavior = d3.behavior.drag();
                this.dragBehavior.on("dragstart", function () {
                    return _this._dragstart();
                });
                this.dragBehavior.on("drag", function () {
                    return _this._drag();
                });
                this.dragBehavior.on("dragend", function () {
                    return _this._dragend();
                });
            }
            /**
            * Adds a callback to be called when the AreaInteraction triggers.
            *
            * @param {(a: SelectionArea) => any} cb The function to be called. Takes in a SelectionArea in pixels.
            * @returns {AreaInteraction} The calling AreaInteraction.
            */
            Drag.prototype.callback = function (cb) {
                this.callbackToCall = cb;
                return this;
            };

            Drag.prototype._dragstart = function () {
                var availableWidth = this.componentToListenTo.availableWidth;
                var availableHeight = this.componentToListenTo.availableHeight;

                // the constraint functions ensure that the selection rectangle will not exceed the hit box
                var constraintFunction = function (min, max) {
                    return function (x) {
                        return Math.min(Math.max(x, min), max);
                    };
                };
                this.constrainX = constraintFunction(0, availableWidth);
                this.constrainY = constraintFunction(0, availableHeight);
            };

            Drag.prototype._drag = function () {
                if (!this.dragInitialized) {
                    this.origin = [d3.event.x, d3.event.y];
                    this.dragInitialized = true;
                }

                this.location = [this.constrainX(d3.event.x), this.constrainY(d3.event.y)];
            };

            Drag.prototype._dragend = function () {
                if (!this.dragInitialized) {
                    return;
                }
                this.dragInitialized = false;
                this._doDragend();
            };

            Drag.prototype._doDragend = function () {
                // seperated out so it can be over-ridden by dragInteractions that want to pass out diff information
                // eg just x values for an xSelectionInteraction
                if (this.callbackToCall != null) {
                    this.callbackToCall([this.origin, this.location]);
                }
            };

            Drag.prototype._anchor = function (hitBox) {
                _super.prototype._anchor.call(this, hitBox);
                hitBox.call(this.dragBehavior);
                return this;
            };

            Drag.prototype.setupZoomCallback = function (xScale, yScale) {
                var xDomainOriginal = xScale != null ? xScale.domain() : null;
                var yDomainOriginal = yScale != null ? yScale.domain() : null;
                var resetOnNextClick = false;
                function callback(pixelArea) {
                    if (pixelArea == null) {
                        if (resetOnNextClick) {
                            if (xScale != null) {
                                xScale.domain(xDomainOriginal);
                            }
                            if (yScale != null) {
                                yScale.domain(yDomainOriginal);
                            }
                        }
                        resetOnNextClick = !resetOnNextClick;
                        return;
                    }
                    resetOnNextClick = false;
                    if (xScale != null) {
                        xScale.domain([xScale.invert(pixelArea.xMin), xScale.invert(pixelArea.xMax)]);
                    }
                    if (yScale != null) {
                        yScale.domain([yScale.invert(pixelArea.yMax), yScale.invert(pixelArea.yMin)]);
                    }
                    this.clearBox();
                    return;
                }
                this.callback(callback);
                return this;
            };
            return Drag;
        })(Plottable.Abstract.Interaction);
        Interaction.Drag = Drag;
    })(Plottable.Interaction || (Plottable.Interaction = {}));
    var Interaction = Plottable.Interaction;
})(Plottable || (Plottable = {}));

///<reference path="../../reference.ts" />
var __extends = this.__extends || function (d, b) {
    for (var p in b) if (b.hasOwnProperty(p)) d[p] = b[p];
    function __() { this.constructor = d; }
    __.prototype = b.prototype;
    d.prototype = new __();
};
var Plottable;
(function (Plottable) {
    (function (Interaction) {
        var DragBox = (function (_super) {
            __extends(DragBox, _super);
            function DragBox() {
                _super.apply(this, arguments);
                this.boxIsDrawn = false;
            }
            DragBox.prototype._dragstart = function () {
                _super.prototype._dragstart.call(this);
                if (this.callbackToCall != null) {
                    this.callbackToCall(null);
                }
                this.clearBox();
            };

            /**
            * Clears the highlighted drag-selection box drawn by the AreaInteraction.
            *
            * @returns {AreaInteraction} The calling AreaInteraction.
            */
            DragBox.prototype.clearBox = function () {
                if (this.dragBox == null) {
                    return;
                }
                this.dragBox.attr("height", 0).attr("width", 0);
                this.boxIsDrawn = false;
                return this;
            };

            DragBox.prototype.setBox = function (x0, x1, y0, y1) {
                if (this.dragBox == null) {
                    return;
                }
                var w = Math.abs(x0 - x1);
                var h = Math.abs(y0 - y1);
                var xo = Math.min(x0, x1);
                var yo = Math.min(y0, y1);
                this.dragBox.attr({ x: xo, y: yo, width: w, height: h });
                this.boxIsDrawn = (w > 0 && h > 0);
                return this;
            };

            DragBox.prototype._anchor = function (hitBox) {
                _super.prototype._anchor.call(this, hitBox);
                var cname = DragBox.CLASS_DRAG_BOX;
                var foreground = this.componentToListenTo.foregroundContainer;
                this.dragBox = foreground.append("rect").classed(cname, true).attr("x", 0).attr("y", 0);
                return this;
            };
            DragBox.CLASS_DRAG_BOX = "drag-box";
            return DragBox;
        })(Interaction.Drag);
        Interaction.DragBox = DragBox;
    })(Plottable.Interaction || (Plottable.Interaction = {}));
    var Interaction = Plottable.Interaction;
})(Plottable || (Plottable = {}));

///<reference path="../../reference.ts" />
var __extends = this.__extends || function (d, b) {
    for (var p in b) if (b.hasOwnProperty(p)) d[p] = b[p];
    function __() { this.constructor = d; }
    __.prototype = b.prototype;
    d.prototype = new __();
};
var Plottable;
(function (Plottable) {
    (function (Interaction) {
        var XDragBox = (function (_super) {
            __extends(XDragBox, _super);
            function XDragBox() {
                _super.apply(this, arguments);
            }
            XDragBox.prototype._drag = function () {
                _super.prototype._drag.call(this);
                this.setBox(this.origin[0], this.location[0]);
            };

            XDragBox.prototype._doDragend = function () {
                if (this.callbackToCall == null) {
                    return;
                }
                var xMin = Math.min(this.origin[0], this.location[0]);
                var xMax = Math.max(this.origin[0], this.location[0]);
                var pixelArea = { xMin: xMin, xMax: xMax };
                this.callbackToCall(pixelArea);
            };

            XDragBox.prototype.setBox = function (x0, x1) {
                _super.prototype.setBox.call(this, x0, x1, 0, this.componentToListenTo.availableHeight);
                return this;
            };
            return XDragBox;
        })(Interaction.DragBox);
        Interaction.XDragBox = XDragBox;
    })(Plottable.Interaction || (Plottable.Interaction = {}));
    var Interaction = Plottable.Interaction;
})(Plottable || (Plottable = {}));

///<reference path="../../reference.ts" />
var __extends = this.__extends || function (d, b) {
    for (var p in b) if (b.hasOwnProperty(p)) d[p] = b[p];
    function __() { this.constructor = d; }
    __.prototype = b.prototype;
    d.prototype = new __();
};
var Plottable;
(function (Plottable) {
    (function (Interaction) {
        var XYDragBox = (function (_super) {
            __extends(XYDragBox, _super);
            function XYDragBox() {
                _super.apply(this, arguments);
            }
            XYDragBox.prototype._drag = function () {
                _super.prototype._drag.call(this);
                this.setBox(this.origin[0], this.location[0], this.origin[1], this.location[1]);
            };

            XYDragBox.prototype._doDragend = function () {
                if (this.callbackToCall == null) {
                    return;
                }
                var xMin = Math.min(this.origin[0], this.location[0]);
                var xMax = Math.max(this.origin[0], this.location[0]);
                var yMin = Math.min(this.origin[1], this.location[1]);
                var yMax = Math.max(this.origin[1], this.location[1]);
                var pixelArea = { xMin: xMin, xMax: xMax, yMin: yMin, yMax: yMax };
                this.callbackToCall(pixelArea);
            };
            return XYDragBox;
        })(Interaction.DragBox);
        Interaction.XYDragBox = XYDragBox;
    })(Plottable.Interaction || (Plottable.Interaction = {}));
    var Interaction = Plottable.Interaction;
})(Plottable || (Plottable = {}));

///<reference path="../../reference.ts" />
var __extends = this.__extends || function (d, b) {
    for (var p in b) if (b.hasOwnProperty(p)) d[p] = b[p];
    function __() { this.constructor = d; }
    __.prototype = b.prototype;
    d.prototype = new __();
};
var Plottable;
(function (Plottable) {
    (function (Interaction) {
        var YDragBox = (function (_super) {
            __extends(YDragBox, _super);
            function YDragBox() {
                _super.apply(this, arguments);
            }
            YDragBox.prototype._drag = function () {
                _super.prototype._drag.call(this);
                this.setBox(this.origin[1], this.location[1]);
            };

            YDragBox.prototype._doDragend = function () {
                if (this.callbackToCall == null) {
                    return;
                }
                var yMin = Math.min(this.origin[1], this.location[1]);
                var yMax = Math.max(this.origin[1], this.location[1]);
                var pixelArea = { yMin: yMin, yMax: yMax };
                this.callbackToCall(pixelArea);
            };

            YDragBox.prototype.setBox = function (y0, y1) {
                _super.prototype.setBox.call(this, 0, this.componentToListenTo.availableWidth, y0, y1);
                return this;
            };
            return YDragBox;
        })(Interaction.DragBox);
        Interaction.YDragBox = YDragBox;
    })(Plottable.Interaction || (Plottable.Interaction = {}));
    var Interaction = Plottable.Interaction;
})(Plottable || (Plottable = {}));

///<reference path="../reference.ts" />
var __extends = this.__extends || function (d, b) {
    for (var p in b) if (b.hasOwnProperty(p)) d[p] = b[p];
    function __() { this.constructor = d; }
    __.prototype = b.prototype;
    d.prototype = new __();
};
var Plottable;
(function (Plottable) {
    (function (Template) {
        var StandardChart = (function (_super) {
            __extends(StandardChart, _super);
            function StandardChart() {
                _super.call(this);
                this.xTable = new Plottable.Component.Table();
                this.yTable = new Plottable.Component.Table();
                this.centerComponent = new Plottable.Component.Group();
                this.xyTable = new Plottable.Component.Table().addComponent(0, 0, this.yTable).addComponent(1, 1, this.xTable).addComponent(0, 1, this.centerComponent);
                this.addComponent(1, 0, this.xyTable);
            }
            StandardChart.prototype.yAxis = function (y) {
                if (y != null) {
                    if (this._yAxis != null) {
                        throw new Error("yAxis already assigned!");
                    }
                    this._yAxis = y;
                    this.yTable.addComponent(0, 1, this._yAxis);
                    return this;
                } else {
                    return this._yAxis;
                }
            };

            StandardChart.prototype.xAxis = function (x) {
                if (x != null) {
                    if (this._xAxis != null) {
                        throw new Error("xAxis already assigned!");
                    }
                    this._xAxis = x;
                    this.xTable.addComponent(0, 0, this._xAxis);
                    return this;
                } else {
                    return this._xAxis;
                }
            };

            StandardChart.prototype.yLabel = function (y) {
                if (y != null) {
                    if (this._yLabel != null) {
                        if (typeof (y) === "string") {
                            this._yLabel.text(y);
                            return this;
                        } else {
                            throw new Error("yLabel already assigned!");
                        }
                    }
                    if (typeof (y) === "string") {
                        y = new Plottable.Component.AxisLabel(y, "vertical-left");
                    }
                    this._yLabel = y;
                    this.yTable.addComponent(0, 0, this._yLabel);
                    return this;
                } else {
                    return this._yLabel;
                }
            };

            StandardChart.prototype.xLabel = function (x) {
                if (x != null) {
                    if (this._xLabel != null) {
                        if (typeof (x) === "string") {
                            this._xLabel.text(x);
                            return this;
                        } else {
                            throw new Error("xLabel already assigned!");
                        }
                    }
                    if (typeof (x) === "string") {
                        x = new Plottable.Component.AxisLabel(x, "horizontal");
                    }
                    this._xLabel = x;
                    this.xTable.addComponent(1, 0, this._xLabel);
                    return this;
                } else {
                    return this._xLabel;
                }
            };

            StandardChart.prototype.titleLabel = function (x) {
                if (x != null) {
                    if (this._titleLabel != null) {
                        if (typeof (x) === "string") {
                            this._titleLabel.text(x);
                            return this;
                        } else {
                            throw new Error("titleLabel already assigned!");
                        }
                    }
                    if (typeof (x) === "string") {
                        x = new Plottable.Component.TitleLabel(x, "horizontal");
                    }
                    this._titleLabel = x;
                    this.addComponent(0, 0, this._titleLabel);
                    return this;
                } else {
                    return this._titleLabel;
                }
            };

            StandardChart.prototype.center = function (c) {
                this.centerComponent.merge(c);
                return this;
            };
            return StandardChart;
        })(Plottable.Component.Table);
        Template.StandardChart = StandardChart;
    })(Plottable.Template || (Plottable.Template = {}));
    var Template = Plottable.Template;
})(Plottable || (Plottable = {}));<|MERGE_RESOLUTION|>--- conflicted
+++ resolved
@@ -457,14 +457,7 @@
             function getTextMeasure(selection) {
                 return function (s) {
                     if (s.trim() === "") {
-<<<<<<< HEAD
-                        return [0, 0];
-                    }
-                    if (Util.DOM.isSelectionRemovedFromSVG(selection)) {
-                        throw new Error("Cannot measure text in a removed node");
-=======
                         return { width: 0, height: 0 };
->>>>>>> 67d1004b
                     }
                     var bb;
                     if (selection.node().nodeName === "text") {
@@ -666,11 +659,7 @@
                 var ems = -0.4 * (1 - yOffsetFactor[yAlign]);
                 textEl.attr("text-anchor", anchor).attr("y", ems + "em");
                 Util.DOM.translate(innerG, xOff, yOff);
-<<<<<<< HEAD
-                return [w, h];
-=======
                 return { width: w, height: h };
->>>>>>> 67d1004b
             }
             Text.writeLineHorizontally = writeLineHorizontally;
 
@@ -714,11 +703,7 @@
                 var freeSpace = height - usedSpace;
                 var translator = { center: 0.5, top: 0, bottom: 1 };
                 Util.DOM.translate(blockG, 0, freeSpace * translator[yAlign]);
-<<<<<<< HEAD
-                return [maxWidth, usedSpace];
-=======
                 return { width: maxWidth, height: usedSpace };
->>>>>>> 67d1004b
             }
             Text.writeTextHorizontally = writeTextHorizontally;
 
@@ -758,12 +743,7 @@
                 var orientHorizontally = (horizontally != null) ? horizontally : width * 1.1 > height;
                 var primaryDimension = orientHorizontally ? width : height;
                 var secondaryDimension = orientHorizontally ? height : width;
-<<<<<<< HEAD
-                var measureText = getTextMeasure(innerG);
-                var wrappedText = Util.WordWrap.breakTextToFitRect(text, primaryDimension, secondaryDimension, measureText);
-=======
                 var wrappedText = Util.WordWrap.breakTextToFitRect(text, primaryDimension, secondaryDimension, tm);
->>>>>>> 67d1004b
 
                 if (wrappedText.lines.length === 0) {
                     return { textFits: wrappedText.textFits, usedWidth: 0, usedHeight: 0 };
@@ -826,11 +806,7 @@
                     lines = lines.splice(0, nLinesThatFit);
                     if (nLinesThatFit > 0) {
                         // Overwrite the last line to one that has had a ... appended to the end
-<<<<<<< HEAD
-                        lines[nLinesThatFit - 1] = Util.Text.addEllipsesToLine(lines[nLinesThatFit - 1], width, measureText);
-=======
                         lines[nLinesThatFit - 1] = Util.Text._addEllipsesToLine(lines[nLinesThatFit - 1], width, measureText);
->>>>>>> 67d1004b
                     }
                 }
                 return { originalText: text, lines: lines, textFits: textFit };
@@ -1598,17 +1574,10 @@
                 this.listener2Callback = new Plottable.Util.StrictEqualityAssociativeArray();
             };
             return Broadcaster;
-<<<<<<< HEAD
-        })(Abstract.PlottableObject);
-        Abstract.Broadcaster = Broadcaster;
-    })(Plottable.Abstract || (Plottable.Abstract = {}));
-    var Abstract = Plottable.Abstract;
-=======
         })(Plottable.Abstract.PlottableObject);
         Core.Broadcaster = Broadcaster;
     })(Plottable.Core || (Plottable.Core = {}));
     var Core = Plottable.Core;
->>>>>>> 67d1004b
 })(Plottable || (Plottable = {}));
 
 ///<reference path="../reference.ts" />
@@ -2880,11 +2849,7 @@
                 return this;
             };
             return Scale;
-<<<<<<< HEAD
-        })(Abstract.Broadcaster);
-=======
         })(Abstract.PlottableObject);
->>>>>>> 67d1004b
         Abstract.Scale = Scale;
     })(Plottable.Abstract || (Plottable.Abstract = {}));
     var Abstract = Plottable.Abstract;
@@ -3962,14 +3927,90 @@
                 // need to cast since d3 time scales do not descend from quantitive scales
                 _super.call(this, (scale == null ? d3.time.scale() : scale));
                 this._PADDING_FOR_IDENTICAL_DOMAIN = 1000 * 60 * 60 * 24;
+                this.lastRequestedTickCount = 10;
             }
             Time.prototype._setDomain = function (values) {
                 _super.prototype._setDomain.call(this, values.map(function (d) {
                     return new Date(d);
                 }));
             };
+
+            Time.prototype._getExtent = function () {
+                var extents = this._getAllExtents();
+                if (extents.length > 0) {
+                    return [d3.min(extents, function (e) {
+                            return e[0];
+                        }), d3.max(extents, function (e) {
+                            return e[1];
+                        })];
+                } else {
+                    return [0, 1];
+                }
+            };
+
+            /**
+            * Sets the range of the Time and sets the interpolator to d3.interpolateRound.
+            *
+            * @param {number[]} values The new range value for the range.
+            */
+            Time.prototype.rangeRound = function (values) {
+                this._d3Scale.rangeRound(values);
+                return this;
+            };
+
+            Time.prototype.clamp = function (clamp) {
+                if (clamp == null) {
+                    return this._d3Scale.clamp();
+                }
+                this._d3Scale.clamp(clamp);
+                return this;
+            };
+
+            /**
+            * Generates tick values.
+            *
+            * @param {number} [count] The number of ticks to generate.
+            * @returns {any[]} The generated ticks.
+            */
+            Time.prototype.ticks = function (count) {
+                if (count != null) {
+                    this.lastRequestedTickCount = count;
+                }
+                return this._d3Scale.ticks(this.lastRequestedTickCount);
+            };
+
+            Time.prototype.tickInterval = function (interval, step) {
+                return this._d3Scale.ticks(interval, step);
+            };
+
+            Time.prototype.domain = function (values) {
+                return _super.prototype.domain.call(this, values);
+            };
+
+            /**
+            * Pads out the domain of the scale by a specified ratio.
+            *
+            * @param {number} [padProportion] Proportionally how much bigger the new domain should be (0.05 = 5% larger)
+            * @returns {Time} The calling Time.
+            */
+            Time.prototype.padDomain = function (padProportion) {
+                if (typeof padProportion === "undefined") { padProportion = 0.05; }
+                var currentDomain = this.domain();
+                if (currentDomain[0] === currentDomain[1]) {
+                    var d = currentDomain[0].valueOf();
+                    this._setDomain([d - this._PADDING_FOR_IDENTICAL_DOMAIN, d + this._PADDING_FOR_IDENTICAL_DOMAIN]);
+                    return this;
+                }
+
+                var extent = currentDomain[1] - currentDomain[0];
+
+                // currentDomain[1].valueOf() converts date to miliseconds, leaves numbers unchanged. else + attemps string concat.
+                var newDomain = [currentDomain[0] - padProportion / 2 * extent, currentDomain[1].valueOf() + padProportion / 2 * extent];
+                this._setDomain(newDomain);
+                return this;
+            };
             return Time;
-        })(Plottable.Abstract.QuantitiveScale);
+        })(Plottable.Abstract.Scale);
         Scale.Time = Time;
     })(Plottable.Scale || (Plottable.Scale = {}));
     var Scale = Plottable.Scale;
@@ -4593,25 +4634,19 @@
 var Plottable;
 (function (Plottable) {
     (function (Axis) {
-        var Numeric = (function (_super) {
-            __extends(Numeric, _super);
-            /**
-            * Creates a NumericAxis.
+        var Time = (function (_super) {
+            __extends(Time, _super);
+            /**
+            * Creates a TimeAxis
             *
             * @constructor
-            * @param {QuantitiveScale} scale The QuantitiveScale to base the NumericAxis on.
-            * @param {string} orientation The orientation of the QuantitiveScale (top/bottom/left/right)
-            * @param {Formatter} [formatter] A function to format tick labels.
-            */
-            function Numeric(scale, orientation, formatter) {
+            * @param {OrdinalScale} scale The scale to base the Axis on.
+            * @param {string} orientation The orientation of the Axis (top/bottom/left/right)
+            */
+            function Time(scale, orientation, formatter) {
                 _super.call(this, scale, orientation, formatter);
-                this.tickLabelPositioning = "center";
-                // Whether or not first/last tick label will still be displayed even if
-                // the label is cut off.
-                this.showFirstTickLabel = false;
-                this.showLastTickLabel = false;
-            }
-<<<<<<< HEAD
+                this.classed("time-axis", true);
+            }
             Time.prototype._setup = function () {
                 _super.prototype._setup.call(this);
                 this._tickLabelsG = this.content.append("g").classed("tick-labels", true);
@@ -4635,25 +4670,13 @@
                     height: Math.min(offeredHeight, requestedHeight),
                     wantsWidth: false,
                     wantsHeight: offeredHeight < requestedHeight
-=======
-            Numeric.prototype._computeWidth = function () {
-                // generate a test value to measure width
-                var tickValues = this._getTickValues();
-                var valueLength = function (v) {
-                    var logLength = Math.floor(Math.log(Math.abs(v)) / Math.LN10);
-                    return (logLength > 0) ? logLength : 1;
->>>>>>> 67d1004b
                 };
-                var pow10 = Math.max.apply(null, tickValues.map(valueLength));
-                var precision = this._formatter.precision();
-                var testValue = -(Math.pow(10, pow10) + Math.pow(10, -precision));
-
-                var testTextEl = this._tickLabelContainer.append("text").classed(Plottable.Abstract.Axis.TICK_LABEL_CLASS, true);
-                var formattedTestValue = this._formatter.format(testValue);
-                var textLength = testTextEl.text(formattedTestValue).node().getComputedTextLength();
-                testTextEl.remove();
-
-<<<<<<< HEAD
+            };
+
+            Time.prototype._getTickValues = function () {
+                return this._scale.ticks(7);
+            };
+
             Time.prototype._measureTextHeight = function () {
                 var fakeTickLabel = this._tickLabelsG.append("g").classed("tick-label", true);
                 var textHeight = Plottable.Util.Text.getTextHeight(fakeTickLabel.append("text"));
@@ -4732,6 +4755,12 @@
                 };
             };
 
+            Multi.prototype.isEnoughSpace = function (container, tickLabels, format) {
+                return d3.max(tickLabels, function (d) {
+                    return Plottable.Util.Text.getTextWidth(container, d3.time.format(format)(d));
+                }) * tickLabels.length < this.availableWidth;
+            };
+
             Multi.prototype._setup = function () {
                 _super.prototype._setup.call(this);
                 this._majorTickLabels = this.content.append("g").classed("major-tick-labels", true);
@@ -4781,12 +4810,12 @@
                     labelPos.push(new Date((tickPos[i + 1].valueOf() - tickPos[i].valueOf()) / 2 + tickPos[i].valueOf()));
                 }
 
-                container.selectAll(".tick-label").remove();
-
-                var tickLabels = container.selectAll(".tick-label").data(labelPos, function (d) {
+                container.selectAll("." + Plottable.Abstract.Axis.TICK_LABEL_CLASS).remove();
+
+                var tickLabels = container.selectAll("." + Plottable.Abstract.Axis.TICK_LABEL_CLASS).data(labelPos, function (d) {
                     return d.valueOf();
                 });
-                var tickLabelsEnter = tickLabels.enter().append("g").classed("tick-label", true);
+                var tickLabelsEnter = tickLabels.enter().append("g").classed(Plottable.Abstract.Axis.TICK_LABEL_CLASS, true);
                 tickLabelsEnter.append("text");
                 tickLabels.selectAll("text").attr("transform", "translate(0," + (this._orientation === "bottom" ? (this.tickLength() * (pos + 1)) : (this.availableHeight - this.tickLength() * (pos + 1))) + ")");
                 tickLabels.exit().remove();
@@ -4800,7 +4829,7 @@
 
             Multi.prototype._doRender = function () {
                 _super.prototype._doRender.call(this);
-                this._tickLabelsG.selectAll(".tick-label").remove();
+                this._tickLabelsG.selectAll("." + Plottable.Abstract.Axis.TICK_LABEL_CLASS).remove();
                 this._renderTicks(this._majorTickLabels, this.layers - 1);
                 this._renderTicks(this._minorTickLabels, this.layers - 2);
                 var top = this.getTopLevel();
@@ -4808,7 +4837,7 @@
                     var v = Multi.allIntervals[k];
                     var index = top - k;
                     var tickValues = this._scale.tickInterval(v.interval, v.step);
-                    var selection = this._ticksContainer.selectAll(".tick").filter(function (d) {
+                    var selection = this._tickMarkContainer.selectAll("." + Plottable.Abstract.Axis.TICK_MARK_CLASS).filter(function (d) {
                         return tickValues.map(function (x) {
                             return x.valueOf();
                         }).indexOf(d.valueOf()) >= 0;
@@ -4856,23 +4885,40 @@
 var Plottable;
 (function (Plottable) {
     (function (Axis) {
-        var Number = (function (_super) {
-            __extends(Number, _super);
-            /**
-            * Creates a NumberAxis.
+        var Numeric = (function (_super) {
+            __extends(Numeric, _super);
+            /**
+            * Creates a NumericAxis.
             *
             * @constructor
-            * @param {QuantitiveScale} scale The QuantitiveScale to base the NumberAxis on.
+            * @param {QuantitiveScale} scale The QuantitiveScale to base the NumericAxis on.
             * @param {string} orientation The orientation of the QuantitiveScale (top/bottom/left/right)
             * @param {Formatter} [formatter] A function to format tick labels.
             */
-            function Number(scale, orientation, formatter) {
+            function Numeric(scale, orientation, formatter) {
                 _super.call(this, scale, orientation, formatter);
-            }
-            Number.prototype._requestedSpace = function (offeredWidth, offeredHeight) {
-                var requestedWidth = this._width;
-                var requestedHeight = this._height;
-=======
+                this.tickLabelPositioning = "center";
+                // Whether or not first/last tick label will still be displayed even if
+                // the label is cut off.
+                this.showFirstTickLabel = false;
+                this.showLastTickLabel = false;
+            }
+            Numeric.prototype._computeWidth = function () {
+                // generate a test value to measure width
+                var tickValues = this._getTickValues();
+                var valueLength = function (v) {
+                    var logLength = Math.floor(Math.log(Math.abs(v)) / Math.LN10);
+                    return (logLength > 0) ? logLength : 1;
+                };
+                var pow10 = Math.max.apply(null, tickValues.map(valueLength));
+                var precision = this._formatter.precision();
+                var testValue = -(Math.pow(10, pow10) + Math.pow(10, -precision));
+
+                var testTextEl = this._tickLabelContainer.append("text").classed(Plottable.Abstract.Axis.TICK_LABEL_CLASS, true);
+                var formattedTestValue = this._formatter.format(testValue);
+                var textLength = testTextEl.text(formattedTestValue).node().getComputedTextLength();
+                testTextEl.remove();
+
                 if (this.tickLabelPositioning === "center") {
                     this._computedWidth = this.tickLength() + this.tickLabelPadding() + textLength;
                 } else {
@@ -4881,7 +4927,6 @@
 
                 return this._computedWidth;
             };
->>>>>>> 67d1004b
 
             Numeric.prototype._computeHeight = function () {
                 var testTextEl = this._tickLabelContainer.append("text").classed(Plottable.Abstract.Axis.TICK_LABEL_CLASS, true);
@@ -6384,11 +6429,6 @@
                 this._animators["area-reset"] = new Plottable.Animator.Null();
                 this._animators["area"] = new Plottable.Animator.Default().duration(600).easing("exp-in-out");
             }
-<<<<<<< HEAD
-            return Line;
-        })(Plot.Area);
-        Plot.Line = Line;
-=======
             Area.prototype._setup = function () {
                 _super.prototype._setup.call(this);
                 this.areaPath = this.renderArea.append("path").classed("area", true);
@@ -6459,7 +6499,6 @@
             return Area;
         })(Plot.Line);
         Plot.Area = Area;
->>>>>>> 67d1004b
     })(Plottable.Plot || (Plottable.Plot = {}));
     var Plot = Plottable.Plot;
 })(Plottable || (Plottable = {}));
