/*!
Plottable 0.31.0 (https://github.com/palantir/plottable)
Copyright 2014 Palantir Technologies
Licensed under MIT (https://github.com/palantir/plottable/blob/master/LICENSE)
*/

///<reference path="../reference.ts" />
var Plottable;
(function (Plottable) {
    (function (_Util) {
        (function (Methods) {
            /**
             * Checks if x is between a and b.
             *
             * @param {number} x The value to test if in range
             * @param {number} a The beginning of the (inclusive) range
             * @param {number} b The ending of the (inclusive) range
             * @return {boolean} Whether x is in [a, b]
             */
            function inRange(x, a, b) {
                return (Math.min(a, b) <= x && x <= Math.max(a, b));
            }
            Methods.inRange = inRange;
            /** Print a warning message to the console, if it is available.
             *
             * @param {string} The warnings to print
             */
            function warn(warning) {
                /* tslint:disable:no-console */
                if (window.console != null) {
                    if (window.console.warn != null) {
                        console.warn(warning);
                    }
                    else if (window.console.log != null) {
                        console.log(warning);
                    }
                }
                /* tslint:enable:no-console */
            }
            Methods.warn = warn;
            /**
             * Takes two arrays of numbers and adds them together
             *
             * @param {number[]} alist The first array of numbers
             * @param {number[]} blist The second array of numbers
             * @return {number[]} An array of numbers where x[i] = alist[i] + blist[i]
             */
            function addArrays(alist, blist) {
                if (alist.length !== blist.length) {
                    throw new Error("attempted to add arrays of unequal length");
                }
                return alist.map(function (_, i) { return alist[i] + blist[i]; });
            }
            Methods.addArrays = addArrays;
            /**
             * Takes two sets and returns the intersection
             *
             * Due to the fact that D3.Sets store strings internally, return type is always a string set
             *
             * @param {D3.Set<T>} set1 The first set
             * @param {D3.Set<T>} set2 The second set
             * @return {D3.Set<string>} A set that contains elements that appear in both set1 and set2
             */
            function intersection(set1, set2) {
                var set = d3.set();
                set1.forEach(function (v) {
                    if (set2.has(v)) {
                        set.add(v);
                    }
                });
                return set;
            }
            Methods.intersection = intersection;
            /**
             * Take an accessor object (may be a string to be made into a key, or a value, or a color code)
             * and "activate" it by turning it into a function in (datum, index, metadata)
             */
            function accessorize(accessor) {
                if (typeof (accessor) === "function") {
                    return accessor;
                }
                else if (typeof (accessor) === "string" && accessor[0] !== "#") {
                    return function (d, i, s) { return d[accessor]; };
                }
                else {
                    return function (d, i, s) { return accessor; };
                }
                ;
            }
            Methods.accessorize = accessorize;
            /**
             * Takes two sets and returns the union
             *
             * Due to the fact that D3.Sets store strings internally, return type is always a string set
             *
             * @param {D3.Set<T>} set1 The first set
             * @param {D3.Set<T>} set2 The second set
             * @return {D3.Set<string>} A set that contains elements that appear in either set1 or set2
             */
            function union(set1, set2) {
                var set = d3.set();
                set1.forEach(function (v) { return set.add(v); });
                set2.forEach(function (v) { return set.add(v); });
                return set;
            }
            Methods.union = union;
            /**
             * Populates a map from an array of keys and a transformation function.
             *
             * @param {string[]} keys The array of keys.
             * @param {(string, number) => T} transform A transformation function to apply to the keys.
             * @return {D3.Map<T>} A map mapping keys to their transformed values.
             */
            function populateMap(keys, transform) {
                var map = d3.map();
                keys.forEach(function (key, i) {
                    map.set(key, transform(key, i));
                });
                return map;
            }
            Methods.populateMap = populateMap;
            /**
             * Take an array of values, and return the unique values.
             * Will work iff ∀ a, b, a.toString() == b.toString() => a == b; will break on Object inputs
             *
             * @param {T[]} values The values to find uniqueness for
             * @return {T[]} The unique values
             */
            function uniq(arr) {
                var seen = d3.set();
                var result = [];
                arr.forEach(function (x) {
                    if (!seen.has(x)) {
                        seen.add(x);
                        result.push(x);
                    }
                });
                return result;
            }
            Methods.uniq = uniq;
            function createFilledArray(value, count) {
                var out = [];
                for (var i = 0; i < count; i++) {
                    out[i] = typeof (value) === "function" ? value(i) : value;
                }
                return out;
            }
            Methods.createFilledArray = createFilledArray;
            /**
             * @param {T[][]} a The 2D array that will have its elements joined together.
             * @return {T[]} Every array in a, concatenated together in the order they appear.
             */
            function flatten(a) {
                return Array.prototype.concat.apply([], a);
            }
            Methods.flatten = flatten;
            /**
             * Check if two arrays are equal by strict equality.
             */
            function arrayEq(a, b) {
                // Technically, null and undefined are arrays too
                if (a == null || b == null) {
                    return a === b;
                }
                if (a.length !== b.length) {
                    return false;
                }
                for (var i = 0; i < a.length; i++) {
                    if (a[i] !== b[i]) {
                        return false;
                    }
                }
                return true;
            }
            Methods.arrayEq = arrayEq;
            /**
             * @param {any} a Object to check against b for equality.
             * @param {any} b Object to check against a for equality.
             *
             * @returns {boolean} whether or not two objects share the same keys, and
             *          values associated with those keys. Values will be compared
             *          with ===.
             */
            function objEq(a, b) {
                if (a == null || b == null) {
                    return a === b;
                }
                var keysA = Object.keys(a).sort();
                var keysB = Object.keys(b).sort();
                var valuesA = keysA.map(function (k) { return a[k]; });
                var valuesB = keysB.map(function (k) { return b[k]; });
                return arrayEq(keysA, keysB) && arrayEq(valuesA, valuesB);
            }
            Methods.objEq = objEq;
            function max(arr, one, two) {
                if (one === void 0) { one = 0; }
                if (two === void 0) { two = 0; }
                if (arr.length === 0) {
                    if (typeof (one) === "number") {
                        return one;
                    }
                    else {
                        return two;
                    }
                }
                /* tslint:disable:ban */
                var acc = typeof (one) === "function" ? one : typeof (two) === "function" ? two : undefined;
                return acc === undefined ? d3.max(arr) : d3.max(arr, acc);
                /* tslint:enable:ban */
            }
            Methods.max = max;
            function min(arr, one, two) {
                if (one === void 0) { one = 0; }
                if (two === void 0) { two = 0; }
                if (arr.length === 0) {
                    if (typeof (one) === "number") {
                        return one;
                    }
                    else {
                        return two;
                    }
                }
                /* tslint:disable:ban */
                var acc = typeof (one) === "function" ? one : typeof (two) === "function" ? two : undefined;
                return acc === undefined ? d3.min(arr) : d3.min(arr, acc);
                /* tslint:enable:ban */
            }
            Methods.min = min;
        })(_Util.Methods || (_Util.Methods = {}));
        var Methods = _Util.Methods;
    })(Plottable._Util || (Plottable._Util = {}));
    var _Util = Plottable._Util;
})(Plottable || (Plottable = {}));

///<reference path="../reference.ts" />
// This file contains open source utilities, along with their copyright notices
var Plottable;
(function (Plottable) {
    (function (_Util) {
        (function (OpenSource) {
            function sortedIndex(val, arr, accessor) {
                var low = 0;
                var high = arr.length;
                while (low < high) {
                    /* tslint:disable:no-bitwise */
                    var mid = (low + high) >>> 1;
                    /* tslint:enable:no-bitwise */
                    var x = accessor == null ? arr[mid] : accessor(arr[mid]);
                    if (x < val) {
                        low = mid + 1;
                    }
                    else {
                        high = mid;
                    }
                }
                return low;
            }
            OpenSource.sortedIndex = sortedIndex;
            ;
        })(_Util.OpenSource || (_Util.OpenSource = {}));
        var OpenSource = _Util.OpenSource;
    })(Plottable._Util || (Plottable._Util = {}));
    var _Util = Plottable._Util;
})(Plottable || (Plottable = {}));

///<reference path="../reference.ts" />
var Plottable;
(function (Plottable) {
    (function (_Util) {
        var IDCounter = (function () {
            function IDCounter() {
                this.counter = {};
            }
            IDCounter.prototype.setDefault = function (id) {
                if (this.counter[id] == null) {
                    this.counter[id] = 0;
                }
            };
            IDCounter.prototype.increment = function (id) {
                this.setDefault(id);
                return ++this.counter[id];
            };
            IDCounter.prototype.decrement = function (id) {
                this.setDefault(id);
                return --this.counter[id];
            };
            IDCounter.prototype.get = function (id) {
                this.setDefault(id);
                return this.counter[id];
            };
            return IDCounter;
        })();
        _Util.IDCounter = IDCounter;
    })(Plottable._Util || (Plottable._Util = {}));
    var _Util = Plottable._Util;
})(Plottable || (Plottable = {}));

///<reference path="../reference.ts" />
var Plottable;
(function (Plottable) {
    (function (_Util) {
        /**
         * An associative array that can be keyed by anything (inc objects).
         * Uses pointer equality checks which is why this works.
         * This power has a price: everything is linear time since it is actually backed by an array...
         */
        var StrictEqualityAssociativeArray = (function () {
            function StrictEqualityAssociativeArray() {
                this.keyValuePairs = [];
            }
            /**
             * Set a new key/value pair in the store.
             *
             * @param {any} key Key to set in the store
             * @param {any} value Value to set in the store
             * @return {boolean} True if key already in store, false otherwise
             */
            StrictEqualityAssociativeArray.prototype.set = function (key, value) {
                if (key !== key) {
                    throw new Error("NaN may not be used as a key to the StrictEqualityAssociativeArray");
                }
                for (var i = 0; i < this.keyValuePairs.length; i++) {
                    if (this.keyValuePairs[i][0] === key) {
                        this.keyValuePairs[i][1] = value;
                        return true;
                    }
                }
                this.keyValuePairs.push([key, value]);
                return false;
            };
            /**
             * Get a value from the store, given a key.
             *
             * @param {any} key Key associated with value to retrieve
             * @return {any} Value if found, undefined otherwise
             */
            StrictEqualityAssociativeArray.prototype.get = function (key) {
                for (var i = 0; i < this.keyValuePairs.length; i++) {
                    if (this.keyValuePairs[i][0] === key) {
                        return this.keyValuePairs[i][1];
                    }
                }
                return undefined;
            };
            /**
             * Test whether store has a value associated with given key.
             *
             * Will return true if there is a key/value entry,
             * even if the value is explicitly `undefined`.
             *
             * @param {any} key Key to test for presence of an entry
             * @return {boolean} Whether there was a matching entry for that key
             */
            StrictEqualityAssociativeArray.prototype.has = function (key) {
                for (var i = 0; i < this.keyValuePairs.length; i++) {
                    if (this.keyValuePairs[i][0] === key) {
                        return true;
                    }
                }
                return false;
            };
            /**
             * Return an array of the values in the key-value store
             *
             * @return {any[]} The values in the store
             */
            StrictEqualityAssociativeArray.prototype.values = function () {
                return this.keyValuePairs.map(function (x) { return x[1]; });
            };
            /**
             * Return an array of keys in the key-value store
             *
             * @return {any[]} The keys in the store
             */
            StrictEqualityAssociativeArray.prototype.keys = function () {
                return this.keyValuePairs.map(function (x) { return x[0]; });
            };
            /**
             * Execute a callback for each entry in the array.
             *
             * @param {(key: any, val?: any, index?: number) => any} callback The callback to eecute
             * @return {any[]} The results of mapping the callback over the entries
             */
            StrictEqualityAssociativeArray.prototype.map = function (cb) {
                return this.keyValuePairs.map(function (kv, index) {
                    return cb(kv[0], kv[1], index);
                });
            };
            /**
             * Delete a key from the key-value store. Return whether the key was present.
             *
             * @param {any} The key to remove
             * @return {boolean} Whether a matching entry was found and removed
             */
            StrictEqualityAssociativeArray.prototype.delete = function (key) {
                for (var i = 0; i < this.keyValuePairs.length; i++) {
                    if (this.keyValuePairs[i][0] === key) {
                        this.keyValuePairs.splice(i, 1);
                        return true;
                    }
                }
                return false;
            };
            return StrictEqualityAssociativeArray;
        })();
        _Util.StrictEqualityAssociativeArray = StrictEqualityAssociativeArray;
    })(Plottable._Util || (Plottable._Util = {}));
    var _Util = Plottable._Util;
})(Plottable || (Plottable = {}));

///<reference path="../reference.ts" />
var Plottable;
(function (Plottable) {
    (function (_Util) {
        var Cache = (function () {
            /**
             * @constructor
             *
             * @param {string} compute The function whose results will be cached.
             * @param {string} [canonicalKey] If present, when clear() is called,
             *        this key will be re-computed. If its result hasn't been changed,
             *        the cache will not be cleared.
             * @param {(v: T, w: T) => boolean} [valueEq]
             *        Used to determine if the value of canonicalKey has changed.
             *        If omitted, defaults to === comparision.
             */
            function Cache(compute, canonicalKey, valueEq) {
                if (valueEq === void 0) { valueEq = function (v, w) { return v === w; }; }
                this.cache = d3.map();
                this.canonicalKey = null;
                this.compute = compute;
                this.canonicalKey = canonicalKey;
                this.valueEq = valueEq;
                if (canonicalKey !== undefined) {
                    this.cache.set(this.canonicalKey, this.compute(this.canonicalKey));
                }
            }
            /**
             * Attempt to look up k in the cache, computing the result if it isn't
             * found.
             *
             * @param {string} k The key to look up in the cache.
             * @return {T} The value associated with k; the result of compute(k).
             */
            Cache.prototype.get = function (k) {
                if (!this.cache.has(k)) {
                    this.cache.set(k, this.compute(k));
                }
                return this.cache.get(k);
            };
            /**
             * Reset the cache empty.
             *
             * If canonicalKey was provided at construction, compute(canonicalKey)
             * will be re-run. If the result matches what is already in the cache,
             * it will not clear the cache.
             *
             * @return {Cache<T>} The calling Cache.
             */
            Cache.prototype.clear = function () {
                if (this.canonicalKey === undefined || !this.valueEq(this.cache.get(this.canonicalKey), this.compute(this.canonicalKey))) {
                    this.cache = d3.map();
                }
                return this;
            };
            return Cache;
        })();
        _Util.Cache = Cache;
    })(Plottable._Util || (Plottable._Util = {}));
    var _Util = Plottable._Util;
})(Plottable || (Plottable = {}));

///<reference path="../reference.ts" />
var Plottable;
(function (Plottable) {
    (function (_Util) {
        (function (Text) {
            Text.HEIGHT_TEXT = "bqpdl";
            ;
            ;
            /**
             * Returns a quasi-pure function of typesignature (t: string) => Dimensions which measures height and width of text
             * in the given text selection
             *
             * @param {D3.Selection} selection: A temporary text selection that the string will be placed into for measurement.
             *                                  Will be removed on function creation and appended only for measurement.
             * @returns {Dimensions} width and height of the text
             */
            function getTextMeasurer(selection) {
                var parentNode = selection.node().parentNode;
                selection.remove();
                return function (s) {
                    if (s.trim() === "") {
                        return { width: 0, height: 0 };
                    }
                    parentNode.appendChild(selection.node());
                    selection.text(s);
                    var bb = _Util.DOM.getBBox(selection);
                    selection.remove();
                    return { width: bb.width, height: bb.height };
                };
            }
            Text.getTextMeasurer = getTextMeasurer;
            /**
             * @return {TextMeasurer} A test measurer that will treat all sequences
             *         of consecutive whitespace as a single " ".
             */
            function combineWhitespace(tm) {
                return function (s) { return tm(s.replace(/\s+/g, " ")); };
            }
            /**
             * Returns a text measure that measures each individual character of the
             * string with tm, then combines all the individual measurements.
             */
            function measureByCharacter(tm) {
                return function (s) {
                    var whs = s.trim().split("").map(tm);
                    return {
                        width: d3.sum(whs, function (wh) { return wh.width; }),
                        height: _Util.Methods.max(whs, function (wh) { return wh.height; })
                    };
                };
            }
            var CANONICAL_CHR = "a";
            /**
             * Some TextMeasurers get confused when measuring something that's only
             * whitespace: only whitespace in a dom node takes up 0 x 0 space.
             *
             * @return {TextMeasurer} A function that if its argument is all
             *         whitespace, it will wrap its argument in CANONICAL_CHR before
             *         measuring in order to get a non-zero size of the whitespace.
             */
            function wrapWhitespace(tm) {
                return function (s) {
                    if (/^\s*$/.test(s)) {
                        var whs = s.split("").map(function (c) {
                            var wh = tm(CANONICAL_CHR + c + CANONICAL_CHR);
                            var whWrapping = tm(CANONICAL_CHR);
                            return {
                                width: wh.width - 2 * whWrapping.width,
                                height: wh.height
                            };
                        });
                        return {
                            width: d3.sum(whs, function (x) { return x.width; }),
                            height: _Util.Methods.max(whs, function (x) { return x.height; })
                        };
                    }
                    else {
                        return tm(s);
                    }
                };
            }
            /**
             * This class will measure text by measuring each character individually,
             * then adding up the dimensions. It will also cache the dimensions of each
             * letter.
             */
            var CachingCharacterMeasurer = (function () {
                /**
                 * @param {D3.Selection} textSelection The element that will have text inserted into
                 *        it in order to measure text. The styles present for text in
                 *        this element will to the text being measured.
                 */
                function CachingCharacterMeasurer(textSelection) {
                    var _this = this;
                    this.cache = new _Util.Cache(getTextMeasurer(textSelection), CANONICAL_CHR, _Util.Methods.objEq);
                    this.measure = combineWhitespace(measureByCharacter(wrapWhitespace(function (s) { return _this.cache.get(s); })));
                }
                /**
                 * Clear the cache, if it seems that the text has changed size.
                 */
                CachingCharacterMeasurer.prototype.clear = function () {
                    this.cache.clear();
                    return this;
                };
                return CachingCharacterMeasurer;
            })();
            Text.CachingCharacterMeasurer = CachingCharacterMeasurer;
            /**
             * Gets a truncated version of a sting that fits in the available space, given the element in which to draw the text
             *
             * @param {string} text: The string to be truncated
             * @param {number} availableWidth: The available width, in pixels
             * @param {D3.Selection} element: The text element used to measure the text
             * @returns {string} text - the shortened text
             */
            function getTruncatedText(text, availableWidth, measurer) {
                if (measurer(text).width <= availableWidth) {
                    return text;
                }
                else {
                    return addEllipsesToLine(text, availableWidth, measurer);
                }
            }
            Text.getTruncatedText = getTruncatedText;
            /**
             * Takes a line, a width to fit it in, and a text measurer. Will attempt to add ellipses to the end of the line,
             * shortening the line as required to ensure that it fits within width.
             */
            function addEllipsesToLine(line, width, measureText) {
                var mutatedLine = line.trim(); // Leave original around for debugging utility
                var widthMeasure = function (s) { return measureText(s).width; };
                var lineWidth = widthMeasure(line);
                var ellipsesWidth = widthMeasure("...");
                if (width < ellipsesWidth) {
                    var periodWidth = widthMeasure(".");
                    var numPeriodsThatFit = Math.floor(width / periodWidth);
                    return "...".substr(0, numPeriodsThatFit);
                }
                while (lineWidth + ellipsesWidth > width) {
                    mutatedLine = mutatedLine.substr(0, mutatedLine.length - 1).trim();
                    lineWidth = widthMeasure(mutatedLine);
                }
                if (widthMeasure(mutatedLine + "...") > width) {
                    throw new Error("addEllipsesToLine failed :(");
                }
                return mutatedLine + "...";
            }
            Text.addEllipsesToLine = addEllipsesToLine;
            function writeLineHorizontally(line, g, width, height, xAlign, yAlign) {
                if (xAlign === void 0) { xAlign = "left"; }
                if (yAlign === void 0) { yAlign = "top"; }
                var xOffsetFactor = { left: 0, center: 0.5, right: 1 };
                var yOffsetFactor = { top: 0, center: 0.5, bottom: 1 };
                if (xOffsetFactor[xAlign] === undefined || yOffsetFactor[yAlign] === undefined) {
                    throw new Error("unrecognized alignment x:" + xAlign + ", y:" + yAlign);
                }
                var innerG = g.append("g");
                var textEl = innerG.append("text");
                textEl.text(line);
                var bb = _Util.DOM.getBBox(textEl);
                var h = bb.height;
                var w = bb.width;
                if (w > width || h > height) {
                    _Util.Methods.warn("Insufficient space to fit text: " + line);
                    textEl.text("");
                    return { width: 0, height: 0 };
                }
                var anchorConverter = { left: "start", center: "middle", right: "end" };
                var anchor = anchorConverter[xAlign];
                var xOff = width * xOffsetFactor[xAlign];
                var yOff = height * yOffsetFactor[yAlign];
                var ems = 0.85 - yOffsetFactor[yAlign];
                textEl.attr("text-anchor", anchor).attr("y", ems + "em");
                _Util.DOM.translate(innerG, xOff, yOff);
                return { width: w, height: h };
            }
            Text.writeLineHorizontally = writeLineHorizontally;
            function writeLineVertically(line, g, width, height, xAlign, yAlign, rotation) {
                if (xAlign === void 0) { xAlign = "left"; }
                if (yAlign === void 0) { yAlign = "top"; }
                if (rotation === void 0) { rotation = "right"; }
                if (rotation !== "right" && rotation !== "left") {
                    throw new Error("unrecognized rotation: " + rotation);
                }
                var isRight = rotation === "right";
                var rightTranslator = { left: "bottom", right: "top", center: "center", top: "left", bottom: "right" };
                var leftTranslator = { left: "top", right: "bottom", center: "center", top: "right", bottom: "left" };
                var alignTranslator = isRight ? rightTranslator : leftTranslator;
                var innerG = g.append("g");
                var wh = writeLineHorizontally(line, innerG, height, width, alignTranslator[yAlign], alignTranslator[xAlign]);
                var xForm = d3.transform("");
                xForm.rotate = rotation === "right" ? 90 : -90;
                xForm.translate = [isRight ? width : 0, isRight ? 0 : height];
                innerG.attr("transform", xForm.toString());
                innerG.classed("rotated-" + rotation, true);
                return wh;
            }
            Text.writeLineVertically = writeLineVertically;
            function writeTextHorizontally(brokenText, g, width, height, xAlign, yAlign) {
                if (xAlign === void 0) { xAlign = "left"; }
                if (yAlign === void 0) { yAlign = "top"; }
                var h = getTextMeasurer(g.append("text"))(Text.HEIGHT_TEXT).height;
                var maxWidth = 0;
                var blockG = g.append("g");
                brokenText.forEach(function (line, i) {
                    var innerG = blockG.append("g");
                    _Util.DOM.translate(innerG, 0, i * h);
                    var wh = writeLineHorizontally(line, innerG, width, h, xAlign, yAlign);
                    if (wh.width > maxWidth) {
                        maxWidth = wh.width;
                    }
                });
                var usedSpace = h * brokenText.length;
                var freeSpace = height - usedSpace;
                var translator = { center: 0.5, top: 0, bottom: 1 };
                _Util.DOM.translate(blockG, 0, freeSpace * translator[yAlign]);
                return { width: maxWidth, height: usedSpace };
            }
            function writeTextVertically(brokenText, g, width, height, xAlign, yAlign, rotation) {
                if (xAlign === void 0) { xAlign = "left"; }
                if (yAlign === void 0) { yAlign = "top"; }
                if (rotation === void 0) { rotation = "left"; }
                var h = getTextMeasurer(g.append("text"))(Text.HEIGHT_TEXT).height;
                var maxHeight = 0;
                var blockG = g.append("g");
                brokenText.forEach(function (line, i) {
                    var innerG = blockG.append("g");
                    _Util.DOM.translate(innerG, i * h, 0);
                    var wh = writeLineVertically(line, innerG, h, height, xAlign, yAlign, rotation);
                    if (wh.height > maxHeight) {
                        maxHeight = wh.height;
                    }
                });
                var usedSpace = h * brokenText.length;
                var freeSpace = width - usedSpace;
                var translator = { center: 0.5, left: 0, right: 1 };
                _Util.DOM.translate(blockG, freeSpace * translator[xAlign], 0);
                return { width: usedSpace, height: maxHeight };
            }
            ;
            /**
             * @param {write} [IWriteOptions] If supplied, the text will be written
             *        To the given g. Will align the text vertically if it seems like
             *        that is appropriate.
             * Returns an IWriteTextResult with info on whether the text fit, and how much width/height was used.
             */
            function writeText(text, width, height, tm, orientation, write) {
                if (orientation === void 0) { orientation = "horizontal"; }
                if (["left", "right", "horizontal"].indexOf(orientation) === -1) {
                    throw new Error("Unrecognized orientation to writeText: " + orientation);
                }
                var orientHorizontally = orientation === "horizontal";
                var primaryDimension = orientHorizontally ? width : height;
                var secondaryDimension = orientHorizontally ? height : width;
                var wrappedText = _Util.WordWrap.breakTextToFitRect(text, primaryDimension, secondaryDimension, tm);
                if (wrappedText.lines.length === 0) {
                    return { textFits: wrappedText.textFits, usedWidth: 0, usedHeight: 0 };
                }
                var usedWidth, usedHeight;
                if (write == null) {
                    var widthFn = orientHorizontally ? _Util.Methods.max : d3.sum;
                    var heightFn = orientHorizontally ? d3.sum : _Util.Methods.max;
                    usedWidth = widthFn(wrappedText.lines, function (line) { return tm(line).width; });
                    usedHeight = heightFn(wrappedText.lines, function (line) { return tm(line).height; });
                }
                else {
                    var innerG = write.g.append("g").classed("writeText-inner-g", true); // unleash your inner G
                    // the outerG contains general transforms for positining the whole block, the inner g
                    // will contain transforms specific to orienting the text properly within the block.
                    var writeTextFn = orientHorizontally ? writeTextHorizontally : writeTextVertically;
                    var wh = writeTextFn.call(this, wrappedText.lines, innerG, width, height, write.xAlign, write.yAlign, orientation);
                    usedWidth = wh.width;
                    usedHeight = wh.height;
                }
                return { textFits: wrappedText.textFits, usedWidth: usedWidth, usedHeight: usedHeight };
            }
            Text.writeText = writeText;
        })(_Util.Text || (_Util.Text = {}));
        var Text = _Util.Text;
    })(Plottable._Util || (Plottable._Util = {}));
    var _Util = Plottable._Util;
})(Plottable || (Plottable = {}));

///<reference path="../reference.ts" />
var Plottable;
(function (Plottable) {
    (function (_Util) {
        (function (WordWrap) {
            var LINE_BREAKS_BEFORE = /[{\[]/;
            var LINE_BREAKS_AFTER = /[!"%),-.:;?\]}]/;
            var SPACES = /^\s+$/;
            ;
            /**
             * Takes a block of text, a width and height to fit it in, and a 2-d text measurement function.
             * Wraps words and fits as much of the text as possible into the given width and height.
             */
            function breakTextToFitRect(text, width, height, measureText) {
                var widthMeasure = function (s) { return measureText(s).width; };
                var lines = breakTextToFitWidth(text, width, widthMeasure);
                var textHeight = measureText("hello world").height;
                var nLinesThatFit = Math.floor(height / textHeight);
                var textFit = nLinesThatFit >= lines.length;
                if (!textFit) {
                    lines = lines.splice(0, nLinesThatFit);
                    if (nLinesThatFit > 0) {
                        // Overwrite the last line to one that has had a ... appended to the end
                        lines[nLinesThatFit - 1] = _Util.Text.addEllipsesToLine(lines[nLinesThatFit - 1], width, measureText);
                    }
                }
                return { originalText: text, lines: lines, textFits: textFit };
            }
            WordWrap.breakTextToFitRect = breakTextToFitRect;
            /**
             * Splits up the text so that it will fit in width (or splits into a list of single characters if it is impossible
             * to fit in width). Tries to avoid breaking words on non-linebreak-or-space characters, and will only break a word if
             * the word is too big to fit within width on its own.
             */
            function breakTextToFitWidth(text, width, widthMeasure) {
                var ret = [];
                var paragraphs = text.split("\n");
                for (var i = 0, len = paragraphs.length; i < len; i++) {
                    var paragraph = paragraphs[i];
                    if (paragraph !== null) {
                        ret = ret.concat(breakParagraphToFitWidth(paragraph, width, widthMeasure));
                    }
                    else {
                        ret.push("");
                    }
                }
                return ret;
            }
            /**
             * Determines if it is possible to fit a given text within width without breaking any of the words.
             * Simple algorithm, split the text up into tokens, and make sure that the widest token doesn't exceed
             * allowed width.
             */
            function canWrapWithoutBreakingWords(text, width, widthMeasure) {
                var tokens = tokenize(text);
                var widths = tokens.map(widthMeasure);
                var maxWidth = _Util.Methods.max(widths);
                return maxWidth <= width;
            }
            WordWrap.canWrapWithoutBreakingWords = canWrapWithoutBreakingWords;
            /**
             * A paragraph is a string of text containing no newlines.
             * Given a paragraph, break it up into lines that are no
             * wider than width.  widthMeasure is a function that takes
             * text as input, and returns the width of the text in pixels.
             */
            function breakParagraphToFitWidth(text, width, widthMeasure) {
                var lines = [];
                var tokens = tokenize(text);
                var curLine = "";
                var i = 0;
                var nextToken;
                while (nextToken || i < tokens.length) {
                    if (typeof nextToken === "undefined" || nextToken === null) {
                        nextToken = tokens[i++];
                    }
                    var brokenToken = breakNextTokenToFitInWidth(curLine, nextToken, width, widthMeasure);
                    var canAdd = brokenToken[0];
                    var leftOver = brokenToken[1];
                    if (canAdd !== null) {
                        curLine += canAdd;
                    }
                    nextToken = leftOver;
                    if (leftOver) {
                        lines.push(curLine);
                        curLine = "";
                    }
                }
                if (curLine) {
                    lines.push(curLine);
                }
                return lines;
            }
            /**
             * Breaks up the next token and so that some part of it can be
             * added to curLine and fits in the width. the return value
             * is an array with 2 elements, the part that can be added
             * and the left over part of the token
             * widthMeasure is a function that takes text as input,
             * and returns the width of the text in pixels.
             */
            function breakNextTokenToFitInWidth(curLine, nextToken, width, widthMeasure) {
                if (isBlank(nextToken)) {
                    return [nextToken, null];
                }
                if (widthMeasure(curLine + nextToken) <= width) {
                    return [nextToken, null];
                }
                if (!isBlank(curLine)) {
                    return [null, nextToken];
                }
                var i = 0;
                while (i < nextToken.length) {
                    if (widthMeasure(curLine + nextToken[i] + "-") <= width) {
                        curLine += nextToken[i++];
                    }
                    else {
                        break;
                    }
                }
                var append = "-";
                if (isBlank(curLine) && i === 0) {
                    i = 1;
                    append = "";
                }
                return [nextToken.substring(0, i) + append, nextToken.substring(i)];
            }
            /**
             * Breaks up into tokens for word wrapping
             * Each token is comprised of either:
             *  1) Only word and non line break characters
             *  2) Only spaces characters
             *  3) Line break characters such as ":" or ";" or ","
             *  (will be single character token, unless there is a repeated linebreak character)
             */
            function tokenize(text) {
                var ret = [];
                var token = "";
                var lastChar = "";
                for (var i = 0, len = text.length; i < len; i++) {
                    var curChar = text[i];
                    if (token === "" || isTokenizedTogether(token[0], curChar, lastChar)) {
                        token += curChar;
                    }
                    else {
                        ret.push(token);
                        token = curChar;
                    }
                    lastChar = curChar;
                }
                if (token) {
                    ret.push(token);
                }
                return ret;
            }
            /**
             * Returns whether a string is blank.
             *
             * @param {string} str: The string to test for blank-ness
             * @returns {boolean} Whether the string is blank
             */
            function isBlank(text) {
                return text == null ? true : text.trim() === "";
            }
            /**
             * Given a token (ie a string of characters that are similar and shouldn't be broken up) and a character, determine
             * whether that character should be added to the token. Groups of characters that don't match the space or line break
             * regex are always tokenzied together. Spaces are always tokenized together. Line break characters are almost always
             * split into their own token, except that two subsequent identical line break characters are put into the same token.
             * For isTokenizedTogether(":", ",") == False but isTokenizedTogether("::") == True.
             */
            function isTokenizedTogether(text, nextChar, lastChar) {
                if (!(text && nextChar)) {
                    false;
                }
                if (SPACES.test(text) && SPACES.test(nextChar)) {
                    return true;
                }
                else if (SPACES.test(text) || SPACES.test(nextChar)) {
                    return false;
                }
                if (LINE_BREAKS_AFTER.test(lastChar) || LINE_BREAKS_BEFORE.test(nextChar)) {
                    return false;
                }
                return true;
            }
        })(_Util.WordWrap || (_Util.WordWrap = {}));
        var WordWrap = _Util.WordWrap;
    })(Plottable._Util || (Plottable._Util = {}));
    var _Util = Plottable._Util;
})(Plottable || (Plottable = {}));

var Plottable;
(function (Plottable) {
    (function (_Util) {
        (function (DOM) {
            /**
             * Gets the bounding box of an element.
             * @param {D3.Selection} element
             * @returns {SVGRed} The bounding box.
             */
            function getBBox(element) {
                var bbox;
                try {
                    bbox = element.node().getBBox();
                }
                catch (err) {
                    bbox = {
                        x: 0,
                        y: 0,
                        width: 0,
                        height: 0
                    };
                }
                return bbox;
            }
            DOM.getBBox = getBBox;
            DOM.POLYFILL_TIMEOUT_MSEC = 1000 / 60; // 60 fps
            function requestAnimationFramePolyfill(fn) {
                if (window.requestAnimationFrame != null) {
                    window.requestAnimationFrame(fn);
                }
                else {
                    setTimeout(fn, DOM.POLYFILL_TIMEOUT_MSEC);
                }
            }
            DOM.requestAnimationFramePolyfill = requestAnimationFramePolyfill;
            function getParsedStyleValue(style, prop) {
                var value = style.getPropertyValue(prop);
                var parsedValue = parseFloat(value);
                if (parsedValue !== parsedValue) {
                    return 0;
                }
                return parsedValue;
            }
            function isSelectionRemovedFromSVG(selection) {
                var n = selection.node();
                while (n !== null && n.nodeName !== "svg") {
                    n = n.parentNode;
                }
                return (n == null);
            }
            DOM.isSelectionRemovedFromSVG = isSelectionRemovedFromSVG;
            function getElementWidth(elem) {
                var style = window.getComputedStyle(elem);
                return getParsedStyleValue(style, "width") + getParsedStyleValue(style, "padding-left") + getParsedStyleValue(style, "padding-right") + getParsedStyleValue(style, "border-left-width") + getParsedStyleValue(style, "border-right-width");
            }
            DOM.getElementWidth = getElementWidth;
            function getElementHeight(elem) {
                var style = window.getComputedStyle(elem);
                return getParsedStyleValue(style, "height") + getParsedStyleValue(style, "padding-top") + getParsedStyleValue(style, "padding-bottom") + getParsedStyleValue(style, "border-top-width") + getParsedStyleValue(style, "border-bottom-width");
            }
            DOM.getElementHeight = getElementHeight;
            function getSVGPixelWidth(svg) {
                var width = svg.node().clientWidth;
                if (width === 0) {
                    var widthAttr = svg.attr("width");
                    if (widthAttr.indexOf("%") !== -1) {
                        var ancestorNode = svg.node().parentNode;
                        while (ancestorNode != null && ancestorNode.clientWidth === 0) {
                            ancestorNode = ancestorNode.parentNode;
                        }
                        if (ancestorNode == null) {
                            throw new Error("Could not compute width of element");
                        }
                        width = ancestorNode.clientWidth * parseFloat(widthAttr) / 100;
                    }
                    else {
                        width = parseFloat(widthAttr);
                    }
                }
                return width;
            }
            DOM.getSVGPixelWidth = getSVGPixelWidth;
            function translate(s, x, y) {
                var xform = d3.transform(s.attr("transform"));
                if (x == null) {
                    return xform.translate;
                }
                else {
                    y = (y == null) ? 0 : y;
                    xform.translate[0] = x;
                    xform.translate[1] = y;
                    s.attr("transform", xform.toString());
                    return s;
                }
            }
            DOM.translate = translate;
            function boxesOverlap(boxA, boxB) {
                if (boxA.right < boxB.left) {
                    return false;
                }
                if (boxA.left > boxB.right) {
                    return false;
                }
                if (boxA.bottom < boxB.top) {
                    return false;
                }
                if (boxA.top > boxB.bottom) {
                    return false;
                }
                return true;
            }
            DOM.boxesOverlap = boxesOverlap;
        })(_Util.DOM || (_Util.DOM = {}));
        var DOM = _Util.DOM;
    })(Plottable._Util || (Plottable._Util = {}));
    var _Util = Plottable._Util;
})(Plottable || (Plottable = {}));

///<reference path="../reference.ts" />
var Plottable;
(function (Plottable) {
    Plottable.MILLISECONDS_IN_ONE_DAY = 24 * 60 * 60 * 1000;
    (function (Formatters) {
        /**
         * Creates a formatter for currency values.
         *
         * @param {number} [precision] The number of decimal places to show (default 2).
         * @param {string} [symbol] The currency symbol to use (default "$").
         * @param {boolean} [prefix] Whether to prepend or append the currency symbol (default true).
         * @param {boolean} [onlyShowUnchanged] Whether to return a value if value changes after formatting (default true).
         *
         * @returns {Formatter} A formatter for currency values.
         */
        function currency(precision, symbol, prefix, onlyShowUnchanged) {
            if (precision === void 0) { precision = 2; }
            if (symbol === void 0) { symbol = "$"; }
            if (prefix === void 0) { prefix = true; }
            if (onlyShowUnchanged === void 0) { onlyShowUnchanged = true; }
            var fixedFormatter = Formatters.fixed(precision);
            return function (d) {
                var formattedValue = fixedFormatter(Math.abs(d));
                if (onlyShowUnchanged && valueChanged(Math.abs(d), formattedValue)) {
                    return "";
                }
                if (formattedValue !== "") {
                    if (prefix) {
                        formattedValue = symbol + formattedValue;
                    }
                    else {
                        formattedValue += symbol;
                    }
                    if (d < 0) {
                        formattedValue = "-" + formattedValue;
                    }
                }
                return formattedValue;
            };
        }
        Formatters.currency = currency;
        /**
         * Creates a formatter that displays exactly [precision] decimal places.
         *
         * @param {number} [precision] The number of decimal places to show (default 3).
         * @param {boolean} [onlyShowUnchanged] Whether to return a value if value changes after formatting (default true).
         *
         * @returns {Formatter} A formatter that displays exactly [precision] decimal places.
         */
        function fixed(precision, onlyShowUnchanged) {
            if (precision === void 0) { precision = 3; }
            if (onlyShowUnchanged === void 0) { onlyShowUnchanged = true; }
            verifyPrecision(precision);
            return function (d) {
                var formattedValue = d.toFixed(precision);
                if (onlyShowUnchanged && valueChanged(d, formattedValue)) {
                    return "";
                }
                return formattedValue;
            };
        }
        Formatters.fixed = fixed;
        /**
         * Creates a formatter that formats numbers to show no more than
         * [precision] decimal places. All other values are stringified.
         *
         * @param {number} [precision] The number of decimal places to show (default 3).
         * @param {boolean} [onlyShowUnchanged] Whether to return a value if value changes after formatting (default true).
         *
         * @returns {Formatter} A formatter for general values.
         */
        function general(precision, onlyShowUnchanged) {
            if (precision === void 0) { precision = 3; }
            if (onlyShowUnchanged === void 0) { onlyShowUnchanged = true; }
            verifyPrecision(precision);
            return function (d) {
                if (typeof d === "number") {
                    var multiplier = Math.pow(10, precision);
                    var formattedValue = String(Math.round(d * multiplier) / multiplier);
                    if (onlyShowUnchanged && valueChanged(d, formattedValue)) {
                        return "";
                    }
                    return formattedValue;
                }
                else {
                    return String(d);
                }
            };
        }
        Formatters.general = general;
        /**
         * Creates a formatter that stringifies its input.
         *
         * @returns {Formatter} A formatter that stringifies its input.
         */
        function identity() {
            return function (d) {
                return String(d);
            };
        }
        Formatters.identity = identity;
        /**
         * Creates a formatter for percentage values.
         * Multiplies the input by 100 and appends "%".
         *
         * @param {number} [precision] The number of decimal places to show (default 0).
         * @param {boolean} [onlyShowUnchanged] Whether to return a value if value changes after formatting (default true).
         *
         * @returns {Formatter} A formatter for percentage values.
         */
        function percentage(precision, onlyShowUnchanged) {
            if (precision === void 0) { precision = 0; }
            if (onlyShowUnchanged === void 0) { onlyShowUnchanged = true; }
            var fixedFormatter = Formatters.fixed(precision, onlyShowUnchanged);
            return function (d) {
                var valToFormat = d * 100;
                // Account for float imprecision
                var valString = d.toString();
                var integerPowerTen = Math.pow(10, valString.length - (valString.indexOf(".") + 1));
                valToFormat = parseInt((valToFormat * integerPowerTen).toString(), 10) / integerPowerTen;
                var formattedValue = fixedFormatter(valToFormat);
                if (onlyShowUnchanged && valueChanged(valToFormat, formattedValue)) {
                    return "";
                }
                if (formattedValue !== "") {
                    formattedValue += "%";
                }
                return formattedValue;
            };
        }
        Formatters.percentage = percentage;
        /**
         * Creates a formatter for values that displays [precision] significant figures
         * and puts SI notation.
         *
         * @param {number} [precision] The number of significant figures to show (default 3).
         *
         * @returns {Formatter} A formatter for SI values.
         */
        function siSuffix(precision) {
            if (precision === void 0) { precision = 3; }
            verifyPrecision(precision);
            return function (d) {
                return d3.format("." + precision + "s")(d);
            };
        }
        Formatters.siSuffix = siSuffix;
        /**
         * Creates a formatter that displays dates.
         *
         * @returns {Formatter} A formatter for time/date values.
         */
        function time() {
            var numFormats = 8;
            // these defaults were taken from d3
            // https://github.com/mbostock/d3/wiki/Time-Formatting#format_multi
            var timeFormat = {};
            timeFormat[0] = {
                format: ".%L",
                filter: function (d) { return d.getMilliseconds() !== 0; }
            };
            timeFormat[1] = {
                format: ":%S",
                filter: function (d) { return d.getSeconds() !== 0; }
            };
            timeFormat[2] = {
                format: "%I:%M",
                filter: function (d) { return d.getMinutes() !== 0; }
            };
            timeFormat[3] = {
                format: "%I %p",
                filter: function (d) { return d.getHours() !== 0; }
            };
            timeFormat[4] = {
                format: "%a %d",
                filter: function (d) { return d.getDay() !== 0 && d.getDate() !== 1; }
            };
            timeFormat[5] = {
                format: "%b %d",
                filter: function (d) { return d.getDate() !== 1; }
            };
            timeFormat[6] = {
                format: "%b",
                filter: function (d) { return d.getMonth() !== 0; }
            };
            timeFormat[7] = {
                format: "%Y",
                filter: function () { return true; }
            };
            return function (d) {
                for (var i = 0; i < numFormats; i++) {
                    if (timeFormat[i].filter(d)) {
                        return d3.time.format(timeFormat[i].format)(d);
                    }
                }
            };
        }
        Formatters.time = time;
        /**
         * Creates a formatter for relative dates.
         *
         * @param {number} baseValue The start date (as epoch time) used in computing relative dates (default 0)
         * @param {number} increment The unit used in calculating relative date values (default MILLISECONDS_IN_ONE_DAY)
         * @param {string} label The label to append to the formatted string (default "")
         *
         * @returns {Formatter} A formatter for time/date values.
         */
        function relativeDate(baseValue, increment, label) {
            if (baseValue === void 0) { baseValue = 0; }
            if (increment === void 0) { increment = Plottable.MILLISECONDS_IN_ONE_DAY; }
            if (label === void 0) { label = ""; }
            return function (d) {
                var relativeDate = Math.round((d.valueOf() - baseValue) / increment);
                return relativeDate.toString() + label;
            };
        }
        Formatters.relativeDate = relativeDate;
        function verifyPrecision(precision) {
            if (precision < 0 || precision > 20) {
                throw new RangeError("Formatter precision must be between 0 and 20");
            }
        }
        function valueChanged(d, formattedValue) {
            return d !== parseFloat(formattedValue);
        }
    })(Plottable.Formatters || (Plottable.Formatters = {}));
    var Formatters = Plottable.Formatters;
})(Plottable || (Plottable = {}));

///<reference path="../reference.ts" />
var Plottable;
(function (Plottable) {
    Plottable.version = "0.31.0";
})(Plottable || (Plottable = {}));

///<reference path="../reference.ts" />
var Plottable;
(function (Plottable) {
    (function (Core) {
        /**
         * Colors we use as defaults on a number of graphs.
         */
        var Colors = (function () {
            function Colors() {
            }
            Colors.CORAL_RED = "#fd373e";
            Colors.INDIGO = "#5279c7";
            Colors.ROBINS_EGG_BLUE = "#06cccc";
            Colors.FERN = "#63c261";
            Colors.BURNING_ORANGE = "#ff7939";
            Colors.ROYAL_HEATH = "#962565";
            Colors.CONIFER = "#99ce50";
            Colors.CERISE_RED = "#db2e65";
            Colors.BRIGHT_SUN = "#fad419";
            Colors.JACARTA = "#2c2b6f";
            Colors.PLOTTABLE_COLORS = [
                Colors.INDIGO,
                Colors.CORAL_RED,
                Colors.FERN,
                Colors.BRIGHT_SUN,
                Colors.JACARTA,
                Colors.BURNING_ORANGE,
                Colors.CERISE_RED,
                Colors.CONIFER,
                Colors.ROYAL_HEATH,
                Colors.ROBINS_EGG_BLUE,
            ];
            return Colors;
        })();
        Core.Colors = Colors;
    })(Plottable.Core || (Plottable.Core = {}));
    var Core = Plottable.Core;
})(Plottable || (Plottable = {}));

///<reference path="../reference.ts" />
var Plottable;
(function (Plottable) {
    (function (Abstract) {
        /**
         * A class most other Plottable classes inherit from, in order to have a
         * unique ID.
         */
        var PlottableObject = (function () {
            function PlottableObject() {
                this._plottableID = PlottableObject.nextID++;
            }
            PlottableObject.nextID = 0;
            return PlottableObject;
        })();
        Abstract.PlottableObject = PlottableObject;
    })(Plottable.Abstract || (Plottable.Abstract = {}));
    var Abstract = Plottable.Abstract;
})(Plottable || (Plottable = {}));

///<reference path="../reference.ts" />
var __extends = this.__extends || function (d, b) {
    for (var p in b) if (b.hasOwnProperty(p)) d[p] = b[p];
    function __() { this.constructor = d; }
    __.prototype = b.prototype;
    d.prototype = new __();
};
var Plottable;
(function (Plottable) {
    (function (Core) {
        /**
         * The Broadcaster class is owned by an IListenable. Third parties can register and deregister listeners
         * from the broadcaster. When the broadcaster.broadcast method is activated, all registered callbacks are
         * called. The registered callbacks are called with the registered Listenable that the broadcaster is attached
         * to, along with optional arguments passed to the `broadcast` method.
         *
         * The listeners are called synchronously.
         */
        var Broadcaster = (function (_super) {
            __extends(Broadcaster, _super);
            /**
             * Constructs a broadcaster, taking the Listenable that the broadcaster will be attached to.
             *
             * @constructor
             * @param {IListenable} listenable The Listenable-object that this broadcaster is attached to.
             */
            function Broadcaster(listenable) {
                _super.call(this);
                this.key2callback = new Plottable._Util.StrictEqualityAssociativeArray();
                this.listenable = listenable;
            }
            /**
             * Registers a callback to be called when the broadcast method is called. Also takes a key which
             * is used to support deregistering the same callback later, by passing in the same key.
             * If there is already a callback associated with that key, then the callback will be replaced.
             *
             * @param key The key associated with the callback. Key uniqueness is determined by deep equality.
             * @param {IBroadcasterCallback} callback A callback to be called when the Scale's domain changes.
             * @returns {Broadcaster} this object
             */
            Broadcaster.prototype.registerListener = function (key, callback) {
                this.key2callback.set(key, callback);
                return this;
            };
            /**
             * Call all listening callbacks, optionally with arguments passed through.
             *
             * @param ...args A variable number of optional arguments
             * @returns {Broadcaster} this object
             */
            Broadcaster.prototype.broadcast = function () {
                var _this = this;
                var args = [];
                for (var _i = 0; _i < arguments.length; _i++) {
                    args[_i - 0] = arguments[_i];
                }
                this.key2callback.values().forEach(function (callback) { return callback(_this.listenable, args); });
                return this;
            };
            /**
             * Deregisters the callback associated with a key.
             *
             * @param key The key to deregister.
             * @returns {Broadcaster} this object
             */
            Broadcaster.prototype.deregisterListener = function (key) {
                this.key2callback.delete(key);
                return this;
            };
            /**
             * Deregisters all listeners and callbacks associated with the broadcaster.
             *
             * @returns {Broadcaster} this object
             */
            Broadcaster.prototype.deregisterAllListeners = function () {
                this.key2callback = new Plottable._Util.StrictEqualityAssociativeArray();
            };
            return Broadcaster;
        })(Plottable.Abstract.PlottableObject);
        Core.Broadcaster = Broadcaster;
    })(Plottable.Core || (Plottable.Core = {}));
    var Core = Plottable.Core;
})(Plottable || (Plottable = {}));

///<reference path="../reference.ts" />
var __extends = this.__extends || function (d, b) {
    for (var p in b) if (b.hasOwnProperty(p)) d[p] = b[p];
    function __() { this.constructor = d; }
    __.prototype = b.prototype;
    d.prototype = new __();
};
var Plottable;
(function (Plottable) {
    var Dataset = (function (_super) {
        __extends(Dataset, _super);
        /**
         * Constructs a new set.
         *
         * A Dataset is mostly just a wrapper around an any[], Dataset is the
         * data you're going to plot.
         *
         * @constructor
         * @param {any[]} data The data for this DataSource (default = []).
         * @param {any} metadata An object containing additional information (default = {}).
         */
        function Dataset(data, metadata) {
            if (data === void 0) { data = []; }
            if (metadata === void 0) { metadata = {}; }
            _super.call(this);
            this.broadcaster = new Plottable.Core.Broadcaster(this);
            this._data = data;
            this._metadata = metadata;
            this.accessor2cachedExtent = new Plottable._Util.StrictEqualityAssociativeArray();
        }
        Dataset.prototype.data = function (data) {
            if (data == null) {
                return this._data;
            }
            else {
                this._data = data;
                this.accessor2cachedExtent = new Plottable._Util.StrictEqualityAssociativeArray();
                this.broadcaster.broadcast();
                return this;
            }
        };
        Dataset.prototype.metadata = function (metadata) {
            if (metadata == null) {
                return this._metadata;
            }
            else {
                this._metadata = metadata;
                this.accessor2cachedExtent = new Plottable._Util.StrictEqualityAssociativeArray();
                this.broadcaster.broadcast();
                return this;
            }
        };
        Dataset.prototype._getExtent = function (accessor, typeCoercer) {
            var cachedExtent = this.accessor2cachedExtent.get(accessor);
            if (cachedExtent === undefined) {
                cachedExtent = this.computeExtent(accessor, typeCoercer);
                this.accessor2cachedExtent.set(accessor, cachedExtent);
            }
            return cachedExtent;
        };
        Dataset.prototype.computeExtent = function (accessor, typeCoercer) {
            var mappedData = this._data.map(accessor).map(typeCoercer);
            if (mappedData.length === 0) {
                return [];
            }
            else if (typeof (mappedData[0]) === "string") {
                return Plottable._Util.Methods.uniq(mappedData);
            }
            else {
                var extent = d3.extent(mappedData);
                if (extent[0] == null || extent[1] == null) {
                    return [];
                }
                else {
                    return extent;
                }
            }
        };
        return Dataset;
    })(Plottable.Abstract.PlottableObject);
    Plottable.Dataset = Dataset;
})(Plottable || (Plottable = {}));

///<reference path="../reference.ts" />
var Plottable;
(function (Plottable) {
    (function (Core) {
        (function (RenderController) {
            (function (RenderPolicy) {
                /**
                 * Never queue anything, render everything immediately. Useful for
                 * debugging, horrible for performance.
                 */
                var Immediate = (function () {
                    function Immediate() {
                    }
                    Immediate.prototype.render = function () {
                        RenderController.flush();
                    };
                    return Immediate;
                })();
                RenderPolicy.Immediate = Immediate;
                /**
                 * The default way to render, which only tries to render every frame
                 * (usually, 1/60th of a second).
                 */
                var AnimationFrame = (function () {
                    function AnimationFrame() {
                    }
                    AnimationFrame.prototype.render = function () {
                        Plottable._Util.DOM.requestAnimationFramePolyfill(RenderController.flush);
                    };
                    return AnimationFrame;
                })();
                RenderPolicy.AnimationFrame = AnimationFrame;
                /**
                 * Renders with `setTimeout`. This is generally an inferior way to render
                 * compared to `requestAnimationFrame`, but it's still there if you want
                 * it.
                 */
                var Timeout = (function () {
                    function Timeout() {
                        this._timeoutMsec = Plottable._Util.DOM.POLYFILL_TIMEOUT_MSEC;
                    }
                    Timeout.prototype.render = function () {
                        setTimeout(RenderController.flush, this._timeoutMsec);
                    };
                    return Timeout;
                })();
                RenderPolicy.Timeout = Timeout;
            })(RenderController.RenderPolicy || (RenderController.RenderPolicy = {}));
            var RenderPolicy = RenderController.RenderPolicy;
        })(Core.RenderController || (Core.RenderController = {}));
        var RenderController = Core.RenderController;
    })(Plottable.Core || (Plottable.Core = {}));
    var Core = Plottable.Core;
})(Plottable || (Plottable = {}));

///<reference path="../reference.ts" />
var Plottable;
(function (Plottable) {
    (function (Core) {
        /**
         * The RenderController is responsible for enqueueing and synchronizing
         * layout and render calls for Plottable components.
         *
         * Layouts and renders occur inside an animation callback
         * (window.requestAnimationFrame if available).
         *
         * If you require immediate rendering, call RenderController.flush() to
         * perform enqueued layout and rendering serially.
         *
         * If you want to always have immediate rendering (useful for debugging),
         * call
         * ```typescript
         * Plottable.Core.RenderController.setRenderPolicy(
         *   new Plottable.Core.RenderController.RenderPolicy.Immediate()
         * );
         * ```
         */
        (function (RenderController) {
            var _componentsNeedingRender = {};
            var _componentsNeedingComputeLayout = {};
            var _animationRequested = false;
            var _isCurrentlyFlushing = false;
            RenderController._renderPolicy = new RenderController.RenderPolicy.AnimationFrame();
            function setRenderPolicy(policy) {
                if (typeof (policy) === "string") {
                    switch (policy.toLowerCase()) {
                        case "immediate":
                            policy = new RenderController.RenderPolicy.Immediate();
                            break;
                        case "animationframe":
                            policy = new RenderController.RenderPolicy.AnimationFrame();
                            break;
                        case "timeout":
                            policy = new RenderController.RenderPolicy.Timeout();
                            break;
                        default:
                            Plottable._Util.Methods.warn("Unrecognized renderPolicy: " + policy);
                            return;
                    }
                }
                RenderController._renderPolicy = policy;
            }
            RenderController.setRenderPolicy = setRenderPolicy;
            /**
             * If the RenderController is enabled, we enqueue the component for
             * render. Otherwise, it is rendered immediately.
             *
             * @param {Abstract.Component} component Any Plottable component.
             */
            function registerToRender(c) {
                if (_isCurrentlyFlushing) {
                    Plottable._Util.Methods.warn("Registered to render while other components are flushing: request may be ignored");
                }
                _componentsNeedingRender[c._plottableID] = c;
                requestRender();
            }
            RenderController.registerToRender = registerToRender;
            /**
             * If the RenderController is enabled, we enqueue the component for
             * layout and render. Otherwise, it is rendered immediately.
             *
             * @param {Abstract.Component} component Any Plottable component.
             */
            function registerToComputeLayout(c) {
                _componentsNeedingComputeLayout[c._plottableID] = c;
                _componentsNeedingRender[c._plottableID] = c;
                requestRender();
            }
            RenderController.registerToComputeLayout = registerToComputeLayout;
            function requestRender() {
                // Only run or enqueue flush on first request.
                if (!_animationRequested) {
                    _animationRequested = true;
                    RenderController._renderPolicy.render();
                }
            }
            /**
             * Render everything that is waiting to be rendered right now, instead of
             * waiting until the next frame.
             *
             * Useful to call when debugging.
             */
            function flush() {
                if (_animationRequested) {
                    // Layout
                    var toCompute = d3.values(_componentsNeedingComputeLayout);
                    toCompute.forEach(function (c) { return c._computeLayout(); });
                    // Top level render.
                    // Containers will put their children in the toRender queue
                    var toRender = d3.values(_componentsNeedingRender);
                    toRender.forEach(function (c) { return c._render(); });
                    // now we are flushing
                    _isCurrentlyFlushing = true;
                    // Finally, perform render of all components
                    var failed = {};
                    Object.keys(_componentsNeedingRender).forEach(function (k) {
                        try {
                            _componentsNeedingRender[k]._doRender();
                        }
                        catch (err) {
                            // using setTimeout instead of console.log, we get the familiar red
                            // stack trace
                            setTimeout(function () {
                                throw err;
                            }, 0);
                            failed[k] = _componentsNeedingRender[k];
                        }
                    });
                    // Reset queues
                    _componentsNeedingComputeLayout = {};
                    _componentsNeedingRender = failed;
                    _animationRequested = false;
                    _isCurrentlyFlushing = false;
                }
                // Reset resize flag regardless of queue'd components
                Core.ResizeBroadcaster.clearResizing();
            }
            RenderController.flush = flush;
        })(Core.RenderController || (Core.RenderController = {}));
        var RenderController = Core.RenderController;
    })(Plottable.Core || (Plottable.Core = {}));
    var Core = Plottable.Core;
})(Plottable || (Plottable = {}));

///<reference path="../reference.ts" />
var Plottable;
(function (Plottable) {
    (function (Core) {
        /**
         * The ResizeBroadcaster will broadcast a notification to any registered
         * components when the window is resized.
         *
         * The broadcaster and single event listener are lazily constructed.
         *
         * Upon resize, the _resized flag will be set to true until after the next
         * flush of the RenderController. This is used, for example, to disable
         * animations during resize.
         */
        (function (ResizeBroadcaster) {
            var broadcaster;
            var _resizing = false;
            function _lazyInitialize() {
                if (broadcaster === undefined) {
                    broadcaster = new Core.Broadcaster(ResizeBroadcaster);
                    window.addEventListener("resize", _onResize);
                }
            }
            function _onResize() {
                _resizing = true;
                broadcaster.broadcast();
            }
            /**
             * Checks if the window has been resized and the RenderController
             * has not yet been flushed.
             *
             * @returns {boolean} If the window has been resized/RenderController
             * has not yet been flushed.
             */
            function resizing() {
                return _resizing;
            }
            ResizeBroadcaster.resizing = resizing;
            /**
             * Sets that it is not resizing anymore. Good if it stubbornly thinks
             * it is still resizing, or for cancelling the effects of resizing
             * prematurely.
             */
            function clearResizing() {
                _resizing = false;
            }
            ResizeBroadcaster.clearResizing = clearResizing;
            /**
             * Registers a component.
             *
             * When the window is resized, ._invalidateLayout() is invoked on the
             * component, which will enqueue the component for layout and rendering
             * with the RenderController.
             *
             * @param {Component} component Any Plottable component.
             */
            function register(c) {
                _lazyInitialize();
                broadcaster.registerListener(c._plottableID, function () { return c._invalidateLayout(); });
            }
            ResizeBroadcaster.register = register;
            /**
             * Deregisters the components.
             *
             * The component will no longer receive updates on window resize.
             *
             * @param {Component} component Any Plottable component.
             */
            function deregister(c) {
                if (broadcaster) {
                    broadcaster.deregisterListener(c._plottableID);
                }
            }
            ResizeBroadcaster.deregister = deregister;
        })(Core.ResizeBroadcaster || (Core.ResizeBroadcaster = {}));
        var ResizeBroadcaster = Core.ResizeBroadcaster;
    })(Plottable.Core || (Plottable.Core = {}));
    var Core = Plottable.Core;
})(Plottable || (Plottable = {}));

var Plottable;
(function (Plottable) {
    ;
})(Plottable || (Plottable = {}));

///<reference path="../reference.ts" />
var Plottable;
(function (Plottable) {
    var Domainer = (function () {
        /**
         * Constructs a new Domainer.
         *
         * @constructor
         * @param {(extents: any[][]) => any[]} combineExtents
         *        If present, this function will be used by the Domainer to merge
         *        all the extents that are present on a scale.
         *
         *        A plot may draw multiple things relative to a scale, e.g.
         *        different stocks over time. The plot computes their extents,
         *        which are a [min, max] pair. combineExtents is responsible for
         *        merging them all into one [min, max] pair. It defaults to taking
         *        the min of the first elements and the max of the second arguments.
         */
        function Domainer(combineExtents) {
            this.doNice = false;
            this.padProportion = 0.0;
            this.paddingExceptions = d3.map();
            this.unregisteredPaddingExceptions = d3.set();
            this.includedValues = d3.map();
            // includedValues needs to be a map, even unregistered, to support getting un-stringified values back out
            this.unregisteredIncludedValues = d3.map();
            this.combineExtents = combineExtents;
        }
        /**
         * @param {any[][]} extents The list of extents to be reduced to a single
         *        extent.
         * @param {QuantitativeScale} scale
         *        Since nice() must do different things depending on Linear, Log,
         *        or Time scale, the scale must be passed in for nice() to work.
         * @returns {any[]} The domain, as a merging of all exents, as a [min, max]
         *                 pair.
         */
        Domainer.prototype.computeDomain = function (extents, scale) {
            var domain;
            if (this.combineExtents != null) {
                domain = this.combineExtents(extents);
            }
            else if (extents.length === 0) {
                domain = scale._defaultExtent();
            }
            else {
                domain = [Plottable._Util.Methods.min(extents, function (e) { return e[0]; }), Plottable._Util.Methods.max(extents, function (e) { return e[1]; })];
            }
            domain = this.includeDomain(domain);
            domain = this.padDomain(scale, domain);
            domain = this.niceDomain(scale, domain);
            return domain;
        };
        /**
         * Sets the Domainer to pad by a given ratio.
         *
         * @param {number} padProportion Proportionally how much bigger the
         *         new domain should be (0.05 = 5% larger).
         *
         *         A domainer will pad equal visual amounts on each side.
         *         On a linear scale, this means both sides are padded the same
         *         amount: [10, 20] will be padded to [5, 25].
         *         On a log scale, the top will be padded more than the bottom, so
         *         [10, 100] will be padded to [1, 1000].
         *
         * @returns {Domainer} The calling Domainer.
         */
        Domainer.prototype.pad = function (padProportion) {
            if (padProportion === void 0) { padProportion = 0.05; }
            this.padProportion = padProportion;
            return this;
        };
        /**
         * Adds a padding exception, a value that will not be padded at either end of the domain.
         *
         * Eg, if a padding exception is added at x=0, then [0, 100] will pad to [0, 105] instead of [-2.5, 102.5].
         * If a key is provided, it will be registered under that key with standard map semantics. (Overwrite / remove by key)
         * If a key is not provided, it will be added with set semantics (Can be removed by value)
         *
         * @param {any} exception The padding exception to add.
         * @param {string} key The key to register the exception under.
         * @returns {Domainer} The calling domainer
         */
        Domainer.prototype.addPaddingException = function (exception, key) {
            if (key != null) {
                this.paddingExceptions.set(key, exception);
            }
            else {
                this.unregisteredPaddingExceptions.add(exception);
            }
            return this;
        };
        /**
         * Removes a padding exception, allowing the domain to pad out that value again.
         *
         * If a string is provided, it is assumed to be a key and the exception associated with that key is removed.
         * If a non-string is provdied, it is assumed to be an unkeyed exception and that exception is removed.
         *
         * @param {any} keyOrException The key for the value to remove, or the value to remove
         * @return {Domainer} The calling domainer
         */
        Domainer.prototype.removePaddingException = function (keyOrException) {
            if (typeof (keyOrException) === "string") {
                this.paddingExceptions.remove(keyOrException);
            }
            else {
                this.unregisteredPaddingExceptions.remove(keyOrException);
            }
            return this;
        };
        /**
         * Adds an included value, a value that must be included inside the domain.
         *
         * Eg, if a value exception is added at x=0, then [50, 100] will expand to [0, 100] rather than [50, 100].
         * If a key is provided, it will be registered under that key with standard map semantics. (Overwrite / remove by key)
         * If a key is not provided, it will be added with set semantics (Can be removed by value)
         *
         * @param {any} value The included value to add.
         * @param {string} key The key to register the value under.
         * @returns {Domainer} The calling domainer
         */
        Domainer.prototype.addIncludedValue = function (value, key) {
            if (key != null) {
                this.includedValues.set(key, value);
            }
            else {
                this.unregisteredIncludedValues.set(value, value);
            }
            return this;
        };
        /**
         * Remove an included value, allowing the domain to not include that value gain again.
         *
         * If a string is provided, it is assumed to be a key and the value associated with that key is removed.
         * If a non-string is provdied, it is assumed to be an unkeyed value and that value is removed.
         *
         * @param {any} keyOrException The key for the value to remove, or the value to remove
         * @return {Domainer} The calling domainer
         */
        Domainer.prototype.removeIncludedValue = function (valueOrKey) {
            if (typeof (valueOrKey) === "string") {
                this.includedValues.remove(valueOrKey);
            }
            else {
                this.unregisteredIncludedValues.remove(valueOrKey);
            }
            return this;
        };
        /**
         * Extends the scale's domain so it starts and ends with "nice" values.
         *
         * @param {number} count The number of ticks that should fit inside the new domain.
         * @return {Domainer} The calling Domainer.
         */
        Domainer.prototype.nice = function (count) {
            this.doNice = true;
            this.niceCount = count;
            return this;
        };
        Domainer.defaultCombineExtents = function (extents) {
            return [Plottable._Util.Methods.min(extents, function (e) { return e[0]; }, 0), Plottable._Util.Methods.max(extents, function (e) { return e[1]; }, 1)];
        };
        Domainer.prototype.padDomain = function (scale, domain) {
            var min = domain[0];
            var max = domain[1];
            if (min === max && this.padProportion > 0.0) {
                var d = min.valueOf(); // valueOf accounts for dates properly
                if (min instanceof Date) {
                    return [d - Domainer.ONE_DAY, d + Domainer.ONE_DAY];
                }
                else {
                    return [d - Domainer.PADDING_FOR_IDENTICAL_DOMAIN, d + Domainer.PADDING_FOR_IDENTICAL_DOMAIN];
                }
            }
            if (scale.domain()[0] === scale.domain()[1]) {
                return domain;
            }
            var p = this.padProportion / 2;
            // This scaling is done to account for log scales and other non-linear
            // scales. A log scale should be padded more on the max than on the min.
            var newMin = scale.invert(scale.scale(min) - (scale.scale(max) - scale.scale(min)) * p);
            var newMax = scale.invert(scale.scale(max) + (scale.scale(max) - scale.scale(min)) * p);
            var exceptionValues = this.paddingExceptions.values().concat(this.unregisteredPaddingExceptions.values());
            var exceptionSet = d3.set(exceptionValues);
            if (exceptionSet.has(min)) {
                newMin = min;
            }
            if (exceptionSet.has(max)) {
                newMax = max;
            }
            return [newMin, newMax];
        };
        Domainer.prototype.niceDomain = function (scale, domain) {
            if (this.doNice) {
                return scale._niceDomain(domain, this.niceCount);
            }
            else {
                return domain;
            }
        };
        Domainer.prototype.includeDomain = function (domain) {
            var includedValues = this.includedValues.values().concat(this.unregisteredIncludedValues.values());
            return includedValues.reduce(function (domain, value) { return [Math.min(domain[0], value), Math.max(domain[1], value)]; }, domain);
        };
        Domainer.PADDING_FOR_IDENTICAL_DOMAIN = 1;
        Domainer.ONE_DAY = 1000 * 60 * 60 * 24;
        return Domainer;
    })();
    Plottable.Domainer = Domainer;
})(Plottable || (Plottable = {}));

///<reference path="../reference.ts" />
var __extends = this.__extends || function (d, b) {
    for (var p in b) if (b.hasOwnProperty(p)) d[p] = b[p];
    function __() { this.constructor = d; }
    __.prototype = b.prototype;
    d.prototype = new __();
};
var Plottable;
(function (Plottable) {
    (function (Abstract) {
        var Scale = (function (_super) {
            __extends(Scale, _super);
            /**
             * Constructs a new Scale.
             *
             * A Scale is a wrapper around a D3.Scale.Scale. A Scale is really just a
             * function. Scales have a domain (input), a range (output), and a function
             * from domain to range.
             *
             * @constructor
             * @param {D3.Scale.Scale} scale The D3 scale backing the Scale.
             */
            function Scale(scale) {
                _super.call(this);
                this._autoDomainAutomatically = true;
                this.broadcaster = new Plottable.Core.Broadcaster(this);
                this._rendererAttrID2Extent = {};
                this._typeCoercer = function (d) { return d; };
                this._d3Scale = scale;
            }
            Scale.prototype._getAllExtents = function () {
                return d3.values(this._rendererAttrID2Extent);
            };
            Scale.prototype._getExtent = function () {
                return []; // this should be overwritten
            };
            /**
             * Modifies the domain on the scale so that it includes the extent of all
             * perspectives it depends on. This will normally happen automatically, but
             * if you set domain explicitly with `plot.domain(x)`, you will need to
             * call this function if you want the domain to neccessarily include all
             * the data.
             *
             * Extent: The [min, max] pair for a Scale.Quantitative, all covered
             * strings for a Scale.Ordinal.
             *
             * Perspective: A combination of a Dataset and an Accessor that
             * represents a view in to the data.
             *
             * @returns {Scale} The calling Scale.
             */
            Scale.prototype.autoDomain = function () {
                this._autoDomainAutomatically = true;
                this._setDomain(this._getExtent());
                return this;
            };
            Scale.prototype._autoDomainIfAutomaticMode = function () {
                if (this._autoDomainAutomatically) {
                    this.autoDomain();
                }
            };
            /**
             * Computes the range value corresponding to a given domain value. In other
             * words, apply the function to value.
             *
             * @param {R} value A domain value to be scaled.
             * @returns {R} The range value corresponding to the supplied domain value.
             */
            Scale.prototype.scale = function (value) {
                return this._d3Scale(value);
            };
            Scale.prototype.domain = function (values) {
                if (values == null) {
                    return this._getDomain();
                }
                else {
                    this._autoDomainAutomatically = false;
                    this._setDomain(values);
                    return this;
                }
            };
            Scale.prototype._getDomain = function () {
                return this._d3Scale.domain();
            };
            Scale.prototype._setDomain = function (values) {
                this._d3Scale.domain(values);
                this.broadcaster.broadcast();
            };
            Scale.prototype.range = function (values) {
                if (values == null) {
                    return this._d3Scale.range();
                }
                else {
                    this._d3Scale.range(values);
                    return this;
                }
            };
            /**
             * Constructs a copy of the Scale with the same domain and range but without
             * any registered listeners.
             *
             * @returns {Scale} A copy of the calling Scale.
             */
            Scale.prototype.copy = function () {
                return new Scale(this._d3Scale.copy());
            };
            /**
             * When a renderer determines that the extent of a projector has changed,
             * it will call this function. This function should ensure that
             * the scale has a domain at least large enough to include extent.
             *
             * @param {number} rendererID A unique indentifier of the renderer sending
             *                 the new extent.
             * @param {string} attr The attribute being projected, e.g. "x", "y0", "r"
             * @param {D[]} extent The new extent to be included in the scale.
             */
            Scale.prototype._updateExtent = function (plotProvidedKey, attr, extent) {
                this._rendererAttrID2Extent[plotProvidedKey + attr] = extent;
                this._autoDomainIfAutomaticMode();
                return this;
            };
            Scale.prototype._removeExtent = function (plotProvidedKey, attr) {
                delete this._rendererAttrID2Extent[plotProvidedKey + attr];
                this._autoDomainIfAutomaticMode();
                return this;
            };
            return Scale;
        })(Abstract.PlottableObject);
        Abstract.Scale = Scale;
    })(Plottable.Abstract || (Plottable.Abstract = {}));
    var Abstract = Plottable.Abstract;
})(Plottable || (Plottable = {}));

///<reference path="../reference.ts" />
var __extends = this.__extends || function (d, b) {
    for (var p in b) if (b.hasOwnProperty(p)) d[p] = b[p];
    function __() { this.constructor = d; }
    __.prototype = b.prototype;
    d.prototype = new __();
};
var Plottable;
(function (Plottable) {
    (function (Abstract) {
        var QuantitativeScale = (function (_super) {
            __extends(QuantitativeScale, _super);
            /**
             * Constructs a new QuantitativeScale.
             *
             * A QuantitativeScale is a Scale that maps anys to numbers. It
             * is invertible and continuous.
             *
             * @constructor
             * @param {D3.Scale.QuantitativeScale} scale The D3 QuantitativeScale
             * backing the QuantitativeScale.
             */
            function QuantitativeScale(scale) {
                _super.call(this, scale);
                this._numTicks = 10;
                this._PADDING_FOR_IDENTICAL_DOMAIN = 1;
                this._userSetDomainer = false;
                this._domainer = new Plottable.Domainer();
                this._typeCoercer = function (d) { return +d; };
            }
            QuantitativeScale.prototype._getExtent = function () {
                return this._domainer.computeDomain(this._getAllExtents(), this);
            };
            /**
             * Retrieves the domain value corresponding to a supplied range value.
             *
             * @param {number} value: A value from the Scale's range.
             * @returns {D} The domain value corresponding to the supplied range value.
             */
            QuantitativeScale.prototype.invert = function (value) {
                return this._d3Scale.invert(value);
            };
            /**
             * Creates a copy of the QuantitativeScale with the same domain and range but without any registered listeners.
             *
             * @returns {QuantitativeScale} A copy of the calling QuantitativeScale.
             */
            QuantitativeScale.prototype.copy = function () {
                return new QuantitativeScale(this._d3Scale.copy());
            };
            QuantitativeScale.prototype.domain = function (values) {
                return _super.prototype.domain.call(this, values); // need to override type sig to enable method chaining :/
            };
            QuantitativeScale.prototype._setDomain = function (values) {
                var isNaNOrInfinity = function (x) { return x !== x || x === Infinity || x === -Infinity; };
                if (isNaNOrInfinity(values[0]) || isNaNOrInfinity(values[1])) {
                    Plottable._Util.Methods.warn("Warning: QuantitativeScales cannot take NaN or Infinity as a domain value. Ignoring.");
                    return;
                }
                _super.prototype._setDomain.call(this, values);
            };
            QuantitativeScale.prototype.interpolate = function (factory) {
                if (factory == null) {
                    return this._d3Scale.interpolate();
                }
                this._d3Scale.interpolate(factory);
                return this;
            };
            /**
             * Sets the range of the QuantitativeScale and sets the interpolator to d3.interpolateRound.
             *
             * @param {number[]} values The new range value for the range.
             */
            QuantitativeScale.prototype.rangeRound = function (values) {
                this._d3Scale.rangeRound(values);
                return this;
            };
            QuantitativeScale.prototype.clamp = function (clamp) {
                if (clamp == null) {
                    return this._d3Scale.clamp();
                }
                this._d3Scale.clamp(clamp);
                return this;
            };
            /**
             * Gets a set of tick values spanning the domain.
             *
             * @param {number} [count] The approximate number of ticks to generate.
             *                         If not supplied, the number specified by
             *                         numTicks() is used instead.
             * @returns {any[]} The generated ticks.
             */
            QuantitativeScale.prototype.ticks = function (count) {
                if (count === void 0) { count = this.numTicks(); }
                return this._d3Scale.ticks(count);
            };
            QuantitativeScale.prototype.numTicks = function (count) {
                if (count == null) {
                    return this._numTicks;
                }
                this._numTicks = count;
                return this;
            };
            /**
             * Given a domain, expands its domain onto "nice" values, e.g. whole
             * numbers.
             */
            QuantitativeScale.prototype._niceDomain = function (domain, count) {
                return this._d3Scale.copy().domain(domain).nice(count).domain();
            };
            QuantitativeScale.prototype.domainer = function (domainer) {
                if (domainer == null) {
                    return this._domainer;
                }
                else {
                    this._domainer = domainer;
                    this._userSetDomainer = true;
                    this._autoDomainIfAutomaticMode();
                    return this;
                }
            };
            QuantitativeScale.prototype._defaultExtent = function () {
                return [0, 1];
            };
            return QuantitativeScale;
        })(Abstract.Scale);
        Abstract.QuantitativeScale = QuantitativeScale;
    })(Plottable.Abstract || (Plottable.Abstract = {}));
    var Abstract = Plottable.Abstract;
})(Plottable || (Plottable = {}));

///<reference path="../reference.ts" />
var __extends = this.__extends || function (d, b) {
    for (var p in b) if (b.hasOwnProperty(p)) d[p] = b[p];
    function __() { this.constructor = d; }
    __.prototype = b.prototype;
    d.prototype = new __();
};
var Plottable;
(function (Plottable) {
    (function (Scale) {
        var Linear = (function (_super) {
            __extends(Linear, _super);
            function Linear(scale) {
                _super.call(this, scale == null ? d3.scale.linear() : scale);
            }
            /**
             * Constructs a copy of the Scale.Linear with the same domain and range but
             * without any registered listeners.
             *
             * @returns {Linear} A copy of the calling Scale.Linear.
             */
            Linear.prototype.copy = function () {
                return new Linear(this._d3Scale.copy());
            };
            return Linear;
        })(Plottable.Abstract.QuantitativeScale);
        Scale.Linear = Linear;
    })(Plottable.Scale || (Plottable.Scale = {}));
    var Scale = Plottable.Scale;
})(Plottable || (Plottable = {}));

///<reference path="../reference.ts" />
var __extends = this.__extends || function (d, b) {
    for (var p in b) if (b.hasOwnProperty(p)) d[p] = b[p];
    function __() { this.constructor = d; }
    __.prototype = b.prototype;
    d.prototype = new __();
};
var Plottable;
(function (Plottable) {
    (function (Scale) {
        var Log = (function (_super) {
            __extends(Log, _super);
            function Log(scale) {
                _super.call(this, scale == null ? d3.scale.log() : scale);
                if (!Log.warned) {
                    Log.warned = true;
                    Plottable._Util.Methods.warn("Plottable.Scale.Log is deprecated. If possible, use Plottable.Scale.ModifiedLog instead.");
                }
            }
            /**
             * Creates a copy of the Scale.Log with the same domain and range but without any registered listeners.
             *
             * @returns {Log} A copy of the calling Log.
             */
            Log.prototype.copy = function () {
                return new Log(this._d3Scale.copy());
            };
            Log.prototype._defaultExtent = function () {
                return [1, 10];
            };
            Log.warned = false;
            return Log;
        })(Plottable.Abstract.QuantitativeScale);
        Scale.Log = Log;
    })(Plottable.Scale || (Plottable.Scale = {}));
    var Scale = Plottable.Scale;
})(Plottable || (Plottable = {}));

///<reference path="../reference.ts" />
var __extends = this.__extends || function (d, b) {
    for (var p in b) if (b.hasOwnProperty(p)) d[p] = b[p];
    function __() { this.constructor = d; }
    __.prototype = b.prototype;
    d.prototype = new __();
};
var Plottable;
(function (Plottable) {
    (function (Scale) {
        var ModifiedLog = (function (_super) {
            __extends(ModifiedLog, _super);
            /**
             * Creates a new Scale.ModifiedLog.
             *
             * A ModifiedLog scale acts as a regular log scale for large numbers.
             * As it approaches 0, it gradually becomes linear. This means that the
             * scale won't freak out if you give it 0 or a negative number, where an
             * ordinary Log scale would.
             *
             * However, it does mean that scale will be effectively linear as values
             * approach 0. If you want very small values on a log scale, you should use
             * an ordinary Scale.Log instead.
             *
             * @constructor
             * @param {number} [base]
             *        The base of the log. Defaults to 10, and must be > 1.
             *
             *        For base <= x, scale(x) = log(x).
             *
             *        For 0 < x < base, scale(x) will become more and more
             *        linear as it approaches 0.
             *
             *        At x == 0, scale(x) == 0.
             *
             *        For negative values, scale(-x) = -scale(x).
             */
            function ModifiedLog(base) {
                if (base === void 0) { base = 10; }
                _super.call(this, d3.scale.linear());
                this._showIntermediateTicks = false;
                this.base = base;
                this.pivot = this.base;
                this.untransformedDomain = this._defaultExtent();
                this._numTicks = 10;
                if (base <= 1) {
                    throw new Error("ModifiedLogScale: The base must be > 1");
                }
            }
            /**
             * Returns an adjusted log10 value for graphing purposes.  The first
             * adjustment is that negative values are changed to positive during
             * the calculations, and then the answer is negated at the end.  The
             * second is that, for values less than 10, an increasingly large
             * (0 to 1) scaling factor is added such that at 0 the value is
             * adjusted to 1, resulting in a returned result of 0.
             */
            ModifiedLog.prototype.adjustedLog = function (x) {
                var negationFactor = x < 0 ? -1 : 1;
                x *= negationFactor;
                if (x < this.pivot) {
                    x += (this.pivot - x) / this.pivot;
                }
                x = Math.log(x) / Math.log(this.base);
                x *= negationFactor;
                return x;
            };
            ModifiedLog.prototype.invertedAdjustedLog = function (x) {
                var negationFactor = x < 0 ? -1 : 1;
                x *= negationFactor;
                x = Math.pow(this.base, x);
                if (x < this.pivot) {
                    x = (this.pivot * (x - 1)) / (this.pivot - 1);
                }
                x *= negationFactor;
                return x;
            };
            ModifiedLog.prototype.scale = function (x) {
                return this._d3Scale(this.adjustedLog(x));
            };
            ModifiedLog.prototype.invert = function (x) {
                return this.invertedAdjustedLog(this._d3Scale.invert(x));
            };
            ModifiedLog.prototype._getDomain = function () {
                return this.untransformedDomain;
            };
            ModifiedLog.prototype._setDomain = function (values) {
                this.untransformedDomain = values;
                var transformedDomain = [this.adjustedLog(values[0]), this.adjustedLog(values[1])];
                this._d3Scale.domain(transformedDomain);
                this.broadcaster.broadcast();
            };
            ModifiedLog.prototype.ticks = function (count) {
                if (count === void 0) { count = this.numTicks(); }
                // Say your domain is [-100, 100] and your pivot is 10.
                // then we're going to draw negative log ticks from -100 to -10,
                // linear ticks from -10 to 10, and positive log ticks from 10 to 100.
                var middle = function (x, y, z) { return [x, y, z].sort(function (a, b) { return a - b; })[1]; };
                var min = Plottable._Util.Methods.min(this.untransformedDomain);
                var max = Plottable._Util.Methods.max(this.untransformedDomain);
                var negativeLower = min;
                var negativeUpper = middle(min, max, -this.pivot);
                var positiveLower = middle(min, max, this.pivot);
                var positiveUpper = max;
                var negativeLogTicks = this.logTicks(-negativeUpper, -negativeLower).map(function (x) { return -x; }).reverse();
                var positiveLogTicks = this.logTicks(positiveLower, positiveUpper);
                var linearTicks = this._showIntermediateTicks ? d3.scale.linear().domain([negativeUpper, positiveLower]).ticks(this.howManyTicks(negativeUpper, positiveLower)) : [-this.pivot, 0, this.pivot].filter(function (x) { return min <= x && x <= max; });
                var ticks = negativeLogTicks.concat(linearTicks).concat(positiveLogTicks);
                // If you only have 1 tick, you can't tell how big the scale is.
                if (ticks.length <= 1) {
                    ticks = d3.scale.linear().domain([min, max]).ticks(count);
                }
                return ticks;
            };
            /**
             * Return an appropriate number of ticks from lower to upper.
             *
             * This will first try to fit as many powers of this.base as it can from
             * lower to upper.
             *
             * If it still has ticks after that, it will generate ticks in "clusters",
             * e.g. [20, 30, ... 90, 100] would be a cluster, [200, 300, ... 900, 1000]
             * would be another cluster.
             *
             * This function will generate clusters as large as it can while not
             * drastically exceeding its number of ticks.
             */
            ModifiedLog.prototype.logTicks = function (lower, upper) {
                var _this = this;
                var nTicks = this.howManyTicks(lower, upper);
                if (nTicks === 0) {
                    return [];
                }
                var startLogged = Math.floor(Math.log(lower) / Math.log(this.base));
                var endLogged = Math.ceil(Math.log(upper) / Math.log(this.base));
                var bases = d3.range(endLogged, startLogged, -Math.ceil((endLogged - startLogged) / nTicks));
                var nMultiples = this._showIntermediateTicks ? Math.floor(nTicks / bases.length) : 1;
                var multiples = d3.range(this.base, 1, -(this.base - 1) / nMultiples).map(Math.floor);
                var uniqMultiples = Plottable._Util.Methods.uniq(multiples);
                var clusters = bases.map(function (b) { return uniqMultiples.map(function (x) { return Math.pow(_this.base, b - 1) * x; }); });
                var flattened = Plottable._Util.Methods.flatten(clusters);
                var filtered = flattened.filter(function (x) { return lower <= x && x <= upper; });
                var sorted = filtered.sort(function (x, y) { return x - y; });
                return sorted;
            };
            /**
             * How many ticks does the range [lower, upper] deserve?
             *
             * e.g. if your domain was [10, 1000] and I asked howManyTicks(10, 100),
             * I would get 1/2 of the ticks. The range 10, 100 takes up 1/2 of the
             * distance when plotted.
             */
            ModifiedLog.prototype.howManyTicks = function (lower, upper) {
                var adjustedMin = this.adjustedLog(Plottable._Util.Methods.min(this.untransformedDomain));
                var adjustedMax = this.adjustedLog(Plottable._Util.Methods.max(this.untransformedDomain));
                var adjustedLower = this.adjustedLog(lower);
                var adjustedUpper = this.adjustedLog(upper);
                var proportion = (adjustedUpper - adjustedLower) / (adjustedMax - adjustedMin);
                var ticks = Math.ceil(proportion * this._numTicks);
                return ticks;
            };
            ModifiedLog.prototype.copy = function () {
                return new ModifiedLog(this.base);
            };
            ModifiedLog.prototype._niceDomain = function (domain, count) {
                return domain;
            };
            ModifiedLog.prototype.showIntermediateTicks = function (show) {
                if (show == null) {
                    return this._showIntermediateTicks;
                }
                else {
                    this._showIntermediateTicks = show;
                }
            };
            return ModifiedLog;
        })(Plottable.Abstract.QuantitativeScale);
        Scale.ModifiedLog = ModifiedLog;
    })(Plottable.Scale || (Plottable.Scale = {}));
    var Scale = Plottable.Scale;
})(Plottable || (Plottable = {}));

///<reference path="../reference.ts" />
var __extends = this.__extends || function (d, b) {
    for (var p in b) if (b.hasOwnProperty(p)) d[p] = b[p];
    function __() { this.constructor = d; }
    __.prototype = b.prototype;
    d.prototype = new __();
};
var Plottable;
(function (Plottable) {
    (function (Scale) {
        var Ordinal = (function (_super) {
            __extends(Ordinal, _super);
            /**
             * Creates an OrdinalScale.
             *
             * An OrdinalScale maps strings to numbers. A common use is to map the
             * labels of a bar plot (strings) to their pixel locations (numbers).
             *
             * @constructor
             */
            function Ordinal(scale) {
                _super.call(this, scale == null ? d3.scale.ordinal() : scale);
                this._range = [0, 1];
                this._rangeType = "bands";
                // Padding as a proportion of the spacing between domain values
                this._innerPadding = 0.3;
                this._outerPadding = 0.5;
                this._typeCoercer = function (d) { return d != null && d.toString ? d.toString() : d; };
                if (this._innerPadding > this._outerPadding) {
                    throw new Error("outerPadding must be >= innerPadding so cat axis bands work out reasonably");
                }
            }
            Ordinal.prototype._getExtent = function () {
                var extents = this._getAllExtents();
                return Plottable._Util.Methods.uniq(Plottable._Util.Methods.flatten(extents));
            };
            Ordinal.prototype.domain = function (values) {
                return _super.prototype.domain.call(this, values);
            };
            Ordinal.prototype._setDomain = function (values) {
                _super.prototype._setDomain.call(this, values);
                this.range(this.range()); // update range
            };
            Ordinal.prototype.range = function (values) {
                if (values == null) {
                    return this._range;
                }
                else {
                    this._range = values;
                    if (this._rangeType === "points") {
                        this._d3Scale.rangePoints(values, 2 * this._outerPadding); // d3 scale takes total padding
                    }
                    else if (this._rangeType === "bands") {
                        this._d3Scale.rangeBands(values, this._innerPadding, this._outerPadding);
                    }
                    return this;
                }
            };
            /**
             * Returns the width of the range band. Only valid when rangeType is set to "bands".
             *
             * @returns {number} The range band width or 0 if rangeType isn't "bands".
             */
            Ordinal.prototype.rangeBand = function () {
                return this._d3Scale.rangeBand();
            };
            Ordinal.prototype.innerPadding = function () {
                var d = this.domain();
                if (d.length < 2) {
                    return 0;
                }
                var step = Math.abs(this.scale(d[1]) - this.scale(d[0]));
                return step - this.rangeBand();
            };
            Ordinal.prototype.fullBandStartAndWidth = function (v) {
                var start = this.scale(v) - this.innerPadding() / 2;
                var width = this.rangeBand() + this.innerPadding();
                return [start, width];
            };
            Ordinal.prototype.rangeType = function (rangeType, outerPadding, innerPadding) {
                if (rangeType == null) {
                    return this._rangeType;
                }
                else {
                    if (!(rangeType === "points" || rangeType === "bands")) {
                        throw new Error("Unsupported range type: " + rangeType);
                    }
                    this._rangeType = rangeType;
                    if (outerPadding != null) {
                        this._outerPadding = outerPadding;
                    }
                    if (innerPadding != null) {
                        this._innerPadding = innerPadding;
                    }
                    this.range(this.range());
                    this.broadcaster.broadcast();
                    return this;
                }
            };
            Ordinal.prototype.copy = function () {
                return new Ordinal(this._d3Scale.copy());
            };
            return Ordinal;
        })(Plottable.Abstract.Scale);
        Scale.Ordinal = Ordinal;
    })(Plottable.Scale || (Plottable.Scale = {}));
    var Scale = Plottable.Scale;
})(Plottable || (Plottable = {}));

///<reference path="../reference.ts" />
var __extends = this.__extends || function (d, b) {
    for (var p in b) if (b.hasOwnProperty(p)) d[p] = b[p];
    function __() { this.constructor = d; }
    __.prototype = b.prototype;
    d.prototype = new __();
};
var Plottable;
(function (Plottable) {
    (function (Scale) {
        var Color = (function (_super) {
            __extends(Color, _super);
            /**
             * Constructs a ColorScale.
             *
             * @constructor
             * @param {string} [scaleType] the type of color scale to create
             *     (Category10/Category20/Category20b/Category20c).
             * See https://github.com/mbostock/d3/wiki/Ordinal-Scales#categorical-colors
             */
            function Color(scaleType) {
                var scale;
                switch (scaleType) {
                    case null:
                    case undefined:
                        scale = d3.scale.ordinal().range(Plottable.Core.Colors.PLOTTABLE_COLORS);
                        break;
                    case "Category10":
                    case "category10":
                    case "10":
                        scale = d3.scale.category10();
                        break;
                    case "Category20":
                    case "category20":
                    case "20":
                        scale = d3.scale.category20();
                        break;
                    case "Category20b":
                    case "category20b":
                    case "20b":
                        scale = d3.scale.category20b();
                        break;
                    case "Category20c":
                    case "category20c":
                    case "20c":
                        scale = d3.scale.category20c();
                        break;
                    default:
                        throw new Error("Unsupported ColorScale type");
                }
                _super.call(this, scale);
            }
            // Duplicated from OrdinalScale._getExtent - should be removed in #388
            Color.prototype._getExtent = function () {
                var extents = this._getAllExtents();
                var concatenatedExtents = [];
                extents.forEach(function (e) {
                    concatenatedExtents = concatenatedExtents.concat(e);
                });
                return Plottable._Util.Methods.uniq(concatenatedExtents);
            };
            return Color;
        })(Plottable.Abstract.Scale);
        Scale.Color = Color;
    })(Plottable.Scale || (Plottable.Scale = {}));
    var Scale = Plottable.Scale;
})(Plottable || (Plottable = {}));

///<reference path="../reference.ts" />
var __extends = this.__extends || function (d, b) {
    for (var p in b) if (b.hasOwnProperty(p)) d[p] = b[p];
    function __() { this.constructor = d; }
    __.prototype = b.prototype;
    d.prototype = new __();
};
var Plottable;
(function (Plottable) {
    (function (Scale) {
        var Time = (function (_super) {
            __extends(Time, _super);
            function Time(scale) {
                // need to cast since d3 time scales do not descend from Quantitative scales
                _super.call(this, scale == null ? d3.time.scale() : scale);
                this._typeCoercer = function (d) { return d && d._isAMomentObject || d instanceof Date ? d : new Date(d); };
            }
            Time.prototype._tickInterval = function (interval, step) {
                // temporarily creats a time scale from our linear scale into a time scale so we can get access to its api
                var tempScale = d3.time.scale();
                tempScale.domain(this.domain());
                tempScale.range(this.range());
                return tempScale.ticks(interval.range, step);
            };
            Time.prototype._setDomain = function (values) {
                // attempt to parse dates
                values = values.map(this._typeCoercer);
                return _super.prototype._setDomain.call(this, values);
            };
            Time.prototype.copy = function () {
                return new Time(this._d3Scale.copy());
            };
            Time.prototype._defaultExtent = function () {
                var endTime = new Date().valueOf();
                var startTime = endTime - Plottable.MILLISECONDS_IN_ONE_DAY;
                return [startTime, endTime];
            };
            return Time;
        })(Plottable.Abstract.QuantitativeScale);
        Scale.Time = Time;
    })(Plottable.Scale || (Plottable.Scale = {}));
    var Scale = Plottable.Scale;
})(Plottable || (Plottable = {}));

///<reference path="../reference.ts" />
var __extends = this.__extends || function (d, b) {
    for (var p in b) if (b.hasOwnProperty(p)) d[p] = b[p];
    function __() { this.constructor = d; }
    __.prototype = b.prototype;
    d.prototype = new __();
};
var Plottable;
(function (Plottable) {
    (function (Scale) {
        ;
        /**
         * This class implements a color scale that takes quantitive input and
         * interpolates between a list of color values. It returns a hex string
         * representing the interpolated color.
         *
         * By default it generates a linear scale internally.
         */
        var InterpolatedColor = (function (_super) {
            __extends(InterpolatedColor, _super);
            /**
             * Constructs an InterpolatedColorScale.
             *
             * An InterpolatedColorScale maps numbers evenly to color strings.
             *
             * @constructor
             * @param {string|string[]} colorRange the type of color scale to
             *     create. Default is "reds". @see {@link colorRange} for further
             *     options.
             * @param {string} scaleType the type of underlying scale to use
             *     (linear/pow/log/sqrt). Default is "linear". @see {@link scaleType}
             *     for further options.
             */
            function InterpolatedColor(colorRange, scaleType) {
                if (colorRange === void 0) { colorRange = "reds"; }
                if (scaleType === void 0) { scaleType = "linear"; }
                this._colorRange = this._resolveColorValues(colorRange);
                this._scaleType = scaleType;
                _super.call(this, InterpolatedColor.getD3InterpolatedScale(this._colorRange, this._scaleType));
            }
            /**
             * Converts the string array into a d3 scale.
             *
             * @param {string[]} colors an array of strings representing color
             *     values in hex ("#FFFFFF") or keywords ("white").
             * @param {string} scaleType a string representing the underlying scale
             *     type ("linear"/"log"/"sqrt"/"pow")
             * @returns {D3.Scale.QuantitativeScale} The converted Quantitative d3 scale.
             */
            InterpolatedColor.getD3InterpolatedScale = function (colors, scaleType) {
                var scale;
                switch (scaleType) {
                    case "linear":
                        scale = d3.scale.linear();
                        break;
                    case "log":
                        scale = d3.scale.log();
                        break;
                    case "sqrt":
                        scale = d3.scale.sqrt();
                        break;
                    case "pow":
                        scale = d3.scale.pow();
                        break;
                }
                if (scale == null) {
                    throw new Error("unknown Quantitative scale type " + scaleType);
                }
                return scale.range([0, 1]).interpolate(InterpolatedColor.interpolateColors(colors));
            };
            /**
             * Creates a d3 interpolator given the color array.
             *
             * This class implements a scale that maps numbers to strings.
             *
             * @param {string[]} colors an array of strings representing color
             *     values in hex ("#FFFFFF") or keywords ("white").
             * @returns {D3.Transition.Interpolate} The d3 interpolator for colors.
             */
            InterpolatedColor.interpolateColors = function (colors) {
                if (colors.length < 2) {
                    throw new Error("Color scale arrays must have at least two elements.");
                }
                ;
                return function (ignored) {
                    return function (t) {
                        // Clamp t parameter to [0,1]
                        t = Math.max(0, Math.min(1, t));
                        // Determine indices for colors
                        var tScaled = t * (colors.length - 1);
                        var i0 = Math.floor(tScaled);
                        var i1 = Math.ceil(tScaled);
                        var frac = (tScaled - i0);
                        // Interpolate in the L*a*b color space
                        return d3.interpolateLab(colors[i0], colors[i1])(frac);
                    };
                };
            };
            InterpolatedColor.prototype.colorRange = function (colorRange) {
                if (colorRange == null) {
                    return this._colorRange;
                }
                this._colorRange = this._resolveColorValues(colorRange);
                this._resetScale();
                return this;
            };
            InterpolatedColor.prototype.scaleType = function (scaleType) {
                if (scaleType == null) {
                    return this._scaleType;
                }
                this._scaleType = scaleType;
                this._resetScale();
                return this;
            };
            InterpolatedColor.prototype._resetScale = function () {
                this._d3Scale = InterpolatedColor.getD3InterpolatedScale(this._colorRange, this._scaleType);
                this._autoDomainIfAutomaticMode();
                this.broadcaster.broadcast();
            };
            InterpolatedColor.prototype._resolveColorValues = function (colorRange) {
                if (colorRange instanceof Array) {
                    return colorRange;
                }
                else if (InterpolatedColor.COLOR_SCALES[colorRange] != null) {
                    return InterpolatedColor.COLOR_SCALES[colorRange];
                }
                else {
                    return InterpolatedColor.COLOR_SCALES["reds"];
                }
            };
            InterpolatedColor.prototype.autoDomain = function () {
                // unlike other QuantitativeScales, interpolatedColorScale ignores its domainer
                var extents = this._getAllExtents();
                if (extents.length > 0) {
                    this._setDomain([Plottable._Util.Methods.min(extents, function (x) { return x[0]; }), Plottable._Util.Methods.max(extents, function (x) { return x[1]; })]);
                }
                return this;
            };
            InterpolatedColor.COLOR_SCALES = {
                reds: [
                    "#FFFFFF",
                    "#FFF6E1",
                    "#FEF4C0",
                    "#FED976",
                    "#FEB24C",
                    "#FD8D3C",
                    "#FC4E2A",
                    "#E31A1C",
                    "#B10026"
                ],
                blues: [
                    "#FFFFFF",
                    "#CCFFFF",
                    "#A5FFFD",
                    "#85F7FB",
                    "#6ED3EF",
                    "#55A7E0",
                    "#417FD0",
                    "#2545D3",
                    "#0B02E1"
                ],
                posneg: [
                    "#0B02E1",
                    "#2545D3",
                    "#417FD0",
                    "#55A7E0",
                    "#6ED3EF",
                    "#85F7FB",
                    "#A5FFFD",
                    "#CCFFFF",
                    "#FFFFFF",
                    "#FFF6E1",
                    "#FEF4C0",
                    "#FED976",
                    "#FEB24C",
                    "#FD8D3C",
                    "#FC4E2A",
                    "#E31A1C",
                    "#B10026"
                ]
            };
            return InterpolatedColor;
        })(Plottable.Abstract.Scale);
        Scale.InterpolatedColor = InterpolatedColor;
    })(Plottable.Scale || (Plottable.Scale = {}));
    var Scale = Plottable.Scale;
})(Plottable || (Plottable = {}));

///<reference path="../reference.ts" />
var Plottable;
(function (Plottable) {
    (function (_Util) {
        var ScaleDomainCoordinator = (function () {
            /**
             * Constructs a ScaleDomainCoordinator.
             *
             * @constructor
             * @param {Scale[]} scales A list of scales whose domains should be linked.
             */
            function ScaleDomainCoordinator(scales) {
                var _this = this;
                /* This class is responsible for maintaining coordination between linked scales.
                It registers event listeners for when one of its scales changes its domain. When the scale
                does change its domain, it re-propogates the change to every linked scale.
                */
                this.rescaleInProgress = false;
                if (scales == null) {
                    throw new Error("ScaleDomainCoordinator requires scales to coordinate");
                }
                this.scales = scales;
                this.scales.forEach(function (s) { return s.broadcaster.registerListener(_this, function (sx) { return _this.rescale(sx); }); });
            }
            ScaleDomainCoordinator.prototype.rescale = function (scale) {
                if (this.rescaleInProgress) {
                    return;
                }
                this.rescaleInProgress = true;
                var newDomain = scale.domain();
                this.scales.forEach(function (s) { return s.domain(newDomain); });
                this.rescaleInProgress = false;
            };
            return ScaleDomainCoordinator;
        })();
        _Util.ScaleDomainCoordinator = ScaleDomainCoordinator;
    })(Plottable._Util || (Plottable._Util = {}));
    var _Util = Plottable._Util;
})(Plottable || (Plottable = {}));

///<reference path="../reference.ts" />
var Plottable;
(function (Plottable) {
    (function (Abstract) {
        var _Drawer = (function () {
            /**
             * Constructs a Drawer
             *
             * @constructor
             * @param{string} key The key associated with this Drawer
             */
            function _Drawer(key) {
                this.key = key;
            }
            /**
             * Removes the Drawer and its renderArea
             */
            _Drawer.prototype.remove = function () {
                if (this._renderArea != null) {
                    this._renderArea.remove();
                }
            };
            /**
             * Draws the data into the renderArea using the attrHash for attributes
             *
             * @param{any[]} data The data to be drawn
             * @param{attrHash} IAttributeToProjector The list of attributes to set on the data
             */
            _Drawer.prototype.draw = function (data, attrToProjector, animator) {
                if (animator === void 0) { animator = new Plottable.Animator.Null(); }
                // no-op
            };
            return _Drawer;
        })();
        Abstract._Drawer = _Drawer;
    })(Plottable.Abstract || (Plottable.Abstract = {}));
    var Abstract = Plottable.Abstract;
})(Plottable || (Plottable = {}));

///<reference path="../reference.ts" />
var __extends = this.__extends || function (d, b) {
    for (var p in b) if (b.hasOwnProperty(p)) d[p] = b[p];
    function __() { this.constructor = d; }
    __.prototype = b.prototype;
    d.prototype = new __();
};
var Plottable;
(function (Plottable) {
    (function (_Drawer) {
        var Arc = (function (_super) {
            __extends(Arc, _super);
            function Arc() {
                _super.apply(this, arguments);
            }
            Arc.prototype.draw = function (data, attrToProjector, animator) {
                if (animator === void 0) { animator = new Plottable.Animator.Null(); }
                var svgElement = "path";
                var dataElements = this._renderArea.selectAll(svgElement).data(data);
                dataElements.enter().append(svgElement);
                dataElements.classed("arc", true);
                animator.animate(dataElements, attrToProjector);
                dataElements.exit().remove();
            };
            return Arc;
        })(Plottable.Abstract._Drawer);
        _Drawer.Arc = Arc;
    })(Plottable._Drawer || (Plottable._Drawer = {}));
    var _Drawer = Plottable._Drawer;
})(Plottable || (Plottable = {}));

///<reference path="../reference.ts" />
var __extends = this.__extends || function (d, b) {
    for (var p in b) if (b.hasOwnProperty(p)) d[p] = b[p];
    function __() { this.constructor = d; }
    __.prototype = b.prototype;
    d.prototype = new __();
};
var Plottable;
(function (Plottable) {
    (function (_Drawer) {
        var Area = (function (_super) {
            __extends(Area, _super);
            function Area() {
                _super.apply(this, arguments);
            }
            Area.prototype.draw = function (data, attrToProjector) {
                var svgElement = "path";
                var dataElements = this._renderArea.selectAll(svgElement).data([data]);
                dataElements.enter().append(svgElement);
                dataElements.attr(attrToProjector).classed("area", true);
                dataElements.exit().remove();
            };
            return Area;
        })(Plottable.Abstract._Drawer);
        _Drawer.Area = Area;
    })(Plottable._Drawer || (Plottable._Drawer = {}));
    var _Drawer = Plottable._Drawer;
})(Plottable || (Plottable = {}));

///<reference path="../reference.ts" />
var __extends = this.__extends || function (d, b) {
    for (var p in b) if (b.hasOwnProperty(p)) d[p] = b[p];
    function __() { this.constructor = d; }
    __.prototype = b.prototype;
    d.prototype = new __();
};
var Plottable;
(function (Plottable) {
    (function (_Drawer) {
        var Rect = (function (_super) {
            __extends(Rect, _super);
            function Rect() {
                _super.apply(this, arguments);
            }
            Rect.prototype.draw = function (data, attrToProjector, animator) {
                if (animator === void 0) { animator = new Plottable.Animator.Null(); }
                var svgElement = "rect";
                var dataElements = this._renderArea.selectAll(svgElement).data(data);
                dataElements.enter().append(svgElement);
                animator.animate(dataElements, attrToProjector);
                dataElements.exit().remove();
            };
            return Rect;
        })(Plottable.Abstract._Drawer);
        _Drawer.Rect = Rect;
    })(Plottable._Drawer || (Plottable._Drawer = {}));
    var _Drawer = Plottable._Drawer;
})(Plottable || (Plottable = {}));

///<reference path="../reference.ts" />
var __extends = this.__extends || function (d, b) {
    for (var p in b) if (b.hasOwnProperty(p)) d[p] = b[p];
    function __() { this.constructor = d; }
    __.prototype = b.prototype;
    d.prototype = new __();
};
var Plottable;
(function (Plottable) {
    (function (Abstract) {
        var Component = (function (_super) {
            __extends(Component, _super);
            function Component() {
                _super.apply(this, arguments);
                this.clipPathEnabled = false;
                this._xAlignProportion = 0; // What % along the free space do we want to position (0 = left, .5 = center, 1 = right)
                this._yAlignProportion = 0;
                this._fixedHeightFlag = false;
                this._fixedWidthFlag = false;
                this._isSetup = false;
                this._isAnchored = false;
                this.interactionsToRegister = [];
                this.boxes = [];
                this.isTopLevelComponent = false;
                this._width = 0; // Width and height of the component. Used to size the hitbox, bounding box, etc
                this._height = 0;
                this._xOffset = 0; // Offset from Origin, used for alignment and floating positioning
                this._yOffset = 0;
                this.cssClasses = ["component"];
                this.removed = false;
            }
            /**
             * Attaches the Component as a child of a given a DOM element. Usually only directly invoked on root-level Components.
             *
             * @param {D3.Selection} element A D3 selection consisting of the element to anchor under.
             */
            Component.prototype._anchor = function (element) {
                if (this.removed) {
                    throw new Error("Can't reuse remove()-ed components!");
                }
                if (element.node().nodeName === "svg") {
                    // svg node gets the "plottable" CSS class
                    this.rootSVG = element;
                    this.rootSVG.classed("plottable", true);
                    // visible overflow for firefox https://stackoverflow.com/questions/5926986/why-does-firefox-appear-to-truncate-embedded-svgs
                    this.rootSVG.style("overflow", "visible");
                    this.isTopLevelComponent = true;
                }
                if (this._element != null) {
                    // reattach existing element
                    element.node().appendChild(this._element.node());
                }
                else {
                    this._element = element.append("g");
                    this._setup();
                }
                this._isAnchored = true;
            };
            /**
             * Creates additional elements as necessary for the Component to function.
             * Called during _anchor() if the Component's element has not been created yet.
             * Override in subclasses to provide additional functionality.
             */
            Component.prototype._setup = function () {
                var _this = this;
                if (this._isSetup) {
                    return;
                }
                this.cssClasses.forEach(function (cssClass) {
                    _this._element.classed(cssClass, true);
                });
                this.cssClasses = null;
                this._backgroundContainer = this._element.append("g").classed("background-container", true);
                this._content = this._element.append("g").classed("content", true);
                this._foregroundContainer = this._element.append("g").classed("foreground-container", true);
                this.boxContainer = this._element.append("g").classed("box-container", true);
                if (this.clipPathEnabled) {
                    this.generateClipPath();
                }
                ;
                this.addBox("bounding-box");
                this.interactionsToRegister.forEach(function (r) { return _this.registerInteraction(r); });
                this.interactionsToRegister = null;
                if (this.isTopLevelComponent) {
                    this.autoResize(Component.AUTORESIZE_BY_DEFAULT);
                }
                this._isSetup = true;
            };
            Component.prototype._requestedSpace = function (availableWidth, availableHeight) {
                return { width: 0, height: 0, wantsWidth: false, wantsHeight: false };
            };
            /**
             * Computes the size, position, and alignment from the specified values.
             * If no parameters are supplied and the component is a root node,
             * they are inferred from the size of the component's element.
             *
             * @param {number} xOrigin x-coordinate of the origin of the component
             * @param {number} yOrigin y-coordinate of the origin of the component
             * @param {number} availableWidth available width for the component to render in
             * @param {number} availableHeight available height for the component to render in
             */
            Component.prototype._computeLayout = function (xOrigin, yOrigin, availableWidth, availableHeight) {
                var _this = this;
                if (xOrigin == null || yOrigin == null || availableWidth == null || availableHeight == null) {
                    if (this._element == null) {
                        throw new Error("anchor must be called before computeLayout");
                    }
                    else if (this.isTopLevelComponent) {
                        // we are the root node, retrieve height/width from root SVG
                        xOrigin = 0;
                        yOrigin = 0;
                        // Set width/height to 100% if not specified, to allow accurate size calculation
                        // see http://www.w3.org/TR/CSS21/visudet.html#block-replaced-width
                        // and http://www.w3.org/TR/CSS21/visudet.html#inline-replaced-height
                        if (this.rootSVG.attr("width") == null) {
                            this.rootSVG.attr("width", "100%");
                        }
                        if (this.rootSVG.attr("height") == null) {
                            this.rootSVG.attr("height", "100%");
                        }
                        var elem = this.rootSVG.node();
                        availableWidth = Plottable._Util.DOM.getElementWidth(elem);
                        availableHeight = Plottable._Util.DOM.getElementHeight(elem);
                    }
                    else {
                        throw new Error("null arguments cannot be passed to _computeLayout() on a non-root node");
                    }
                }
                this.xOrigin = xOrigin;
                this.yOrigin = yOrigin;
                var xPosition = this.xOrigin;
                var yPosition = this.yOrigin;
                var requestedSpace = this._requestedSpace(availableWidth, availableHeight);
                xPosition += this._xOffset;
                if (this._isFixedWidth()) {
                    xPosition += (availableWidth - requestedSpace.width) * this._xAlignProportion;
                    // Decrease size so hitbox / bounding box and children are sized correctly
                    availableWidth = Math.min(availableWidth, requestedSpace.width);
                }
                yPosition += this._yOffset;
                if (this._isFixedHeight()) {
                    yPosition += (availableHeight - requestedSpace.height) * this._yAlignProportion;
                    availableHeight = Math.min(availableHeight, requestedSpace.height);
                }
                this._width = availableWidth;
                this._height = availableHeight;
                this._element.attr("transform", "translate(" + xPosition + "," + yPosition + ")");
                this.boxes.forEach(function (b) { return b.attr("width", _this.width()).attr("height", _this.height()); });
            };
            Component.prototype._render = function () {
                if (this._isAnchored && this._isSetup) {
                    Plottable.Core.RenderController.registerToRender(this);
                }
            };
            Component.prototype._scheduleComputeLayout = function () {
                if (this._isAnchored && this._isSetup) {
                    Plottable.Core.RenderController.registerToComputeLayout(this);
                }
            };
            Component.prototype._doRender = function () {
            };
            Component.prototype._invalidateLayout = function () {
                if (this._isAnchored && this._isSetup) {
                    if (this.isTopLevelComponent) {
                        this._scheduleComputeLayout();
                    }
                    else {
                        this._parent._invalidateLayout();
                    }
                }
            };
            Component.prototype.renderTo = function (element) {
                if (element != null) {
                    var selection;
                    if (typeof (element.node) === "function") {
                        selection = element;
                    }
                    else {
                        selection = d3.select(element);
                    }
                    if (!selection.node() || selection.node().nodeName !== "svg") {
                        throw new Error("Plottable requires a valid SVG to renderTo");
                    }
                    this._anchor(selection);
                }
                if (this._element == null) {
                    throw new Error("If a component has never been rendered before, then renderTo must be given a node to render to, \
          or a D3.Selection, or a selector string");
                }
                this._computeLayout();
                this._render();
                // flush so that consumers can immediately attach to stuff we create in the DOM
                Plottable.Core.RenderController.flush();
                return this;
            };
            /**
             * Causes the Component to recompute layout and redraw. If passed arguments, will resize the root SVG it lives in.
             *
             * This function should be called when CSS changes could influence the size
             * of the components, e.g. changing the font size.
             *
             * @param {number} [availableWidth]  - the width of the container element
             * @param {number} [availableHeight] - the height of the container element
             * @returns {Component} The calling component.
             */
            Component.prototype.resize = function (width, height) {
                if (!this.isTopLevelComponent) {
                    throw new Error("Cannot resize on non top-level component");
                }
                if (width != null && height != null && this._isAnchored) {
                    this.rootSVG.attr({ width: width, height: height });
                }
                this._invalidateLayout();
                return this;
            };
            /**
             * Enables or disables resize on window resizes.
             *
             * If enabled, window resizes will enqueue this component for a re-layout
             * and re-render. Animations are disabled during window resizes when auto-
             * resize is enabled.
             *
             * @param {boolean} flag Enable (true) or disable (false) auto-resize.
             * @returns {Component} The calling component.
             */
            Component.prototype.autoResize = function (flag) {
                if (flag) {
                    Plottable.Core.ResizeBroadcaster.register(this);
                }
                else {
                    Plottable.Core.ResizeBroadcaster.deregister(this);
                }
                return this;
            };
            /**
             * Sets the x alignment of the Component. This will be used if the
             * Component is given more space than it needs.
             *
             * For example, you may want to make a Legend postition itself it the top
             * right, so you would call `legend.xAlign("right")` and
             * `legend.yAlign("top")`.
             *
             * @param {string} alignment The x alignment of the Component (one of ["left", "center", "right"]).
             * @returns {Component} The calling Component.
             */
            Component.prototype.xAlign = function (alignment) {
                alignment = alignment.toLowerCase();
                if (alignment === "left") {
                    this._xAlignProportion = 0;
                }
                else if (alignment === "center") {
                    this._xAlignProportion = 0.5;
                }
                else if (alignment === "right") {
                    this._xAlignProportion = 1;
                }
                else {
                    throw new Error("Unsupported alignment");
                }
                this._invalidateLayout();
                return this;
            };
            /**
             * Sets the y alignment of the Component. This will be used if the
             * Component is given more space than it needs.
             *
             * For example, you may want to make a Legend postition itself it the top
             * right, so you would call `legend.xAlign("right")` and
             * `legend.yAlign("top")`.
             *
             * @param {string} alignment The x alignment of the Component (one of ["top", "center", "bottom"]).
             * @returns {Component} The calling Component.
             */
            Component.prototype.yAlign = function (alignment) {
                alignment = alignment.toLowerCase();
                if (alignment === "top") {
                    this._yAlignProportion = 0;
                }
                else if (alignment === "center") {
                    this._yAlignProportion = 0.5;
                }
                else if (alignment === "bottom") {
                    this._yAlignProportion = 1;
                }
                else {
                    throw new Error("Unsupported alignment");
                }
                this._invalidateLayout();
                return this;
            };
            /**
             * Sets the x offset of the Component. This will be used if the Component
             * is given more space than it needs.
             *
             * @param {number} offset The desired x offset, in pixels, from the left
             * side of the container.
             * @returns {Component} The calling Component.
             */
            Component.prototype.xOffset = function (offset) {
                this._xOffset = offset;
                this._invalidateLayout();
                return this;
            };
            /**
             * Sets the y offset of the Component. This will be used if the Component
             * is given more space than it needs.
             *
             * @param {number} offset The desired y offset, in pixels, from the top
             * side of the container.
             * @returns {Component} The calling Component.
             */
            Component.prototype.yOffset = function (offset) {
                this._yOffset = offset;
                this._invalidateLayout();
                return this;
            };
            Component.prototype.addBox = function (className, parentElement) {
                if (this._element == null) {
                    throw new Error("Adding boxes before anchoring is currently disallowed");
                }
                var parentElement = parentElement == null ? this.boxContainer : parentElement;
                var box = parentElement.append("rect");
                if (className != null) {
                    box.classed(className, true);
                }
                ;
                this.boxes.push(box);
                if (this.width() != null && this.height() != null) {
                    box.attr("width", this.width()).attr("height", this.height());
                }
                return box;
            };
            Component.prototype.generateClipPath = function () {
                // The clip path will prevent content from overflowing its component space.
                // HACKHACK: IE <=9 does not respect the HTML base element in SVG.
                // They don't need the current URL in the clip path reference.
                var prefix = /MSIE [5-9]/.test(navigator.userAgent) ? "" : document.location.href;
                this._element.attr("clip-path", "url(" + prefix + "#clipPath" + this._plottableID + ")");
                var clipPathParent = this.boxContainer.append("clipPath").attr("id", "clipPath" + this._plottableID);
                this.addBox("clip-rect", clipPathParent);
            };
            /**
             * Attaches an Interaction to the Component, so that the Interaction will listen for events on the Component.
             *
             * @param {Interaction} interaction The Interaction to attach to the Component.
             * @returns {Component} The calling Component.
             */
            Component.prototype.registerInteraction = function (interaction) {
                // Interactions can be registered before or after anchoring. If registered before, they are
                // pushed to this.interactionsToRegister and registered during anchoring. If after, they are
                // registered immediately
                if (this._element) {
                    if (!this.hitBox) {
                        this.hitBox = this.addBox("hit-box");
                        this.hitBox.style("fill", "#ffffff").style("opacity", 0); // We need to set these so Chrome will register events
                    }
                    interaction._anchor(this, this.hitBox);
                }
                else {
                    this.interactionsToRegister.push(interaction);
                }
                return this;
            };
            Component.prototype.classed = function (cssClass, addClass) {
                if (addClass == null) {
                    if (cssClass == null) {
                        return false;
                    }
                    else if (this._element == null) {
                        return (this.cssClasses.indexOf(cssClass) !== -1);
                    }
                    else {
                        return this._element.classed(cssClass);
                    }
                }
                else {
                    if (cssClass == null) {
                        return this;
                    }
                    if (this._element == null) {
                        var classIndex = this.cssClasses.indexOf(cssClass);
                        if (addClass && classIndex === -1) {
                            this.cssClasses.push(cssClass);
                        }
                        else if (!addClass && classIndex !== -1) {
                            this.cssClasses.splice(classIndex, 1);
                        }
                    }
                    else {
                        this._element.classed(cssClass, addClass);
                    }
                    return this;
                }
            };
            /**
             * Checks if the Component has a fixed width or false if it grows to fill available space.
             * Returns false by default on the base Component class.
             *
             * @returns {boolean} Whether the component has a fixed width.
             */
            Component.prototype._isFixedWidth = function () {
                return this._fixedWidthFlag;
            };
            /**
             * Checks if the Component has a fixed height or false if it grows to fill available space.
             * Returns false by default on the base Component class.
             *
             * @returns {boolean} Whether the component has a fixed height.
             */
            Component.prototype._isFixedHeight = function () {
                return this._fixedHeightFlag;
            };
            /**
             * Merges this Component with another Component, returning a
             * ComponentGroup. This is used to layer Components on top of each other.
             *
             * There are four cases:
             * Component + Component: Returns a ComponentGroup with both components inside it.
             * ComponentGroup + Component: Returns the ComponentGroup with the Component appended.
             * Component + ComponentGroup: Returns the ComponentGroup with the Component prepended.
             * ComponentGroup + ComponentGroup: Returns a new ComponentGroup with two ComponentGroups inside it.
             *
             * @param {Component} c The component to merge in.
             * @returns {ComponentGroup} The relevant ComponentGroup out of the above four cases.
             */
            Component.prototype.merge = function (c) {
                var cg;
                if (this._isSetup || this._isAnchored) {
                    throw new Error("Can't presently merge a component that's already been anchored");
                }
                if (Plottable.Component.Group.prototype.isPrototypeOf(c)) {
                    cg = c;
                    cg._addComponent(this, true);
                    return cg;
                }
                else {
                    cg = new Plottable.Component.Group([this, c]);
                    return cg;
                }
            };
            /**
             * Detaches a Component from the DOM. The component can be reused.
             *
             * This should only be used if you plan on reusing the calling
             * Components. Otherwise, use remove().
             *
             * @returns The calling Component.
             */
            Component.prototype.detach = function () {
                if (this._isAnchored) {
                    this._element.remove();
                }
                if (this._parent != null) {
                    this._parent._removeComponent(this);
                }
                this._isAnchored = false;
                this._parent = null;
                return this;
            };
            /**
             * Removes a Component from the DOM and disconnects it from everything it's
             * listening to (effectively destroying it).
             */
            Component.prototype.remove = function () {
                this.removed = true;
                this.detach();
                Plottable.Core.ResizeBroadcaster.deregister(this);
            };
            /**
             * Return the width of the component
             *
             * @return {number} width of the component
             */
            Component.prototype.width = function () {
                return this._width;
            };
            /**
             * Return the height of the component
             *
             * @return {number} height of the component
             */
            Component.prototype.height = function () {
                return this._height;
            };
            Component.AUTORESIZE_BY_DEFAULT = true;
            return Component;
        })(Abstract.PlottableObject);
        Abstract.Component = Component;
    })(Plottable.Abstract || (Plottable.Abstract = {}));
    var Abstract = Plottable.Abstract;
})(Plottable || (Plottable = {}));

///<reference path="../reference.ts" />
var __extends = this.__extends || function (d, b) {
    for (var p in b) if (b.hasOwnProperty(p)) d[p] = b[p];
    function __() { this.constructor = d; }
    __.prototype = b.prototype;
    d.prototype = new __();
};
var Plottable;
(function (Plottable) {
    (function (Abstract) {
        /*
         * An abstract ComponentContainer class to encapsulate Table and ComponentGroup's shared functionality.
         * It will not do anything if instantiated directly.
         */
        var ComponentContainer = (function (_super) {
            __extends(ComponentContainer, _super);
            function ComponentContainer() {
                _super.apply(this, arguments);
                this._components = [];
            }
            ComponentContainer.prototype._anchor = function (element) {
                var _this = this;
                _super.prototype._anchor.call(this, element);
                this._components.forEach(function (c) { return c._anchor(_this._content); });
            };
            ComponentContainer.prototype._render = function () {
                this._components.forEach(function (c) { return c._render(); });
            };
            ComponentContainer.prototype._removeComponent = function (c) {
                var removeIndex = this._components.indexOf(c);
                if (removeIndex >= 0) {
                    this._components.splice(removeIndex, 1);
                    this._invalidateLayout();
                }
            };
            ComponentContainer.prototype._addComponent = function (c, prepend) {
                if (prepend === void 0) { prepend = false; }
                if (!c || this._components.indexOf(c) >= 0) {
                    return false;
                }
                if (prepend) {
                    this._components.unshift(c);
                }
                else {
                    this._components.push(c);
                }
                c._parent = this;
                if (this._isAnchored) {
                    c._anchor(this._content);
                }
                this._invalidateLayout();
                return true;
            };
            /**
             * Returns a list of components in the ComponentContainer.
             *
             * @returns {Component[]} the contained Components
             */
            ComponentContainer.prototype.components = function () {
                return this._components.slice(); // return a shallow copy
            };
            /**
             * Returns true iff the ComponentContainer is empty.
             *
             * @returns {boolean} Whether the calling ComponentContainer is empty.
             */
            ComponentContainer.prototype.empty = function () {
                return this._components.length === 0;
            };
            /**
             * Detaches all components contained in the ComponentContainer, and
             * empties the ComponentContainer.
             *
             * @returns {ComponentContainer} The calling ComponentContainer
             */
            ComponentContainer.prototype.detachAll = function () {
                // Calling c.remove() will mutate this._components because the component will call this._parent._removeComponent(this)
                // Since mutating an array while iterating over it is dangerous, we instead iterate over a copy generated by Arr.slice()
                this._components.slice().forEach(function (c) { return c.detach(); });
                return this;
            };
            ComponentContainer.prototype.remove = function () {
                _super.prototype.remove.call(this);
                this._components.slice().forEach(function (c) { return c.remove(); });
            };
            return ComponentContainer;
        })(Abstract.Component);
        Abstract.ComponentContainer = ComponentContainer;
    })(Plottable.Abstract || (Plottable.Abstract = {}));
    var Abstract = Plottable.Abstract;
})(Plottable || (Plottable = {}));

///<reference path="../reference.ts" />
var __extends = this.__extends || function (d, b) {
    for (var p in b) if (b.hasOwnProperty(p)) d[p] = b[p];
    function __() { this.constructor = d; }
    __.prototype = b.prototype;
    d.prototype = new __();
};
var Plottable;
(function (Plottable) {
    (function (Component) {
        var Group = (function (_super) {
            __extends(Group, _super);
            /**
             * Constructs a GroupComponent.
             *
             * A GroupComponent is a set of Components that will be rendered on top of
             * each other. When you call Component.merge(Component), it creates and
             * returns a GroupComponent.
             *
             * @constructor
             * @param {Component[]} components The Components in the Group (default = []).
             */
            function Group(components) {
                var _this = this;
                if (components === void 0) { components = []; }
                _super.call(this);
                this.classed("component-group", true);
                components.forEach(function (c) { return _this._addComponent(c); });
            }
            Group.prototype._requestedSpace = function (offeredWidth, offeredHeight) {
                var requests = this._components.map(function (c) { return c._requestedSpace(offeredWidth, offeredHeight); });
                return {
                    width: Plottable._Util.Methods.max(requests, function (request) { return request.width; }),
                    height: Plottable._Util.Methods.max(requests, function (request) { return request.height; }),
                    wantsWidth: requests.map(function (r) { return r.wantsWidth; }).some(function (x) { return x; }),
                    wantsHeight: requests.map(function (r) { return r.wantsHeight; }).some(function (x) { return x; })
                };
            };
            Group.prototype.merge = function (c) {
                this._addComponent(c);
                return this;
            };
            Group.prototype._computeLayout = function (xOrigin, yOrigin, availableWidth, availableHeight) {
                var _this = this;
                _super.prototype._computeLayout.call(this, xOrigin, yOrigin, availableWidth, availableHeight);
                this._components.forEach(function (c) {
                    c._computeLayout(0, 0, _this.width(), _this.height());
                });
                return this;
            };
            Group.prototype._isFixedWidth = function () {
                return this._components.every(function (c) { return c._isFixedWidth(); });
            };
            Group.prototype._isFixedHeight = function () {
                return this._components.every(function (c) { return c._isFixedHeight(); });
            };
            return Group;
        })(Plottable.Abstract.ComponentContainer);
        Component.Group = Group;
    })(Plottable.Component || (Plottable.Component = {}));
    var Component = Plottable.Component;
})(Plottable || (Plottable = {}));

///<reference path="../../reference.ts" />
var __extends = this.__extends || function (d, b) {
    for (var p in b) if (b.hasOwnProperty(p)) d[p] = b[p];
    function __() { this.constructor = d; }
    __.prototype = b.prototype;
    d.prototype = new __();
};
var Plottable;
(function (Plottable) {
    (function (Abstract) {
        var Axis = (function (_super) {
            __extends(Axis, _super);
            /**
             * Constructs an axis. An axis is a wrapper around a scale for rendering.
             *
             * @constructor
             * @param {Scale} scale The scale for this axis to render.
             * @param {string} orientation One of ["top", "left", "bottom", "right"];
             * on which side the axis will appear. On most axes, this is either "left"
             * or "bottom".
             * @param {Formatter} Data is passed through this formatter before being
             * displayed.
             */
            function Axis(scale, orientation, formatter) {
                var _this = this;
                if (formatter === void 0) { formatter = Plottable.Formatters.identity(); }
                _super.call(this);
                this._endTickLength = 5;
                this._tickLength = 5;
                this._tickLabelPadding = 10;
                this._gutter = 15;
                this._showEndTickLabels = false;
                if (scale == null || orientation == null) {
                    throw new Error("Axis requires a scale and orientation");
                }
                this._scale = scale;
                this.orient(orientation);
                this._setDefaultAlignment();
                this.classed("axis", true);
                if (this._isHorizontal()) {
                    this.classed("x-axis", true);
                }
                else {
                    this.classed("y-axis", true);
                }
                this.formatter(formatter);
                this._scale.broadcaster.registerListener(this, function () { return _this._rescale(); });
            }
            Axis.prototype.remove = function () {
                _super.prototype.remove.call(this);
                this._scale.broadcaster.deregisterListener(this);
            };
            Axis.prototype._isHorizontal = function () {
                return this._orientation === "top" || this._orientation === "bottom";
            };
            Axis.prototype._computeWidth = function () {
                // to be overridden by subclass logic
                this._computedWidth = this._maxLabelTickLength();
                return this._computedWidth;
            };
            Axis.prototype._computeHeight = function () {
                // to be overridden by subclass logic
                this._computedHeight = this._maxLabelTickLength();
                return this._computedHeight;
            };
            Axis.prototype._requestedSpace = function (offeredWidth, offeredHeight) {
                var requestedWidth = 0;
                var requestedHeight = 0;
                if (this._isHorizontal()) {
                    if (this._computedHeight == null) {
                        this._computeHeight();
                    }
                    requestedHeight = this._computedHeight + this._gutter;
                }
                else {
                    if (this._computedWidth == null) {
                        this._computeWidth();
                    }
                    requestedWidth = this._computedWidth + this._gutter;
                }
                return {
                    width: requestedWidth,
                    height: requestedHeight,
                    wantsWidth: !this._isHorizontal() && offeredWidth < requestedWidth,
                    wantsHeight: this._isHorizontal() && offeredHeight < requestedHeight
                };
            };
            Axis.prototype._isFixedHeight = function () {
                return this._isHorizontal();
            };
            Axis.prototype._isFixedWidth = function () {
                return !this._isHorizontal();
            };
            Axis.prototype._rescale = function () {
                // default implementation; subclasses may call _invalidateLayout() here
                this._render();
            };
            Axis.prototype._computeLayout = function (xOffset, yOffset, availableWidth, availableHeight) {
                _super.prototype._computeLayout.call(this, xOffset, yOffset, availableWidth, availableHeight);
                if (this._isHorizontal()) {
                    this._scale.range([0, this.width()]);
                }
                else {
                    this._scale.range([this.height(), 0]);
                }
            };
            Axis.prototype._setup = function () {
                _super.prototype._setup.call(this);
                this._tickMarkContainer = this._content.append("g").classed(Axis.TICK_MARK_CLASS + "-container", true);
                this._tickLabelContainer = this._content.append("g").classed(Axis.TICK_LABEL_CLASS + "-container", true);
                this._baseline = this._content.append("line").classed("baseline", true);
            };
            /*
             * Function for generating tick values in data-space (as opposed to pixel values).
             * To be implemented by subclasses.
             */
            Axis.prototype._getTickValues = function () {
                return [];
            };
            Axis.prototype._doRender = function () {
                var tickMarkValues = this._getTickValues();
                var tickMarks = this._tickMarkContainer.selectAll("." + Axis.TICK_MARK_CLASS).data(tickMarkValues);
                tickMarks.enter().append("line").classed(Axis.TICK_MARK_CLASS, true);
                tickMarks.attr(this._generateTickMarkAttrHash());
                d3.select(tickMarks[0][0]).classed(Axis.END_TICK_MARK_CLASS, true).attr(this._generateTickMarkAttrHash(true));
                d3.select(tickMarks[0][tickMarkValues.length - 1]).classed(Axis.END_TICK_MARK_CLASS, true).attr(this._generateTickMarkAttrHash(true));
                tickMarks.exit().remove();
                this._baseline.attr(this._generateBaselineAttrHash());
            };
            Axis.prototype._generateBaselineAttrHash = function () {
                var baselineAttrHash = {
                    x1: 0,
                    y1: 0,
                    x2: 0,
                    y2: 0
                };
                switch (this._orientation) {
                    case "bottom":
                        baselineAttrHash.x2 = this.width();
                        break;
                    case "top":
                        baselineAttrHash.x2 = this.width();
                        baselineAttrHash.y1 = this.height();
                        baselineAttrHash.y2 = this.height();
                        break;
                    case "left":
                        baselineAttrHash.x1 = this.width();
                        baselineAttrHash.x2 = this.width();
                        baselineAttrHash.y2 = this.height();
                        break;
                    case "right":
                        baselineAttrHash.y2 = this.height();
                        break;
                }
                return baselineAttrHash;
            };
            Axis.prototype._generateTickMarkAttrHash = function (isEndTickMark) {
                var _this = this;
                if (isEndTickMark === void 0) { isEndTickMark = false; }
                var tickMarkAttrHash = {
                    x1: 0,
                    y1: 0,
                    x2: 0,
                    y2: 0
                };
                var scalingFunction = function (d) { return _this._scale.scale(d); };
                if (this._isHorizontal()) {
                    tickMarkAttrHash["x1"] = scalingFunction;
                    tickMarkAttrHash["x2"] = scalingFunction;
                }
                else {
                    tickMarkAttrHash["y1"] = scalingFunction;
                    tickMarkAttrHash["y2"] = scalingFunction;
                }
                var tickLength = isEndTickMark ? this._endTickLength : this._tickLength;
                switch (this._orientation) {
                    case "bottom":
                        tickMarkAttrHash["y2"] = tickLength;
                        break;
                    case "top":
                        tickMarkAttrHash["y1"] = this.height();
                        tickMarkAttrHash["y2"] = this.height() - tickLength;
                        break;
                    case "left":
                        tickMarkAttrHash["x1"] = this.width();
                        tickMarkAttrHash["x2"] = this.width() - tickLength;
                        break;
                    case "right":
                        tickMarkAttrHash["x2"] = tickLength;
                        break;
                }
                return tickMarkAttrHash;
            };
            Axis.prototype._invalidateLayout = function () {
                this._computedWidth = null;
                this._computedHeight = null;
                _super.prototype._invalidateLayout.call(this);
            };
            Axis.prototype._setDefaultAlignment = function () {
                switch (this._orientation) {
                    case "bottom":
                        this.yAlign("top");
                        break;
                    case "top":
                        this.yAlign("bottom");
                        break;
                    case "left":
                        this.xAlign("right");
                        break;
                    case "right":
                        this.xAlign("left");
                        break;
                }
            };
            Axis.prototype.formatter = function (formatter) {
                if (formatter === undefined) {
                    return this._formatter;
                }
                this._formatter = formatter;
                this._invalidateLayout();
                return this;
            };
            Axis.prototype.tickLength = function (length) {
                if (length == null) {
                    return this._tickLength;
                }
                else {
                    if (length < 0) {
                        throw new Error("tick length must be positive");
                    }
                    this._tickLength = length;
                    this._invalidateLayout();
                    return this;
                }
            };
            Axis.prototype.endTickLength = function (length) {
                if (length == null) {
                    return this._endTickLength;
                }
                else {
                    if (length < 0) {
                        throw new Error("end tick length must be positive");
                    }
                    this._endTickLength = length;
                    this._invalidateLayout();
                    return this;
                }
            };
            Axis.prototype._maxLabelTickLength = function () {
                if (this.showEndTickLabels()) {
                    return Math.max(this.tickLength(), this.endTickLength());
                }
                else {
                    return this.tickLength();
                }
            };
            Axis.prototype.tickLabelPadding = function (padding) {
                if (padding == null) {
                    return this._tickLabelPadding;
                }
                else {
                    if (padding < 0) {
                        throw new Error("tick label padding must be positive");
                    }
                    this._tickLabelPadding = padding;
                    this._invalidateLayout();
                    return this;
                }
            };
            Axis.prototype.gutter = function (size) {
                if (size == null) {
                    return this._gutter;
                }
                else {
                    if (size < 0) {
                        throw new Error("gutter size must be positive");
                    }
                    this._gutter = size;
                    this._invalidateLayout();
                    return this;
                }
            };
            Axis.prototype.orient = function (newOrientation) {
                if (newOrientation == null) {
                    return this._orientation;
                }
                else {
                    var newOrientationLC = newOrientation.toLowerCase();
                    if (newOrientationLC !== "top" && newOrientationLC !== "bottom" && newOrientationLC !== "left" && newOrientationLC !== "right") {
                        throw new Error("unsupported orientation");
                    }
                    this._orientation = newOrientationLC;
                    this._invalidateLayout();
                    return this;
                }
            };
            Axis.prototype.showEndTickLabels = function (show) {
                if (show == null) {
                    return this._showEndTickLabels;
                }
                this._showEndTickLabels = show;
                this._render();
                return this;
            };
            Axis.prototype._hideEndTickLabels = function () {
                var _this = this;
                var boundingBox = this._element.select(".bounding-box")[0][0].getBoundingClientRect();
                var isInsideBBox = function (tickBox) {
                    return (Math.floor(boundingBox.left) <= Math.ceil(tickBox.left) && Math.floor(boundingBox.top) <= Math.ceil(tickBox.top) && Math.floor(tickBox.right) <= Math.ceil(boundingBox.left + _this.width()) && Math.floor(tickBox.bottom) <= Math.ceil(boundingBox.top + _this.height()));
                };
                var tickLabels = this._tickLabelContainer.selectAll("." + Abstract.Axis.TICK_LABEL_CLASS);
                if (tickLabels[0].length === 0) {
                    return;
                }
                var firstTickLabel = tickLabels[0][0];
                if (!isInsideBBox(firstTickLabel.getBoundingClientRect())) {
                    d3.select(firstTickLabel).style("visibility", "hidden");
                }
                var lastTickLabel = tickLabels[0][tickLabels[0].length - 1];
                if (!isInsideBBox(lastTickLabel.getBoundingClientRect())) {
                    d3.select(lastTickLabel).style("visibility", "hidden");
                }
            };
            Axis.prototype._hideOverlappingTickLabels = function () {
                var visibleTickLabels = this._tickLabelContainer.selectAll("." + Abstract.Axis.TICK_LABEL_CLASS).filter(function (d, i) {
                    return d3.select(this).style("visibility") === "visible";
                });
                var lastLabelClientRect;
                visibleTickLabels.each(function (d) {
                    var clientRect = this.getBoundingClientRect();
                    var tickLabel = d3.select(this);
                    if (lastLabelClientRect != null && Plottable._Util.DOM.boxesOverlap(clientRect, lastLabelClientRect)) {
                        tickLabel.style("visibility", "hidden");
                    }
                    else {
                        lastLabelClientRect = clientRect;
                        tickLabel.style("visibility", "visible");
                    }
                });
            };
            /**
             * The css class applied to each end tick mark (the line on the end tick).
             */
            Axis.END_TICK_MARK_CLASS = "end-tick-mark";
            /**
             * The css class applied to each tick mark (the line on the tick).
             */
            Axis.TICK_MARK_CLASS = "tick-mark";
            /**
             * The css class applied to each tick label (the text associated with the tick).
             */
            Axis.TICK_LABEL_CLASS = "tick-label";
            return Axis;
        })(Abstract.Component);
        Abstract.Axis = Axis;
    })(Plottable.Abstract || (Plottable.Abstract = {}));
    var Abstract = Plottable.Abstract;
})(Plottable || (Plottable = {}));

///<reference path="../../reference.ts" />
var __extends = this.__extends || function (d, b) {
    for (var p in b) if (b.hasOwnProperty(p)) d[p] = b[p];
    function __() { this.constructor = d; }
    __.prototype = b.prototype;
    d.prototype = new __();
};
var Plottable;
(function (Plottable) {
    (function (Axis) {
        ;
        var Time = (function (_super) {
            __extends(Time, _super);
            /**
             * Constructs a TimeAxis.
             *
             * A TimeAxis is used for rendering a TimeScale.
             *
             * @constructor
             * @param {TimeScale} scale The scale to base the Axis on.
             * @param {string} orientation The orientation of the Axis (top/bottom)
             */
            function Time(scale, orientation) {
                orientation = orientation.toLowerCase();
                if (orientation !== "top" && orientation !== "bottom") {
                    throw new Error("unsupported orientation: " + orientation);
                }
                _super.call(this, scale, orientation);
                this.classed("time-axis", true);
                this.tickLabelPadding(5);
            }
            Time.prototype._computeHeight = function () {
                if (this._computedHeight !== null) {
                    return this._computedHeight;
                }
                var textHeight = this._measureTextHeight(this._majorTickLabels) + this._measureTextHeight(this._minorTickLabels);
                this.tickLength(textHeight);
                this.endTickLength(textHeight);
                this._computedHeight = this._maxLabelTickLength() + 2 * this.tickLabelPadding();
                return this._computedHeight;
            };
            Time.prototype.calculateWorstWidth = function (container, format) {
                // returns the worst case width for a format
                // September 29, 9999 at 12:59.9999 PM Wednesday
                var longDate = new Date(9999, 8, 29, 12, 59, 9999);
                return this.measurer(d3.time.format(format)(longDate)).width;
            };
            Time.prototype.getIntervalLength = function (interval) {
                var startDate = this._scale.domain()[0];
                var endDate = interval.timeUnit.offset(startDate, interval.step);
                if (endDate > this._scale.domain()[1]) {
                    // this offset is too large, so just return available width
                    return this.width();
                }
                // measure how much space one date can get
                var stepLength = Math.abs(this._scale.scale(endDate) - this._scale.scale(startDate));
                return stepLength;
            };
            Time.prototype.isEnoughSpace = function (container, interval) {
                // compute number of ticks
                // if less than a certain threshold
                var worst = this.calculateWorstWidth(container, interval.formatString) + 2 * this.tickLabelPadding();
                var stepLength = Math.min(this.getIntervalLength(interval), this.width());
                return worst < stepLength;
            };
            Time.prototype._setup = function () {
                _super.prototype._setup.call(this);
                this._majorTickLabels = this._content.append("g").classed(Plottable.Abstract.Axis.TICK_LABEL_CLASS, true);
                this._minorTickLabels = this._content.append("g").classed(Plottable.Abstract.Axis.TICK_LABEL_CLASS, true);
                this.measurer = Plottable._Util.Text.getTextMeasurer(this._majorTickLabels.append("text"));
            };
            // returns a number to index into the major/minor intervals
            Time.prototype.getTickLevel = function () {
                for (var i = 0; i < Time._minorIntervals.length; i++) {
                    if (this.isEnoughSpace(this._minorTickLabels, Time._minorIntervals[i]) && this.isEnoughSpace(this._majorTickLabels, Time._majorIntervals[i])) {
                        break;
                    }
                }
                if (i >= Time._minorIntervals.length) {
                    Plottable._Util.Methods.warn("zoomed out too far: could not find suitable interval to display labels");
                    i = Time._minorIntervals.length - 1;
                }
                return i;
            };
            Time.prototype._getTickIntervalValues = function (interval) {
                return this._scale._tickInterval(interval.timeUnit, interval.step);
            };
            Time.prototype._getTickValues = function () {
                var index = this.getTickLevel();
                var minorTicks = this._getTickIntervalValues(Time._minorIntervals[index]);
                var majorTicks = this._getTickIntervalValues(Time._majorIntervals[index]);
                return minorTicks.concat(majorTicks);
            };
            Time.prototype._measureTextHeight = function (container) {
                var fakeTickLabel = container.append("g").classed(Plottable.Abstract.Axis.TICK_LABEL_CLASS, true);
                var textHeight = this.measurer(Plottable._Util.Text.HEIGHT_TEXT).height;
                fakeTickLabel.remove();
                return textHeight;
            };
            Time.prototype.renderTickLabels = function (container, interval, height) {
                var _this = this;
                container.selectAll("." + Plottable.Abstract.Axis.TICK_LABEL_CLASS).remove();
                var tickPos = this._scale._tickInterval(interval.timeUnit, interval.step);
                tickPos.splice(0, 0, this._scale.domain()[0]);
                tickPos.push(this._scale.domain()[1]);
                var shouldCenterText = interval.step === 1;
                // only center when the label should span the whole interval
                var labelPos = [];
                if (shouldCenterText) {
                    tickPos.map(function (datum, index) {
                        if (index + 1 >= tickPos.length) {
                            return;
                        }
                        labelPos.push(new Date((tickPos[index + 1].valueOf() - tickPos[index].valueOf()) / 2 + tickPos[index].valueOf()));
                    });
                }
                else {
                    labelPos = tickPos;
                }
                labelPos = labelPos.filter(function (d) { return _this.canFitLabelFilter(container, d, d3.time.format(interval.formatString)(d), shouldCenterText); });
                var tickLabels = container.selectAll("." + Plottable.Abstract.Axis.TICK_LABEL_CLASS).data(labelPos, function (d) { return d.valueOf(); });
                var tickLabelsEnter = tickLabels.enter().append("g").classed(Plottable.Abstract.Axis.TICK_LABEL_CLASS, true);
                tickLabelsEnter.append("text");
                var xTranslate = shouldCenterText ? 0 : this.tickLabelPadding();
                var yTranslate = (this._orientation === "bottom" ? (this._maxLabelTickLength() / 2 * height) : (this.height() - this._maxLabelTickLength() / 2 * height + 2 * this.tickLabelPadding()));
                var textSelection = tickLabels.selectAll("text");
                if (textSelection.size() > 0) {
                    Plottable._Util.DOM.translate(textSelection, xTranslate, yTranslate);
                }
                tickLabels.exit().remove();
                tickLabels.attr("transform", function (d) { return "translate(" + _this._scale.scale(d) + ",0)"; });
                var anchor = shouldCenterText ? "middle" : "start";
                tickLabels.selectAll("text").text(function (d) { return d3.time.format(interval.formatString)(d); }).style("text-anchor", anchor);
            };
            Time.prototype.canFitLabelFilter = function (container, position, label, isCentered) {
                var endPosition;
                var startPosition;
                var width = this.measurer(label).width + this.tickLabelPadding();
                if (isCentered) {
                    endPosition = this._scale.scale(position) + width / 2;
                    startPosition = this._scale.scale(position) - width / 2;
                }
                else {
                    endPosition = this._scale.scale(position) + width;
                    startPosition = this._scale.scale(position);
                }
                return endPosition < this.width() && startPosition > 0;
            };
            Time.prototype.adjustTickLength = function (height, interval) {
                var tickValues = this._getTickIntervalValues(interval);
                var selection = this._tickMarkContainer.selectAll("." + Plottable.Abstract.Axis.TICK_MARK_CLASS).filter(function (d) { return tickValues.map(function (x) { return x.valueOf(); }).indexOf(d.valueOf()) >= 0; });
                if (this._orientation === "top") {
                    height = this.height() - height;
                }
                selection.attr("y2", height);
            };
            Time.prototype.generateLabellessTicks = function (index) {
                if (index < 0) {
                    return;
                }
                var smallTicks = this._getTickIntervalValues(Time._minorIntervals[index]);
                var allTicks = this._getTickValues().concat(smallTicks);
                var tickMarks = this._tickMarkContainer.selectAll("." + Plottable.Abstract.Axis.TICK_MARK_CLASS).data(allTicks);
                tickMarks.enter().append("line").classed(Plottable.Abstract.Axis.TICK_MARK_CLASS, true);
                tickMarks.attr(this._generateTickMarkAttrHash());
                tickMarks.exit().remove();
                this.adjustTickLength(this.tickLabelPadding(), Time._minorIntervals[index]);
            };
            Time.prototype._doRender = function () {
                _super.prototype._doRender.call(this);
                var index = this.getTickLevel();
                this.renderTickLabels(this._minorTickLabels, Time._minorIntervals[index], 1);
                this.renderTickLabels(this._majorTickLabels, Time._majorIntervals[index], 2);
                var domain = this._scale.domain();
                var totalLength = this._scale.scale(domain[1]) - this._scale.scale(domain[0]);
                if (this.getIntervalLength(Time._minorIntervals[index]) * 1.5 >= totalLength) {
                    this.generateLabellessTicks(index - 1);
                }
                // make minor ticks shorter
                this.adjustTickLength(this._maxLabelTickLength() / 2, Time._minorIntervals[index]);
                // however, we need to make major ticks longer, since they may have overlapped with some minor ticks
                this.adjustTickLength(this._maxLabelTickLength(), Time._majorIntervals[index]);
                return this;
            };
            // default intervals
            // these are for minor tick labels
            Time._minorIntervals = [
                { timeUnit: d3.time.second, step: 1, formatString: "%I:%M:%S %p" },
                { timeUnit: d3.time.second, step: 5, formatString: "%I:%M:%S %p" },
                { timeUnit: d3.time.second, step: 10, formatString: "%I:%M:%S %p" },
                { timeUnit: d3.time.second, step: 15, formatString: "%I:%M:%S %p" },
                { timeUnit: d3.time.second, step: 30, formatString: "%I:%M:%S %p" },
                { timeUnit: d3.time.minute, step: 1, formatString: "%I:%M %p" },
                { timeUnit: d3.time.minute, step: 5, formatString: "%I:%M %p" },
                { timeUnit: d3.time.minute, step: 10, formatString: "%I:%M %p" },
                { timeUnit: d3.time.minute, step: 15, formatString: "%I:%M %p" },
                { timeUnit: d3.time.minute, step: 30, formatString: "%I:%M %p" },
                { timeUnit: d3.time.hour, step: 1, formatString: "%I %p" },
                { timeUnit: d3.time.hour, step: 3, formatString: "%I %p" },
                { timeUnit: d3.time.hour, step: 6, formatString: "%I %p" },
                { timeUnit: d3.time.hour, step: 12, formatString: "%I %p" },
                { timeUnit: d3.time.day, step: 1, formatString: "%a %e" },
                { timeUnit: d3.time.day, step: 1, formatString: "%e" },
                { timeUnit: d3.time.month, step: 1, formatString: "%B" },
                { timeUnit: d3.time.month, step: 1, formatString: "%b" },
                { timeUnit: d3.time.month, step: 3, formatString: "%B" },
                { timeUnit: d3.time.month, step: 6, formatString: "%B" },
                { timeUnit: d3.time.year, step: 1, formatString: "%Y" },
                { timeUnit: d3.time.year, step: 1, formatString: "%y" },
                { timeUnit: d3.time.year, step: 5, formatString: "%Y" },
                { timeUnit: d3.time.year, step: 25, formatString: "%Y" },
                { timeUnit: d3.time.year, step: 50, formatString: "%Y" },
                { timeUnit: d3.time.year, step: 100, formatString: "%Y" },
                { timeUnit: d3.time.year, step: 200, formatString: "%Y" },
                { timeUnit: d3.time.year, step: 500, formatString: "%Y" },
                { timeUnit: d3.time.year, step: 1000, formatString: "%Y" }
            ];
            // these are for major tick labels
            Time._majorIntervals = [
                { timeUnit: d3.time.day, step: 1, formatString: "%B %e, %Y" },
                { timeUnit: d3.time.day, step: 1, formatString: "%B %e, %Y" },
                { timeUnit: d3.time.day, step: 1, formatString: "%B %e, %Y" },
                { timeUnit: d3.time.day, step: 1, formatString: "%B %e, %Y" },
                { timeUnit: d3.time.day, step: 1, formatString: "%B %e, %Y" },
                { timeUnit: d3.time.day, step: 1, formatString: "%B %e, %Y" },
                { timeUnit: d3.time.day, step: 1, formatString: "%B %e, %Y" },
                { timeUnit: d3.time.day, step: 1, formatString: "%B %e, %Y" },
                { timeUnit: d3.time.day, step: 1, formatString: "%B %e, %Y" },
                { timeUnit: d3.time.day, step: 1, formatString: "%B %e, %Y" },
                { timeUnit: d3.time.day, step: 1, formatString: "%B %e, %Y" },
                { timeUnit: d3.time.day, step: 1, formatString: "%B %e, %Y" },
                { timeUnit: d3.time.day, step: 1, formatString: "%B %e, %Y" },
                { timeUnit: d3.time.day, step: 1, formatString: "%B %e, %Y" },
                { timeUnit: d3.time.month, step: 1, formatString: "%B %Y" },
                { timeUnit: d3.time.month, step: 1, formatString: "%B %Y" },
                { timeUnit: d3.time.year, step: 1, formatString: "%Y" },
                { timeUnit: d3.time.year, step: 1, formatString: "%Y" },
                { timeUnit: d3.time.year, step: 1, formatString: "%Y" },
                { timeUnit: d3.time.year, step: 1, formatString: "%Y" },
                { timeUnit: d3.time.year, step: 100000, formatString: "" },
                { timeUnit: d3.time.year, step: 100000, formatString: "" },
                { timeUnit: d3.time.year, step: 100000, formatString: "" },
                { timeUnit: d3.time.year, step: 100000, formatString: "" },
                { timeUnit: d3.time.year, step: 100000, formatString: "" },
                { timeUnit: d3.time.year, step: 100000, formatString: "" },
                { timeUnit: d3.time.year, step: 100000, formatString: "" },
                { timeUnit: d3.time.year, step: 100000, formatString: "" },
                { timeUnit: d3.time.year, step: 100000, formatString: "" }
            ];
            return Time;
        })(Plottable.Abstract.Axis);
        Axis.Time = Time;
    })(Plottable.Axis || (Plottable.Axis = {}));
    var Axis = Plottable.Axis;
})(Plottable || (Plottable = {}));

///<reference path="../../reference.ts" />
var __extends = this.__extends || function (d, b) {
    for (var p in b) if (b.hasOwnProperty(p)) d[p] = b[p];
    function __() { this.constructor = d; }
    __.prototype = b.prototype;
    d.prototype = new __();
};
var Plottable;
(function (Plottable) {
    (function (Axis) {
        var Numeric = (function (_super) {
            __extends(Numeric, _super);
            /**
             * Constructs a NumericAxis.
             *
             * Just as an CategoryAxis is for rendering an OrdinalScale, a NumericAxis
             * is for rendering a QuantitativeScale.
             *
             * @constructor
             * @param {QuantitativeScale} scale The QuantitativeScale to base the axis on.
             * @param {string} orientation The orientation of the QuantitativeScale (top/bottom/left/right)
             * @param {Formatter} formatter A function to format tick labels (default Formatters.general(3, false)).
             */
            function Numeric(scale, orientation, formatter) {
                if (formatter === void 0) { formatter = Plottable.Formatters.general(3, false); }
                _super.call(this, scale, orientation, formatter);
                this.tickLabelPositioning = "center";
                // Whether or not first/last tick label will still be displayed even if
                // the label is cut off.
                this.showFirstTickLabel = false;
                this.showLastTickLabel = false;
            }
            Numeric.prototype._setup = function () {
                _super.prototype._setup.call(this);
                this.measurer = Plottable._Util.Text.getTextMeasurer(this._tickLabelContainer.append("text").classed(Plottable.Abstract.Axis.TICK_LABEL_CLASS, true));
            };
            Numeric.prototype._computeWidth = function () {
                var _this = this;
                var tickValues = this._getTickValues();
                var textLengths = tickValues.map(function (v) {
                    var formattedValue = _this._formatter(v);
                    return _this.measurer(formattedValue).width;
                });
                var maxTextLength = Plottable._Util.Methods.max(textLengths);
                if (this.tickLabelPositioning === "center") {
                    this._computedWidth = this._maxLabelTickLength() + this.tickLabelPadding() + maxTextLength;
                }
                else {
                    this._computedWidth = Math.max(this._maxLabelTickLength(), this.tickLabelPadding() + maxTextLength);
                }
                return this._computedWidth;
            };
            Numeric.prototype._computeHeight = function () {
                var textHeight = this.measurer(Plottable._Util.Text.HEIGHT_TEXT).height;
                if (this.tickLabelPositioning === "center") {
                    this._computedHeight = this._maxLabelTickLength() + this.tickLabelPadding() + textHeight;
                }
                else {
                    this._computedHeight = Math.max(this._maxLabelTickLength(), this.tickLabelPadding() + textHeight);
                }
                return this._computedHeight;
            };
            Numeric.prototype._getTickValues = function () {
                return this._scale.ticks();
            };
            Numeric.prototype._rescale = function () {
                if (!this._isSetup) {
                    return;
                }
                if (!this._isHorizontal()) {
                    var reComputedWidth = this._computeWidth();
                    if (reComputedWidth > this.width() || reComputedWidth < (this.width() - this.gutter())) {
                        this._invalidateLayout();
                        return;
                    }
                }
                this._render();
            };
            Numeric.prototype._doRender = function () {
                _super.prototype._doRender.call(this);
                var tickLabelAttrHash = {
                    x: 0,
                    y: 0,
                    dx: "0em",
                    dy: "0.3em"
                };
                var tickMarkLength = this._maxLabelTickLength();
                var tickLabelPadding = this.tickLabelPadding();
                var tickLabelTextAnchor = "middle";
                var labelGroupTransformX = 0;
                var labelGroupTransformY = 0;
                var labelGroupShiftX = 0;
                var labelGroupShiftY = 0;
                if (this._isHorizontal()) {
                    switch (this.tickLabelPositioning) {
                        case "left":
                            tickLabelTextAnchor = "end";
                            labelGroupTransformX = -tickLabelPadding;
                            labelGroupShiftY = tickLabelPadding;
                            break;
                        case "center":
                            labelGroupShiftY = tickMarkLength + tickLabelPadding;
                            break;
                        case "right":
                            tickLabelTextAnchor = "start";
                            labelGroupTransformX = tickLabelPadding;
                            labelGroupShiftY = tickLabelPadding;
                            break;
                    }
                }
                else {
                    switch (this.tickLabelPositioning) {
                        case "top":
                            tickLabelAttrHash["dy"] = "-0.3em";
                            labelGroupShiftX = tickLabelPadding;
                            labelGroupTransformY = -tickLabelPadding;
                            break;
                        case "center":
                            labelGroupShiftX = tickMarkLength + tickLabelPadding;
                            break;
                        case "bottom":
                            tickLabelAttrHash["dy"] = "1em";
                            labelGroupShiftX = tickLabelPadding;
                            labelGroupTransformY = tickLabelPadding;
                            break;
                    }
                }
                var tickMarkAttrHash = this._generateTickMarkAttrHash();
                switch (this._orientation) {
                    case "bottom":
                        tickLabelAttrHash["x"] = tickMarkAttrHash["x1"];
                        tickLabelAttrHash["dy"] = "0.95em";
                        labelGroupTransformY = tickMarkAttrHash["y1"] + labelGroupShiftY;
                        break;
                    case "top":
                        tickLabelAttrHash["x"] = tickMarkAttrHash["x1"];
                        tickLabelAttrHash["dy"] = "-.25em";
                        labelGroupTransformY = tickMarkAttrHash["y1"] - labelGroupShiftY;
                        break;
                    case "left":
                        tickLabelTextAnchor = "end";
                        labelGroupTransformX = tickMarkAttrHash["x1"] - labelGroupShiftX;
                        tickLabelAttrHash["y"] = tickMarkAttrHash["y1"];
                        break;
                    case "right":
                        tickLabelTextAnchor = "start";
                        labelGroupTransformX = tickMarkAttrHash["x1"] + labelGroupShiftX;
                        tickLabelAttrHash["y"] = tickMarkAttrHash["y1"];
                        break;
                }
                var tickLabelValues = this._getTickValues();
                var tickLabels = this._tickLabelContainer.selectAll("." + Plottable.Abstract.Axis.TICK_LABEL_CLASS).data(tickLabelValues);
                tickLabels.enter().append("text").classed(Plottable.Abstract.Axis.TICK_LABEL_CLASS, true);
                tickLabels.exit().remove();
                tickLabels.style("text-anchor", tickLabelTextAnchor).style("visibility", "visible").attr(tickLabelAttrHash).text(this._formatter);
                var labelGroupTransform = "translate(" + labelGroupTransformX + ", " + labelGroupTransformY + ")";
                this._tickLabelContainer.attr("transform", labelGroupTransform);
                if (!this.showEndTickLabels()) {
                    this._hideEndTickLabels();
                }
                this._hideOverlappingTickLabels();
            };
            Numeric.prototype.tickLabelPosition = function (position) {
                if (position == null) {
                    return this.tickLabelPositioning;
                }
                else {
                    var positionLC = position.toLowerCase();
                    if (this._isHorizontal()) {
                        if (!(positionLC === "left" || positionLC === "center" || positionLC === "right")) {
                            throw new Error(positionLC + " is not a valid tick label position for a horizontal NumericAxis");
                        }
                    }
                    else {
                        if (!(positionLC === "top" || positionLC === "center" || positionLC === "bottom")) {
                            throw new Error(positionLC + " is not a valid tick label position for a vertical NumericAxis");
                        }
                    }
                    this.tickLabelPositioning = positionLC;
                    this._invalidateLayout();
                    return this;
                }
            };
            Numeric.prototype.showEndTickLabel = function (orientation, show) {
                if ((this._isHorizontal() && orientation === "left") || (!this._isHorizontal() && orientation === "bottom")) {
                    if (show === undefined) {
                        return this.showFirstTickLabel;
                    }
                    else {
                        this.showFirstTickLabel = show;
                        this._render();
                        return this;
                    }
                }
                else if ((this._isHorizontal() && orientation === "right") || (!this._isHorizontal() && orientation === "top")) {
                    if (show === undefined) {
                        return this.showLastTickLabel;
                    }
                    else {
                        this.showLastTickLabel = show;
                        this._render();
                        return this;
                    }
                }
                else {
                    throw new Error("Attempt to show " + orientation + " tick label on a " + (this._isHorizontal() ? "horizontal" : "vertical") + " axis");
                }
            };
            return Numeric;
        })(Plottable.Abstract.Axis);
        Axis.Numeric = Numeric;
    })(Plottable.Axis || (Plottable.Axis = {}));
    var Axis = Plottable.Axis;
})(Plottable || (Plottable = {}));

///<reference path="../../reference.ts" />
var __extends = this.__extends || function (d, b) {
    for (var p in b) if (b.hasOwnProperty(p)) d[p] = b[p];
    function __() { this.constructor = d; }
    __.prototype = b.prototype;
    d.prototype = new __();
};
var Plottable;
(function (Plottable) {
    (function (Axis) {
        var Category = (function (_super) {
            __extends(Category, _super);
            /**
             * Constructs a CategoryAxis.
             *
             * A CategoryAxis takes an OrdinalScale and includes word-wrapping
             * algorithms and advanced layout logic to try to display the scale as
             * efficiently as possible.
             *
             * @constructor
             * @param {OrdinalScale} scale The scale to base the Axis on.
             * @param {string} orientation The orientation of the Axis (top/bottom/left/right) (default = "bottom").
             * @param {Formatter} formatter The Formatter for the Axis (default Formatters.identity())
             */
            function Category(scale, orientation, formatter) {
                if (orientation === void 0) { orientation = "bottom"; }
                if (formatter === void 0) { formatter = Plottable.Formatters.identity(); }
                _super.call(this, scale, orientation, formatter);
                this._tickLabelAngle = 0;
                this.classed("category-axis", true);
            }
            Category.prototype._setup = function () {
                _super.prototype._setup.call(this);
                this.measurer = new Plottable._Util.Text.CachingCharacterMeasurer(this._tickLabelContainer.append("text"));
            };
            Category.prototype._rescale = function () {
                return this._invalidateLayout();
            };
            Category.prototype._requestedSpace = function (offeredWidth, offeredHeight) {
                var widthRequiredByTicks = this._isHorizontal() ? 0 : this._maxLabelTickLength() + this.tickLabelPadding() + this.gutter();
                var heightRequiredByTicks = this._isHorizontal() ? this._maxLabelTickLength() + this.tickLabelPadding() + this.gutter() : 0;
                if (this._scale.domain().length === 0) {
                    return { width: 0, height: 0, wantsWidth: false, wantsHeight: false };
                }
                var fakeScale = this._scale.copy();
                if (this._isHorizontal()) {
                    fakeScale.range([0, offeredWidth]);
                }
                else {
                    fakeScale.range([offeredHeight, 0]);
                }
                var textResult = this.measureTicks(offeredWidth, offeredHeight, fakeScale, this._scale.domain());
                return {
                    width: textResult.usedWidth + widthRequiredByTicks,
                    height: textResult.usedHeight + heightRequiredByTicks,
                    wantsWidth: !textResult.textFits,
                    wantsHeight: !textResult.textFits
                };
            };
            Category.prototype._getTickValues = function () {
                return this._scale.domain();
            };
            Category.prototype.tickLabelAngle = function (angle) {
                if (angle == null) {
                    return this._tickLabelAngle;
                }
                if (angle !== 0 && angle !== 90 && angle !== -90) {
                    throw new Error("Angle " + angle + " not supported; only 0, 90, and -90 are valid values");
                }
                this._tickLabelAngle = angle;
                this._invalidateLayout();
                return this;
            };
            Category.prototype.tickLabelOrientation = function () {
                switch (this._tickLabelAngle) {
                    case 0:
                        return "horizontal";
                    case -90:
                        return "left";
                    case 90:
                        return "right";
                    default:
                        throw new Error("bad orientation");
                }
            };
            /**
             * Measures the size of the ticks while also writing them to the DOM.
             * @param {D3.Selection} ticks The tick elements to be written to.
             */
            Category.prototype.drawTicks = function (axisWidth, axisHeight, scale, ticks) {
                return this.drawOrMeasureTicks(axisWidth, axisHeight, scale, ticks, true);
            };
            /**
             * Measures the size of the ticks without making any (permanent) DOM
             * changes.
             *
             * @param {string[]} ticks The strings that will be printed on the ticks.
             */
            Category.prototype.measureTicks = function (axisWidth, axisHeight, scale, ticks) {
                return this.drawOrMeasureTicks(axisWidth, axisHeight, scale, ticks, false);
            };
            Category.prototype.drawOrMeasureTicks = function (axisWidth, axisHeight, scale, dataOrTicks, draw) {
                var self = this;
                var textWriteResults = [];
                var tm = function (s) { return self.measurer.measure(s); };
                var iterator = draw ? function (f) { return dataOrTicks.each(f); } : function (f) { return dataOrTicks.forEach(f); };
                iterator(function (d) {
                    var bandWidth = scale.fullBandStartAndWidth(d)[1];
                    var width = self._isHorizontal() ? bandWidth : axisWidth - self._maxLabelTickLength() - self.tickLabelPadding();
                    var height = self._isHorizontal() ? axisHeight - self._maxLabelTickLength() - self.tickLabelPadding() : bandWidth;
                    var textWriteResult;
                    var formatter = self._formatter;
                    if (draw) {
                        var d3this = d3.select(this);
                        var xAlign = { left: "right", right: "left", top: "center", bottom: "center" };
                        var yAlign = { left: "center", right: "center", top: "bottom", bottom: "top" };
                        textWriteResult = Plottable._Util.Text.writeText(formatter(d), width, height, tm, self.tickLabelOrientation(), {
                            g: d3this,
                            xAlign: xAlign[self._orientation],
                            yAlign: yAlign[self._orientation]
                        });
                    }
                    else {
                        textWriteResult = Plottable._Util.Text.writeText(formatter(d), width, height, tm, self.tickLabelOrientation());
                    }
                    textWriteResults.push(textWriteResult);
                });
                var widthFn = this._isHorizontal() ? d3.sum : Plottable._Util.Methods.max;
                var heightFn = this._isHorizontal() ? Plottable._Util.Methods.max : d3.sum;
                return {
                    textFits: textWriteResults.every(function (t) { return t.textFits; }),
                    usedWidth: widthFn(textWriteResults, function (t) { return t.usedWidth; }),
                    usedHeight: heightFn(textWriteResults, function (t) { return t.usedHeight; })
                };
            };
            Category.prototype._doRender = function () {
                var _this = this;
                _super.prototype._doRender.call(this);
                var tickLabels = this._tickLabelContainer.selectAll("." + Plottable.Abstract.Axis.TICK_LABEL_CLASS).data(this._scale.domain(), function (d) { return d; });
                var getTickLabelTransform = function (d, i) {
                    var startAndWidth = _this._scale.fullBandStartAndWidth(d);
                    var bandStartPosition = startAndWidth[0];
                    var x = _this._isHorizontal() ? bandStartPosition : 0;
                    var y = _this._isHorizontal() ? 0 : bandStartPosition;
                    return "translate(" + x + "," + y + ")";
                };
                tickLabels.enter().append("g").classed(Plottable.Abstract.Axis.TICK_LABEL_CLASS, true);
                tickLabels.exit().remove();
                tickLabels.attr("transform", getTickLabelTransform);
                // erase all text first, then rewrite
                tickLabels.text("");
                this.drawTicks(this.width(), this.height(), this._scale, tickLabels);
                var translate = this._isHorizontal() ? [this._scale.rangeBand() / 2, 0] : [0, this._scale.rangeBand() / 2];
                var xTranslate = this._orientation === "right" ? this._maxLabelTickLength() + this.tickLabelPadding() : 0;
                var yTranslate = this._orientation === "bottom" ? this._maxLabelTickLength() + this.tickLabelPadding() : 0;
                Plottable._Util.DOM.translate(this._tickLabelContainer, xTranslate, yTranslate);
                Plottable._Util.DOM.translate(this._tickMarkContainer, translate[0], translate[1]);
                return this;
            };
            Category.prototype._computeLayout = function (xOrigin, yOrigin, availableWidth, availableHeight) {
                // When anyone calls _invalidateLayout, _computeLayout will be called
                // on everyone, including this. Since CSS or something might have
                // affected the size of the characters, clear the cache.
                this.measurer.clear();
                return _super.prototype._computeLayout.call(this, xOrigin, yOrigin, availableWidth, availableHeight);
            };
            return Category;
        })(Plottable.Abstract.Axis);
        Axis.Category = Category;
    })(Plottable.Axis || (Plottable.Axis = {}));
    var Axis = Plottable.Axis;
})(Plottable || (Plottable = {}));

///<reference path="../reference.ts" />
var __extends = this.__extends || function (d, b) {
    for (var p in b) if (b.hasOwnProperty(p)) d[p] = b[p];
    function __() { this.constructor = d; }
    __.prototype = b.prototype;
    d.prototype = new __();
};
var Plottable;
(function (Plottable) {
    (function (Component) {
        var Label = (function (_super) {
            __extends(Label, _super);
            /**
             * Creates a Label.
             *
             * A label is component that renders just text. The most common use of
             * labels is to create a title or axis labels.
             *
             * @constructor
             * @param {string} displayText The text of the Label (default = "").
             * @param {string} orientation The orientation of the Label (horizontal/left/right) (default = "horizontal").
             */
            function Label(displayText, orientation) {
                if (displayText === void 0) { displayText = ""; }
                if (orientation === void 0) { orientation = "horizontal"; }
                _super.call(this);
                this.classed("label", true);
                this.text(displayText);
                this.orient(orientation);
                this.xAlign("center").yAlign("center");
                this._fixedHeightFlag = true;
                this._fixedWidthFlag = true;
            }
            /**
             * Sets the horizontal side the label will go to given the label is given more space that it needs
             *
             * @param {string} alignment The new setting, one of `["left", "center",
             * "right"]`. Defaults to `"center"`.
             * @returns {Label} The calling Label.
             */
            Label.prototype.xAlign = function (alignment) {
                var alignmentLC = alignment.toLowerCase();
                _super.prototype.xAlign.call(this, alignmentLC);
                this.xAlignment = alignmentLC;
                return this;
            };
            /**
             * Sets the vertical side the label will go to given the label is given more space that it needs
             *
             * @param {string} alignment The new setting, one of `["top", "center",
             * "bottom"]`. Defaults to `"center"`.
             * @returns {Label} The calling Label.
             */
            Label.prototype.yAlign = function (alignment) {
                var alignmentLC = alignment.toLowerCase();
                _super.prototype.yAlign.call(this, alignmentLC);
                this.yAlignment = alignmentLC;
                return this;
            };
            Label.prototype._requestedSpace = function (offeredWidth, offeredHeight) {
                var desiredWH = this.measurer(this._text);
                var desiredWidth = (this.orientation === "horizontal" ? desiredWH.width : desiredWH.height);
                var desiredHeight = (this.orientation === "horizontal" ? desiredWH.height : desiredWH.width);
                return {
                    width: desiredWidth,
                    height: desiredHeight,
                    wantsWidth: desiredWidth > offeredWidth,
                    wantsHeight: desiredHeight > offeredHeight
                };
            };
            Label.prototype._setup = function () {
                _super.prototype._setup.call(this);
                this.textContainer = this._content.append("g");
                this.measurer = Plottable._Util.Text.getTextMeasurer(this.textContainer.append("text"));
                this.text(this._text);
            };
            Label.prototype.text = function (displayText) {
                if (displayText === undefined) {
                    return this._text;
                }
                else {
                    this._text = displayText;
                    this._invalidateLayout();
                    return this;
                }
            };
            Label.prototype.orient = function (newOrientation) {
                if (newOrientation == null) {
                    return this.orientation;
                }
                else {
                    newOrientation = newOrientation.toLowerCase();
                    if (newOrientation === "horizontal" || newOrientation === "left" || newOrientation === "right") {
                        this.orientation = newOrientation;
                    }
                    else {
                        throw new Error(newOrientation + " is not a valid orientation for LabelComponent");
                    }
                    this._invalidateLayout();
                    return this;
                }
            };
            Label.prototype._doRender = function () {
                _super.prototype._doRender.call(this);
                this.textContainer.text("");
                var dimension = this.orientation === "horizontal" ? this.width() : this.height();
                var truncatedText = Plottable._Util.Text.getTruncatedText(this._text, dimension, this.measurer);
                if (this.orientation === "horizontal") {
                    Plottable._Util.Text.writeLineHorizontally(truncatedText, this.textContainer, this.width(), this.height(), this.xAlignment, this.yAlignment);
                }
                else {
                    Plottable._Util.Text.writeLineVertically(truncatedText, this.textContainer, this.width(), this.height(), this.xAlignment, this.yAlignment, this.orientation);
                }
            };
            Label.prototype._computeLayout = function (xOffset, yOffset, availableWidth, availableHeight) {
                this.measurer = Plottable._Util.Text.getTextMeasurer(this.textContainer.append("text")); // reset it in case fonts have changed
                _super.prototype._computeLayout.call(this, xOffset, yOffset, availableWidth, availableHeight);
                return this;
            };
            return Label;
        })(Plottable.Abstract.Component);
        Component.Label = Label;
        var TitleLabel = (function (_super) {
            __extends(TitleLabel, _super);
            /**
             * Creates a TitleLabel, a type of label made for rendering titles.
             *
             * @constructor
             */
            function TitleLabel(text, orientation) {
                _super.call(this, text, orientation);
                this.classed("title-label", true);
            }
            return TitleLabel;
        })(Label);
        Component.TitleLabel = TitleLabel;
        var AxisLabel = (function (_super) {
            __extends(AxisLabel, _super);
            /**
             * Creates a AxisLabel, a type of label made for rendering axis labels.
             *
             * @constructor
             */
            function AxisLabel(text, orientation) {
                _super.call(this, text, orientation);
                this.classed("axis-label", true);
            }
            return AxisLabel;
        })(Label);
        Component.AxisLabel = AxisLabel;
    })(Plottable.Component || (Plottable.Component = {}));
    var Component = Plottable.Component;
})(Plottable || (Plottable = {}));

///<reference path="../reference.ts" />
var __extends = this.__extends || function (d, b) {
    for (var p in b) if (b.hasOwnProperty(p)) d[p] = b[p];
    function __() { this.constructor = d; }
    __.prototype = b.prototype;
    d.prototype = new __();
};
var Plottable;
(function (Plottable) {
    (function (Component) {
        var Legend = (function (_super) {
            __extends(Legend, _super);
            /**
             * Constructs a Legend.
             *
             * A legend consists of a series of legend rows, each with a color and label taken from the `colorScale`.
             * The rows will be displayed in the order of the `colorScale` domain.
             * This legend also allows interactions, through the functions `toggleCallback` and `hoverCallback`
             * Setting a callback will also put classes on the individual rows.
             *
             * @constructor
             * @param {ColorScale} colorScale
             */
            function Legend(colorScale) {
                _super.call(this);
                this.classed("legend", true);
                this.scale(colorScale);
                this.xAlign("RIGHT").yAlign("TOP");
                this.xOffset(5).yOffset(5);
                this._fixedWidthFlag = true;
                this._fixedHeightFlag = true;
            }
            Legend.prototype.remove = function () {
                _super.prototype.remove.call(this);
                if (this.colorScale != null) {
                    this.colorScale.broadcaster.deregisterListener(this);
                }
            };
            Legend.prototype.toggleCallback = function (callback) {
                if (callback !== undefined) {
                    this._toggleCallback = callback;
                    this.isOff = d3.set();
                    this.updateListeners();
                    this.updateClasses();
                    return this;
                }
                else {
                    return this._toggleCallback;
                }
            };
            Legend.prototype.hoverCallback = function (callback) {
                if (callback !== undefined) {
                    this._hoverCallback = callback;
                    this.datumCurrentlyFocusedOn = undefined;
                    this.updateListeners();
                    this.updateClasses();
                    return this;
                }
                else {
                    return this._hoverCallback;
                }
            };
            Legend.prototype.scale = function (scale) {
                var _this = this;
                if (scale != null) {
                    if (this.colorScale != null) {
                        this.colorScale.broadcaster.deregisterListener(this);
                    }
                    this.colorScale = scale;
                    this.colorScale.broadcaster.registerListener(this, function () { return _this.updateDomain(); });
                    this.updateDomain();
                    return this;
                }
                else {
                    return this.colorScale;
                }
            };
            Legend.prototype.updateDomain = function () {
                if (this._toggleCallback != null) {
                    this.isOff = Plottable._Util.Methods.intersection(this.isOff, d3.set(this.scale().domain()));
                }
                if (this._hoverCallback != null) {
                    this.datumCurrentlyFocusedOn = this.scale().domain().indexOf(this.datumCurrentlyFocusedOn) >= 0 ? this.datumCurrentlyFocusedOn : undefined;
                }
                this._invalidateLayout();
            };
            Legend.prototype._computeLayout = function (xOrigin, yOrigin, availableWidth, availableHeight) {
                _super.prototype._computeLayout.call(this, xOrigin, yOrigin, availableWidth, availableHeight);
                var textHeight = this.measureTextHeight();
                var totalNumRows = this.colorScale.domain().length;
                this.nRowsDrawn = Math.min(totalNumRows, Math.floor(this.height() / textHeight));
            };
            Legend.prototype._requestedSpace = function (offeredWidth, offeredHeight) {
                var textHeight = this.measureTextHeight();
                var totalNumRows = this.colorScale.domain().length;
                var rowsICanFit = Math.min(totalNumRows, Math.floor((offeredHeight - 2 * Legend.MARGIN) / textHeight));
                var fakeLegendEl = this._content.append("g").classed(Legend.SUBELEMENT_CLASS, true);
                var measure = Plottable._Util.Text.getTextMeasurer(fakeLegendEl.append("text"));
                var maxWidth = Plottable._Util.Methods.max(this.colorScale.domain(), function (d) { return measure(d).width; });
                fakeLegendEl.remove();
                maxWidth = maxWidth === undefined ? 0 : maxWidth;
                var desiredWidth = rowsICanFit === 0 ? 0 : maxWidth + textHeight + 2 * Legend.MARGIN;
                var desiredHeight = rowsICanFit === 0 ? 0 : totalNumRows * textHeight + 2 * Legend.MARGIN;
                return {
                    width: desiredWidth,
                    height: desiredHeight,
                    wantsWidth: offeredWidth < desiredWidth,
                    wantsHeight: offeredHeight < desiredHeight
                };
            };
            Legend.prototype.measureTextHeight = function () {
                // note: can't be called before anchoring atm
                var fakeLegendEl = this._content.append("g").classed(Legend.SUBELEMENT_CLASS, true);
                var textHeight = Plottable._Util.Text.getTextMeasurer(fakeLegendEl.append("text"))(Plottable._Util.Text.HEIGHT_TEXT).height;
                // HACKHACK
                if (textHeight === 0) {
                    textHeight = 1;
                }
                fakeLegendEl.remove();
                return textHeight;
            };
            Legend.prototype._doRender = function () {
                _super.prototype._doRender.call(this);
                var domain = this.colorScale.domain().slice(0, this.nRowsDrawn);
                var textHeight = this.measureTextHeight();
                var availableWidth = this.width() - textHeight - Legend.MARGIN;
                var r = textHeight * 0.3;
                var legend = this._content.selectAll("." + Legend.SUBELEMENT_CLASS).data(domain, function (d) { return d; });
                var legendEnter = legend.enter().append("g").classed(Legend.SUBELEMENT_CLASS, true);
                legendEnter.append("circle");
                legendEnter.append("g").classed("text-container", true);
                legend.exit().remove();
                legend.selectAll("circle").attr("cx", textHeight / 2).attr("cy", textHeight / 2).attr("r", r).attr("fill", this.colorScale._d3Scale);
                legend.selectAll("g.text-container").text("").attr("transform", "translate(" + textHeight + ", 0)").each(function (d) {
                    var d3this = d3.select(this);
                    var measure = Plottable._Util.Text.getTextMeasurer(d3this.append("text"));
                    var writeLine = Plottable._Util.Text.getTruncatedText(d, availableWidth, measure);
                    var writeLineMeasure = measure(writeLine);
                    Plottable._Util.Text.writeLineHorizontally(writeLine, d3this, writeLineMeasure.width, writeLineMeasure.height);
                });
                legend.attr("transform", function (d) {
                    return "translate(" + Legend.MARGIN + "," + (domain.indexOf(d) * textHeight + Legend.MARGIN) + ")";
                });
                this.updateClasses();
                this.updateListeners();
            };
            Legend.prototype.updateListeners = function () {
                var _this = this;
                if (!this._isSetup) {
                    return;
                }
                var dataSelection = this._content.selectAll("." + Legend.SUBELEMENT_CLASS);
                if (this._hoverCallback != null) {
                    // tag the element that is being hovered over with the class "focus"
                    // this callback will trigger with the specific element being hovered over.
                    var hoverRow = function (mouseover) { return function (datum) {
                        _this.datumCurrentlyFocusedOn = mouseover ? datum : undefined;
                        _this._hoverCallback(_this.datumCurrentlyFocusedOn);
                        _this.updateClasses();
                    }; };
                    dataSelection.on("mouseover", hoverRow(true));
                    dataSelection.on("mouseout", hoverRow(false));
                }
                else {
                    // remove all mouseover/mouseout listeners
                    dataSelection.on("mouseover", null);
                    dataSelection.on("mouseout", null);
                }
                if (this._toggleCallback != null) {
                    dataSelection.on("click", function (datum) {
                        var turningOn = _this.isOff.has(datum);
                        if (turningOn) {
                            _this.isOff.remove(datum);
                        }
                        else {
                            _this.isOff.add(datum);
                        }
                        _this._toggleCallback(datum, turningOn);
                        _this.updateClasses();
                    });
                }
                else {
                    // remove all click listeners
                    dataSelection.on("click", null);
                }
            };
            Legend.prototype.updateClasses = function () {
                var _this = this;
                if (!this._isSetup) {
                    return;
                }
                var dataSelection = this._content.selectAll("." + Legend.SUBELEMENT_CLASS);
                if (this._hoverCallback != null) {
                    dataSelection.classed("focus", function (d) { return _this.datumCurrentlyFocusedOn === d; });
                    dataSelection.classed("hover", this.datumCurrentlyFocusedOn !== undefined);
                }
                else {
                    dataSelection.classed("hover", false);
                    dataSelection.classed("focus", false);
                }
                if (this._toggleCallback != null) {
                    dataSelection.classed("toggled-on", function (d) { return !_this.isOff.has(d); });
                    dataSelection.classed("toggled-off", function (d) { return _this.isOff.has(d); });
                }
                else {
                    dataSelection.classed("toggled-on", false);
                    dataSelection.classed("toggled-off", false);
                }
            };
            /**
             * The css class applied to each legend row
             */
            Legend.SUBELEMENT_CLASS = "legend-row";
            Legend.MARGIN = 5;
            return Legend;
        })(Plottable.Abstract.Component);
        Component.Legend = Legend;
    })(Plottable.Component || (Plottable.Component = {}));
    var Component = Plottable.Component;
})(Plottable || (Plottable = {}));

///<reference path="../reference.ts" />
var __extends = this.__extends || function (d, b) {
    for (var p in b) if (b.hasOwnProperty(p)) d[p] = b[p];
    function __() { this.constructor = d; }
    __.prototype = b.prototype;
    d.prototype = new __();
};
var Plottable;
(function (Plottable) {
    (function (Component) {
        var HorizontalLegend = (function (_super) {
            __extends(HorizontalLegend, _super);
            /**
             * Creates a Horizontal Legend.
             *
             * The legend consists of a series of legend entries, each with a color and label taken from the `colorScale`.
             * The entries will be displayed in the order of the `colorScale` domain.
             *
             * @constructor
             * @param {Scale.Color} colorScale
             */
            function HorizontalLegend(colorScale) {
                var _this = this;
                _super.call(this);
                this.padding = 5;
                this.classed("legend", true);
                this.scale = colorScale;
                this.scale.broadcaster.registerListener(this, function () { return _this._invalidateLayout(); });
                this.xAlign("left").yAlign("center");
                this._fixedWidthFlag = true;
                this._fixedHeightFlag = true;
            }
            HorizontalLegend.prototype.remove = function () {
                _super.prototype.remove.call(this);
                this.scale.broadcaster.deregisterListener(this);
            };
            HorizontalLegend.prototype.calculateLayoutInfo = function (availableWidth, availableHeight) {
                var _this = this;
                var fakeLegendRow = this._content.append("g").classed(HorizontalLegend.LEGEND_ROW_CLASS, true);
                var fakeLegendEntry = fakeLegendRow.append("g").classed(HorizontalLegend.LEGEND_ENTRY_CLASS, true);
                var measure = Plottable._Util.Text.getTextMeasurer(fakeLegendRow.append("text"));
                var textHeight = measure(Plottable._Util.Text.HEIGHT_TEXT).height;
                var availableWidthForEntries = Math.max(0, (availableWidth - this.padding));
                var measureEntry = function (entryText) {
                    var originalEntryLength = (textHeight + measure(entryText).width + _this.padding);
                    return Math.min(originalEntryLength, availableWidthForEntries);
                };
                var entries = this.scale.domain();
                var entryLengths = Plottable._Util.Methods.populateMap(entries, measureEntry);
                fakeLegendRow.remove();
                var rows = this.packRows(availableWidthForEntries, entries, entryLengths);
                var rowsAvailable = Math.floor((availableHeight - 2 * this.padding) / textHeight);
                if (rowsAvailable !== rowsAvailable) {
                    rowsAvailable = 0;
                }
                return {
                    textHeight: textHeight,
                    entryLengths: entryLengths,
                    rows: rows,
                    numRowsToDraw: Math.max(Math.min(rowsAvailable, rows.length), 0)
                };
            };
            HorizontalLegend.prototype._requestedSpace = function (offeredWidth, offeredHeight) {
                var estimatedLayout = this.calculateLayoutInfo(offeredWidth, offeredHeight);
                var rowLengths = estimatedLayout.rows.map(function (row) {
                    return d3.sum(row, function (entry) { return estimatedLayout.entryLengths.get(entry); });
                });
                var longestRowLength = Plottable._Util.Methods.max(rowLengths);
                longestRowLength = longestRowLength === undefined ? 0 : longestRowLength; // HACKHACK: #843
                var desiredWidth = this.padding + longestRowLength;
                var acceptableHeight = estimatedLayout.numRowsToDraw * estimatedLayout.textHeight + 2 * this.padding;
                var desiredHeight = estimatedLayout.rows.length * estimatedLayout.textHeight + 2 * this.padding;
                return {
                    width: desiredWidth,
                    height: acceptableHeight,
                    wantsWidth: offeredWidth < desiredWidth,
                    wantsHeight: offeredHeight < desiredHeight
                };
            };
            HorizontalLegend.prototype.packRows = function (availableWidth, entries, entryLengths) {
                var rows = [[]];
                var currentRow = rows[0];
                var spaceLeft = availableWidth;
                entries.forEach(function (e) {
                    var entryLength = entryLengths.get(e);
                    if (entryLength > spaceLeft) {
                        currentRow = [];
                        rows.push(currentRow);
                        spaceLeft = availableWidth;
                    }
                    currentRow.push(e);
                    spaceLeft -= entryLength;
                });
                return rows;
            };
            HorizontalLegend.prototype._doRender = function () {
                var _this = this;
                _super.prototype._doRender.call(this);
                var layout = this.calculateLayoutInfo(this.width(), this.height());
                var rowsToDraw = layout.rows.slice(0, layout.numRowsToDraw);
                var rows = this._content.selectAll("g." + HorizontalLegend.LEGEND_ROW_CLASS).data(rowsToDraw);
                rows.enter().append("g").classed(HorizontalLegend.LEGEND_ROW_CLASS, true);
                rows.exit().remove();
                rows.attr("transform", function (d, i) { return "translate(0, " + (i * layout.textHeight + _this.padding) + ")"; });
                var entries = rows.selectAll("g." + HorizontalLegend.LEGEND_ENTRY_CLASS).data(function (d) { return d; });
                var entriesEnter = entries.enter().append("g").classed(HorizontalLegend.LEGEND_ENTRY_CLASS, true);
                entriesEnter.append("circle");
                entriesEnter.append("g").classed("text-container", true);
                entries.exit().remove();
                var legendPadding = this.padding;
                rows.each(function (values) {
                    var xShift = legendPadding;
                    var entriesInRow = d3.select(this).selectAll("g." + HorizontalLegend.LEGEND_ENTRY_CLASS);
                    entriesInRow.attr("transform", function (value, i) {
                        var translateString = "translate(" + xShift + ", 0)";
                        xShift += layout.entryLengths.get(value);
                        return translateString;
                    });
                });
                entries.select("circle").attr("cx", layout.textHeight / 2).attr("cy", layout.textHeight / 2).attr("r", layout.textHeight * 0.3).attr("fill", function (value) { return _this.scale.scale(value); });
                var padding = this.padding;
                var textContainers = entries.select("g.text-container");
                textContainers.text(""); // clear out previous results
                textContainers.append("title").text(function (value) { return value; });
                // HACKHACK (translate vertical shift): #864
                textContainers.attr("transform", "translate(" + layout.textHeight + ", " + (layout.textHeight * 0.1) + ")").each(function (value) {
                    var container = d3.select(this);
                    var measure = Plottable._Util.Text.getTextMeasurer(container.append("text"));
                    var maxTextLength = layout.entryLengths.get(value) - layout.textHeight - padding;
                    var textToWrite = Plottable._Util.Text.getTruncatedText(value, maxTextLength, measure);
                    var textSize = measure(textToWrite);
                    Plottable._Util.Text.writeLineHorizontally(textToWrite, container, textSize.width, textSize.height);
                });
            };
            /**
             * The css class applied to each legend row
             */
            HorizontalLegend.LEGEND_ROW_CLASS = "legend-row";
            /**
             * The css class applied to each legend entry
             */
            HorizontalLegend.LEGEND_ENTRY_CLASS = "legend-entry";
            return HorizontalLegend;
        })(Plottable.Abstract.Component);
        Component.HorizontalLegend = HorizontalLegend;
    })(Plottable.Component || (Plottable.Component = {}));
    var Component = Plottable.Component;
})(Plottable || (Plottable = {}));

///<reference path="../reference.ts" />
var __extends = this.__extends || function (d, b) {
    for (var p in b) if (b.hasOwnProperty(p)) d[p] = b[p];
    function __() { this.constructor = d; }
    __.prototype = b.prototype;
    d.prototype = new __();
};
var Plottable;
(function (Plottable) {
    (function (Component) {
        var Gridlines = (function (_super) {
            __extends(Gridlines, _super);
            /**
             * Creates a set of Gridlines.
             * @constructor
             *
             * @param {QuantitativeScale} xScale The scale to base the x gridlines on. Pass null if no gridlines are desired.
             * @param {QuantitativeScale} yScale The scale to base the y gridlines on. Pass null if no gridlines are desired.
             */
            function Gridlines(xScale, yScale) {
                var _this = this;
                _super.call(this);
                this.classed("gridlines", true);
                this.xScale = xScale;
                this.yScale = yScale;
                if (this.xScale) {
                    this.xScale.broadcaster.registerListener(this, function () { return _this._render(); });
                }
                if (this.yScale) {
                    this.yScale.broadcaster.registerListener(this, function () { return _this._render(); });
                }
            }
            Gridlines.prototype.remove = function () {
                _super.prototype.remove.call(this);
                if (this.xScale) {
                    this.xScale.broadcaster.deregisterListener(this);
                }
                if (this.yScale) {
                    this.yScale.broadcaster.deregisterListener(this);
                }
                return this;
            };
            Gridlines.prototype._setup = function () {
                _super.prototype._setup.call(this);
                this.xLinesContainer = this._content.append("g").classed("x-gridlines", true);
                this.yLinesContainer = this._content.append("g").classed("y-gridlines", true);
            };
            Gridlines.prototype._doRender = function () {
                _super.prototype._doRender.call(this);
                this.redrawXLines();
                this.redrawYLines();
            };
            Gridlines.prototype.redrawXLines = function () {
                var _this = this;
                if (this.xScale) {
                    var xTicks = this.xScale.ticks();
                    var getScaledXValue = function (tickVal) { return _this.xScale.scale(tickVal); };
                    var xLines = this.xLinesContainer.selectAll("line").data(xTicks);
                    xLines.enter().append("line");
                    xLines.attr("x1", getScaledXValue).attr("y1", 0).attr("x2", getScaledXValue).attr("y2", this.height()).classed("zeroline", function (t) { return t === 0; });
                    xLines.exit().remove();
                }
            };
            Gridlines.prototype.redrawYLines = function () {
                var _this = this;
                if (this.yScale) {
                    var yTicks = this.yScale.ticks();
                    var getScaledYValue = function (tickVal) { return _this.yScale.scale(tickVal); };
                    var yLines = this.yLinesContainer.selectAll("line").data(yTicks);
                    yLines.enter().append("line");
                    yLines.attr("x1", 0).attr("y1", getScaledYValue).attr("x2", this.width()).attr("y2", getScaledYValue).classed("zeroline", function (t) { return t === 0; });
                    yLines.exit().remove();
                }
            };
            return Gridlines;
        })(Plottable.Abstract.Component);
        Component.Gridlines = Gridlines;
    })(Plottable.Component || (Plottable.Component = {}));
    var Component = Plottable.Component;
})(Plottable || (Plottable = {}));

///<reference path="../reference.ts" />
var __extends = this.__extends || function (d, b) {
    for (var p in b) if (b.hasOwnProperty(p)) d[p] = b[p];
    function __() { this.constructor = d; }
    __.prototype = b.prototype;
    d.prototype = new __();
};
var Plottable;
(function (Plottable) {
    (function (Component) {
        ;
        var Table = (function (_super) {
            __extends(Table, _super);
            /**
             * Constructs a Table.
             *
             * A Table is used to combine multiple Components in the form of a grid. A
             * common case is combining a y-axis, x-axis, and the plotted data via
             * ```typescript
             * new Table([[yAxis, plot],
             *            [null,  xAxis]]);
             * ```
             *
             * @constructor
             * @param {Component[][]} [rows] A 2-D array of the Components to place in the table.
             * null can be used if a cell is empty. (default = [])
             */
            function Table(rows) {
                var _this = this;
                if (rows === void 0) { rows = []; }
                _super.call(this);
                this.rowPadding = 0;
                this.colPadding = 0;
                this.rows = [];
                this.rowWeights = [];
                this.colWeights = [];
                this.nRows = 0;
                this.nCols = 0;
                this.classed("table", true);
                rows.forEach(function (row, rowIndex) {
                    row.forEach(function (component, colIndex) {
                        _this.addComponent(rowIndex, colIndex, component);
                    });
                });
            }
            /**
             * Adds a Component in the specified cell. The cell must be unoccupied.
             *
             * For example, instead of calling `new Table([[a, b], [null, c]])`, you
             * could call
             * ```typescript
             * var table = new Table();
             * table.addComponent(0, 0, a);
             * table.addComponent(0, 1, b);
             * table.addComponent(1, 1, c);
             * ```
             *
             * @param {number} row The row in which to add the Component.
             * @param {number} col The column in which to add the Component.
             * @param {Component} component The Component to be added.
             * @returns {Table} The calling Table.
             */
            Table.prototype.addComponent = function (row, col, component) {
                if (this._addComponent(component)) {
                    this.nRows = Math.max(row + 1, this.nRows);
                    this.nCols = Math.max(col + 1, this.nCols);
                    this.padTableToSize(this.nRows, this.nCols);
                    var currentComponent = this.rows[row][col];
                    if (currentComponent) {
                        throw new Error("Table.addComponent cannot be called on a cell where a component already exists (for the moment)");
                    }
                    this.rows[row][col] = component;
                }
                return this;
            };
            Table.prototype._removeComponent = function (component) {
                _super.prototype._removeComponent.call(this, component);
                var rowpos;
                var colpos;
                outer: for (var i = 0; i < this.nRows; i++) {
                    for (var j = 0; j < this.nCols; j++) {
                        if (this.rows[i][j] === component) {
                            rowpos = i;
                            colpos = j;
                            break outer;
                        }
                    }
                }
                if (rowpos !== undefined) {
                    this.rows[rowpos][colpos] = null;
                }
            };
            Table.prototype.iterateLayout = function (availableWidth, availableHeight) {
                /*
                 * Given availableWidth and availableHeight, figure out how to allocate it between rows and columns using an iterative algorithm.
                 *
                 * For both dimensions, keeps track of "guaranteedSpace", which the fixed-size components have requested, and
                 * "proportionalSpace", which is being given to proportionally-growing components according to the weights on the table.
                 * Here is how it works (example uses width but it is the same for height). First, columns are guaranteed no width, and
                 * the free width is allocated to columns based on their colWeights. Then, in determineGuarantees, every component is
                 * offered its column's width and may request some amount of it, which increases that column's guaranteed
                 * width. If there are some components that were not satisfied with the width they were offered, and there is free
                 * width that has not already been guaranteed, then the remaining width is allocated to the unsatisfied columns and the
                 * algorithm runs again. If all components are satisfied, then the remaining width is allocated as proportional space
                 * according to the colWeights.
                 *
                 * The guaranteed width for each column is monotonically increasing as the algorithm iterates. Since it is deterministic
                 * and monotonically increasing, if the freeWidth does not change during an iteration it implies that no further progress
                 * is possible, so the algorithm will not continue iterating on that dimension's account.
                 *
                 * If the algorithm runs more than 5 times, we stop and just use whatever we arrived at. It's not clear under what
                 * circumstances this will happen or if it will happen at all. A message will be printed to the console if this occurs.
                 *
                 */
                var cols = d3.transpose(this.rows);
                var availableWidthAfterPadding = availableWidth - this.colPadding * (this.nCols - 1);
                var availableHeightAfterPadding = availableHeight - this.rowPadding * (this.nRows - 1);
                var rowWeights = Table.calcComponentWeights(this.rowWeights, this.rows, function (c) { return (c == null) || c._isFixedHeight(); });
                var colWeights = Table.calcComponentWeights(this.colWeights, cols, function (c) { return (c == null) || c._isFixedWidth(); });
                // To give the table a good starting position to iterate from, we give the fixed-width components half-weight
                // so that they will get some initial space allocated to work with
                var heuristicColWeights = colWeights.map(function (c) { return c === 0 ? 0.5 : c; });
                var heuristicRowWeights = rowWeights.map(function (c) { return c === 0 ? 0.5 : c; });
                var colProportionalSpace = Table.calcProportionalSpace(heuristicColWeights, availableWidthAfterPadding);
                var rowProportionalSpace = Table.calcProportionalSpace(heuristicRowWeights, availableHeightAfterPadding);
                var guaranteedWidths = Plottable._Util.Methods.createFilledArray(0, this.nCols);
                var guaranteedHeights = Plottable._Util.Methods.createFilledArray(0, this.nRows);
                var freeWidth;
                var freeHeight;
                var nIterations = 0;
                while (true) {
                    var offeredHeights = Plottable._Util.Methods.addArrays(guaranteedHeights, rowProportionalSpace);
                    var offeredWidths = Plottable._Util.Methods.addArrays(guaranteedWidths, colProportionalSpace);
                    var guarantees = this.determineGuarantees(offeredWidths, offeredHeights);
                    guaranteedWidths = guarantees.guaranteedWidths;
                    guaranteedHeights = guarantees.guaranteedHeights;
                    var wantsWidth = guarantees.wantsWidthArr.some(function (x) { return x; });
                    var wantsHeight = guarantees.wantsHeightArr.some(function (x) { return x; });
                    var lastFreeWidth = freeWidth;
                    var lastFreeHeight = freeHeight;
                    freeWidth = availableWidthAfterPadding - d3.sum(guarantees.guaranteedWidths);
                    freeHeight = availableHeightAfterPadding - d3.sum(guarantees.guaranteedHeights);
                    var xWeights;
                    if (wantsWidth) {
                        xWeights = guarantees.wantsWidthArr.map(function (x) { return x ? 0.1 : 0; });
                        xWeights = Plottable._Util.Methods.addArrays(xWeights, colWeights);
                    }
                    else {
                        xWeights = colWeights;
                    }
                    var yWeights;
                    if (wantsHeight) {
                        yWeights = guarantees.wantsHeightArr.map(function (x) { return x ? 0.1 : 0; });
                        yWeights = Plottable._Util.Methods.addArrays(yWeights, rowWeights);
                    }
                    else {
                        yWeights = rowWeights;
                    }
                    colProportionalSpace = Table.calcProportionalSpace(xWeights, freeWidth);
                    rowProportionalSpace = Table.calcProportionalSpace(yWeights, freeHeight);
                    nIterations++;
                    var canImproveWidthAllocation = freeWidth > 0 && wantsWidth && freeWidth !== lastFreeWidth;
                    var canImproveHeightAllocation = freeHeight > 0 && wantsHeight && freeHeight !== lastFreeHeight;
                    if (!(canImproveWidthAllocation || canImproveHeightAllocation)) {
                        break;
                    }
                    if (nIterations > 5) {
                        break;
                    }
                }
                // Redo the proportional space one last time, to ensure we use the real weights not the wantsWidth/Height weights
                freeWidth = availableWidthAfterPadding - d3.sum(guarantees.guaranteedWidths);
                freeHeight = availableHeightAfterPadding - d3.sum(guarantees.guaranteedHeights);
                colProportionalSpace = Table.calcProportionalSpace(colWeights, freeWidth);
                rowProportionalSpace = Table.calcProportionalSpace(rowWeights, freeHeight);
                return { colProportionalSpace: colProportionalSpace, rowProportionalSpace: rowProportionalSpace, guaranteedWidths: guarantees.guaranteedWidths, guaranteedHeights: guarantees.guaranteedHeights, wantsWidth: wantsWidth, wantsHeight: wantsHeight };
            };
            Table.prototype.determineGuarantees = function (offeredWidths, offeredHeights) {
                var requestedWidths = Plottable._Util.Methods.createFilledArray(0, this.nCols);
                var requestedHeights = Plottable._Util.Methods.createFilledArray(0, this.nRows);
                var layoutWantsWidth = Plottable._Util.Methods.createFilledArray(false, this.nCols);
                var layoutWantsHeight = Plottable._Util.Methods.createFilledArray(false, this.nRows);
                this.rows.forEach(function (row, rowIndex) {
                    row.forEach(function (component, colIndex) {
                        var spaceRequest;
                        if (component != null) {
                            spaceRequest = component._requestedSpace(offeredWidths[colIndex], offeredHeights[rowIndex]);
                        }
                        else {
                            spaceRequest = { width: 0, height: 0, wantsWidth: false, wantsHeight: false };
                        }
                        var allocatedWidth = Math.min(spaceRequest.width, offeredWidths[colIndex]);
                        var allocatedHeight = Math.min(spaceRequest.height, offeredHeights[rowIndex]);
                        requestedWidths[colIndex] = Math.max(requestedWidths[colIndex], allocatedWidth);
                        requestedHeights[rowIndex] = Math.max(requestedHeights[rowIndex], allocatedHeight);
                        layoutWantsWidth[colIndex] = layoutWantsWidth[colIndex] || spaceRequest.wantsWidth;
                        layoutWantsHeight[rowIndex] = layoutWantsHeight[rowIndex] || spaceRequest.wantsHeight;
                    });
                });
                return { guaranteedWidths: requestedWidths, guaranteedHeights: requestedHeights, wantsWidthArr: layoutWantsWidth, wantsHeightArr: layoutWantsHeight };
            };
            Table.prototype._requestedSpace = function (offeredWidth, offeredHeight) {
                var layout = this.iterateLayout(offeredWidth, offeredHeight);
                return { width: d3.sum(layout.guaranteedWidths), height: d3.sum(layout.guaranteedHeights), wantsWidth: layout.wantsWidth, wantsHeight: layout.wantsHeight };
            };
            // xOffset is relative to parent element, not absolute
            Table.prototype._computeLayout = function (xOffset, yOffset, availableWidth, availableHeight) {
                var _this = this;
                _super.prototype._computeLayout.call(this, xOffset, yOffset, availableWidth, availableHeight);
                var layout = this.iterateLayout(this.width(), this.height());
                var sumPair = function (p) { return p[0] + p[1]; };
                var rowHeights = Plottable._Util.Methods.addArrays(layout.rowProportionalSpace, layout.guaranteedHeights);
                var colWidths = Plottable._Util.Methods.addArrays(layout.colProportionalSpace, layout.guaranteedWidths);
                var childYOffset = 0;
                this.rows.forEach(function (row, rowIndex) {
                    var childXOffset = 0;
                    row.forEach(function (component, colIndex) {
                        // recursively compute layout
                        if (component != null) {
                            component._computeLayout(childXOffset, childYOffset, colWidths[colIndex], rowHeights[rowIndex]);
                        }
                        childXOffset += colWidths[colIndex] + _this.colPadding;
                    });
                    childYOffset += rowHeights[rowIndex] + _this.rowPadding;
                });
            };
            /**
             * Sets the row and column padding on the Table.
             *
             * @param {number} rowPadding The padding above and below each row, in pixels.
             * @param {number} colPadding the padding to the left and right of each column, in pixels.
             * @returns {Table} The calling Table.
             */
            Table.prototype.padding = function (rowPadding, colPadding) {
                this.rowPadding = rowPadding;
                this.colPadding = colPadding;
                this._invalidateLayout();
                return this;
            };
            /**
             * Sets the layout weight of a particular row.
             * Space is allocated to rows based on their weight. Rows with higher weights receive proportionally more space.
             *
             * A common case would be to have one graph take up 2/3rds of the space,
             * and the other graph take up 1/3rd.
             *
             * @param {number} index The index of the row.
             * @param {number} weight The weight to be set on the row.
             * @returns {Table} The calling Table.
             */
            Table.prototype.rowWeight = function (index, weight) {
                this.rowWeights[index] = weight;
                this._invalidateLayout();
                return this;
            };
            /**
             * Sets the layout weight of a particular column.
             * Space is allocated to columns based on their weight. Columns with higher weights receive proportionally more space.
             *
             * A common case would be to have one graph take up 2/3rds of the space,
             * and the other graph take up 1/3rd.
             *
             * @param {number} index The index of the column.
             * @param {number} weight The weight to be set on the column.
             * @returns {Table} The calling Table.
             */
            Table.prototype.colWeight = function (index, weight) {
                this.colWeights[index] = weight;
                this._invalidateLayout();
                return this;
            };
            Table.prototype._isFixedWidth = function () {
                var cols = d3.transpose(this.rows);
                return Table.fixedSpace(cols, function (c) { return (c == null) || c._isFixedWidth(); });
            };
            Table.prototype._isFixedHeight = function () {
                return Table.fixedSpace(this.rows, function (c) { return (c == null) || c._isFixedHeight(); });
            };
            Table.prototype.padTableToSize = function (nRows, nCols) {
                for (var i = 0; i < nRows; i++) {
                    if (this.rows[i] === undefined) {
                        this.rows[i] = [];
                        this.rowWeights[i] = null;
                    }
                    for (var j = 0; j < nCols; j++) {
                        if (this.rows[i][j] === undefined) {
                            this.rows[i][j] = null;
                        }
                    }
                }
                for (j = 0; j < nCols; j++) {
                    if (this.colWeights[j] === undefined) {
                        this.colWeights[j] = null;
                    }
                }
            };
            Table.calcComponentWeights = function (setWeights, componentGroups, fixityAccessor) {
                // If the row/col weight was explicitly set, then return it outright
                // If the weight was not explicitly set, then guess it using the heuristic that if all components are fixed-space
                // then weight is 0, otherwise weight is 1
                return setWeights.map(function (w, i) {
                    if (w != null) {
                        return w;
                    }
                    var fixities = componentGroups[i].map(fixityAccessor);
                    var allFixed = fixities.reduce(function (a, b) { return a && b; }, true);
                    return allFixed ? 0 : 1;
                });
            };
            Table.calcProportionalSpace = function (weights, freeSpace) {
                var weightSum = d3.sum(weights);
                if (weightSum === 0) {
                    return Plottable._Util.Methods.createFilledArray(0, weights.length);
                }
                else {
                    return weights.map(function (w) { return freeSpace * w / weightSum; });
                }
            };
            Table.fixedSpace = function (componentGroup, fixityAccessor) {
                var all = function (bools) { return bools.reduce(function (a, b) { return a && b; }, true); };
                var group_isFixed = function (components) { return all(components.map(fixityAccessor)); };
                return all(componentGroup.map(group_isFixed));
            };
            return Table;
        })(Plottable.Abstract.ComponentContainer);
        Component.Table = Table;
    })(Plottable.Component || (Plottable.Component = {}));
    var Component = Plottable.Component;
})(Plottable || (Plottable = {}));

///<reference path="../../reference.ts" />
var __extends = this.__extends || function (d, b) {
    for (var p in b) if (b.hasOwnProperty(p)) d[p] = b[p];
    function __() { this.constructor = d; }
    __.prototype = b.prototype;
    d.prototype = new __();
};
var Plottable;
(function (Plottable) {
    (function (Abstract) {
        var Plot = (function (_super) {
            __extends(Plot, _super);
            /**
             * Constructs a Plot.
             *
             * Plots render data. Common example include Plot.Scatter, Plot.Bar, and Plot.Line.
             *
             * A bare Plot has a DataSource and any number of projectors, which take
             * data and "project" it onto the Plot, such as "x", "y", "fill", "r".
             *
             * @constructor
             * @param {any[]|Dataset} [dataset] If provided, the data or Dataset to be associated with this Plot.
             */
            function Plot() {
                _super.call(this);
                this._dataChanged = false;
                this._projectors = {};
                this._animate = false;
                this._animators = {};
                this._ANIMATION_DURATION = 250; // milliseconds
                this.animateOnNextRender = true;
                this.clipPathEnabled = true;
                this.classed("plot", true);
                this._key2DatasetDrawerKey = d3.map();
                this._datasetKeysInOrder = [];
                this.nextSeriesIndex = 0;
            }
            Plot.prototype._anchor = function (element) {
                _super.prototype._anchor.call(this, element);
                this.animateOnNextRender = true;
                this._dataChanged = true;
                this._updateScaleExtents();
            };
            Plot.prototype._setup = function () {
                var _this = this;
                _super.prototype._setup.call(this);
                this._renderArea = this._content.append("g").classed("render-area", true);
                this._getDrawersInOrder().forEach(function (d) { return d._renderArea = _this._renderArea.append("g"); });
            };
            Plot.prototype.remove = function () {
                var _this = this;
                _super.prototype.remove.call(this);
                this._datasetKeysInOrder.forEach(function (k) { return _this.removeDataset(k); });
                // deregister from all scales
                var properties = Object.keys(this._projectors);
                properties.forEach(function (property) {
                    var projector = _this._projectors[property];
                    if (projector.scale) {
                        projector.scale.broadcaster.deregisterListener(_this);
                    }
                });
            };
            Plot.prototype.addDataset = function (keyOrDataset, dataset) {
                if (typeof (keyOrDataset) !== "string" && dataset !== undefined) {
                    throw new Error("invalid input to addDataset");
                }
                if (typeof (keyOrDataset) === "string" && keyOrDataset[0] === "_") {
                    Plottable._Util.Methods.warn("Warning: Using _named series keys may produce collisions with unlabeled data sources");
                }
                var key = typeof (keyOrDataset) === "string" ? keyOrDataset : "_" + this.nextSeriesIndex++;
                var data = typeof (keyOrDataset) !== "string" ? keyOrDataset : dataset;
                var dataset = (data instanceof Plottable.Dataset) ? data : new Plottable.Dataset(data);
                this._addDataset(key, dataset);
                return this;
            };
            Plot.prototype._addDataset = function (key, dataset) {
                var _this = this;
                if (this._key2DatasetDrawerKey.has(key)) {
                    this.removeDataset(key);
                }
                ;
                var drawer = this._getDrawer(key);
                var ddk = { drawer: drawer, dataset: dataset, key: key };
                this._datasetKeysInOrder.push(key);
                this._key2DatasetDrawerKey.set(key, ddk);
                if (this._isSetup) {
                    drawer._renderArea = this._renderArea.append("g");
                }
                dataset.broadcaster.registerListener(this, function () { return _this._onDatasetUpdate(); });
                this._onDatasetUpdate();
            };
            Plot.prototype._getDrawer = function (key) {
                return new Abstract._Drawer(key);
            };
            Plot.prototype._getAnimator = function (drawer, index) {
                return new Plottable.Animator.Null();
            };
            Plot.prototype._onDatasetUpdate = function () {
                this._updateScaleExtents();
                this.animateOnNextRender = true;
                this._dataChanged = true;
                this._render();
            };
            /**
             * Sets an attribute of every data point.
             *
             * Here's a common use case:
             * ```typescript
             * plot.attr("r", function(d) { return d.foo; });
             * ```
             * This will set the radius of each datum `d` to be `d.foo`.
             *
             * @param {string} attrToSet The attribute to set across each data
             * point. Popular examples include "x", "y", "r". Scales that inherit from
             * Plot define their meaning.
             *
             * @param {Function|string|any} accessor Function to apply to each element
             * of the dataSource. If a Function, use `accessor(d, i)`. If a string,
             * `d[accessor]` is used. If anything else, use `accessor` as a constant
             * across all data points.
             *
             * @param {Abstract.Scale} scale If provided, the result of the accessor
             * is passed through the scale, such as `scale.scale(accessor(d, i))`.
             *
             * @returns {Plot} The calling Plot.
             */
            Plot.prototype.attr = function (attrToSet, accessor, scale) {
                return this.project(attrToSet, accessor, scale);
            };
            /**
             * Identical to plot.attr
             */
            Plot.prototype.project = function (attrToSet, accessor, scale) {
                var _this = this;
                attrToSet = attrToSet.toLowerCase();
                var currentProjection = this._projectors[attrToSet];
                var existingScale = currentProjection && currentProjection.scale;
                if (existingScale) {
                    this._datasetKeysInOrder.forEach(function (key) {
                        existingScale._removeExtent(_this._plottableID.toString() + "_" + key, attrToSet);
                        existingScale.broadcaster.deregisterListener(_this);
                    });
                }
                if (scale) {
                    scale.broadcaster.registerListener(this, function () { return _this._render(); });
                }
                var activatedAccessor = Plottable._Util.Methods.accessorize(accessor);
                this._projectors[attrToSet] = { accessor: activatedAccessor, scale: scale, attribute: attrToSet };
                this._updateScaleExtent(attrToSet);
                this._render(); // queue a re-render upon changing projector
                return this;
            };
            Plot.prototype._generateAttrToProjector = function () {
                var _this = this;
                var h = {};
                d3.keys(this._projectors).forEach(function (a) {
                    var projector = _this._projectors[a];
                    var accessor = projector.accessor;
                    var scale = projector.scale;
                    var fn = scale ? function (d, i) { return scale.scale(accessor(d, i)); } : accessor;
                    h[a] = fn;
                });
                return h;
            };
            Plot.prototype._doRender = function () {
                if (this._isAnchored) {
                    this._paint();
                    this._dataChanged = false;
                    this.animateOnNextRender = false;
                }
            };
            /**
             * Enables or disables animation.
             *
             * @param {boolean} enabled Whether or not to animate.
             */
            Plot.prototype.animate = function (enabled) {
                this._animate = enabled;
                return this;
            };
            Plot.prototype.detach = function () {
                _super.prototype.detach.call(this);
                // make the domain resize
                this._updateScaleExtents();
                return this;
            };
            /**
             * This function makes sure that all of the scales in this._projectors
             * have an extent that includes all the data that is projected onto them.
             */
            Plot.prototype._updateScaleExtents = function () {
                var _this = this;
                d3.keys(this._projectors).forEach(function (attr) { return _this._updateScaleExtent(attr); });
            };
            Plot.prototype._updateScaleExtent = function (attr) {
                var _this = this;
                var projector = this._projectors[attr];
                if (projector.scale) {
                    this._key2DatasetDrawerKey.forEach(function (key, ddk) {
                        var extent = ddk.dataset._getExtent(projector.accessor, projector.scale._typeCoercer);
                        var scaleKey = _this._plottableID.toString() + "_" + key;
                        if (extent.length === 0 || !_this._isAnchored) {
                            projector.scale._removeExtent(scaleKey, attr);
                        }
                        else {
                            projector.scale._updateExtent(scaleKey, attr, extent);
                        }
                    });
                }
            };
            /**
             * Applies attributes to the selection.
             *
             * If animation is enabled and a valid animator's key is specified, the
             * attributes are applied with the animator. Otherwise, they are applied
             * immediately to the selection.
             *
             * The animation will not animate during auto-resize renders.
             *
             * @param {D3.Selection} selection The selection of elements to update.
             * @param {string} animatorKey The key for the animator.
             * @param {IAttributeToProjector} attrToProjector The set of attributes to set on the selection.
             * @returns {D3.Selection} The resulting selection (potentially after the transition)
             */
            Plot.prototype._applyAnimatedAttributes = function (selection, animatorKey, attrToProjector) {
                if (this._animate && this.animateOnNextRender && this._animators[animatorKey]) {
                    return this._animators[animatorKey].animate(selection, attrToProjector);
                }
                else {
                    return selection.attr(attrToProjector);
                }
            };
            Plot.prototype.animator = function (animatorKey, animator) {
                if (animator === undefined) {
                    return this._animators[animatorKey];
                }
                else {
                    this._animators[animatorKey] = animator;
                    return this;
                }
            };
            Plot.prototype.datasetOrder = function (order) {
                if (order === undefined) {
                    return this._datasetKeysInOrder;
                }
                function isPermutation(l1, l2) {
                    var intersection = Plottable._Util.Methods.intersection(d3.set(l1), d3.set(l2));
                    var size = intersection.size(); // HACKHACK pending on borisyankov/definitelytyped/ pr #2653
                    return size === l1.length && size === l2.length;
                }
                if (isPermutation(order, this._datasetKeysInOrder)) {
                    this._datasetKeysInOrder = order;
                    this._onDatasetUpdate();
                }
                else {
                    Plottable._Util.Methods.warn("Attempted to change datasetOrder, but new order is not permutation of old. Ignoring.");
                }
                return this;
            };
            /**
             * Removes a dataset
             *
             * @param {string} key The key of the dataset
             * @return {Plot} The calling Plot.
             */
            Plot.prototype.removeDataset = function (key) {
                if (this._key2DatasetDrawerKey.has(key)) {
                    var ddk = this._key2DatasetDrawerKey.get(key);
                    ddk.drawer.remove();
                    var projectors = d3.values(this._projectors);
                    var scaleKey = this._plottableID.toString() + "_" + key;
                    projectors.forEach(function (p) {
                        if (p.scale != null) {
                            p.scale._removeExtent(scaleKey, p.attribute);
                        }
                    });
                    ddk.dataset.broadcaster.deregisterListener(this);
                    this._datasetKeysInOrder.splice(this._datasetKeysInOrder.indexOf(key), 1);
                    this._key2DatasetDrawerKey.remove(key);
                    this._onDatasetUpdate();
                }
                return this;
            };
            Plot.prototype._getDatasetsInOrder = function () {
                var _this = this;
                return this._datasetKeysInOrder.map(function (k) { return _this._key2DatasetDrawerKey.get(k).dataset; });
            };
            Plot.prototype._getDrawersInOrder = function () {
                var _this = this;
                return this._datasetKeysInOrder.map(function (k) { return _this._key2DatasetDrawerKey.get(k).drawer; });
            };
            Plot.prototype._paint = function () {
                var _this = this;
                var attrHash = this._generateAttrToProjector();
                var datasets = this._getDatasetsInOrder();
                this._getDrawersInOrder().forEach(function (d, i) {
                    var animator = _this._animate ? _this._getAnimator(d, i) : new Plottable.Animator.Null();
                    d.draw(datasets[i].data(), attrHash, animator);
                });
            };
            return Plot;
        })(Abstract.Component);
        Abstract.Plot = Plot;
    })(Plottable.Abstract || (Plottable.Abstract = {}));
    var Abstract = Plottable.Abstract;
})(Plottable || (Plottable = {}));

///<reference path="../../reference.ts" />
var __extends = this.__extends || function (d, b) {
    for (var p in b) if (b.hasOwnProperty(p)) d[p] = b[p];
    function __() { this.constructor = d; }
    __.prototype = b.prototype;
    d.prototype = new __();
};
var Plottable;
(function (Plottable) {
    (function (Plot) {
        /*
         * A PiePlot is a plot meant to show how much out of a total an attribute's value is.
         * One usecase is to show how much funding departments are given out of a total budget.
         *
         * Primary projection attributes:
         *   "fill" - Accessor determining the color of each sector
         *   "inner-radius" - Accessor determining the distance from the center to the inner edge of the sector
         *   "outer-radius" - Accessor determining the distance from the center to the outer edge of the sector
         *   "value" - Accessor to extract the value determining the proportion of each slice to the total
         */
        var Pie = (function (_super) {
            __extends(Pie, _super);
            /**
             * Constructs a PiePlot.
             *
             * @constructor
             */
            function Pie() {
                _super.call(this);
                this.classed("pie-plot", true);
            }
            Pie.prototype._computeLayout = function (xOffset, yOffset, availableWidth, availableHeight) {
                _super.prototype._computeLayout.call(this, xOffset, yOffset, availableWidth, availableHeight);
                this._renderArea.attr("transform", "translate(" + this.width() / 2 + "," + this.height() / 2 + ")");
            };
            Pie.prototype._addDataset = function (key, dataset) {
                if (this._datasetKeysInOrder.length === 1) {
                    Plottable._Util.Methods.warn("Only one dataset is supported in Pie plots");
                    return;
                }
                _super.prototype._addDataset.call(this, key, dataset);
            };
            Pie.prototype._generateAttrToProjector = function () {
                var attrToProjector = this.retargetProjectors(_super.prototype._generateAttrToProjector.call(this));
                var innerRadiusF = attrToProjector["inner-radius"] || d3.functor(0);
                var outerRadiusF = attrToProjector["outer-radius"] || d3.functor(Math.min(this.width(), this.height()) / 2);
                attrToProjector["d"] = d3.svg.arc().innerRadius(innerRadiusF).outerRadius(outerRadiusF);
                delete attrToProjector["inner-radius"];
                delete attrToProjector["outer-radius"];
                if (attrToProjector["fill"] == null) {
                    attrToProjector["fill"] = function (d, i) { return Pie.DEFAULT_COLOR_SCALE.scale(String(i)); };
                }
                delete attrToProjector["value"];
                return attrToProjector;
            };
            /**
             * Since the data goes through a pie function, which returns an array of ArcDescriptors,
             * projectors will need to be retargeted so they point to the data portion of each arc descriptor.
             */
            Pie.prototype.retargetProjectors = function (attrToProjector) {
                var retargetedAttrToProjector = {};
                d3.entries(attrToProjector).forEach(function (entry) {
                    retargetedAttrToProjector[entry.key] = function (d, i) { return entry.value(d.data, i); };
                });
                return retargetedAttrToProjector;
            };
            Pie.prototype._getDrawer = function (key) {
                return new Plottable._Drawer.Arc(key);
            };
            Pie.prototype._paint = function () {
                var _this = this;
                var attrHash = this._generateAttrToProjector();
                var datasets = this._getDatasetsInOrder();
                this._getDrawersInOrder().forEach(function (d, i) {
                    var animator = _this._animate ? _this._getAnimator(d, i) : new Plottable.Animator.Null();
                    var pieData = _this.pie(datasets[i].data());
                    d.draw(pieData, attrHash, animator);
                });
            };
            Pie.prototype.pie = function (d) {
                var defaultAccessor = function (d) { return d.value; };
                var valueProjector = this._projectors["value"];
                var valueAccessor = valueProjector ? valueProjector.accessor : defaultAccessor;
                return d3.layout.pie().sort(null).value(valueAccessor)(d);
            };
            Pie.DEFAULT_COLOR_SCALE = new Plottable.Scale.Color();
            return Pie;
        })(Plottable.Abstract.Plot);
        Plot.Pie = Pie;
    })(Plottable.Plot || (Plottable.Plot = {}));
    var Plot = Plottable.Plot;
})(Plottable || (Plottable = {}));

///<reference path="../../reference.ts" />
var __extends = this.__extends || function (d, b) {
    for (var p in b) if (b.hasOwnProperty(p)) d[p] = b[p];
    function __() { this.constructor = d; }
    __.prototype = b.prototype;
    d.prototype = new __();
};
var Plottable;
(function (Plottable) {
    (function (Abstract) {
        var XYPlot = (function (_super) {
            __extends(XYPlot, _super);
            /**
             * Constructs an XYPlot.
             *
             * An XYPlot is a plot from drawing 2-dimensional data. Common examples
             * include Scale.Line and Scale.Bar.
             *
             * @constructor
             * @param {any[]|Dataset} [dataset] The data or Dataset to be associated with this Renderer.
             * @param {Scale} xScale The x scale to use.
             * @param {Scale} yScale The y scale to use.
             */
            function XYPlot(xScale, yScale) {
                _super.call(this);
                if (xScale == null || yScale == null) {
                    throw new Error("XYPlots require an xScale and yScale");
                }
                this.classed("xy-plot", true);
                this.project("x", "x", xScale); // default accessor
                this.project("y", "y", yScale); // default accessor
            }
            /**
             * @param {string} attrToSet One of ["x", "y"] which determines the point's
             * x and y position in the Plot.
             */
            XYPlot.prototype.project = function (attrToSet, accessor, scale) {
                // We only want padding and nice-ing on scales that will correspond to axes / pixel layout.
                // So when we get an "x" or "y" scale, enable autoNiceing and autoPadding.
                if (attrToSet === "x" && scale) {
                    this._xScale = scale;
                    this._updateXDomainer();
                }
                if (attrToSet === "y" && scale) {
                    this._yScale = scale;
                    this._updateYDomainer();
                }
                _super.prototype.project.call(this, attrToSet, accessor, scale);
                return this;
            };
            XYPlot.prototype._computeLayout = function (xOffset, yOffset, availableWidth, availableHeight) {
                _super.prototype._computeLayout.call(this, xOffset, yOffset, availableWidth, availableHeight);
                this._xScale.range([0, this.width()]);
                this._yScale.range([this.height(), 0]);
            };
            XYPlot.prototype._updateXDomainer = function () {
                if (this._xScale instanceof Abstract.QuantitativeScale) {
                    var scale = this._xScale;
                    if (!scale._userSetDomainer) {
                        scale.domainer().pad().nice();
                    }
                }
            };
            XYPlot.prototype._updateYDomainer = function () {
                if (this._yScale instanceof Abstract.QuantitativeScale) {
                    var scale = this._yScale;
                    if (!scale._userSetDomainer) {
                        scale.domainer().pad().nice();
                    }
                }
            };
            return XYPlot;
        })(Abstract.Plot);
        Abstract.XYPlot = XYPlot;
    })(Plottable.Abstract || (Plottable.Abstract = {}));
    var Abstract = Plottable.Abstract;
})(Plottable || (Plottable = {}));

///<reference path="../../reference.ts" />
var __extends = this.__extends || function (d, b) {
    for (var p in b) if (b.hasOwnProperty(p)) d[p] = b[p];
    function __() { this.constructor = d; }
    __.prototype = b.prototype;
    d.prototype = new __();
};
var Plottable;
(function (Plottable) {
    (function (Plot) {
        var Scatter = (function (_super) {
            __extends(Scatter, _super);
            /**
             * Constructs a ScatterPlot.
             *
             * @constructor
             * @param {IDataset | any} dataset The dataset to render.
             * @param {Scale} xScale The x scale to use.
             * @param {Scale} yScale The y scale to use.
             */
            function Scatter(xScale, yScale) {
                _super.call(this, xScale, yScale);
                this._animators = {
                    "circles-reset": new Plottable.Animator.Null(),
                    "circles": new Plottable.Animator.IterativeDelay().duration(250).delay(5)
                };
                this.classed("scatter-plot", true);
                this.project("r", 3); // default
                this.project("opacity", 0.6); // default
                this.project("fill", function () { return Plottable.Core.Colors.INDIGO; }); // default
            }
            /**
             * @param {string} attrToSet One of ["x", "y", "cx", "cy", "r",
             * "fill"]. "cx" and "cy" are aliases for "x" and "y". "r" is the datum's
             * radius, and "fill" is the CSS color of the datum.
             */
            Scatter.prototype.project = function (attrToSet, accessor, scale) {
                attrToSet = attrToSet === "cx" ? "x" : attrToSet;
                attrToSet = attrToSet === "cy" ? "y" : attrToSet;
                _super.prototype.project.call(this, attrToSet, accessor, scale);
                return this;
            };
            Scatter.prototype._generateAttrToProjector = function () {
                var attrToProjector = _super.prototype._generateAttrToProjector.call(this);
                attrToProjector["cx"] = attrToProjector["x"];
                delete attrToProjector["x"];
                attrToProjector["cy"] = attrToProjector["y"];
                delete attrToProjector["y"];
                return attrToProjector;
            };
            // HACKHACK #1106 - should use drawers for paint logic
            Scatter.prototype._paint = function () {
                var _this = this;
                var attrToProjector = this._generateAttrToProjector();
                var datasets = this._getDatasetsInOrder();
                this._getDrawersInOrder().forEach(function (d, i) {
                    var dataset = datasets[i];
                    var circles = d._renderArea.selectAll("circle").data(dataset.data());
                    circles.enter().append("circle");
                    if (_this._dataChanged) {
                        var rFunction = attrToProjector["r"];
                        attrToProjector["r"] = function () { return 0; };
                        _this._applyAnimatedAttributes(circles, "circles-reset", attrToProjector);
                        attrToProjector["r"] = rFunction;
                    }
                    _this._applyAnimatedAttributes(circles, "circles", attrToProjector);
                    circles.exit().remove();
                });
            };
            return Scatter;
        })(Plottable.Abstract.XYPlot);
        Plot.Scatter = Scatter;
    })(Plottable.Plot || (Plottable.Plot = {}));
    var Plot = Plottable.Plot;
})(Plottable || (Plottable = {}));

///<reference path="../../reference.ts" />
var __extends = this.__extends || function (d, b) {
    for (var p in b) if (b.hasOwnProperty(p)) d[p] = b[p];
    function __() { this.constructor = d; }
    __.prototype = b.prototype;
    d.prototype = new __();
};
var Plottable;
(function (Plottable) {
    (function (Plot) {
        var Grid = (function (_super) {
            __extends(Grid, _super);
            /**
             * Constructs a GridPlot.
             *
             * A GridPlot is used to shade a grid of data. Each datum is a cell on the
             * grid, and the datum can control what color it is.
             *
             * @constructor
             * @param {Scale.Ordinal} xScale The x scale to use.
             * @param {Scale.Ordinal} yScale The y scale to use.
             * @param {Scale.Color|Scale.InterpolatedColor} colorScale The color scale
             * to use for each grid cell.
             */
            function Grid(xScale, yScale, colorScale) {
                _super.call(this, xScale, yScale);
                this._animators = {
                    "cells": new Plottable.Animator.Null()
                };
                this.classed("grid-plot", true);
                // The x and y scales should render in bands with no padding
                this._xScale.rangeType("bands", 0, 0);
                this._yScale.rangeType("bands", 0, 0);
                this._colorScale = colorScale;
                this.project("fill", "value", colorScale); // default
            }
            Grid.prototype._addDataset = function (key, dataset) {
                if (this._datasetKeysInOrder.length === 1) {
                    Plottable._Util.Methods.warn("Only one dataset is supported in Grid plots");
                    return;
                }
                _super.prototype._addDataset.call(this, key, dataset);
            };
            /**
             * @param {string} attrToSet One of ["x", "y", "fill"]. If "fill" is used,
             * the data should return a valid CSS color.
             */
            Grid.prototype.project = function (attrToSet, accessor, scale) {
                _super.prototype.project.call(this, attrToSet, accessor, scale);
                if (attrToSet === "fill") {
                    this._colorScale = this._projectors["fill"].scale;
                }
                return this;
            };
            Grid.prototype._paint = function () {
                var dataset = this._getDatasetsInOrder()[0];
                var cells = this._renderArea.selectAll("rect").data(dataset.data());
                cells.enter().append("rect");
                var xStep = this._xScale.rangeBand();
                var yStep = this._yScale.rangeBand();
                var attrToProjector = this._generateAttrToProjector();
                attrToProjector["width"] = function () { return xStep; };
                attrToProjector["height"] = function () { return yStep; };
                this._applyAnimatedAttributes(cells, "cells", attrToProjector);
                cells.exit().remove();
            };
            return Grid;
        })(Plottable.Abstract.XYPlot);
        Plot.Grid = Grid;
    })(Plottable.Plot || (Plottable.Plot = {}));
    var Plot = Plottable.Plot;
})(Plottable || (Plottable = {}));

///<reference path="../../reference.ts" />
var __extends = this.__extends || function (d, b) {
    for (var p in b) if (b.hasOwnProperty(p)) d[p] = b[p];
    function __() { this.constructor = d; }
    __.prototype = b.prototype;
    d.prototype = new __();
};
var Plottable;
(function (Plottable) {
    (function (Abstract) {
        var BarPlot = (function (_super) {
            __extends(BarPlot, _super);
            /**
             * Constructs a BarPlot.
             *
             * @constructor
             * @param {Scale} xScale The x scale to use.
             * @param {Scale} yScale The y scale to use.
             */
            function BarPlot(xScale, yScale) {
                _super.call(this, xScale, yScale);
                this._baselineValue = 0;
                this._barAlignmentFactor = 0;
                this._animators = {
                    "bars-reset": new Plottable.Animator.Null(),
                    "bars": new Plottable.Animator.IterativeDelay(),
                    "baseline": new Plottable.Animator.Null()
                };
                this.classed("bar-plot", true);
                this.project("fill", function () { return Plottable.Core.Colors.INDIGO; });
                // super() doesn't set baseline
                this.baseline(this._baselineValue);
            }
            BarPlot.prototype._getDrawer = function (key) {
                return new Plottable._Drawer.Rect(key);
            };
            BarPlot.prototype._setup = function () {
                _super.prototype._setup.call(this);
                this._baseline = this._renderArea.append("line").classed("baseline", true);
            };
            BarPlot.prototype._paint = function () {
                _super.prototype._paint.call(this);
                var primaryScale = this._isVertical ? this._yScale : this._xScale;
                var scaledBaseline = primaryScale.scale(this._baselineValue);
                var baselineAttr = {
                    "x1": this._isVertical ? 0 : scaledBaseline,
                    "y1": this._isVertical ? scaledBaseline : 0,
                    "x2": this._isVertical ? this.width() : scaledBaseline,
                    "y2": this._isVertical ? scaledBaseline : this.height()
                };
                this._applyAnimatedAttributes(this._baseline, "baseline", baselineAttr);
            };
            /**
             * Sets the baseline for the bars to the specified value.
             *
             * The baseline is the line that the bars are drawn from, defaulting to 0.
             *
             * @param {number} value The value to position the baseline at.
             * @returns {AbstractBarPlot} The calling AbstractBarPlot.
             */
            BarPlot.prototype.baseline = function (value) {
                this._baselineValue = value;
                this._updateXDomainer();
                this._updateYDomainer();
                this._render();
                return this;
            };
            /**
             * Sets the bar alignment relative to the independent axis.
             * VerticalBarPlot supports "left", "center", "right"
             * HorizontalBarPlot supports "top", "center", "bottom"
             *
             * @param {string} alignment The desired alignment.
             * @returns {AbstractBarPlot} The calling AbstractBarPlot.
             */
            BarPlot.prototype.barAlignment = function (alignment) {
                var alignmentLC = alignment.toLowerCase();
                var align2factor = this.constructor._BarAlignmentToFactor;
                if (align2factor[alignmentLC] === undefined) {
                    throw new Error("unsupported bar alignment");
                }
                this._barAlignmentFactor = align2factor[alignmentLC];
                this._render();
                return this;
            };
            BarPlot.prototype.parseExtent = function (input) {
                if (typeof (input) === "number") {
                    return { min: input, max: input };
                }
                else if (input instanceof Object && "min" in input && "max" in input) {
                    return input;
                }
                else {
                    throw new Error("input '" + input + "' can't be parsed as an IExtent");
                }
            };
            BarPlot.prototype.selectBar = function (xValOrExtent, yValOrExtent, select) {
                if (select === void 0) { select = true; }
                if (!this._isSetup) {
                    return null;
                }
                var selectedBars = [];
                var xExtent = this.parseExtent(xValOrExtent);
                var yExtent = this.parseExtent(yValOrExtent);
                // the SVGRects are positioned with sub-pixel accuracy (the default unit
                // for the x, y, height & width attributes), but user selections (e.g. via
                // mouse events) usually have pixel accuracy. A tolerance of half-a-pixel
                // seems appropriate:
                var tolerance = 0.5;
                // currently, linear scan the bars. If inversion is implemented on non-numeric scales we might be able to do better.
                this._getDrawersInOrder().forEach(function (d) {
                    d._renderArea.selectAll("rect").each(function (d) {
                        var bbox = this.getBBox();
                        if (bbox.x + bbox.width >= xExtent.min - tolerance && bbox.x <= xExtent.max + tolerance && bbox.y + bbox.height >= yExtent.min - tolerance && bbox.y <= yExtent.max + tolerance) {
                            selectedBars.push(this);
                        }
                    });
                });
                if (selectedBars.length > 0) {
                    var selection = d3.selectAll(selectedBars);
                    selection.classed("selected", select);
                    return selection;
                }
                else {
                    return null;
                }
            };
            /**
             * Deselects all bars.
             * @returns {AbstractBarPlot} The calling AbstractBarPlot.
             */
            BarPlot.prototype.deselectAll = function () {
                if (this._isSetup) {
                    this._getDrawersInOrder().forEach(function (d) { return d._renderArea.selectAll("rect").classed("selected", false); });
                }
                return this;
            };
            BarPlot.prototype._updateDomainer = function (scale) {
                if (scale instanceof Abstract.QuantitativeScale) {
                    var qscale = scale;
                    if (!qscale._userSetDomainer) {
                        if (this._baselineValue != null) {
                            qscale.domainer().addPaddingException(this._baselineValue, "BAR_PLOT+" + this._plottableID).addIncludedValue(this._baselineValue, "BAR_PLOT+" + this._plottableID);
                        }
                        else {
                            qscale.domainer().removePaddingException("BAR_PLOT+" + this._plottableID).removeIncludedValue("BAR_PLOT+" + this._plottableID);
                        }
                        qscale.domainer().pad();
                    }
                    // prepending "BAR_PLOT" is unnecessary but reduces likely of user accidentally creating collisions
                    qscale._autoDomainIfAutomaticMode();
                }
            };
            BarPlot.prototype._updateYDomainer = function () {
                if (this._isVertical) {
                    this._updateDomainer(this._yScale);
                }
                else {
                    _super.prototype._updateYDomainer.call(this);
                }
            };
            BarPlot.prototype._updateXDomainer = function () {
                if (!this._isVertical) {
                    this._updateDomainer(this._xScale);
                }
                else {
                    _super.prototype._updateXDomainer.call(this);
                }
            };
            BarPlot.prototype._generateAttrToProjector = function () {
                var _this = this;
                // Primary scale/direction: the "length" of the bars
                // Secondary scale/direction: the "width" of the bars
                var attrToProjector = _super.prototype._generateAttrToProjector.call(this);
                var primaryScale = this._isVertical ? this._yScale : this._xScale;
                var secondaryScale = this._isVertical ? this._xScale : this._yScale;
                var primaryAttr = this._isVertical ? "y" : "x";
                var secondaryAttr = this._isVertical ? "x" : "y";
                var bandsMode = (secondaryScale instanceof Plottable.Scale.Ordinal) && secondaryScale.rangeType() === "bands";
                var scaledBaseline = primaryScale.scale(this._baselineValue);
                if (!attrToProjector["width"]) {
                    var constantWidth = bandsMode ? secondaryScale.rangeBand() : BarPlot.DEFAULT_WIDTH;
                    attrToProjector["width"] = function (d, i) { return constantWidth; };
                }
                var positionF = attrToProjector[secondaryAttr];
                var widthF = attrToProjector["width"];
                if (!bandsMode) {
                    attrToProjector[secondaryAttr] = function (d, i) { return positionF(d, i) - widthF(d, i) * _this._barAlignmentFactor; };
                }
                else {
                    var bandWidth = secondaryScale.rangeBand();
                    attrToProjector[secondaryAttr] = function (d, i) { return positionF(d, i) - widthF(d, i) / 2 + bandWidth / 2; };
                }
                var originalPositionFn = attrToProjector[primaryAttr];
                attrToProjector[primaryAttr] = function (d, i) {
                    var originalPos = originalPositionFn(d, i);
                    // If it is past the baseline, it should start at the baselin then width/height
                    // carries it over. If it's not past the baseline, leave it at original position and
                    // then width/height carries it to baseline
                    return (originalPos > scaledBaseline) ? scaledBaseline : originalPos;
                };
                attrToProjector["height"] = function (d, i) {
                    return Math.abs(scaledBaseline - originalPositionFn(d, i));
                };
                return attrToProjector;
            };
            BarPlot._BarAlignmentToFactor = {};
            BarPlot.DEFAULT_WIDTH = 10;
            return BarPlot;
        })(Abstract.XYPlot);
        Abstract.BarPlot = BarPlot;
    })(Plottable.Abstract || (Plottable.Abstract = {}));
    var Abstract = Plottable.Abstract;
})(Plottable || (Plottable = {}));

///<reference path="../../reference.ts" />
var __extends = this.__extends || function (d, b) {
    for (var p in b) if (b.hasOwnProperty(p)) d[p] = b[p];
    function __() { this.constructor = d; }
    __.prototype = b.prototype;
    d.prototype = new __();
};
var Plottable;
(function (Plottable) {
    (function (Plot) {
        /**
         * A VerticalBarPlot draws bars vertically.
         * Key projected attributes:
         *  - "width" - the horizontal width of a bar.
         *      - if an ordinal scale is attached, this defaults to ordinalScale.rangeBand()
         *      - if a quantitative scale is attached, this defaults to 10
         *  - "x" - the horizontal position of a bar
         *  - "y" - the vertical height of a bar
         */
        var VerticalBar = (function (_super) {
            __extends(VerticalBar, _super);
            /**
             * Constructs a VerticalBarPlot.
             *
             * @constructor
             * @param {IDataset | any} dataset The dataset to render.
             * @param {Scale} xScale The x scale to use.
             * @param {QuantitativeScale} yScale The y scale to use.
             */
            function VerticalBar(xScale, yScale) {
                this._isVertical = true; // Has to be set before super()
                _super.call(this, xScale, yScale);
            }
            VerticalBar.prototype._updateYDomainer = function () {
                this._updateDomainer(this._yScale);
            };
            VerticalBar._BarAlignmentToFactor = { "left": 0, "center": 0.5, "right": 1 };
            return VerticalBar;
        })(Plottable.Abstract.BarPlot);
        Plot.VerticalBar = VerticalBar;
    })(Plottable.Plot || (Plottable.Plot = {}));
    var Plot = Plottable.Plot;
})(Plottable || (Plottable = {}));

///<reference path="../../reference.ts" />
var __extends = this.__extends || function (d, b) {
    for (var p in b) if (b.hasOwnProperty(p)) d[p] = b[p];
    function __() { this.constructor = d; }
    __.prototype = b.prototype;
    d.prototype = new __();
};
var Plottable;
(function (Plottable) {
    (function (Plot) {
        /**
         * A HorizontalBarPlot draws bars horizontally.
         * Key projected attributes:
         *  - "width" - the vertical height of a bar (since the bar is rotated horizontally)
         *      - if an ordinal scale is attached, this defaults to ordinalScale.rangeBand()
         *      - if a quantitative scale is attached, this defaults to 10
         *  - "x" - the horizontal length of a bar
         *  - "y" - the vertical position of a bar
         */
        var HorizontalBar = (function (_super) {
            __extends(HorizontalBar, _super);
            /**
             * Constructs a HorizontalBarPlot.
             *
             * @constructor
             * @param {QuantitativeScale} xScale The x scale to use.
             * @param {Scale} yScale The y scale to use.
             */
            function HorizontalBar(xScale, yScale) {
                _super.call(this, xScale, yScale);
            }
            HorizontalBar.prototype._updateXDomainer = function () {
                this._updateDomainer(this._xScale);
            };
            HorizontalBar.prototype._generateAttrToProjector = function () {
                var attrToProjector = _super.prototype._generateAttrToProjector.call(this);
                // by convention, for API users the 2ndary dimension of a bar is always called its "width", so
                // the "width" of a horziontal bar plot is actually its "height" from the perspective of a svg rect
                var widthF = attrToProjector["width"];
                attrToProjector["width"] = attrToProjector["height"];
                attrToProjector["height"] = widthF;
                return attrToProjector;
            };
            HorizontalBar._BarAlignmentToFactor = { "top": 0, "center": 0.5, "bottom": 1 };
            return HorizontalBar;
        })(Plottable.Abstract.BarPlot);
        Plot.HorizontalBar = HorizontalBar;
    })(Plottable.Plot || (Plottable.Plot = {}));
    var Plot = Plottable.Plot;
})(Plottable || (Plottable = {}));

///<reference path="../../reference.ts" />
var __extends = this.__extends || function (d, b) {
    for (var p in b) if (b.hasOwnProperty(p)) d[p] = b[p];
    function __() { this.constructor = d; }
    __.prototype = b.prototype;
    d.prototype = new __();
};
var Plottable;
(function (Plottable) {
    (function (Plot) {
        var Line = (function (_super) {
            __extends(Line, _super);
            /**
             * Constructs a LinePlot.
             *
             * @constructor
             * @param {any | IDataset} dataset The dataset to render.
             * @param {QuantitativeScale} xScale The x scale to use.
             * @param {QuantitativeScale} yScale The y scale to use.
             */
            function Line(xScale, yScale) {
                _super.call(this, xScale, yScale);
                this._animators = {
                    "line-reset": new Plottable.Animator.Null(),
                    "line": new Plottable.Animator.Base().duration(600).easing("exp-in-out")
                };
                this.classed("line-plot", true);
                this.project("stroke", function () { return Plottable.Core.Colors.INDIGO; }); // default
                this.project("stroke-width", function () { return "2px"; }); // default
            }
            Line.prototype._getResetYFunction = function () {
                // gets the y-value generator for the animation start point
                var yDomain = this._yScale.domain();
                var domainMax = Math.max(yDomain[0], yDomain[1]);
                var domainMin = Math.min(yDomain[0], yDomain[1]);
                // start from zero, or the closest domain value to zero
                // avoids lines zooming on from offscreen.
                var startValue = (domainMax < 0 && domainMax) || (domainMin > 0 && domainMin) || 0;
                var scaledStartValue = this._yScale.scale(startValue);
                return function (d, i) { return scaledStartValue; };
            };
            Line.prototype._generateAttrToProjector = function () {
                var attrToProjector = _super.prototype._generateAttrToProjector.call(this);
                var wholeDatumAttributes = this._wholeDatumAttributes();
                var isSingleDatumAttr = function (attr) { return wholeDatumAttributes.indexOf(attr) === -1; };
                var singleDatumAttributes = d3.keys(attrToProjector).filter(isSingleDatumAttr);
                singleDatumAttributes.forEach(function (attribute) {
                    var projector = attrToProjector[attribute];
                    attrToProjector[attribute] = function (data, i) { return data.length > 0 ? projector(data[0], i) : null; };
                });
                return attrToProjector;
            };
<<<<<<< HEAD
            // HACKHACK #1106 - should use drawers for paint logic
            Line.prototype._paint = function () {
                var _this = this;
=======
            Line.prototype._rejectNullsAndNaNs = function (d, i, projector) {
                var value = projector(d, i);
                return value != null && value === value;
            };
            Line.prototype._paint = function () {
                var _this = this;
                _super.prototype._paint.call(this);
>>>>>>> 58268027
                var attrToProjector = this._generateAttrToProjector();
                var xFunction = attrToProjector["x"];
                var yFunction = attrToProjector["y"];
                delete attrToProjector["x"];
                delete attrToProjector["y"];
<<<<<<< HEAD
                var datasets = this._getDatasetsInOrder();
                this._getDrawersInOrder().forEach(function (d, i) {
                    var dataset = datasets[i];
                    var linePath;
                    if (d._renderArea.select(".line").node()) {
                        linePath = d._renderArea.select(".line");
                    }
                    else {
                        linePath = d._renderArea.append("path").classed("line", true);
                    }
                    linePath.datum(dataset.data());
                    if (_this._dataChanged) {
                        attrToProjector["d"] = d3.svg.line().x(xFunction).y(_this._getResetYFunction());
                        _this._applyAnimatedAttributes(linePath, "line-reset", attrToProjector);
                    }
                    attrToProjector["d"] = d3.svg.line().x(xFunction).y(yFunction);
                    _this._applyAnimatedAttributes(linePath, "line", attrToProjector);
                });
=======
                this.linePath.datum(this._dataset.data());
                var line = d3.svg.line().x(xFunction);
                line.defined(function (d, i) { return _this._rejectNullsAndNaNs(d, i, xFunction) && _this._rejectNullsAndNaNs(d, i, yFunction); });
                attrToProjector["d"] = line;
                if (this._dataChanged) {
                    line.y(this._getResetYFunction());
                    this._applyAnimatedAttributes(this.linePath, "line-reset", attrToProjector);
                }
                line.y(yFunction);
                this._applyAnimatedAttributes(this.linePath, "line", attrToProjector);
>>>>>>> 58268027
            };
            Line.prototype._wholeDatumAttributes = function () {
                return ["x", "y"];
            };
            return Line;
        })(Plottable.Abstract.XYPlot);
        Plot.Line = Line;
    })(Plottable.Plot || (Plottable.Plot = {}));
    var Plot = Plottable.Plot;
})(Plottable || (Plottable = {}));

///<reference path="../../reference.ts" />
var __extends = this.__extends || function (d, b) {
    for (var p in b) if (b.hasOwnProperty(p)) d[p] = b[p];
    function __() { this.constructor = d; }
    __.prototype = b.prototype;
    d.prototype = new __();
};
var Plottable;
(function (Plottable) {
    (function (Plot) {
        /**
         * An AreaPlot draws a filled region (area) between the plot's projected "y" and projected "y0" values.
         */
        var Area = (function (_super) {
            __extends(Area, _super);
            /**
             * Constructs an AreaPlot.
             *
             * @constructor
             * @param {IDataset | any} dataset The dataset to render.
             * @param {QuantitativeScale} xScale The x scale to use.
             * @param {QuantitativeScale} yScale The y scale to use.
             */
            function Area(xScale, yScale) {
                _super.call(this, xScale, yScale);
                this.classed("area-plot", true);
                this.project("y0", 0, yScale); // default
                this.project("fill", function () { return Plottable.Core.Colors.INDIGO; }); // default
                this.project("fill-opacity", function () { return 0.25; }); // default
                this.project("stroke", function () { return Plottable.Core.Colors.INDIGO; }); // default
                this._animators["area-reset"] = new Plottable.Animator.Null();
                this._animators["area"] = new Plottable.Animator.Base().duration(600).easing("exp-in-out");
            }
            Area.prototype._onDatasetUpdate = function () {
                _super.prototype._onDatasetUpdate.call(this);
                if (this._yScale != null) {
                    this._updateYDomainer();
                }
            };
            Area.prototype._updateYDomainer = function () {
                var _this = this;
                _super.prototype._updateYDomainer.call(this);
                var constantBaseline;
                var y0Projector = this._projectors["y0"];
                var y0Accessor = y0Projector && y0Projector.accessor;
                if (y0Accessor != null) {
                    var extents = this._getDatasetsInOrder().map(function (d) { return d._getExtent(y0Accessor, _this._yScale._typeCoercer); });
                    var extent = Plottable._Util.Methods.flatten(extents);
                    var uniqExtentVals = Plottable._Util.Methods.uniq(extent);
                    if (uniqExtentVals.length === 1) {
                        constantBaseline = uniqExtentVals[0];
                    }
                }
                if (!this._yScale._userSetDomainer) {
                    if (constantBaseline != null) {
                        this._yScale.domainer().addPaddingException(constantBaseline, "AREA_PLOT+" + this._plottableID);
                    }
                    else {
                        this._yScale.domainer().removePaddingException("AREA_PLOT+" + this._plottableID);
                    }
                    // prepending "AREA_PLOT" is unnecessary but reduces likely of user accidentally creating collisions
                    this._yScale._autoDomainIfAutomaticMode();
                }
            };
            Area.prototype.project = function (attrToSet, accessor, scale) {
                _super.prototype.project.call(this, attrToSet, accessor, scale);
                if (attrToSet === "y0") {
                    this._updateYDomainer();
                }
                return this;
            };
            Area.prototype._getResetYFunction = function () {
                return this._generateAttrToProjector()["y0"];
            };
            // HACKHACK #1106 - should use drawers for paint logic
            Area.prototype._paint = function () {
                var _this = this;
                _super.prototype._paint.call(this);
                var attrToProjector = this._generateAttrToProjector();
                var xFunction = attrToProjector["x"];
                var y0Function = attrToProjector["y0"];
                var yFunction = attrToProjector["y"];
                delete attrToProjector["x"];
                delete attrToProjector["y0"];
                delete attrToProjector["y"];
<<<<<<< HEAD
                var datasets = this._getDatasetsInOrder();
                this._getDrawersInOrder().forEach(function (d, i) {
                    var dataset = datasets[i];
                    var areaPath;
                    if (d._renderArea.select(".area").node()) {
                        areaPath = d._renderArea.select(".area");
                    }
                    else {
                        // Make sure to insert the area before the line
                        areaPath = d._renderArea.insert("path", ".line").classed("area", true);
                    }
                    areaPath.datum(dataset.data());
                    if (_this._dataChanged) {
                        attrToProjector["d"] = d3.svg.area().x(xFunction).y0(y0Function).y1(_this._getResetYFunction());
                        _this._applyAnimatedAttributes(areaPath, "area-reset", attrToProjector);
                    }
                    attrToProjector["d"] = d3.svg.area().x(xFunction).y0(y0Function).y1(yFunction);
                    _this._applyAnimatedAttributes(areaPath, "area", attrToProjector);
                });
=======
                this.areaPath.datum(this._dataset.data());
                var area = d3.svg.area().x(xFunction).y0(y0Function);
                area.defined(function (d, i) { return _this._rejectNullsAndNaNs(d, i, xFunction) && _this._rejectNullsAndNaNs(d, i, yFunction); });
                attrToProjector["d"] = area;
                if (this._dataChanged) {
                    area.y1(this._getResetYFunction());
                    this._applyAnimatedAttributes(this.areaPath, "area-reset", attrToProjector);
                }
                area.y1(yFunction);
                this._applyAnimatedAttributes(this.areaPath, "area", attrToProjector);
>>>>>>> 58268027
            };
            Area.prototype._wholeDatumAttributes = function () {
                var wholeDatumAttributes = _super.prototype._wholeDatumAttributes.call(this);
                wholeDatumAttributes.push("y0");
                return wholeDatumAttributes;
            };
            return Area;
        })(Plot.Line);
        Plot.Area = Area;
    })(Plottable.Plot || (Plottable.Plot = {}));
    var Plot = Plottable.Plot;
})(Plottable || (Plottable = {}));

///<reference path="../../reference.ts" />
var __extends = this.__extends || function (d, b) {
    for (var p in b) if (b.hasOwnProperty(p)) d[p] = b[p];
    function __() { this.constructor = d; }
    __.prototype = b.prototype;
    d.prototype = new __();
};
var Plottable;
(function (Plottable) {
    (function (Plot) {
        var ClusteredBar = (function (_super) {
            __extends(ClusteredBar, _super);
            /**
             * Creates a ClusteredBarPlot.
             *
             * A ClusteredBarPlot is a plot that plots several bar plots next to each
             * other. For example, when plotting life expectancy across each country,
             * you would want each country to have a "male" and "female" bar.
             *
             * @constructor
             * @param {Scale} xScale The x scale to use.
             * @param {Scale} yScale The y scale to use.
             */
            function ClusteredBar(xScale, yScale, isVertical) {
                if (isVertical === void 0) { isVertical = true; }
                this._isVertical = isVertical; // Has to be set before super()
                _super.call(this, xScale, yScale);
                this.innerScale = new Plottable.Scale.Ordinal();
            }
            ClusteredBar.prototype._generateAttrToProjector = function () {
                var _this = this;
                var attrToProjector = _super.prototype._generateAttrToProjector.call(this);
                // the width is constant, so set the inner scale range to that
                var widthF = attrToProjector["width"];
                this.innerScale.range([0, widthF(null, 0)]);
                var innerWidthF = function (d, i) { return _this.innerScale.rangeBand(); };
                var heightF = attrToProjector["height"];
                attrToProjector["width"] = this._isVertical ? innerWidthF : heightF;
                attrToProjector["height"] = this._isVertical ? heightF : innerWidthF;
                var positionF = function (d) { return d._PLOTTABLE_PROTECTED_FIELD_POSITION; };
                attrToProjector["x"] = this._isVertical ? positionF : attrToProjector["x"];
                attrToProjector["y"] = this._isVertical ? attrToProjector["y"] : positionF;
                return attrToProjector;
            };
            ClusteredBar.prototype.cluster = function (accessor) {
                var _this = this;
                this.innerScale.domain(this._datasetKeysInOrder);
                var clusters = {};
                this._datasetKeysInOrder.forEach(function (key) {
                    var data = _this._key2DatasetDrawerKey.get(key).dataset.data();
                    clusters[key] = data.map(function (d, i) {
                        var val = accessor(d, i);
                        var primaryScale = _this._isVertical ? _this._xScale : _this._yScale;
                        d["_PLOTTABLE_PROTECTED_FIELD_POSITION"] = primaryScale.scale(val) + _this.innerScale.scale(key);
                        return d;
                    });
                });
                return clusters;
            };
            ClusteredBar.prototype._paint = function () {
                _super.prototype._paint.call(this);
                var attrHash = this._generateAttrToProjector();
                var accessor = this._isVertical ? this._projectors["x"].accessor : this._projectors["y"].accessor;
                var clusteredData = this.cluster(accessor);
                this._getDrawersInOrder().forEach(function (d) { return d.draw(clusteredData[d.key], attrHash); });
            };
            return ClusteredBar;
        })(Plottable.Abstract.BarPlot);
        Plot.ClusteredBar = ClusteredBar;
    })(Plottable.Plot || (Plottable.Plot = {}));
    var Plot = Plottable.Plot;
})(Plottable || (Plottable = {}));

///<reference path="../../reference.ts" />
var __extends = this.__extends || function (d, b) {
    for (var p in b) if (b.hasOwnProperty(p)) d[p] = b[p];
    function __() { this.constructor = d; }
    __.prototype = b.prototype;
    d.prototype = new __();
};
var Plottable;
(function (Plottable) {
    (function (Abstract) {
        var Stacked = (function (_super) {
            __extends(Stacked, _super);
            function Stacked() {
                _super.apply(this, arguments);
                this.stackedExtent = [0, 0];
            }
            Stacked.prototype._onDatasetUpdate = function () {
                _super.prototype._onDatasetUpdate.call(this);
                // HACKHACK Caused since onDataSource is called before projectors are set up.  Should be fixed by #803
                if (this._datasetKeysInOrder && this._projectors["x"] && this._projectors["y"]) {
                    this.updateStackOffsets();
                }
            };
            Stacked.prototype.updateStackOffsets = function () {
                var dataMapArray = this.generateDefaultMapArray();
                var domainKeys = this.getDomainKeys();
                var positiveDataMapArray = dataMapArray.map(function (dataMap) {
                    return Plottable._Util.Methods.populateMap(domainKeys, function (domainKey) {
                        return { key: domainKey, value: Math.max(0, dataMap.get(domainKey).value) };
                    });
                });
                var negativeDataMapArray = dataMapArray.map(function (dataMap) {
                    return Plottable._Util.Methods.populateMap(domainKeys, function (domainKey) {
                        return { key: domainKey, value: Math.min(dataMap.get(domainKey).value, 0) };
                    });
                });
                this.setDatasetStackOffsets(this.stack(positiveDataMapArray), this.stack(negativeDataMapArray));
                this.updateStackExtents();
            };
            Stacked.prototype.updateStackExtents = function () {
                var datasets = this._getDatasetsInOrder();
                var valueAccessor = this.valueAccessor();
                var maxStackExtent = Plottable._Util.Methods.max(datasets, function (dataset) {
                    return Plottable._Util.Methods.max(dataset.data(), function (datum) {
                        return valueAccessor(datum) + datum["_PLOTTABLE_PROTECTED_FIELD_STACK_OFFSET"];
                    });
                });
                var minStackExtent = Plottable._Util.Methods.min(datasets, function (dataset) {
                    return Plottable._Util.Methods.min(dataset.data(), function (datum) {
                        return valueAccessor(datum) + datum["_PLOTTABLE_PROTECTED_FIELD_STACK_OFFSET"];
                    });
                });
                this.stackedExtent = [Math.min(minStackExtent, 0), Math.max(0, maxStackExtent)];
            };
            /**
             * Feeds the data through d3's stack layout function which will calculate
             * the stack offsets and use the the function declared in .out to set the offsets on the data.
             */
            Stacked.prototype.stack = function (dataArray) {
                var _this = this;
                var outFunction = function (d, y0, y) {
                    d.offset = y0;
                };
                d3.layout.stack().x(function (d) { return d.key; }).y(function (d) { return d.value; }).values(function (d) { return _this.getDomainKeys().map(function (domainKey) { return d.get(domainKey); }); }).out(outFunction)(dataArray);
                return dataArray;
            };
            /**
             * After the stack offsets have been determined on each separate dataset, the offsets need
             * to be determined correctly on the overall datasets
             */
            Stacked.prototype.setDatasetStackOffsets = function (positiveDataMapArray, negativeDataMapArray) {
                var keyAccessor = this.keyAccessor();
                var valueAccessor = this.valueAccessor();
                this._getDatasetsInOrder().forEach(function (dataset, datasetIndex) {
                    var positiveDataMap = positiveDataMapArray[datasetIndex];
                    var negativeDataMap = negativeDataMapArray[datasetIndex];
                    dataset.data().forEach(function (datum, datumIndex) {
                        var positiveOffset = positiveDataMap.get(keyAccessor(datum)).offset;
                        var negativeOffset = negativeDataMap.get(keyAccessor(datum)).offset;
                        datum["_PLOTTABLE_PROTECTED_FIELD_STACK_OFFSET"] = valueAccessor(datum) > 0 ? positiveOffset : negativeOffset;
                    });
                });
            };
            Stacked.prototype.getDomainKeys = function () {
                var keyAccessor = this.keyAccessor();
                var domainKeys = d3.set();
                var datasets = this._getDatasetsInOrder();
                datasets.forEach(function (dataset) {
                    dataset.data().forEach(function (datum) {
                        domainKeys.add(keyAccessor(datum));
                    });
                });
                return domainKeys.values();
            };
            Stacked.prototype.generateDefaultMapArray = function () {
                var keyAccessor = this.keyAccessor();
                var valueAccessor = this.valueAccessor();
                var datasets = this._getDatasetsInOrder();
                var domainKeys = this.getDomainKeys();
                var dataMapArray = datasets.map(function () {
                    return Plottable._Util.Methods.populateMap(domainKeys, function (domainKey) {
                        return { key: domainKey, value: 0 };
                    });
                });
                datasets.forEach(function (dataset, datasetIndex) {
                    dataset.data().forEach(function (datum) {
                        var key = keyAccessor(datum);
                        var value = valueAccessor(datum);
                        dataMapArray[datasetIndex].set(key, { key: key, value: value });
                    });
                });
                return dataMapArray;
            };
            Stacked.prototype._updateScaleExtents = function () {
                _super.prototype._updateScaleExtents.call(this);
                var primaryScale = this._isVertical ? this._yScale : this._xScale;
                if (!primaryScale) {
                    return;
                }
                if (this._isAnchored && this.stackedExtent.length > 0) {
                    primaryScale._updateExtent(this._plottableID.toString(), "_PLOTTABLE_PROTECTED_FIELD_STACK_EXTENT", this.stackedExtent);
                }
                else {
                    primaryScale._removeExtent(this._plottableID.toString(), "_PLOTTABLE_PROTECTED_FIELD_STACK_EXTENT");
                }
            };
            Stacked.prototype.keyAccessor = function () {
                return this._isVertical ? this._projectors["x"].accessor : this._projectors["y"].accessor;
            };
            Stacked.prototype.valueAccessor = function () {
                return this._isVertical ? this._projectors["y"].accessor : this._projectors["x"].accessor;
            };
            return Stacked;
        })(Abstract.XYPlot);
        Abstract.Stacked = Stacked;
    })(Plottable.Abstract || (Plottable.Abstract = {}));
    var Abstract = Plottable.Abstract;
})(Plottable || (Plottable = {}));

///<reference path="../../reference.ts" />
var __extends = this.__extends || function (d, b) {
    for (var p in b) if (b.hasOwnProperty(p)) d[p] = b[p];
    function __() { this.constructor = d; }
    __.prototype = b.prototype;
    d.prototype = new __();
};
var Plottable;
(function (Plottable) {
    (function (Plot) {
        var StackedArea = (function (_super) {
            __extends(StackedArea, _super);
            /**
             * Constructs a StackedArea plot.
             *
             * @constructor
             * @param {QuantitativeScale} xScale The x scale to use.
             * @param {QuantitativeScale} yScale The y scale to use.
             */
            function StackedArea(xScale, yScale) {
                _super.call(this, xScale, yScale);
                this._baselineValue = 0;
                this.classed("area-plot", true);
                this.project("fill", function () { return Plottable.Core.Colors.INDIGO; });
                this._isVertical = true;
            }
            StackedArea.prototype._getDrawer = function (key) {
                return new Plottable._Drawer.Area(key);
            };
            StackedArea.prototype._setup = function () {
                _super.prototype._setup.call(this);
                this._baseline = this._renderArea.append("line").classed("baseline", true);
            };
            StackedArea.prototype._paint = function () {
                _super.prototype._paint.call(this);
                var scaledBaseline = this._yScale.scale(this._baselineValue);
                var baselineAttr = {
                    "x1": 0,
                    "y1": scaledBaseline,
                    "x2": this.width(),
                    "y2": scaledBaseline
                };
                this._applyAnimatedAttributes(this._baseline, "baseline", baselineAttr);
            };
            StackedArea.prototype._updateYDomainer = function () {
                _super.prototype._updateYDomainer.call(this);
                var scale = this._yScale;
                if (!scale._userSetDomainer) {
                    scale.domainer().addPaddingException(0, "STACKED_AREA_PLOT+" + this._plottableID);
                    // prepending "AREA_PLOT" is unnecessary but reduces likely of user accidentally creating collisions
                    scale._autoDomainIfAutomaticMode();
                }
            };
            StackedArea.prototype._onDatasetUpdate = function () {
                _super.prototype._onDatasetUpdate.call(this);
                Plot.Area.prototype._onDatasetUpdate.apply(this);
            };
            StackedArea.prototype._generateAttrToProjector = function () {
                var _this = this;
                var attrToProjector = _super.prototype._generateAttrToProjector.call(this);
                var xFunction = attrToProjector["x"];
                var yFunction = function (d) { return _this._yScale.scale(d.y + d["_PLOTTABLE_PROTECTED_FIELD_STACK_OFFSET"]); };
                var y0Function = function (d) { return _this._yScale.scale(d["_PLOTTABLE_PROTECTED_FIELD_STACK_OFFSET"]); };
                delete attrToProjector["x"];
                delete attrToProjector["y0"];
                delete attrToProjector["y"];
                attrToProjector["d"] = d3.svg.area().x(xFunction).y0(y0Function).y1(yFunction);
                // Align fill with first index
                var fillProjector = attrToProjector["fill"];
                attrToProjector["fill"] = function (d, i) { return fillProjector(d[0], i); };
                return attrToProjector;
            };
            return StackedArea;
        })(Plottable.Abstract.Stacked);
        Plot.StackedArea = StackedArea;
    })(Plottable.Plot || (Plottable.Plot = {}));
    var Plot = Plottable.Plot;
})(Plottable || (Plottable = {}));

///<reference path="../../reference.ts" />
var __extends = this.__extends || function (d, b) {
    for (var p in b) if (b.hasOwnProperty(p)) d[p] = b[p];
    function __() { this.constructor = d; }
    __.prototype = b.prototype;
    d.prototype = new __();
};
var Plottable;
(function (Plottable) {
    (function (Plot) {
        var StackedBar = (function (_super) {
            __extends(StackedBar, _super);
            /**
             * Constructs a StackedBar plot.
             * A StackedBarPlot is a plot that plots several bar plots stacking on top of each
             * other.
             * @constructor
             * @param {Scale} xScale the x scale of the plot.
             * @param {Scale} yScale the y scale of the plot.
             * @param {boolean} isVertical if the plot if vertical.
             */
            function StackedBar(xScale, yScale, isVertical) {
                if (isVertical === void 0) { isVertical = true; }
                this._isVertical = isVertical; // Has to be set before super()
                this._baselineValue = 0;
                this._barAlignmentFactor = 0.5;
                _super.call(this, xScale, yScale);
                this.classed("bar-plot", true);
                this.project("fill", function () { return Plottable.Core.Colors.INDIGO; });
                this.baseline(this._baselineValue);
                this._isVertical = isVertical;
            }
            StackedBar.prototype._setup = function () {
                Plottable.Abstract.BarPlot.prototype._setup.call(this);
            };
            StackedBar.prototype._getAnimator = function (drawer, index) {
                var animator = new Plottable.Animator.Rect();
                animator.delay(animator.duration() * index);
                return animator;
            };
            StackedBar.prototype._getDrawer = function (key) {
                return Plottable.Abstract.BarPlot.prototype._getDrawer.apply(this, [key]);
            };
            StackedBar.prototype._generateAttrToProjector = function () {
                var _this = this;
                var attrToProjector = Plottable.Abstract.BarPlot.prototype._generateAttrToProjector.apply(this);
                var primaryAttr = this._isVertical ? "y" : "x";
                var primaryScale = this._isVertical ? this._yScale : this._xScale;
                var primaryAccessor = this._projectors[primaryAttr].accessor;
                var getStart = function (d) { return primaryScale.scale(d["_PLOTTABLE_PROTECTED_FIELD_STACK_OFFSET"]); };
                var getEnd = function (d) { return primaryScale.scale(primaryAccessor(d) + d["_PLOTTABLE_PROTECTED_FIELD_STACK_OFFSET"]); };
                var heightF = function (d) { return Math.abs(getEnd(d) - getStart(d)); };
                var widthF = attrToProjector["width"];
                attrToProjector["height"] = this._isVertical ? heightF : widthF;
                attrToProjector["width"] = this._isVertical ? widthF : heightF;
                var attrFunction = function (d) { return primaryAccessor(d) < 0 ? getStart(d) : getEnd(d); };
                attrToProjector[primaryAttr] = function (d) { return _this._isVertical ? attrFunction(d) : attrFunction(d) - heightF(d); };
                return attrToProjector;
            };
            StackedBar.prototype._paint = function () {
                _super.prototype._paint.call(this);
                var primaryScale = this._isVertical ? this._yScale : this._xScale;
                var scaledBaseline = primaryScale.scale(this._baselineValue);
                var baselineAttr = {
                    "x1": this._isVertical ? 0 : scaledBaseline,
                    "y1": this._isVertical ? scaledBaseline : 0,
                    "x2": this._isVertical ? this.width() : scaledBaseline,
                    "y2": this._isVertical ? scaledBaseline : this.height()
                };
                this._baseline.attr(baselineAttr);
            };
            StackedBar.prototype.baseline = function (value) {
                return Plottable.Abstract.BarPlot.prototype.baseline.apply(this, [value]);
            };
            StackedBar.prototype._updateDomainer = function (scale) {
                return Plottable.Abstract.BarPlot.prototype._updateDomainer.apply(this, [scale]);
            };
            StackedBar.prototype._updateXDomainer = function () {
                return Plottable.Abstract.BarPlot.prototype._updateXDomainer.apply(this);
            };
            StackedBar.prototype._updateYDomainer = function () {
                return Plottable.Abstract.BarPlot.prototype._updateYDomainer.apply(this);
            };
            return StackedBar;
        })(Plottable.Abstract.Stacked);
        Plot.StackedBar = StackedBar;
    })(Plottable.Plot || (Plottable.Plot = {}));
    var Plot = Plottable.Plot;
})(Plottable || (Plottable = {}));

///<reference path="../reference.ts" />

///<reference path="../reference.ts" />
var Plottable;
(function (Plottable) {
    (function (Animator) {
        /**
         * An animator implementation with no animation. The attributes are
         * immediately set on the selection.
         */
        var Null = (function () {
            function Null() {
            }
            Null.prototype.animate = function (selection, attrToProjector) {
                return selection.attr(attrToProjector);
            };
            return Null;
        })();
        Animator.Null = Null;
    })(Plottable.Animator || (Plottable.Animator = {}));
    var Animator = Plottable.Animator;
})(Plottable || (Plottable = {}));

///<reference path="../reference.ts" />
var Plottable;
(function (Plottable) {
    (function (Animator) {
        /**
         * The base animator implementation with easing, duration, and delay.
         */
        var Base = (function () {
            /**
             * Constructs the default animator
             *
             * @constructor
             */
            function Base() {
                this._duration = Base.DEFAULT_DURATION_MILLISECONDS;
                this._delay = Base.DEFAULT_DELAY_MILLISECONDS;
                this._easing = Base.DEFAULT_EASING;
            }
            Base.prototype.animate = function (selection, attrToProjector) {
                return selection.transition().ease(this.easing()).duration(this.duration()).delay(this.delay()).attr(attrToProjector);
            };
            Base.prototype.duration = function (duration) {
                if (duration === undefined) {
                    return this._duration;
                }
                else {
                    this._duration = duration;
                    return this;
                }
            };
            Base.prototype.delay = function (delay) {
                if (delay === undefined) {
                    return this._delay;
                }
                else {
                    this._delay = delay;
                    return this;
                }
            };
            Base.prototype.easing = function (easing) {
                if (easing === undefined) {
                    return this._easing;
                }
                else {
                    this._easing = easing;
                    return this;
                }
            };
            /**
             * The default duration of the animation in milliseconds
             */
            Base.DEFAULT_DURATION_MILLISECONDS = 300;
            /**
             * The default starting delay of the animation in milliseconds
             */
            Base.DEFAULT_DELAY_MILLISECONDS = 0;
            /**
             * The default easing of the animation
             */
            Base.DEFAULT_EASING = "exp-out";
            return Base;
        })();
        Animator.Base = Base;
    })(Plottable.Animator || (Plottable.Animator = {}));
    var Animator = Plottable.Animator;
})(Plottable || (Plottable = {}));

///<reference path="../reference.ts" />
var __extends = this.__extends || function (d, b) {
    for (var p in b) if (b.hasOwnProperty(p)) d[p] = b[p];
    function __() { this.constructor = d; }
    __.prototype = b.prototype;
    d.prototype = new __();
};
var Plottable;
(function (Plottable) {
    (function (Animator) {
        /**
         * An animator that delays the animation of the attributes using the index
         * of the selection data.
         *
         * The maximum delay between animations can be configured with maxIterativeDelay.
         *
         * The maximum total animation duration can be configured with maxTotalDuration.
         * maxTotalDuration does not set actual total animation duration.
         *
         * The actual interval delay is calculated by following formula:
         * min(maxIterativeDelay(),
         *   max(totalDurationLimit() - duration(), 0) / <number of iterations>)
         */
        var IterativeDelay = (function (_super) {
            __extends(IterativeDelay, _super);
            /**
             * Constructs an animator with a start delay between each selection animation
             *
             * @constructor
             */
            function IterativeDelay() {
                _super.call(this);
                this._maxIterativeDelay = IterativeDelay.DEFAULT_MAX_ITERATIVE_DELAY_MILLISECONDS;
                this._maxTotalDuration = IterativeDelay.DEFAULT_MAX_TOTAL_DURATION_MILLISECONDS;
            }
            IterativeDelay.prototype.animate = function (selection, attrToProjector) {
                var _this = this;
                var numberOfIterations = selection[0].length;
                var maxDelayForLastIteration = Math.max(this.maxTotalDuration() - this.duration(), 0);
                var adjustedIterativeDelay = Math.min(this.maxIterativeDelay(), maxDelayForLastIteration / numberOfIterations);
                return selection.transition().ease(this.easing()).duration(this.duration()).delay(function (d, i) { return _this.delay() + adjustedIterativeDelay * i; }).attr(attrToProjector);
            };
            IterativeDelay.prototype.maxIterativeDelay = function (maxIterDelay) {
                if (maxIterDelay === undefined) {
                    return this._maxIterativeDelay;
                }
                else {
                    this._maxIterativeDelay = maxIterDelay;
                    return this;
                }
            };
            IterativeDelay.prototype.maxTotalDuration = function (maxDuration) {
                if (maxDuration == null) {
                    return this._maxTotalDuration;
                }
                else {
                    this._maxTotalDuration = maxDuration;
                    return this;
                }
            };
            /**
             * The default maximum start delay between each start of an animation
             */
            IterativeDelay.DEFAULT_MAX_ITERATIVE_DELAY_MILLISECONDS = 15;
            /**
             * The default maximum total animation duration
             */
            IterativeDelay.DEFAULT_MAX_TOTAL_DURATION_MILLISECONDS = 600;
            return IterativeDelay;
        })(Animator.Base);
        Animator.IterativeDelay = IterativeDelay;
    })(Plottable.Animator || (Plottable.Animator = {}));
    var Animator = Plottable.Animator;
})(Plottable || (Plottable = {}));

///<reference path="../reference.ts" />
var __extends = this.__extends || function (d, b) {
    for (var p in b) if (b.hasOwnProperty(p)) d[p] = b[p];
    function __() { this.constructor = d; }
    __.prototype = b.prototype;
    d.prototype = new __();
};
var Plottable;
(function (Plottable) {
    (function (Animator) {
        /**
         * The default animator implementation with easing, duration, and delay.
         */
        var Rect = (function (_super) {
            __extends(Rect, _super);
            function Rect(isVertical, isReverse) {
                if (isVertical === void 0) { isVertical = true; }
                if (isReverse === void 0) { isReverse = false; }
                _super.call(this);
                this.isVertical = isVertical;
                this.isReverse = isReverse;
            }
            Rect.prototype.animate = function (selection, attrToProjector) {
                var startAttrToProjector = {};
                Rect.ANIMATED_ATTRIBUTES.forEach(function (attr) { return startAttrToProjector[attr] = attrToProjector[attr]; });
                startAttrToProjector[this.getMovingAttr()] = this._startMovingProjector(attrToProjector);
                startAttrToProjector[this.getGrowingAttr()] = function () { return 0; };
                selection.attr(startAttrToProjector);
                return _super.prototype.animate.call(this, selection, attrToProjector);
            };
            Rect.prototype._startMovingProjector = function (attrToProjector) {
                if (this.isVertical === this.isReverse) {
                    return attrToProjector[this.getMovingAttr()];
                }
                var movingAttrProjector = attrToProjector[this.getMovingAttr()];
                var growingAttrProjector = attrToProjector[this.getGrowingAttr()];
                return function (d, i) { return movingAttrProjector(d, i) + growingAttrProjector(d, i); };
            };
            Rect.prototype.getGrowingAttr = function () {
                return this.isVertical ? "height" : "width";
            };
            Rect.prototype.getMovingAttr = function () {
                return this.isVertical ? "y" : "x";
            };
            Rect.ANIMATED_ATTRIBUTES = ["height", "width", "x", "y", "fill"];
            return Rect;
        })(Animator.Base);
        Animator.Rect = Rect;
    })(Plottable.Animator || (Plottable.Animator = {}));
    var Animator = Plottable.Animator;
})(Plottable || (Plottable = {}));

///<reference path="../reference.ts" />
var Plottable;
(function (Plottable) {
    (function (Core) {
        /**
         * A module for listening to keypresses on the document.
         */
        (function (KeyEventListener) {
            var _initialized = false;
            var _callbacks = [];
            /**
             * Turns on key listening.
             */
            function initialize() {
                if (_initialized) {
                    return;
                }
                d3.select(document).on("keydown", processEvent);
                _initialized = true;
            }
            KeyEventListener.initialize = initialize;
            /**
             * When a key event occurs with the key corresponding te keyCod, call cb.
             *
             * @param {number} keyCode The javascript key code to call cb on.
             * @param {IKeyEventListener} cb Will be called when keyCode key event
             * occurs.
             */
            function addCallback(keyCode, cb) {
                if (!_initialized) {
                    initialize();
                }
                if (_callbacks[keyCode] == null) {
                    _callbacks[keyCode] = [];
                }
                _callbacks[keyCode].push(cb);
            }
            KeyEventListener.addCallback = addCallback;
            function processEvent() {
                if (_callbacks[d3.event.keyCode] == null) {
                    return;
                }
                _callbacks[d3.event.keyCode].forEach(function (cb) {
                    cb(d3.event);
                });
            }
        })(Core.KeyEventListener || (Core.KeyEventListener = {}));
        var KeyEventListener = Core.KeyEventListener;
    })(Plottable.Core || (Plottable.Core = {}));
    var Core = Plottable.Core;
})(Plottable || (Plottable = {}));

///<reference path="../reference.ts" />
var __extends = this.__extends || function (d, b) {
    for (var p in b) if (b.hasOwnProperty(p)) d[p] = b[p];
    function __() { this.constructor = d; }
    __.prototype = b.prototype;
    d.prototype = new __();
};
var Plottable;
(function (Plottable) {
    (function (Abstract) {
        var Interaction = (function (_super) {
            __extends(Interaction, _super);
            function Interaction() {
                _super.apply(this, arguments);
            }
            Interaction.prototype._anchor = function (component, hitBox) {
                this._componentToListenTo = component;
                this._hitBox = hitBox;
            };
            return Interaction;
        })(Abstract.PlottableObject);
        Abstract.Interaction = Interaction;
    })(Plottable.Abstract || (Plottable.Abstract = {}));
    var Abstract = Plottable.Abstract;
})(Plottable || (Plottable = {}));

///<reference path="../reference.ts" />
var __extends = this.__extends || function (d, b) {
    for (var p in b) if (b.hasOwnProperty(p)) d[p] = b[p];
    function __() { this.constructor = d; }
    __.prototype = b.prototype;
    d.prototype = new __();
};
var Plottable;
(function (Plottable) {
    (function (Interaction) {
        var Click = (function (_super) {
            __extends(Click, _super);
            function Click() {
                _super.apply(this, arguments);
            }
            Click.prototype._anchor = function (component, hitBox) {
                var _this = this;
                _super.prototype._anchor.call(this, component, hitBox);
                hitBox.on(this._listenTo(), function () {
                    var xy = d3.mouse(hitBox.node());
                    var x = xy[0];
                    var y = xy[1];
                    _this._callback({ x: x, y: y });
                });
            };
            Click.prototype._listenTo = function () {
                return "click";
            };
            /**
             * Sets a callback to be called when a click is received.
             *
             * @param {(p: Point) => any} cb Callback that takes the pixel position of the click event.
             */
            Click.prototype.callback = function (cb) {
                this._callback = cb;
                return this;
            };
            return Click;
        })(Plottable.Abstract.Interaction);
        Interaction.Click = Click;
        var DoubleClick = (function (_super) {
            __extends(DoubleClick, _super);
            function DoubleClick() {
                _super.apply(this, arguments);
            }
            DoubleClick.prototype._listenTo = function () {
                return "dblclick";
            };
            return DoubleClick;
        })(Click);
        Interaction.DoubleClick = DoubleClick;
    })(Plottable.Interaction || (Plottable.Interaction = {}));
    var Interaction = Plottable.Interaction;
})(Plottable || (Plottable = {}));

///<reference path="../reference.ts" />
var __extends = this.__extends || function (d, b) {
    for (var p in b) if (b.hasOwnProperty(p)) d[p] = b[p];
    function __() { this.constructor = d; }
    __.prototype = b.prototype;
    d.prototype = new __();
};
var Plottable;
(function (Plottable) {
    (function (Interaction) {
        var Key = (function (_super) {
            __extends(Key, _super);
            /**
             * Creates a KeyInteraction.
             *
             * KeyInteraction listens to key events that occur while the component is
             * moused over.
             *
             * @constructor
             * @param {number} keyCode The key code to listen for.
             */
            function Key(keyCode) {
                _super.call(this);
                this.activated = false;
                this.keyCode = keyCode;
            }
            Key.prototype._anchor = function (component, hitBox) {
                var _this = this;
                _super.prototype._anchor.call(this, component, hitBox);
                hitBox.on("mouseover", function () {
                    _this.activated = true;
                });
                hitBox.on("mouseout", function () {
                    _this.activated = false;
                });
                Plottable.Core.KeyEventListener.addCallback(this.keyCode, function (e) {
                    if (_this.activated && _this._callback != null) {
                        _this._callback();
                    }
                });
            };
            /**
             * Sets a callback to be called when the designated key is pressed and the
             * user is moused over the component.
             *
             * @param {() => any} cb Callback to be called.
             * @returns The calling Key.
             */
            Key.prototype.callback = function (cb) {
                this._callback = cb;
                return this;
            };
            return Key;
        })(Plottable.Abstract.Interaction);
        Interaction.Key = Key;
    })(Plottable.Interaction || (Plottable.Interaction = {}));
    var Interaction = Plottable.Interaction;
})(Plottable || (Plottable = {}));

///<reference path="../reference.ts" />
var __extends = this.__extends || function (d, b) {
    for (var p in b) if (b.hasOwnProperty(p)) d[p] = b[p];
    function __() { this.constructor = d; }
    __.prototype = b.prototype;
    d.prototype = new __();
};
var Plottable;
(function (Plottable) {
    (function (Interaction) {
        var PanZoom = (function (_super) {
            __extends(PanZoom, _super);
            /**
             * Creates a PanZoomInteraction.
             *
             * The allows you to move around and zoom in on a plot, interactively. It
             * does so by changing the xScale and yScales' domains repeatedly.
             *
             * @constructor
             * @param {QuantitativeScale} [xScale] The X scale to update on panning/zooming.
             * @param {QuantitativeScale} [yScale] The Y scale to update on panning/zooming.
             */
            function PanZoom(xScale, yScale) {
                var _this = this;
                _super.call(this);
                if (xScale == null) {
                    xScale = new Plottable.Scale.Linear();
                }
                if (yScale == null) {
                    yScale = new Plottable.Scale.Linear();
                }
                this._xScale = xScale;
                this._yScale = yScale;
                this.zoom = d3.behavior.zoom();
                this.zoom.x(this._xScale._d3Scale);
                this.zoom.y(this._yScale._d3Scale);
                this.zoom.on("zoom", function () { return _this.rerenderZoomed(); });
            }
            /**
             * Sets the scales back to their original domains.
             */
            PanZoom.prototype.resetZoom = function () {
                var _this = this;
                // HACKHACK #254
                this.zoom = d3.behavior.zoom();
                this.zoom.x(this._xScale._d3Scale);
                this.zoom.y(this._yScale._d3Scale);
                this.zoom.on("zoom", function () { return _this.rerenderZoomed(); });
                this.zoom(this._hitBox);
            };
            PanZoom.prototype._anchor = function (component, hitBox) {
                _super.prototype._anchor.call(this, component, hitBox);
                this.zoom(hitBox);
            };
            PanZoom.prototype.rerenderZoomed = function () {
                // HACKHACK since the d3.zoom.x modifies d3 scales and not our TS scales, and the TS scales have the
                // event listener machinery, let's grab the domain out of the d3 scale and pipe it back into the TS scale
                var xDomain = this._xScale._d3Scale.domain();
                var yDomain = this._yScale._d3Scale.domain();
                this._xScale.domain(xDomain);
                this._yScale.domain(yDomain);
            };
            return PanZoom;
        })(Plottable.Abstract.Interaction);
        Interaction.PanZoom = PanZoom;
    })(Plottable.Interaction || (Plottable.Interaction = {}));
    var Interaction = Plottable.Interaction;
})(Plottable || (Plottable = {}));

///<reference path="../reference.ts" />
var __extends = this.__extends || function (d, b) {
    for (var p in b) if (b.hasOwnProperty(p)) d[p] = b[p];
    function __() { this.constructor = d; }
    __.prototype = b.prototype;
    d.prototype = new __();
};
var Plottable;
(function (Plottable) {
    (function (Interaction) {
        var BarHover = (function (_super) {
            __extends(BarHover, _super);
            function BarHover() {
                _super.apply(this, arguments);
                this.currentBar = null;
                this._hoverMode = "point";
            }
            BarHover.prototype._anchor = function (barPlot, hitBox) {
                var _this = this;
                _super.prototype._anchor.call(this, barPlot, hitBox);
                this.plotIsVertical = this._componentToListenTo._isVertical;
                this.dispatcher = new Plottable.Dispatcher.Mouse(this._hitBox);
                this.dispatcher.mousemove(function (p) {
                    var selectedBar = _this.getHoveredBar(p);
                    if (selectedBar == null) {
                        _this._hoverOut();
                    }
                    else {
                        if (_this.currentBar != null) {
                            if (_this.currentBar.node() === selectedBar.node()) {
                                return; // no message if bar is the same
                            }
                            else {
                                _this._hoverOut();
                            }
                        }
                        _this.getBars().classed("not-hovered", true).classed("hovered", false);
                        selectedBar.classed("not-hovered", false).classed("hovered", true);
                        if (_this.hoverCallback != null) {
                            _this.hoverCallback(selectedBar.data()[0], selectedBar);
                        }
                    }
                    _this.currentBar = selectedBar;
                });
                this.dispatcher.mouseout(function (p) { return _this._hoverOut(); });
                this.dispatcher.connect();
            };
            BarHover.prototype.getBars = function () {
                return this._componentToListenTo._renderArea.selectAll("rect");
            };
            BarHover.prototype._hoverOut = function () {
                this.getBars().classed("not-hovered hovered", false);
                if (this.unhoverCallback != null && this.currentBar != null) {
                    this.unhoverCallback(this.currentBar.data()[0], this.currentBar); // last known information
                }
                this.currentBar = null;
            };
            BarHover.prototype.getHoveredBar = function (p) {
                if (this._hoverMode === "point") {
                    return this._componentToListenTo.selectBar(p.x, p.y, false);
                }
                var maxExtent = { min: -Infinity, max: Infinity };
                if (this.plotIsVertical) {
                    return this._componentToListenTo.selectBar(p.x, maxExtent, false);
                }
                else {
                    return this._componentToListenTo.selectBar(maxExtent, p.y, false);
                }
            };
            BarHover.prototype.hoverMode = function (mode) {
                if (mode == null) {
                    return this._hoverMode;
                }
                var modeLC = mode.toLowerCase();
                if (modeLC !== "point" && modeLC !== "line") {
                    throw new Error(mode + " is not a valid hover mode for Interaction.BarHover");
                }
                this._hoverMode = modeLC;
                return this;
            };
            /**
             * Attaches an callback to be called when the user mouses over a bar.
             *
             * @param {(datum: any, bar: D3.Selection) => any} callback The callback to be called.
             *      The callback will be passed the data from the hovered-over bar.
             * @return {BarHover} The calling BarHover.
             */
            BarHover.prototype.onHover = function (callback) {
                this.hoverCallback = callback;
                return this;
            };
            /**
             * Attaches a callback to be called when the user mouses off of a bar.
             *
             * @param {(datum: any, bar: D3.Selection) => any} callback The callback to be called.
             *      The callback will be passed the data from the last-hovered bar.
             * @return {BarHover} The calling BarHover.
             */
            BarHover.prototype.onUnhover = function (callback) {
                this.unhoverCallback = callback;
                return this;
            };
            return BarHover;
        })(Plottable.Abstract.Interaction);
        Interaction.BarHover = BarHover;
    })(Plottable.Interaction || (Plottable.Interaction = {}));
    var Interaction = Plottable.Interaction;
})(Plottable || (Plottable = {}));

///<reference path="../../reference.ts" />
var __extends = this.__extends || function (d, b) {
    for (var p in b) if (b.hasOwnProperty(p)) d[p] = b[p];
    function __() { this.constructor = d; }
    __.prototype = b.prototype;
    d.prototype = new __();
};
var Plottable;
(function (Plottable) {
    (function (Interaction) {
        var Drag = (function (_super) {
            __extends(Drag, _super);
            /**
             * Constructs a Drag. A Drag will signal its callbacks on mouse drag.
             */
            function Drag() {
                var _this = this;
                _super.call(this);
                this.dragInitialized = false;
                this._origin = [0, 0];
                this._location = [0, 0];
                this.dragBehavior = d3.behavior.drag();
                this.dragBehavior.on("dragstart", function () { return _this._dragstart(); });
                this.dragBehavior.on("drag", function () { return _this._drag(); });
                this.dragBehavior.on("dragend", function () { return _this._dragend(); });
            }
            Drag.prototype.dragstart = function (cb) {
                if (cb === undefined) {
                    return this.ondragstart;
                }
                else {
                    this.ondragstart = cb;
                    return this;
                }
            };
            Drag.prototype.drag = function (cb) {
                if (cb === undefined) {
                    return this.ondrag;
                }
                else {
                    this.ondrag = cb;
                    return this;
                }
            };
            Drag.prototype.dragend = function (cb) {
                if (cb === undefined) {
                    return this.ondragend;
                }
                else {
                    this.ondragend = cb;
                    return this;
                }
            };
            Drag.prototype._dragstart = function () {
                var width = this._componentToListenTo.width();
                var height = this._componentToListenTo.height();
                // the constraint functions ensure that the selection rectangle will not exceed the hit box
                var constraintFunction = function (min, max) { return function (x) { return Math.min(Math.max(x, min), max); }; };
                this.constrainX = constraintFunction(0, width);
                this.constrainY = constraintFunction(0, height);
            };
            Drag.prototype._doDragstart = function () {
                if (this.ondragstart != null) {
                    this.ondragstart({ x: this._origin[0], y: this._origin[1] });
                }
            };
            Drag.prototype._drag = function () {
                if (!this.dragInitialized) {
                    this._origin = [d3.event.x, d3.event.y];
                    this.dragInitialized = true;
                    this._doDragstart();
                }
                this._location = [this.constrainX(d3.event.x), this.constrainY(d3.event.y)];
                this._doDrag();
            };
            Drag.prototype._doDrag = function () {
                if (this.ondrag != null) {
                    var startLocation = { x: this._origin[0], y: this._origin[1] };
                    var endLocation = { x: this._location[0], y: this._location[1] };
                    this.ondrag(startLocation, endLocation);
                }
            };
            Drag.prototype._dragend = function () {
                if (!this.dragInitialized) {
                    return;
                }
                this.dragInitialized = false;
                this._doDragend();
            };
            Drag.prototype._doDragend = function () {
                if (this.ondragend != null) {
                    var startLocation = { x: this._origin[0], y: this._origin[1] };
                    var endLocation = { x: this._location[0], y: this._location[1] };
                    this.ondragend(startLocation, endLocation);
                }
            };
            Drag.prototype._anchor = function (component, hitBox) {
                _super.prototype._anchor.call(this, component, hitBox);
                hitBox.call(this.dragBehavior);
                return this;
            };
            /**
             * Sets up so that the xScale and yScale that are passed have their
             * domains automatically changed as you zoom.
             *
             * @param {QuantitativeScale} xScale The scale along the x-axis.
             * @param {QuantitativeScale} yScale The scale along the y-axis.
             * @returns {Drag} The calling Drag.
             */
            Drag.prototype.setupZoomCallback = function (xScale, yScale) {
                var xDomainOriginal = xScale != null ? xScale.domain() : null;
                var yDomainOriginal = yScale != null ? yScale.domain() : null;
                var resetOnNextClick = false;
                function callback(upperLeft, lowerRight) {
                    if (upperLeft == null || lowerRight == null) {
                        if (resetOnNextClick) {
                            if (xScale != null) {
                                xScale.domain(xDomainOriginal);
                            }
                            if (yScale != null) {
                                yScale.domain(yDomainOriginal);
                            }
                        }
                        resetOnNextClick = !resetOnNextClick;
                        return;
                    }
                    resetOnNextClick = false;
                    if (xScale != null) {
                        xScale.domain([xScale.invert(upperLeft.x), xScale.invert(lowerRight.x)]);
                    }
                    if (yScale != null) {
                        yScale.domain([yScale.invert(lowerRight.y), yScale.invert(upperLeft.y)]);
                    }
                    this.clearBox();
                    return;
                }
                this.drag(callback);
                this.dragend(callback);
                return this;
            };
            return Drag;
        })(Plottable.Abstract.Interaction);
        Interaction.Drag = Drag;
    })(Plottable.Interaction || (Plottable.Interaction = {}));
    var Interaction = Plottable.Interaction;
})(Plottable || (Plottable = {}));

///<reference path="../../reference.ts" />
var __extends = this.__extends || function (d, b) {
    for (var p in b) if (b.hasOwnProperty(p)) d[p] = b[p];
    function __() { this.constructor = d; }
    __.prototype = b.prototype;
    d.prototype = new __();
};
var Plottable;
(function (Plottable) {
    (function (Interaction) {
        /**
         * A DragBox is an interaction that automatically draws a box across the
         * element you attach it to when you drag.
         */
        var DragBox = (function (_super) {
            __extends(DragBox, _super);
            function DragBox() {
                _super.apply(this, arguments);
                /**
                 * Whether or not dragBox has been rendered in a visible area.
                 */
                this.boxIsDrawn = false;
            }
            DragBox.prototype._dragstart = function () {
                _super.prototype._dragstart.call(this);
                this.clearBox();
            };
            /**
             * Clears the highlighted drag-selection box drawn by the DragBox.
             *
             * @returns {DragBox} The calling DragBox.
             */
            DragBox.prototype.clearBox = function () {
                if (this.dragBox == null) {
                    return;
                } // HACKHACK #593
                this.dragBox.attr("height", 0).attr("width", 0);
                this.boxIsDrawn = false;
                return this;
            };
            /**
             * Set where the box is draw explicitly.
             *
             * @param {number} x0 Left.
             * @param {number} x1 Right.
             * @param {number} y0 Top.
             * @param {number} y1 Bottom.
             *
             * @returns {DragBox} The calling DragBox.
             */
            DragBox.prototype.setBox = function (x0, x1, y0, y1) {
                if (this.dragBox == null) {
                    return;
                } // HACKHACK #593
                var w = Math.abs(x0 - x1);
                var h = Math.abs(y0 - y1);
                var xo = Math.min(x0, x1);
                var yo = Math.min(y0, y1);
                this.dragBox.attr({ x: xo, y: yo, width: w, height: h });
                this.boxIsDrawn = (w > 0 && h > 0);
                return this;
            };
            DragBox.prototype._anchor = function (component, hitBox) {
                _super.prototype._anchor.call(this, component, hitBox);
                var cname = DragBox.CLASS_DRAG_BOX;
                var background = this._componentToListenTo._backgroundContainer;
                this.dragBox = background.append("rect").classed(cname, true).attr("x", 0).attr("y", 0);
                return this;
            };
            DragBox.CLASS_DRAG_BOX = "drag-box";
            return DragBox;
        })(Interaction.Drag);
        Interaction.DragBox = DragBox;
    })(Plottable.Interaction || (Plottable.Interaction = {}));
    var Interaction = Plottable.Interaction;
})(Plottable || (Plottable = {}));

///<reference path="../../reference.ts" />
var __extends = this.__extends || function (d, b) {
    for (var p in b) if (b.hasOwnProperty(p)) d[p] = b[p];
    function __() { this.constructor = d; }
    __.prototype = b.prototype;
    d.prototype = new __();
};
var Plottable;
(function (Plottable) {
    (function (Interaction) {
        var XDragBox = (function (_super) {
            __extends(XDragBox, _super);
            function XDragBox() {
                _super.apply(this, arguments);
            }
            XDragBox.prototype._drag = function () {
                _super.prototype._drag.call(this);
                this.setBox(this._origin[0], this._location[0]);
            };
            XDragBox.prototype.setBox = function (x0, x1) {
                _super.prototype.setBox.call(this, x0, x1, 0, this._componentToListenTo.height());
                return this;
            };
            return XDragBox;
        })(Interaction.DragBox);
        Interaction.XDragBox = XDragBox;
    })(Plottable.Interaction || (Plottable.Interaction = {}));
    var Interaction = Plottable.Interaction;
})(Plottable || (Plottable = {}));

///<reference path="../../reference.ts" />
var __extends = this.__extends || function (d, b) {
    for (var p in b) if (b.hasOwnProperty(p)) d[p] = b[p];
    function __() { this.constructor = d; }
    __.prototype = b.prototype;
    d.prototype = new __();
};
var Plottable;
(function (Plottable) {
    (function (Interaction) {
        var XYDragBox = (function (_super) {
            __extends(XYDragBox, _super);
            function XYDragBox() {
                _super.apply(this, arguments);
            }
            XYDragBox.prototype._drag = function () {
                _super.prototype._drag.call(this);
                this.setBox(this._origin[0], this._location[0], this._origin[1], this._location[1]);
            };
            return XYDragBox;
        })(Interaction.DragBox);
        Interaction.XYDragBox = XYDragBox;
    })(Plottable.Interaction || (Plottable.Interaction = {}));
    var Interaction = Plottable.Interaction;
})(Plottable || (Plottable = {}));

///<reference path="../../reference.ts" />
var __extends = this.__extends || function (d, b) {
    for (var p in b) if (b.hasOwnProperty(p)) d[p] = b[p];
    function __() { this.constructor = d; }
    __.prototype = b.prototype;
    d.prototype = new __();
};
var Plottable;
(function (Plottable) {
    (function (Interaction) {
        var YDragBox = (function (_super) {
            __extends(YDragBox, _super);
            function YDragBox() {
                _super.apply(this, arguments);
            }
            YDragBox.prototype._drag = function () {
                _super.prototype._drag.call(this);
                this.setBox(this._origin[1], this._location[1]);
            };
            YDragBox.prototype.setBox = function (y0, y1) {
                _super.prototype.setBox.call(this, 0, this._componentToListenTo.width(), y0, y1);
                return this;
            };
            return YDragBox;
        })(Interaction.DragBox);
        Interaction.YDragBox = YDragBox;
    })(Plottable.Interaction || (Plottable.Interaction = {}));
    var Interaction = Plottable.Interaction;
})(Plottable || (Plottable = {}));

///<reference path="../reference.ts" />
var __extends = this.__extends || function (d, b) {
    for (var p in b) if (b.hasOwnProperty(p)) d[p] = b[p];
    function __() { this.constructor = d; }
    __.prototype = b.prototype;
    d.prototype = new __();
};
var Plottable;
(function (Plottable) {
    (function (Abstract) {
        var Dispatcher = (function (_super) {
            __extends(Dispatcher, _super);
            /**
             * Constructs a Dispatcher with the specified target.
             *
             * @param {D3.Selection} target The selection to listen for events on.
             */
            function Dispatcher(target) {
                _super.call(this);
                this._event2Callback = {};
                this.connected = false;
                this._target = target;
            }
            Dispatcher.prototype.target = function (targetElement) {
                if (targetElement == null) {
                    return this._target;
                }
                var wasConnected = this.connected;
                this.disconnect();
                this._target = targetElement;
                if (wasConnected) {
                    // re-connect to the new target
                    this.connect();
                }
                return this;
            };
            /**
             * Gets a namespaced version of the event name.
             */
            Dispatcher.prototype.getEventString = function (eventName) {
                return eventName + ".dispatcher" + this._plottableID;
            };
            /**
             * Attaches the Dispatcher's listeners to the Dispatcher's target element.
             *
             * @returns {Dispatcher} The calling Dispatcher.
             */
            Dispatcher.prototype.connect = function () {
                var _this = this;
                if (this.connected) {
                    throw new Error("Can't connect dispatcher twice!");
                }
                this.connected = true;
                Object.keys(this._event2Callback).forEach(function (event) {
                    var callback = _this._event2Callback[event];
                    _this._target.on(_this.getEventString(event), callback);
                });
                return this;
            };
            /**
             * Detaches the Dispatcher's listeners from the Dispatchers' target element.
             *
             * @returns {Dispatcher} The calling Dispatcher.
             */
            Dispatcher.prototype.disconnect = function () {
                var _this = this;
                this.connected = false;
                Object.keys(this._event2Callback).forEach(function (event) {
                    _this._target.on(_this.getEventString(event), null);
                });
                return this;
            };
            return Dispatcher;
        })(Abstract.PlottableObject);
        Abstract.Dispatcher = Dispatcher;
    })(Plottable.Abstract || (Plottable.Abstract = {}));
    var Abstract = Plottable.Abstract;
})(Plottable || (Plottable = {}));

///<reference path="../reference.ts" />
var __extends = this.__extends || function (d, b) {
    for (var p in b) if (b.hasOwnProperty(p)) d[p] = b[p];
    function __() { this.constructor = d; }
    __.prototype = b.prototype;
    d.prototype = new __();
};
var Plottable;
(function (Plottable) {
    (function (Dispatcher) {
        var Mouse = (function (_super) {
            __extends(Mouse, _super);
            /**
             * Constructs a Mouse Dispatcher with the specified target.
             *
             * @param {D3.Selection} target The selection to listen for events on.
             */
            function Mouse(target) {
                var _this = this;
                _super.call(this, target);
                this._event2Callback["mouseover"] = function () {
                    if (_this._mouseover != null) {
                        _this._mouseover(_this.getMousePosition());
                    }
                };
                this._event2Callback["mousemove"] = function () {
                    if (_this._mousemove != null) {
                        _this._mousemove(_this.getMousePosition());
                    }
                };
                this._event2Callback["mouseout"] = function () {
                    if (_this._mouseout != null) {
                        _this._mouseout(_this.getMousePosition());
                    }
                };
            }
            Mouse.prototype.getMousePosition = function () {
                var xy = d3.mouse(this._target.node());
                return {
                    x: xy[0],
                    y: xy[1]
                };
            };
            Mouse.prototype.mouseover = function (callback) {
                if (callback === undefined) {
                    return this._mouseover;
                }
                this._mouseover = callback;
                return this;
            };
            Mouse.prototype.mousemove = function (callback) {
                if (callback === undefined) {
                    return this._mousemove;
                }
                this._mousemove = callback;
                return this;
            };
            Mouse.prototype.mouseout = function (callback) {
                if (callback === undefined) {
                    return this._mouseout;
                }
                this._mouseout = callback;
                return this;
            };
            return Mouse;
        })(Plottable.Abstract.Dispatcher);
        Dispatcher.Mouse = Mouse;
    })(Plottable.Dispatcher || (Plottable.Dispatcher = {}));
    var Dispatcher = Plottable.Dispatcher;
})(Plottable || (Plottable = {}));<|MERGE_RESOLUTION|>--- conflicted
+++ resolved
@@ -6671,25 +6671,20 @@
                 });
                 return attrToProjector;
             };
-<<<<<<< HEAD
+            Line.prototype._rejectNullsAndNaNs = function (d, i, projector) {
+                var value = projector(d, i);
+                return value != null && value === value;
+            };
             // HACKHACK #1106 - should use drawers for paint logic
             Line.prototype._paint = function () {
                 var _this = this;
-=======
-            Line.prototype._rejectNullsAndNaNs = function (d, i, projector) {
-                var value = projector(d, i);
-                return value != null && value === value;
-            };
-            Line.prototype._paint = function () {
-                var _this = this;
-                _super.prototype._paint.call(this);
->>>>>>> 58268027
                 var attrToProjector = this._generateAttrToProjector();
                 var xFunction = attrToProjector["x"];
                 var yFunction = attrToProjector["y"];
                 delete attrToProjector["x"];
                 delete attrToProjector["y"];
-<<<<<<< HEAD
+                var line = d3.svg.line().x(xFunction).defined(function (d, i) { return _this._rejectNullsAndNaNs(d, i, xFunction) && _this._rejectNullsAndNaNs(d, i, yFunction); });
+                attrToProjector["d"] = line;
                 var datasets = this._getDatasetsInOrder();
                 this._getDrawersInOrder().forEach(function (d, i) {
                     var dataset = datasets[i];
@@ -6702,24 +6697,12 @@
                     }
                     linePath.datum(dataset.data());
                     if (_this._dataChanged) {
-                        attrToProjector["d"] = d3.svg.line().x(xFunction).y(_this._getResetYFunction());
+                        line.y(_this._getResetYFunction());
                         _this._applyAnimatedAttributes(linePath, "line-reset", attrToProjector);
                     }
-                    attrToProjector["d"] = d3.svg.line().x(xFunction).y(yFunction);
+                    line.y(yFunction);
                     _this._applyAnimatedAttributes(linePath, "line", attrToProjector);
                 });
-=======
-                this.linePath.datum(this._dataset.data());
-                var line = d3.svg.line().x(xFunction);
-                line.defined(function (d, i) { return _this._rejectNullsAndNaNs(d, i, xFunction) && _this._rejectNullsAndNaNs(d, i, yFunction); });
-                attrToProjector["d"] = line;
-                if (this._dataChanged) {
-                    line.y(this._getResetYFunction());
-                    this._applyAnimatedAttributes(this.linePath, "line-reset", attrToProjector);
-                }
-                line.y(yFunction);
-                this._applyAnimatedAttributes(this.linePath, "line", attrToProjector);
->>>>>>> 58268027
             };
             Line.prototype._wholeDatumAttributes = function () {
                 return ["x", "y"];
@@ -6816,7 +6799,8 @@
                 delete attrToProjector["x"];
                 delete attrToProjector["y0"];
                 delete attrToProjector["y"];
-<<<<<<< HEAD
+                var area = d3.svg.area().x(xFunction).y0(y0Function).defined(function (d, i) { return _this._rejectNullsAndNaNs(d, i, xFunction) && _this._rejectNullsAndNaNs(d, i, yFunction); });
+                attrToProjector["d"] = area;
                 var datasets = this._getDatasetsInOrder();
                 this._getDrawersInOrder().forEach(function (d, i) {
                     var dataset = datasets[i];
@@ -6830,24 +6814,12 @@
                     }
                     areaPath.datum(dataset.data());
                     if (_this._dataChanged) {
-                        attrToProjector["d"] = d3.svg.area().x(xFunction).y0(y0Function).y1(_this._getResetYFunction());
+                        area.y1(_this._getResetYFunction());
                         _this._applyAnimatedAttributes(areaPath, "area-reset", attrToProjector);
                     }
-                    attrToProjector["d"] = d3.svg.area().x(xFunction).y0(y0Function).y1(yFunction);
+                    area.y1(yFunction);
                     _this._applyAnimatedAttributes(areaPath, "area", attrToProjector);
                 });
-=======
-                this.areaPath.datum(this._dataset.data());
-                var area = d3.svg.area().x(xFunction).y0(y0Function);
-                area.defined(function (d, i) { return _this._rejectNullsAndNaNs(d, i, xFunction) && _this._rejectNullsAndNaNs(d, i, yFunction); });
-                attrToProjector["d"] = area;
-                if (this._dataChanged) {
-                    area.y1(this._getResetYFunction());
-                    this._applyAnimatedAttributes(this.areaPath, "area-reset", attrToProjector);
-                }
-                area.y1(yFunction);
-                this._applyAnimatedAttributes(this.areaPath, "area", attrToProjector);
->>>>>>> 58268027
             };
             Area.prototype._wholeDatumAttributes = function () {
                 var wholeDatumAttributes = _super.prototype._wholeDatumAttributes.call(this);
