--- conflicted
+++ resolved
@@ -7189,20 +7189,15 @@
                     return this;
                 }
             };
-<<<<<<< HEAD
-            AbstractBarPlot.prototype.getBars = function (xValOrExtent, yValOrExtent) {
-=======
-            /**
-             * Selects all the bars in the bar plot
+            /**
+             * Gets all the bars in the bar plot
              *
              * @returns {D3.Selection} All of the bars in the bar plot.
              */
             AbstractBarPlot.prototype.getAllBars = function () {
                 return this._renderArea.selectAll("rect");
             };
-            AbstractBarPlot.prototype.selectBar = function (xValOrExtent, yValOrExtent, select) {
-                if (select === void 0) { select = true; }
->>>>>>> 5630db6d
+            AbstractBarPlot.prototype.getBars = function (xValOrExtent, yValOrExtent) {
                 if (!this._isSetup) {
                     return d3.select();
                 }
