/*!
Plottable 0.37.0 (https://github.com/palantir/plottable)
Copyright 2014 Palantir Technologies
Licensed under MIT (https://github.com/palantir/plottable/blob/master/LICENSE)
*/

///<reference path="../reference.ts" />
var Plottable;
(function (Plottable) {
    (function (_Util) {
        (function (Methods) {
            /**
             * Checks if x is between a and b.
             *
             * @param {number} x The value to test if in range
             * @param {number} a The beginning of the (inclusive) range
             * @param {number} b The ending of the (inclusive) range
             * @return {boolean} Whether x is in [a, b]
             */
            function inRange(x, a, b) {
                return (Math.min(a, b) <= x && x <= Math.max(a, b));
            }
            Methods.inRange = inRange;
            /** Print a warning message to the console, if it is available.
             *
             * @param {string} The warnings to print
             */
            function warn(warning) {
                if (!Plottable.Config.SHOW_WARNINGS) {
                    return;
                }
                /* tslint:disable:no-console */
                if (window.console != null) {
                    if (window.console.warn != null) {
                        console.warn(warning);
                    }
                    else if (window.console.log != null) {
                        console.log(warning);
                    }
                }
                /* tslint:enable:no-console */
            }
            Methods.warn = warn;
            /**
             * Takes two arrays of numbers and adds them together
             *
             * @param {number[]} alist The first array of numbers
             * @param {number[]} blist The second array of numbers
             * @return {number[]} An array of numbers where x[i] = alist[i] + blist[i]
             */
            function addArrays(alist, blist) {
                if (alist.length !== blist.length) {
                    throw new Error("attempted to add arrays of unequal length");
                }
                return alist.map(function (_, i) { return alist[i] + blist[i]; });
            }
            Methods.addArrays = addArrays;
            /**
             * Takes two sets and returns the intersection
             *
             * Due to the fact that D3.Sets store strings internally, return type is always a string set
             *
             * @param {D3.Set<T>} set1 The first set
             * @param {D3.Set<T>} set2 The second set
             * @return {D3.Set<string>} A set that contains elements that appear in both set1 and set2
             */
            function intersection(set1, set2) {
                var set = d3.set();
                set1.forEach(function (v) {
                    if (set2.has(v)) {
                        set.add(v);
                    }
                });
                return set;
            }
            Methods.intersection = intersection;
            /**
             * Take an accessor object (may be a string to be made into a key, or a value, or a color code)
             * and "activate" it by turning it into a function in (datum, index, metadata)
             */
            function accessorize(accessor) {
                if (typeof (accessor) === "function") {
                    return accessor;
                }
                else if (typeof (accessor) === "string" && accessor[0] !== "#") {
                    return function (d, i, s) { return d[accessor]; };
                }
                else {
                    return function (d, i, s) { return accessor; };
                }
                ;
            }
            Methods.accessorize = accessorize;
            /**
             * Takes two sets and returns the union
             *
             * Due to the fact that D3.Sets store strings internally, return type is always a string set
             *
             * @param {D3.Set<T>} set1 The first set
             * @param {D3.Set<T>} set2 The second set
             * @return {D3.Set<string>} A set that contains elements that appear in either set1 or set2
             */
            function union(set1, set2) {
                var set = d3.set();
                set1.forEach(function (v) { return set.add(v); });
                set2.forEach(function (v) { return set.add(v); });
                return set;
            }
            Methods.union = union;
            /**
             * Populates a map from an array of keys and a transformation function.
             *
             * @param {string[]} keys The array of keys.
             * @param {(string, number) => T} transform A transformation function to apply to the keys.
             * @return {D3.Map<T>} A map mapping keys to their transformed values.
             */
            function populateMap(keys, transform) {
                var map = d3.map();
                keys.forEach(function (key, i) {
                    map.set(key, transform(key, i));
                });
                return map;
            }
            Methods.populateMap = populateMap;
            /**
             * Take an array of values, and return the unique values.
             * Will work iff ∀ a, b, a.toString() == b.toString() => a == b; will break on Object inputs
             *
             * @param {T[]} values The values to find uniqueness for
             * @return {T[]} The unique values
             */
            function uniq(arr) {
                var seen = d3.set();
                var result = [];
                arr.forEach(function (x) {
                    if (!seen.has(x)) {
                        seen.add(x);
                        result.push(x);
                    }
                });
                return result;
            }
            Methods.uniq = uniq;
            function createFilledArray(value, count) {
                var out = [];
                for (var i = 0; i < count; i++) {
                    out[i] = typeof (value) === "function" ? value(i) : value;
                }
                return out;
            }
            Methods.createFilledArray = createFilledArray;
            /**
             * @param {T[][]} a The 2D array that will have its elements joined together.
             * @return {T[]} Every array in a, concatenated together in the order they appear.
             */
            function flatten(a) {
                return Array.prototype.concat.apply([], a);
            }
            Methods.flatten = flatten;
            /**
             * Check if two arrays are equal by strict equality.
             */
            function arrayEq(a, b) {
                // Technically, null and undefined are arrays too
                if (a == null || b == null) {
                    return a === b;
                }
                if (a.length !== b.length) {
                    return false;
                }
                for (var i = 0; i < a.length; i++) {
                    if (a[i] !== b[i]) {
                        return false;
                    }
                }
                return true;
            }
            Methods.arrayEq = arrayEq;
            /**
             * @param {any} a Object to check against b for equality.
             * @param {any} b Object to check against a for equality.
             *
             * @returns {boolean} whether or not two objects share the same keys, and
             *          values associated with those keys. Values will be compared
             *          with ===.
             */
            function objEq(a, b) {
                if (a == null || b == null) {
                    return a === b;
                }
                var keysA = Object.keys(a).sort();
                var keysB = Object.keys(b).sort();
                var valuesA = keysA.map(function (k) { return a[k]; });
                var valuesB = keysB.map(function (k) { return b[k]; });
                return arrayEq(keysA, keysB) && arrayEq(valuesA, valuesB);
            }
            Methods.objEq = objEq;
            function max(arr, one, two) {
                if (arr.length === 0) {
                    if (typeof (one) !== "function") {
                        return one;
                    }
                    else {
                        return two;
                    }
                }
                /* tslint:disable:ban */
                var acc = typeof (one) === "function" ? one : typeof (two) === "function" ? two : undefined;
                return acc === undefined ? d3.max(arr) : d3.max(arr, acc);
                /* tslint:enable:ban */
            }
            Methods.max = max;
            function min(arr, one, two) {
                if (arr.length === 0) {
                    if (typeof (one) !== "function") {
                        return one;
                    }
                    else {
                        return two;
                    }
                }
                /* tslint:disable:ban */
                var acc = typeof (one) === "function" ? one : typeof (two) === "function" ? two : undefined;
                return acc === undefined ? d3.min(arr) : d3.min(arr, acc);
                /* tslint:enable:ban */
            }
            Methods.min = min;
            /**
             * Creates shallow copy of map.
             * @param {{ [key: string]: any }} oldMap Map to copy
             *
             * @returns {[{ [key: string]: any }} coppied map.
             */
            function copyMap(oldMap) {
                var newMap = {};
                d3.keys(oldMap).forEach(function (key) { return newMap[key] = oldMap[key]; });
                return newMap;
            }
            Methods.copyMap = copyMap;
            function range(start, stop, step) {
                if (step === void 0) { step = 1; }
                if (step === 0) {
                    throw new Error("step cannot be 0");
                }
                var length = Math.max(Math.ceil((stop - start) / step), 0);
                var range = [];
                for (var i = 0; i < length; ++i) {
                    range[i] = start + step * i;
                }
                return range;
            }
            Methods.range = range;
            /** Is like setTimeout, but activates synchronously if time=0
             * We special case 0 because of an observed issue where calling setTimeout causes visible flickering.
             * We believe this is because when requestAnimationFrame calls into the paint function, as soon as that function finishes
             * evaluating, the results are painted to the screen. As a result, if we want something to occur immediately but call setTimeout
             * with time=0, then it is pushed to the call stack and rendered in the next frame, so the component that was rendered via
             * setTimeout appears out-of-sync with the rest of the plot.
             */
            function setTimeout(f, time) {
                var args = [];
                for (var _i = 2; _i < arguments.length; _i++) {
                    args[_i - 2] = arguments[_i];
                }
                if (time === 0) {
                    f(args);
                    return -1;
                }
                else {
                    return window.setTimeout(f, time, args);
                }
            }
            Methods.setTimeout = setTimeout;
            function colorTest(colorTester, className) {
                colorTester.classed(className, true);
                // Use regex to get the text inside the rgb parentheses
                var colorStyle = colorTester.style("background-color");
                if (colorStyle === "transparent") {
                    return null;
                }
                var rgb = /\((.+)\)/.exec(colorStyle)[1].split(",").map(function (colorValue) {
                    var colorNumber = +colorValue;
                    var hexValue = colorNumber.toString(16);
                    return colorNumber < 16 ? "0" + hexValue : hexValue;
                });
                if (rgb.length === 4 && rgb[3] === "00") {
                    return null;
                }
                var hexCode = "#" + rgb.join("");
                colorTester.classed(className, false);
                return hexCode;
            }
            Methods.colorTest = colorTest;
        })(_Util.Methods || (_Util.Methods = {}));
        var Methods = _Util.Methods;
    })(Plottable._Util || (Plottable._Util = {}));
    var _Util = Plottable._Util;
})(Plottable || (Plottable = {}));

///<reference path="../reference.ts" />
// This file contains open source utilities, along with their copyright notices
var Plottable;
(function (Plottable) {
    (function (_Util) {
        (function (OpenSource) {
            function sortedIndex(val, arr, accessor) {
                var low = 0;
                var high = arr.length;
                while (low < high) {
                    /* tslint:disable:no-bitwise */
                    var mid = (low + high) >>> 1;
                    /* tslint:enable:no-bitwise */
                    var x = accessor == null ? arr[mid] : accessor(arr[mid]);
                    if (x < val) {
                        low = mid + 1;
                    }
                    else {
                        high = mid;
                    }
                }
                return low;
            }
            OpenSource.sortedIndex = sortedIndex;
            ;
        })(_Util.OpenSource || (_Util.OpenSource = {}));
        var OpenSource = _Util.OpenSource;
    })(Plottable._Util || (Plottable._Util = {}));
    var _Util = Plottable._Util;
})(Plottable || (Plottable = {}));

///<reference path="../reference.ts" />
var Plottable;
(function (Plottable) {
    (function (_Util) {
        var IDCounter = (function () {
            function IDCounter() {
                this.counter = {};
            }
            IDCounter.prototype.setDefault = function (id) {
                if (this.counter[id] == null) {
                    this.counter[id] = 0;
                }
            };
            IDCounter.prototype.increment = function (id) {
                this.setDefault(id);
                return ++this.counter[id];
            };
            IDCounter.prototype.decrement = function (id) {
                this.setDefault(id);
                return --this.counter[id];
            };
            IDCounter.prototype.get = function (id) {
                this.setDefault(id);
                return this.counter[id];
            };
            return IDCounter;
        })();
        _Util.IDCounter = IDCounter;
    })(Plottable._Util || (Plottable._Util = {}));
    var _Util = Plottable._Util;
})(Plottable || (Plottable = {}));

///<reference path="../reference.ts" />
var Plottable;
(function (Plottable) {
    (function (_Util) {
        /**
         * An associative array that can be keyed by anything (inc objects).
         * Uses pointer equality checks which is why this works.
         * This power has a price: everything is linear time since it is actually backed by an array...
         */
        var StrictEqualityAssociativeArray = (function () {
            function StrictEqualityAssociativeArray() {
                this.keyValuePairs = [];
            }
            /**
             * Set a new key/value pair in the store.
             *
             * @param {any} key Key to set in the store
             * @param {any} value Value to set in the store
             * @return {boolean} True if key already in store, false otherwise
             */
            StrictEqualityAssociativeArray.prototype.set = function (key, value) {
                if (key !== key) {
                    throw new Error("NaN may not be used as a key to the StrictEqualityAssociativeArray");
                }
                for (var i = 0; i < this.keyValuePairs.length; i++) {
                    if (this.keyValuePairs[i][0] === key) {
                        this.keyValuePairs[i][1] = value;
                        return true;
                    }
                }
                this.keyValuePairs.push([key, value]);
                return false;
            };
            /**
             * Get a value from the store, given a key.
             *
             * @param {any} key Key associated with value to retrieve
             * @return {any} Value if found, undefined otherwise
             */
            StrictEqualityAssociativeArray.prototype.get = function (key) {
                for (var i = 0; i < this.keyValuePairs.length; i++) {
                    if (this.keyValuePairs[i][0] === key) {
                        return this.keyValuePairs[i][1];
                    }
                }
                return undefined;
            };
            /**
             * Test whether store has a value associated with given key.
             *
             * Will return true if there is a key/value entry,
             * even if the value is explicitly `undefined`.
             *
             * @param {any} key Key to test for presence of an entry
             * @return {boolean} Whether there was a matching entry for that key
             */
            StrictEqualityAssociativeArray.prototype.has = function (key) {
                for (var i = 0; i < this.keyValuePairs.length; i++) {
                    if (this.keyValuePairs[i][0] === key) {
                        return true;
                    }
                }
                return false;
            };
            /**
             * Return an array of the values in the key-value store
             *
             * @return {any[]} The values in the store
             */
            StrictEqualityAssociativeArray.prototype.values = function () {
                return this.keyValuePairs.map(function (x) { return x[1]; });
            };
            /**
             * Return an array of keys in the key-value store
             *
             * @return {any[]} The keys in the store
             */
            StrictEqualityAssociativeArray.prototype.keys = function () {
                return this.keyValuePairs.map(function (x) { return x[0]; });
            };
            /**
             * Execute a callback for each entry in the array.
             *
             * @param {(key: any, val?: any, index?: number) => any} callback The callback to eecute
             * @return {any[]} The results of mapping the callback over the entries
             */
            StrictEqualityAssociativeArray.prototype.map = function (cb) {
                return this.keyValuePairs.map(function (kv, index) {
                    return cb(kv[0], kv[1], index);
                });
            };
            /**
             * Delete a key from the key-value store. Return whether the key was present.
             *
             * @param {any} The key to remove
             * @return {boolean} Whether a matching entry was found and removed
             */
            StrictEqualityAssociativeArray.prototype.delete = function (key) {
                for (var i = 0; i < this.keyValuePairs.length; i++) {
                    if (this.keyValuePairs[i][0] === key) {
                        this.keyValuePairs.splice(i, 1);
                        return true;
                    }
                }
                return false;
            };
            return StrictEqualityAssociativeArray;
        })();
        _Util.StrictEqualityAssociativeArray = StrictEqualityAssociativeArray;
    })(Plottable._Util || (Plottable._Util = {}));
    var _Util = Plottable._Util;
})(Plottable || (Plottable = {}));

///<reference path="../reference.ts" />
var Plottable;
(function (Plottable) {
    (function (_Util) {
        var Cache = (function () {
            /**
             * @constructor
             *
             * @param {string} compute The function whose results will be cached.
             * @param {string} [canonicalKey] If present, when clear() is called,
             *        this key will be re-computed. If its result hasn't been changed,
             *        the cache will not be cleared.
             * @param {(v: T, w: T) => boolean} [valueEq]
             *        Used to determine if the value of canonicalKey has changed.
             *        If omitted, defaults to === comparision.
             */
            function Cache(compute, canonicalKey, valueEq) {
                if (valueEq === void 0) { valueEq = function (v, w) { return v === w; }; }
                this.cache = d3.map();
                this.canonicalKey = null;
                this.compute = compute;
                this.canonicalKey = canonicalKey;
                this.valueEq = valueEq;
                if (canonicalKey !== undefined) {
                    this.cache.set(this.canonicalKey, this.compute(this.canonicalKey));
                }
            }
            /**
             * Attempt to look up k in the cache, computing the result if it isn't
             * found.
             *
             * @param {string} k The key to look up in the cache.
             * @return {T} The value associated with k; the result of compute(k).
             */
            Cache.prototype.get = function (k) {
                if (!this.cache.has(k)) {
                    this.cache.set(k, this.compute(k));
                }
                return this.cache.get(k);
            };
            /**
             * Reset the cache empty.
             *
             * If canonicalKey was provided at construction, compute(canonicalKey)
             * will be re-run. If the result matches what is already in the cache,
             * it will not clear the cache.
             *
             * @return {Cache<T>} The calling Cache.
             */
            Cache.prototype.clear = function () {
                if (this.canonicalKey === undefined || !this.valueEq(this.cache.get(this.canonicalKey), this.compute(this.canonicalKey))) {
                    this.cache = d3.map();
                }
                return this;
            };
            return Cache;
        })();
        _Util.Cache = Cache;
    })(Plottable._Util || (Plottable._Util = {}));
    var _Util = Plottable._Util;
})(Plottable || (Plottable = {}));

///<reference path="../reference.ts" />
var Plottable;
(function (Plottable) {
    (function (_Util) {
        (function (Text) {
            Text.HEIGHT_TEXT = "bqpdl";
            ;
            ;
            /**
             * Returns a quasi-pure function of typesignature (t: string) => Dimensions which measures height and width of text
             * in the given text selection
             *
             * @param {D3.Selection} selection: A temporary text selection that the string will be placed into for measurement.
             *                                  Will be removed on function creation and appended only for measurement.
             * @returns {Dimensions} width and height of the text
             */
            function getTextMeasurer(selection) {
                var parentNode = selection.node().parentNode;
                selection.remove();
                return function (s) {
                    if (s.trim() === "") {
                        return { width: 0, height: 0 };
                    }
                    parentNode.appendChild(selection.node());
                    selection.text(s);
                    var bb = _Util.DOM.getBBox(selection);
                    selection.remove();
                    return { width: bb.width, height: bb.height };
                };
            }
            Text.getTextMeasurer = getTextMeasurer;
            /**
             * @return {TextMeasurer} A test measurer that will treat all sequences
             *         of consecutive whitespace as a single " ".
             */
            function combineWhitespace(tm) {
                return function (s) { return tm(s.replace(/\s+/g, " ")); };
            }
            /**
             * Returns a text measure that measures each individual character of the
             * string with tm, then combines all the individual measurements.
             */
            function measureByCharacter(tm) {
                return function (s) {
                    var whs = s.trim().split("").map(tm);
                    return {
                        width: d3.sum(whs, function (wh) { return wh.width; }),
                        height: _Util.Methods.max(whs, function (wh) { return wh.height; }, 0)
                    };
                };
            }
            var CANONICAL_CHR = "a";
            /**
             * Some TextMeasurers get confused when measuring something that's only
             * whitespace: only whitespace in a dom node takes up 0 x 0 space.
             *
             * @return {TextMeasurer} A function that if its argument is all
             *         whitespace, it will wrap its argument in CANONICAL_CHR before
             *         measuring in order to get a non-zero size of the whitespace.
             */
            function wrapWhitespace(tm) {
                return function (s) {
                    if (/^\s*$/.test(s)) {
                        var whs = s.split("").map(function (c) {
                            var wh = tm(CANONICAL_CHR + c + CANONICAL_CHR);
                            var whWrapping = tm(CANONICAL_CHR);
                            return {
                                width: wh.width - 2 * whWrapping.width,
                                height: wh.height
                            };
                        });
                        return {
                            width: d3.sum(whs, function (x) { return x.width; }),
                            height: _Util.Methods.max(whs, function (x) { return x.height; }, 0)
                        };
                    }
                    else {
                        return tm(s);
                    }
                };
            }
            /**
             * This class will measure text by measuring each character individually,
             * then adding up the dimensions. It will also cache the dimensions of each
             * letter.
             */
            var CachingCharacterMeasurer = (function () {
                /**
                 * @param {D3.Selection} textSelection The element that will have text inserted into
                 *        it in order to measure text. The styles present for text in
                 *        this element will to the text being measured.
                 */
                function CachingCharacterMeasurer(textSelection) {
                    var _this = this;
                    this.cache = new _Util.Cache(getTextMeasurer(textSelection), CANONICAL_CHR, _Util.Methods.objEq);
                    this.measure = combineWhitespace(measureByCharacter(wrapWhitespace(function (s) { return _this.cache.get(s); })));
                }
                /**
                 * Clear the cache, if it seems that the text has changed size.
                 */
                CachingCharacterMeasurer.prototype.clear = function () {
                    this.cache.clear();
                    return this;
                };
                return CachingCharacterMeasurer;
            })();
            Text.CachingCharacterMeasurer = CachingCharacterMeasurer;
            /**
             * Gets a truncated version of a sting that fits in the available space, given the element in which to draw the text
             *
             * @param {string} text: The string to be truncated
             * @param {number} availableWidth: The available width, in pixels
             * @param {D3.Selection} element: The text element used to measure the text
             * @returns {string} text - the shortened text
             */
            function getTruncatedText(text, availableWidth, measurer) {
                if (measurer(text).width <= availableWidth) {
                    return text;
                }
                else {
                    return addEllipsesToLine(text, availableWidth, measurer);
                }
            }
            Text.getTruncatedText = getTruncatedText;
            /**
             * Takes a line, a width to fit it in, and a text measurer. Will attempt to add ellipses to the end of the line,
             * shortening the line as required to ensure that it fits within width.
             */
            function addEllipsesToLine(line, width, measureText) {
                var mutatedLine = line.trim(); // Leave original around for debugging utility
                var widthMeasure = function (s) { return measureText(s).width; };
                var lineWidth = widthMeasure(line);
                var ellipsesWidth = widthMeasure("...");
                if (width < ellipsesWidth) {
                    var periodWidth = widthMeasure(".");
                    var numPeriodsThatFit = Math.floor(width / periodWidth);
                    return "...".substr(0, numPeriodsThatFit);
                }
                while (lineWidth + ellipsesWidth > width) {
                    mutatedLine = mutatedLine.substr(0, mutatedLine.length - 1).trim();
                    lineWidth = widthMeasure(mutatedLine);
                }
                if (widthMeasure(mutatedLine + "...") > width) {
                    throw new Error("addEllipsesToLine failed :(");
                }
                return mutatedLine + "...";
            }
            Text.addEllipsesToLine = addEllipsesToLine;
            function writeLineHorizontally(line, g, width, height, xAlign, yAlign) {
                if (xAlign === void 0) { xAlign = "left"; }
                if (yAlign === void 0) { yAlign = "top"; }
                var xOffsetFactor = { left: 0, center: 0.5, right: 1 };
                var yOffsetFactor = { top: 0, center: 0.5, bottom: 1 };
                if (xOffsetFactor[xAlign] === undefined || yOffsetFactor[yAlign] === undefined) {
                    throw new Error("unrecognized alignment x:" + xAlign + ", y:" + yAlign);
                }
                var innerG = g.append("g");
                var textEl = innerG.append("text");
                textEl.text(line);
                var bb = _Util.DOM.getBBox(textEl);
                var h = bb.height;
                var w = bb.width;
                if (w > width || h > height) {
                    _Util.Methods.warn("Insufficient space to fit text: " + line);
                    textEl.text("");
                    return { width: 0, height: 0 };
                }
                var anchorConverter = { left: "start", center: "middle", right: "end" };
                var anchor = anchorConverter[xAlign];
                var xOff = width * xOffsetFactor[xAlign];
                var yOff = height * yOffsetFactor[yAlign];
                var ems = 0.85 - yOffsetFactor[yAlign];
                textEl.attr("text-anchor", anchor).attr("y", ems + "em");
                _Util.DOM.translate(innerG, xOff, yOff);
                return { width: w, height: h };
            }
            Text.writeLineHorizontally = writeLineHorizontally;
            function writeLineVertically(line, g, width, height, xAlign, yAlign, rotation) {
                if (xAlign === void 0) { xAlign = "left"; }
                if (yAlign === void 0) { yAlign = "top"; }
                if (rotation === void 0) { rotation = "right"; }
                if (rotation !== "right" && rotation !== "left") {
                    throw new Error("unrecognized rotation: " + rotation);
                }
                var isRight = rotation === "right";
                var rightTranslator = { left: "bottom", right: "top", center: "center", top: "left", bottom: "right" };
                var leftTranslator = { left: "top", right: "bottom", center: "center", top: "right", bottom: "left" };
                var alignTranslator = isRight ? rightTranslator : leftTranslator;
                var innerG = g.append("g");
                var wh = writeLineHorizontally(line, innerG, height, width, alignTranslator[yAlign], alignTranslator[xAlign]);
                var xForm = d3.transform("");
                xForm.rotate = rotation === "right" ? 90 : -90;
                xForm.translate = [isRight ? width : 0, isRight ? 0 : height];
                innerG.attr("transform", xForm.toString());
                innerG.classed("rotated-" + rotation, true);
                return { width: wh.height, height: wh.width };
            }
            Text.writeLineVertically = writeLineVertically;
            function writeTextHorizontally(brokenText, g, width, height, xAlign, yAlign) {
                if (xAlign === void 0) { xAlign = "left"; }
                if (yAlign === void 0) { yAlign = "top"; }
                var h = getTextMeasurer(g.append("text"))(Text.HEIGHT_TEXT).height;
                var maxWidth = 0;
                var blockG = g.append("g");
                brokenText.forEach(function (line, i) {
                    var innerG = blockG.append("g");
                    _Util.DOM.translate(innerG, 0, i * h);
                    var wh = writeLineHorizontally(line, innerG, width, h, xAlign, yAlign);
                    if (wh.width > maxWidth) {
                        maxWidth = wh.width;
                    }
                });
                var usedSpace = h * brokenText.length;
                var freeSpace = height - usedSpace;
                var translator = { center: 0.5, top: 0, bottom: 1 };
                _Util.DOM.translate(blockG, 0, freeSpace * translator[yAlign]);
                return { width: maxWidth, height: usedSpace };
            }
            function writeTextVertically(brokenText, g, width, height, xAlign, yAlign, rotation) {
                if (xAlign === void 0) { xAlign = "left"; }
                if (yAlign === void 0) { yAlign = "top"; }
                if (rotation === void 0) { rotation = "left"; }
                var h = getTextMeasurer(g.append("text"))(Text.HEIGHT_TEXT).height;
                var maxHeight = 0;
                var blockG = g.append("g");
                brokenText.forEach(function (line, i) {
                    var innerG = blockG.append("g");
                    _Util.DOM.translate(innerG, i * h, 0);
                    var wh = writeLineVertically(line, innerG, h, height, xAlign, yAlign, rotation);
                    if (wh.height > maxHeight) {
                        maxHeight = wh.height;
                    }
                });
                var usedSpace = h * brokenText.length;
                var freeSpace = width - usedSpace;
                var translator = { center: 0.5, left: 0, right: 1 };
                _Util.DOM.translate(blockG, freeSpace * translator[xAlign], 0);
                return { width: usedSpace, height: maxHeight };
            }
            ;
            /**
             * @param {write} [IWriteOptions] If supplied, the text will be written
             *        To the given g. Will align the text vertically if it seems like
             *        that is appropriate.
             * Returns an IWriteTextResult with info on whether the text fit, and how much width/height was used.
             */
            function writeText(text, width, height, tm, orientation, write) {
                if (orientation === void 0) { orientation = "horizontal"; }
                if (["left", "right", "horizontal"].indexOf(orientation) === -1) {
                    throw new Error("Unrecognized orientation to writeText: " + orientation);
                }
                var orientHorizontally = orientation === "horizontal";
                var primaryDimension = orientHorizontally ? width : height;
                var secondaryDimension = orientHorizontally ? height : width;
                var wrappedText = _Util.WordWrap.breakTextToFitRect(text, primaryDimension, secondaryDimension, tm);
                if (wrappedText.lines.length === 0) {
                    return { textFits: wrappedText.textFits, usedWidth: 0, usedHeight: 0 };
                }
                var usedWidth, usedHeight;
                if (write == null) {
                    var widthFn = orientHorizontally ? _Util.Methods.max : d3.sum;
                    var heightFn = orientHorizontally ? d3.sum : _Util.Methods.max;
                    var heightAcc = function (line) { return orientHorizontally ? tm(line).height : tm(line).width; };
                    var widthAcc = function (line) { return orientHorizontally ? tm(line).width : tm(line).height; };
                    usedWidth = widthFn(wrappedText.lines, widthAcc, 0);
                    usedHeight = heightFn(wrappedText.lines, heightAcc, 0);
                }
                else {
                    var innerG = write.g.append("g").classed("writeText-inner-g", true); // unleash your inner G
                    // the outerG contains general transforms for positining the whole block, the inner g
                    // will contain transforms specific to orienting the text properly within the block.
                    var writeTextFn = orientHorizontally ? writeTextHorizontally : writeTextVertically;
                    var wh = writeTextFn.call(this, wrappedText.lines, innerG, width, height, write.xAlign, write.yAlign, orientation);
                    usedWidth = wh.width;
                    usedHeight = wh.height;
                }
                return { textFits: wrappedText.textFits, usedWidth: usedWidth, usedHeight: usedHeight };
            }
            Text.writeText = writeText;
        })(_Util.Text || (_Util.Text = {}));
        var Text = _Util.Text;
    })(Plottable._Util || (Plottable._Util = {}));
    var _Util = Plottable._Util;
})(Plottable || (Plottable = {}));

///<reference path="../reference.ts" />
var Plottable;
(function (Plottable) {
    (function (_Util) {
        (function (WordWrap) {
            var LINE_BREAKS_BEFORE = /[{\[]/;
            var LINE_BREAKS_AFTER = /[!"%),-.:;?\]}]/;
            var SPACES = /^\s+$/;
            ;
            /**
             * Takes a block of text, a width and height to fit it in, and a 2-d text measurement function.
             * Wraps words and fits as much of the text as possible into the given width and height.
             */
            function breakTextToFitRect(text, width, height, measureText) {
                var widthMeasure = function (s) { return measureText(s).width; };
                var lines = breakTextToFitWidth(text, width, widthMeasure);
                var textHeight = measureText("hello world").height;
                var nLinesThatFit = Math.floor(height / textHeight);
                var textFit = nLinesThatFit >= lines.length;
                if (!textFit) {
                    lines = lines.splice(0, nLinesThatFit);
                    if (nLinesThatFit > 0) {
                        // Overwrite the last line to one that has had a ... appended to the end
                        lines[nLinesThatFit - 1] = _Util.Text.addEllipsesToLine(lines[nLinesThatFit - 1], width, measureText);
                    }
                }
                return { originalText: text, lines: lines, textFits: textFit };
            }
            WordWrap.breakTextToFitRect = breakTextToFitRect;
            /**
             * Splits up the text so that it will fit in width (or splits into a list of single characters if it is impossible
             * to fit in width). Tries to avoid breaking words on non-linebreak-or-space characters, and will only break a word if
             * the word is too big to fit within width on its own.
             */
            function breakTextToFitWidth(text, width, widthMeasure) {
                var ret = [];
                var paragraphs = text.split("\n");
                for (var i = 0, len = paragraphs.length; i < len; i++) {
                    var paragraph = paragraphs[i];
                    if (paragraph !== null) {
                        ret = ret.concat(breakParagraphToFitWidth(paragraph, width, widthMeasure));
                    }
                    else {
                        ret.push("");
                    }
                }
                return ret;
            }
            /**
             * Determines if it is possible to fit a given text within width without breaking any of the words.
             * Simple algorithm, split the text up into tokens, and make sure that the widest token doesn't exceed
             * allowed width.
             */
            function canWrapWithoutBreakingWords(text, width, widthMeasure) {
                var tokens = tokenize(text);
                var widths = tokens.map(widthMeasure);
                var maxWidth = _Util.Methods.max(widths, 0);
                return maxWidth <= width;
            }
            WordWrap.canWrapWithoutBreakingWords = canWrapWithoutBreakingWords;
            /**
             * A paragraph is a string of text containing no newlines.
             * Given a paragraph, break it up into lines that are no
             * wider than width.  widthMeasure is a function that takes
             * text as input, and returns the width of the text in pixels.
             */
            function breakParagraphToFitWidth(text, width, widthMeasure) {
                var lines = [];
                var tokens = tokenize(text);
                var curLine = "";
                var i = 0;
                var nextToken;
                while (nextToken || i < tokens.length) {
                    if (typeof nextToken === "undefined" || nextToken === null) {
                        nextToken = tokens[i++];
                    }
                    var brokenToken = breakNextTokenToFitInWidth(curLine, nextToken, width, widthMeasure);
                    var canAdd = brokenToken[0];
                    var leftOver = brokenToken[1];
                    if (canAdd !== null) {
                        curLine += canAdd;
                    }
                    nextToken = leftOver;
                    if (leftOver) {
                        lines.push(curLine);
                        curLine = "";
                    }
                }
                if (curLine) {
                    lines.push(curLine);
                }
                return lines;
            }
            /**
             * Breaks up the next token and so that some part of it can be
             * added to curLine and fits in the width. the return value
             * is an array with 2 elements, the part that can be added
             * and the left over part of the token
             * widthMeasure is a function that takes text as input,
             * and returns the width of the text in pixels.
             */
            function breakNextTokenToFitInWidth(curLine, nextToken, width, widthMeasure) {
                if (isBlank(nextToken)) {
                    return [nextToken, null];
                }
                if (widthMeasure(curLine + nextToken) <= width) {
                    return [nextToken, null];
                }
                if (!isBlank(curLine)) {
                    return [null, nextToken];
                }
                var i = 0;
                while (i < nextToken.length) {
                    if (widthMeasure(curLine + nextToken[i] + "-") <= width) {
                        curLine += nextToken[i++];
                    }
                    else {
                        break;
                    }
                }
                var append = "-";
                if (isBlank(curLine) && i === 0) {
                    i = 1;
                    append = "";
                }
                return [nextToken.substring(0, i) + append, nextToken.substring(i)];
            }
            /**
             * Breaks up into tokens for word wrapping
             * Each token is comprised of either:
             *  1) Only word and non line break characters
             *  2) Only spaces characters
             *  3) Line break characters such as ":" or ";" or ","
             *  (will be single character token, unless there is a repeated linebreak character)
             */
            function tokenize(text) {
                var ret = [];
                var token = "";
                var lastChar = "";
                for (var i = 0, len = text.length; i < len; i++) {
                    var curChar = text[i];
                    if (token === "" || isTokenizedTogether(token[0], curChar, lastChar)) {
                        token += curChar;
                    }
                    else {
                        ret.push(token);
                        token = curChar;
                    }
                    lastChar = curChar;
                }
                if (token) {
                    ret.push(token);
                }
                return ret;
            }
            /**
             * Returns whether a string is blank.
             *
             * @param {string} str: The string to test for blank-ness
             * @returns {boolean} Whether the string is blank
             */
            function isBlank(text) {
                return text == null ? true : text.trim() === "";
            }
            /**
             * Given a token (ie a string of characters that are similar and shouldn't be broken up) and a character, determine
             * whether that character should be added to the token. Groups of characters that don't match the space or line break
             * regex are always tokenzied together. Spaces are always tokenized together. Line break characters are almost always
             * split into their own token, except that two subsequent identical line break characters are put into the same token.
             * For isTokenizedTogether(":", ",") == False but isTokenizedTogether("::") == True.
             */
            function isTokenizedTogether(text, nextChar, lastChar) {
                if (!(text && nextChar)) {
                    false;
                }
                if (SPACES.test(text) && SPACES.test(nextChar)) {
                    return true;
                }
                else if (SPACES.test(text) || SPACES.test(nextChar)) {
                    return false;
                }
                if (LINE_BREAKS_AFTER.test(lastChar) || LINE_BREAKS_BEFORE.test(nextChar)) {
                    return false;
                }
                return true;
            }
        })(_Util.WordWrap || (_Util.WordWrap = {}));
        var WordWrap = _Util.WordWrap;
    })(Plottable._Util || (Plottable._Util = {}));
    var _Util = Plottable._Util;
})(Plottable || (Plottable = {}));

var Plottable;
(function (Plottable) {
    (function (_Util) {
        (function (DOM) {
            /**
             * Gets the bounding box of an element.
             * @param {D3.Selection} element
             * @returns {SVGRed} The bounding box.
             */
            function getBBox(element) {
                var bbox;
                try {
                    bbox = element.node().getBBox();
                }
                catch (err) {
                    bbox = {
                        x: 0,
                        y: 0,
                        width: 0,
                        height: 0
                    };
                }
                return bbox;
            }
            DOM.getBBox = getBBox;
            DOM.POLYFILL_TIMEOUT_MSEC = 1000 / 60; // 60 fps
            function requestAnimationFramePolyfill(fn) {
                if (window.requestAnimationFrame != null) {
                    window.requestAnimationFrame(fn);
                }
                else {
                    setTimeout(fn, DOM.POLYFILL_TIMEOUT_MSEC);
                }
            }
            DOM.requestAnimationFramePolyfill = requestAnimationFramePolyfill;
            function getParsedStyleValue(style, prop) {
                var value = style.getPropertyValue(prop);
                var parsedValue = parseFloat(value);
                if (parsedValue !== parsedValue) {
                    return 0;
                }
                return parsedValue;
            }
            function isSelectionRemovedFromSVG(selection) {
                var n = selection.node();
                while (n !== null && n.nodeName !== "svg") {
                    n = n.parentNode;
                }
                return (n == null);
            }
            DOM.isSelectionRemovedFromSVG = isSelectionRemovedFromSVG;
            function getElementWidth(elem) {
                var style = window.getComputedStyle(elem);
                return getParsedStyleValue(style, "width") + getParsedStyleValue(style, "padding-left") + getParsedStyleValue(style, "padding-right") + getParsedStyleValue(style, "border-left-width") + getParsedStyleValue(style, "border-right-width");
            }
            DOM.getElementWidth = getElementWidth;
            function getElementHeight(elem) {
                var style = window.getComputedStyle(elem);
                return getParsedStyleValue(style, "height") + getParsedStyleValue(style, "padding-top") + getParsedStyleValue(style, "padding-bottom") + getParsedStyleValue(style, "border-top-width") + getParsedStyleValue(style, "border-bottom-width");
            }
            DOM.getElementHeight = getElementHeight;
            function getSVGPixelWidth(svg) {
                var width = svg.node().clientWidth;
                if (width === 0) {
                    var widthAttr = svg.attr("width");
                    if (widthAttr.indexOf("%") !== -1) {
                        var ancestorNode = svg.node().parentNode;
                        while (ancestorNode != null && ancestorNode.clientWidth === 0) {
                            ancestorNode = ancestorNode.parentNode;
                        }
                        if (ancestorNode == null) {
                            throw new Error("Could not compute width of element");
                        }
                        width = ancestorNode.clientWidth * parseFloat(widthAttr) / 100;
                    }
                    else {
                        width = parseFloat(widthAttr);
                    }
                }
                return width;
            }
            DOM.getSVGPixelWidth = getSVGPixelWidth;
            function translate(s, x, y) {
                var xform = d3.transform(s.attr("transform"));
                if (x == null) {
                    return xform.translate;
                }
                else {
                    y = (y == null) ? 0 : y;
                    xform.translate[0] = x;
                    xform.translate[1] = y;
                    s.attr("transform", xform.toString());
                    return s;
                }
            }
            DOM.translate = translate;
            function boxesOverlap(boxA, boxB) {
                if (boxA.right < boxB.left) {
                    return false;
                }
                if (boxA.left > boxB.right) {
                    return false;
                }
                if (boxA.bottom < boxB.top) {
                    return false;
                }
                if (boxA.top > boxB.bottom) {
                    return false;
                }
                return true;
            }
            DOM.boxesOverlap = boxesOverlap;
        })(_Util.DOM || (_Util.DOM = {}));
        var DOM = _Util.DOM;
    })(Plottable._Util || (Plottable._Util = {}));
    var _Util = Plottable._Util;
})(Plottable || (Plottable = {}));

///<reference path="../reference.ts" />
var Plottable;
(function (Plottable) {
    (function (_Util) {
        (function (Color) {
            /**
             * Return relative luminance (defined here: http://www.w3.org/TR/2008/REC-WCAG20-20081211/#relativeluminancedef)
             * Based on implementation from chroma.js by Gregor Aisch (gka) (licensed under BSD)
             * chroma.js may be found here: https://github.com/gka/chroma.js
             * License may be found here: https://github.com/gka/chroma.js/blob/master/LICENSE
             */
            function luminance(color) {
                var rgb = d3.rgb(color);
                var lum = function (x) {
                    x = x / 255;
                    return x <= 0.03928 ? x / 12.92 : Math.pow((x + 0.055) / 1.055, 2.4);
                };
                var r = lum(rgb.r);
                var g = lum(rgb.g);
                var b = lum(rgb.b);
                return 0.2126 * r + 0.7152 * g + 0.0722 * b;
            }
            /**
             * Return contrast ratio between two colors
             * Based on implementation from chroma.js by Gregor Aisch (gka) (licensed under BSD)
             * chroma.js may be found here: https://github.com/gka/chroma.js
             * License may be found here: https://github.com/gka/chroma.js/blob/master/LICENSE
             * see http://www.w3.org/TR/2008/REC-WCAG20-20081211/#contrast-ratiodef
             */
            function contrast(a, b) {
                var l1 = luminance(a) + 0.05;
                var l2 = luminance(b) + 0.05;
                return l1 > l2 ? l1 / l2 : l2 / l1;
            }
            Color.contrast = contrast;
        })(_Util.Color || (_Util.Color = {}));
        var Color = _Util.Color;
    })(Plottable._Util || (Plottable._Util = {}));
    var _Util = Plottable._Util;
})(Plottable || (Plottable = {}));

///<reference path="../reference.ts" />
var Plottable;
(function (Plottable) {
    Plottable.MILLISECONDS_IN_ONE_DAY = 24 * 60 * 60 * 1000;
    (function (Formatters) {
        /**
         * Creates a formatter for currency values.
         *
         * @param {number} [precision] The number of decimal places to show (default 2).
         * @param {string} [symbol] The currency symbol to use (default "$").
         * @param {boolean} [prefix] Whether to prepend or append the currency symbol (default true).
         * @param {boolean} [onlyShowUnchanged] Whether to return a value if value changes after formatting (default true).
         *
         * @returns {Formatter} A formatter for currency values.
         */
        function currency(precision, symbol, prefix) {
            if (precision === void 0) { precision = 2; }
            if (symbol === void 0) { symbol = "$"; }
            if (prefix === void 0) { prefix = true; }
            var fixedFormatter = Formatters.fixed(precision);
            return function (d) {
                var formattedValue = fixedFormatter(Math.abs(d));
                if (formattedValue !== "") {
                    if (prefix) {
                        formattedValue = symbol + formattedValue;
                    }
                    else {
                        formattedValue += symbol;
                    }
                    if (d < 0) {
                        formattedValue = "-" + formattedValue;
                    }
                }
                return formattedValue;
            };
        }
        Formatters.currency = currency;
        /**
         * Creates a formatter that displays exactly [precision] decimal places.
         *
         * @param {number} [precision] The number of decimal places to show (default 3).
         * @param {boolean} [onlyShowUnchanged] Whether to return a value if value changes after formatting (default true).
         *
         * @returns {Formatter} A formatter that displays exactly [precision] decimal places.
         */
        function fixed(precision) {
            if (precision === void 0) { precision = 3; }
            verifyPrecision(precision);
            return function (d) {
                return d.toFixed(precision);
            };
        }
        Formatters.fixed = fixed;
        /**
         * Creates a formatter that formats numbers to show no more than
         * [precision] decimal places. All other values are stringified.
         *
         * @param {number} [precision] The number of decimal places to show (default 3).
         * @param {boolean} [onlyShowUnchanged] Whether to return a value if value changes after formatting (default true).
         *
         * @returns {Formatter} A formatter for general values.
         */
        function general(precision) {
            if (precision === void 0) { precision = 3; }
            verifyPrecision(precision);
            return function (d) {
                if (typeof d === "number") {
                    var multiplier = Math.pow(10, precision);
                    return String(Math.round(d * multiplier) / multiplier);
                }
                else {
                    return String(d);
                }
            };
        }
        Formatters.general = general;
        /**
         * Creates a formatter that stringifies its input.
         *
         * @returns {Formatter} A formatter that stringifies its input.
         */
        function identity() {
            return function (d) {
                return String(d);
            };
        }
        Formatters.identity = identity;
        /**
         * Creates a formatter for percentage values.
         * Multiplies the input by 100 and appends "%".
         *
         * @param {number} [precision] The number of decimal places to show (default 0).
         * @param {boolean} [onlyShowUnchanged] Whether to return a value if value changes after formatting (default true).
         *
         * @returns {Formatter} A formatter for percentage values.
         */
        function percentage(precision) {
            if (precision === void 0) { precision = 0; }
            var fixedFormatter = Formatters.fixed(precision);
            return function (d) {
                var valToFormat = d * 100;
                // Account for float imprecision
                var valString = d.toString();
                var integerPowerTen = Math.pow(10, valString.length - (valString.indexOf(".") + 1));
                valToFormat = parseInt((valToFormat * integerPowerTen).toString(), 10) / integerPowerTen;
                return fixedFormatter(valToFormat) + "%";
            };
        }
        Formatters.percentage = percentage;
        /**
         * Creates a formatter for values that displays [precision] significant figures
         * and puts SI notation.
         *
         * @param {number} [precision] The number of significant figures to show (default 3).
         *
         * @returns {Formatter} A formatter for SI values.
         */
        function siSuffix(precision) {
            if (precision === void 0) { precision = 3; }
            verifyPrecision(precision);
            return function (d) {
                return d3.format("." + precision + "s")(d);
            };
        }
        Formatters.siSuffix = siSuffix;
        /**
         * Creates a multi time formatter that displays dates.
         *
         * @returns {Formatter} A formatter for time/date values.
         */
        function multiTime() {
            var numFormats = 8;
            // these defaults were taken from d3
            // https://github.com/mbostock/d3/wiki/Time-Formatting#format_multi
            var timeFormat = {};
            timeFormat[0] = {
                format: ".%L",
                filter: function (d) { return d.getMilliseconds() !== 0; }
            };
            timeFormat[1] = {
                format: ":%S",
                filter: function (d) { return d.getSeconds() !== 0; }
            };
            timeFormat[2] = {
                format: "%I:%M",
                filter: function (d) { return d.getMinutes() !== 0; }
            };
            timeFormat[3] = {
                format: "%I %p",
                filter: function (d) { return d.getHours() !== 0; }
            };
            timeFormat[4] = {
                format: "%a %d",
                filter: function (d) { return d.getDay() !== 0 && d.getDate() !== 1; }
            };
            timeFormat[5] = {
                format: "%b %d",
                filter: function (d) { return d.getDate() !== 1; }
            };
            timeFormat[6] = {
                format: "%b",
                filter: function (d) { return d.getMonth() !== 0; }
            };
            timeFormat[7] = {
                format: "%Y",
                filter: function () { return true; }
            };
            return function (d) {
                for (var i = 0; i < numFormats; i++) {
                    if (timeFormat[i].filter(d)) {
                        return d3.time.format(timeFormat[i].format)(d);
                    }
                }
            };
        }
        Formatters.multiTime = multiTime;
        /**
         * Creates a time formatter that displays time/date using given specifier.
         *
         * List of directives can be found on: https://github.com/mbostock/d3/wiki/Time-Formatting#format
         *
         * @param {string} [specifier] The specifier for the formatter.
         *
         * @returns {Formatter} A formatter for time/date values.
         */
        function time(specifier) {
            return d3.time.format(specifier);
        }
        Formatters.time = time;
        /**
         * Creates a formatter for relative dates.
         *
         * @param {number} baseValue The start date (as epoch time) used in computing relative dates (default 0)
         * @param {number} increment The unit used in calculating relative date values (default MILLISECONDS_IN_ONE_DAY)
         * @param {string} label The label to append to the formatted string (default "")
         *
         * @returns {Formatter} A formatter for time/date values.
         */
        function relativeDate(baseValue, increment, label) {
            if (baseValue === void 0) { baseValue = 0; }
            if (increment === void 0) { increment = Plottable.MILLISECONDS_IN_ONE_DAY; }
            if (label === void 0) { label = ""; }
            return function (d) {
                var relativeDate = Math.round((d.valueOf() - baseValue) / increment);
                return relativeDate.toString() + label;
            };
        }
        Formatters.relativeDate = relativeDate;
        function verifyPrecision(precision) {
            if (precision < 0 || precision > 20) {
                throw new RangeError("Formatter precision must be between 0 and 20");
            }
        }
    })(Plottable.Formatters || (Plottable.Formatters = {}));
    var Formatters = Plottable.Formatters;
})(Plottable || (Plottable = {}));

///<reference path="../reference.ts" />
var Plottable;
(function (Plottable) {
    (function (Config) {
        /**
         * Specifies if Plottable should show warnings.
         */
        Config.SHOW_WARNINGS = true;
    })(Plottable.Config || (Plottable.Config = {}));
    var Config = Plottable.Config;
})(Plottable || (Plottable = {}));

///<reference path="../reference.ts" />
var Plottable;
(function (Plottable) {
    Plottable.version = "0.37.0";
})(Plottable || (Plottable = {}));

///<reference path="../reference.ts" />
var Plottable;
(function (Plottable) {
    (function (Core) {
        /**
         * Colors we use as defaults on a number of graphs.
         */
        var Colors = (function () {
            function Colors() {
            }
            Colors.CORAL_RED = "#fd373e";
            Colors.INDIGO = "#5279c7";
            Colors.ROBINS_EGG_BLUE = "#06cccc";
            Colors.FERN = "#63c261";
            Colors.BURNING_ORANGE = "#ff7939";
            Colors.ROYAL_HEATH = "#962565";
            Colors.CONIFER = "#99ce50";
            Colors.CERISE_RED = "#db2e65";
            Colors.BRIGHT_SUN = "#fad419";
            Colors.JACARTA = "#2c2b6f";
            Colors.PLOTTABLE_COLORS = [
                Colors.INDIGO,
                Colors.CORAL_RED,
                Colors.FERN,
                Colors.BRIGHT_SUN,
                Colors.JACARTA,
                Colors.BURNING_ORANGE,
                Colors.CERISE_RED,
                Colors.CONIFER,
                Colors.ROYAL_HEATH,
                Colors.ROBINS_EGG_BLUE,
            ];
            return Colors;
        })();
        Core.Colors = Colors;
    })(Plottable.Core || (Plottable.Core = {}));
    var Core = Plottable.Core;
})(Plottable || (Plottable = {}));

///<reference path="../reference.ts" />
var Plottable;
(function (Plottable) {
    (function (Core) {
        /**
         * A class most other Plottable classes inherit from, in order to have a
         * unique ID.
         */
        var PlottableObject = (function () {
            function PlottableObject() {
                this._plottableID = PlottableObject.nextID++;
            }
            PlottableObject.nextID = 0;
            return PlottableObject;
        })();
        Core.PlottableObject = PlottableObject;
    })(Plottable.Core || (Plottable.Core = {}));
    var Core = Plottable.Core;
})(Plottable || (Plottable = {}));

///<reference path="../reference.ts" />
var __extends = this.__extends || function (d, b) {
    for (var p in b) if (b.hasOwnProperty(p)) d[p] = b[p];
    function __() { this.constructor = d; }
    __.prototype = b.prototype;
    d.prototype = new __();
};
var Plottable;
(function (Plottable) {
    (function (Core) {
        /**
         * The Broadcaster class is owned by an Listenable. Third parties can register and deregister listeners
         * from the broadcaster. When the broadcaster.broadcast method is activated, all registered callbacks are
         * called. The registered callbacks are called with the registered Listenable that the broadcaster is attached
         * to, along with optional arguments passed to the `broadcast` method.
         *
         * The listeners are called synchronously.
         */
        var Broadcaster = (function (_super) {
            __extends(Broadcaster, _super);
            /**
             * Constructs a broadcaster, taking the Listenable that the broadcaster will be attached to.
             *
             * @constructor
             * @param {Listenable} listenable The Listenable-object that this broadcaster is attached to.
             */
            function Broadcaster(listenable) {
                _super.call(this);
                this.key2callback = new Plottable._Util.StrictEqualityAssociativeArray();
                this.listenable = listenable;
            }
            /**
             * Registers a callback to be called when the broadcast method is called. Also takes a key which
             * is used to support deregistering the same callback later, by passing in the same key.
             * If there is already a callback associated with that key, then the callback will be replaced.
             *
             * @param key The key associated with the callback. Key uniqueness is determined by deep equality.
             * @param {BroadcasterCallback} callback A callback to be called when the Scale's domain changes.
             * @returns {Broadcaster} this object
             */
            Broadcaster.prototype.registerListener = function (key, callback) {
                this.key2callback.set(key, callback);
                return this;
            };
            /**
             * Call all listening callbacks, optionally with arguments passed through.
             *
             * @param ...args A variable number of optional arguments
             * @returns {Broadcaster} this object
             */
            Broadcaster.prototype.broadcast = function () {
                var _this = this;
                var args = [];
                for (var _i = 0; _i < arguments.length; _i++) {
                    args[_i - 0] = arguments[_i];
                }
                this.key2callback.values().forEach(function (callback) { return callback(_this.listenable, args); });
                return this;
            };
            /**
             * Deregisters the callback associated with a key.
             *
             * @param key The key to deregister.
             * @returns {Broadcaster} this object
             */
            Broadcaster.prototype.deregisterListener = function (key) {
                this.key2callback.delete(key);
                return this;
            };
            /**
             * Deregisters all listeners and callbacks associated with the broadcaster.
             *
             * @returns {Broadcaster} this object
             */
            Broadcaster.prototype.deregisterAllListeners = function () {
                this.key2callback = new Plottable._Util.StrictEqualityAssociativeArray();
            };
            return Broadcaster;
        })(Core.PlottableObject);
        Core.Broadcaster = Broadcaster;
    })(Plottable.Core || (Plottable.Core = {}));
    var Core = Plottable.Core;
})(Plottable || (Plottable = {}));

///<reference path="../reference.ts" />
var __extends = this.__extends || function (d, b) {
    for (var p in b) if (b.hasOwnProperty(p)) d[p] = b[p];
    function __() { this.constructor = d; }
    __.prototype = b.prototype;
    d.prototype = new __();
};
var Plottable;
(function (Plottable) {
    var Dataset = (function (_super) {
        __extends(Dataset, _super);
        /**
         * Constructs a new set.
         *
         * A Dataset is mostly just a wrapper around an any[], Dataset is the
         * data you're going to plot.
         *
         * @constructor
         * @param {any[]} data The data for this DataSource (default = []).
         * @param {any} metadata An object containing additional information (default = {}).
         */
        function Dataset(data, metadata) {
            if (data === void 0) { data = []; }
            if (metadata === void 0) { metadata = {}; }
            _super.call(this);
            this.broadcaster = new Plottable.Core.Broadcaster(this);
            this._data = data;
            this._metadata = metadata;
            this.accessor2cachedExtent = new Plottable._Util.StrictEqualityAssociativeArray();
        }
        Dataset.prototype.data = function (data) {
            if (data == null) {
                return this._data;
            }
            else {
                this._data = data;
                this.accessor2cachedExtent = new Plottable._Util.StrictEqualityAssociativeArray();
                this.broadcaster.broadcast();
                return this;
            }
        };
        Dataset.prototype.metadata = function (metadata) {
            if (metadata == null) {
                return this._metadata;
            }
            else {
                this._metadata = metadata;
                this.accessor2cachedExtent = new Plottable._Util.StrictEqualityAssociativeArray();
                this.broadcaster.broadcast();
                return this;
            }
        };
        Dataset.prototype._getExtent = function (accessor, typeCoercer, plotMetadata) {
            if (plotMetadata === void 0) { plotMetadata = {}; }
            var cachedExtent = this.accessor2cachedExtent.get(accessor);
            if (cachedExtent === undefined) {
                cachedExtent = this.computeExtent(accessor, typeCoercer, plotMetadata);
                this.accessor2cachedExtent.set(accessor, cachedExtent);
            }
            return cachedExtent;
        };
        Dataset.prototype.computeExtent = function (accessor, typeCoercer, plotMetadata) {
            var _this = this;
            var appliedAccessor = function (d, i) { return accessor(d, i, _this._metadata, plotMetadata); };
            var mappedData = this._data.map(appliedAccessor).map(typeCoercer);
            if (mappedData.length === 0) {
                return [];
            }
            else if (typeof (mappedData[0]) === "string") {
                return Plottable._Util.Methods.uniq(mappedData);
            }
            else {
                var extent = d3.extent(mappedData);
                if (extent[0] == null || extent[1] == null) {
                    return [];
                }
                else {
                    return extent;
                }
            }
        };
        return Dataset;
    })(Plottable.Core.PlottableObject);
    Plottable.Dataset = Dataset;
})(Plottable || (Plottable = {}));

///<reference path="../reference.ts" />
var Plottable;
(function (Plottable) {
    (function (Core) {
        (function (RenderController) {
            (function (RenderPolicy) {
                /**
                 * Never queue anything, render everything immediately. Useful for
                 * debugging, horrible for performance.
                 */
                var Immediate = (function () {
                    function Immediate() {
                    }
                    Immediate.prototype.render = function () {
                        RenderController.flush();
                    };
                    return Immediate;
                })();
                RenderPolicy.Immediate = Immediate;
                /**
                 * The default way to render, which only tries to render every frame
                 * (usually, 1/60th of a second).
                 */
                var AnimationFrame = (function () {
                    function AnimationFrame() {
                    }
                    AnimationFrame.prototype.render = function () {
                        Plottable._Util.DOM.requestAnimationFramePolyfill(RenderController.flush);
                    };
                    return AnimationFrame;
                })();
                RenderPolicy.AnimationFrame = AnimationFrame;
                /**
                 * Renders with `setTimeout`. This is generally an inferior way to render
                 * compared to `requestAnimationFrame`, but it's still there if you want
                 * it.
                 */
                var Timeout = (function () {
                    function Timeout() {
                        this._timeoutMsec = Plottable._Util.DOM.POLYFILL_TIMEOUT_MSEC;
                    }
                    Timeout.prototype.render = function () {
                        setTimeout(RenderController.flush, this._timeoutMsec);
                    };
                    return Timeout;
                })();
                RenderPolicy.Timeout = Timeout;
            })(RenderController.RenderPolicy || (RenderController.RenderPolicy = {}));
            var RenderPolicy = RenderController.RenderPolicy;
        })(Core.RenderController || (Core.RenderController = {}));
        var RenderController = Core.RenderController;
    })(Plottable.Core || (Plottable.Core = {}));
    var Core = Plottable.Core;
})(Plottable || (Plottable = {}));

///<reference path="../reference.ts" />
var Plottable;
(function (Plottable) {
    (function (Core) {
        /**
         * The RenderController is responsible for enqueueing and synchronizing
         * layout and render calls for Plottable components.
         *
         * Layouts and renders occur inside an animation callback
         * (window.requestAnimationFrame if available).
         *
         * If you require immediate rendering, call RenderController.flush() to
         * perform enqueued layout and rendering serially.
         *
         * If you want to always have immediate rendering (useful for debugging),
         * call
         * ```typescript
         * Plottable.Core.RenderController.setRenderPolicy(
         *   new Plottable.Core.RenderController.RenderPolicy.Immediate()
         * );
         * ```
         */
        (function (RenderController) {
            var _componentsNeedingRender = {};
            var _componentsNeedingComputeLayout = {};
            var _animationRequested = false;
            var _isCurrentlyFlushing = false;
            RenderController._renderPolicy = new RenderController.RenderPolicy.AnimationFrame();
            function setRenderPolicy(policy) {
                if (typeof (policy) === "string") {
                    switch (policy.toLowerCase()) {
                        case "immediate":
                            policy = new RenderController.RenderPolicy.Immediate();
                            break;
                        case "animationframe":
                            policy = new RenderController.RenderPolicy.AnimationFrame();
                            break;
                        case "timeout":
                            policy = new RenderController.RenderPolicy.Timeout();
                            break;
                        default:
                            Plottable._Util.Methods.warn("Unrecognized renderPolicy: " + policy);
                            return;
                    }
                }
                RenderController._renderPolicy = policy;
            }
            RenderController.setRenderPolicy = setRenderPolicy;
            /**
             * If the RenderController is enabled, we enqueue the component for
             * render. Otherwise, it is rendered immediately.
             *
             * @param {AbstractComponent} component Any Plottable component.
             */
            function registerToRender(c) {
                if (_isCurrentlyFlushing) {
                    Plottable._Util.Methods.warn("Registered to render while other components are flushing: request may be ignored");
                }
                _componentsNeedingRender[c._plottableID] = c;
                requestRender();
            }
            RenderController.registerToRender = registerToRender;
            /**
             * If the RenderController is enabled, we enqueue the component for
             * layout and render. Otherwise, it is rendered immediately.
             *
             * @param {AbstractComponent} component Any Plottable component.
             */
            function registerToComputeLayout(c) {
                _componentsNeedingComputeLayout[c._plottableID] = c;
                _componentsNeedingRender[c._plottableID] = c;
                requestRender();
            }
            RenderController.registerToComputeLayout = registerToComputeLayout;
            function requestRender() {
                // Only run or enqueue flush on first request.
                if (!_animationRequested) {
                    _animationRequested = true;
                    RenderController._renderPolicy.render();
                }
            }
            /**
             * Render everything that is waiting to be rendered right now, instead of
             * waiting until the next frame.
             *
             * Useful to call when debugging.
             */
            function flush() {
                if (_animationRequested) {
                    // Layout
                    var toCompute = d3.values(_componentsNeedingComputeLayout);
                    toCompute.forEach(function (c) { return c._computeLayout(); });
                    // Top level render.
                    // Containers will put their children in the toRender queue
                    var toRender = d3.values(_componentsNeedingRender);
                    toRender.forEach(function (c) { return c._render(); });
                    // now we are flushing
                    _isCurrentlyFlushing = true;
                    // Finally, perform render of all components
                    var failed = {};
                    Object.keys(_componentsNeedingRender).forEach(function (k) {
                        try {
                            _componentsNeedingRender[k]._doRender();
                        }
                        catch (err) {
                            // using setTimeout instead of console.log, we get the familiar red
                            // stack trace
                            setTimeout(function () {
                                throw err;
                            }, 0);
                            failed[k] = _componentsNeedingRender[k];
                        }
                    });
                    // Reset queues
                    _componentsNeedingComputeLayout = {};
                    _componentsNeedingRender = failed;
                    _animationRequested = false;
                    _isCurrentlyFlushing = false;
                }
                // Reset resize flag regardless of queue'd components
                Core.ResizeBroadcaster.clearResizing();
            }
            RenderController.flush = flush;
        })(Core.RenderController || (Core.RenderController = {}));
        var RenderController = Core.RenderController;
    })(Plottable.Core || (Plottable.Core = {}));
    var Core = Plottable.Core;
})(Plottable || (Plottable = {}));

///<reference path="../reference.ts" />
var Plottable;
(function (Plottable) {
    (function (Core) {
        /**
         * The ResizeBroadcaster will broadcast a notification to any registered
         * components when the window is resized.
         *
         * The broadcaster and single event listener are lazily constructed.
         *
         * Upon resize, the _resized flag will be set to true until after the next
         * flush of the RenderController. This is used, for example, to disable
         * animations during resize.
         */
        (function (ResizeBroadcaster) {
            var broadcaster;
            var _resizing = false;
            function _lazyInitialize() {
                if (broadcaster === undefined) {
                    broadcaster = new Core.Broadcaster(ResizeBroadcaster);
                    window.addEventListener("resize", _onResize);
                }
            }
            function _onResize() {
                _resizing = true;
                broadcaster.broadcast();
            }
            /**
             * Checks if the window has been resized and the RenderController
             * has not yet been flushed.
             *
             * @returns {boolean} If the window has been resized/RenderController
             * has not yet been flushed.
             */
            function resizing() {
                return _resizing;
            }
            ResizeBroadcaster.resizing = resizing;
            /**
             * Sets that it is not resizing anymore. Good if it stubbornly thinks
             * it is still resizing, or for cancelling the effects of resizing
             * prematurely.
             */
            function clearResizing() {
                _resizing = false;
            }
            ResizeBroadcaster.clearResizing = clearResizing;
            /**
             * Registers a component.
             *
             * When the window is resized, ._invalidateLayout() is invoked on the
             * component, which will enqueue the component for layout and rendering
             * with the RenderController.
             *
             * @param {Component} component Any Plottable component.
             */
            function register(c) {
                _lazyInitialize();
                broadcaster.registerListener(c._plottableID, function () { return c._invalidateLayout(); });
            }
            ResizeBroadcaster.register = register;
            /**
             * Deregisters the components.
             *
             * The component will no longer receive updates on window resize.
             *
             * @param {Component} component Any Plottable component.
             */
            function deregister(c) {
                if (broadcaster) {
                    broadcaster.deregisterListener(c._plottableID);
                }
            }
            ResizeBroadcaster.deregister = deregister;
        })(Core.ResizeBroadcaster || (Core.ResizeBroadcaster = {}));
        var ResizeBroadcaster = Core.ResizeBroadcaster;
    })(Plottable.Core || (Plottable.Core = {}));
    var Core = Plottable.Core;
})(Plottable || (Plottable = {}));

var Plottable;
(function (Plottable) {
    ;
})(Plottable || (Plottable = {}));

///<reference path="../reference.ts" />
var Plottable;
(function (Plottable) {
    var Domainer = (function () {
        /**
         * Constructs a new Domainer.
         *
         * @constructor
         * @param {(extents: any[][]) => any[]} combineExtents
         *        If present, this function will be used by the Domainer to merge
         *        all the extents that are present on a scale.
         *
         *        A plot may draw multiple things relative to a scale, e.g.
         *        different stocks over time. The plot computes their extents,
         *        which are a [min, max] pair. combineExtents is responsible for
         *        merging them all into one [min, max] pair. It defaults to taking
         *        the min of the first elements and the max of the second arguments.
         */
        function Domainer(combineExtents) {
            this.doNice = false;
            this.padProportion = 0.0;
            this.paddingExceptions = d3.map();
            this.unregisteredPaddingExceptions = d3.set();
            this.includedValues = d3.map();
            // includedValues needs to be a map, even unregistered, to support getting un-stringified values back out
            this.unregisteredIncludedValues = d3.map();
            this.combineExtents = combineExtents;
        }
        /**
         * @param {any[][]} extents The list of extents to be reduced to a single
         *        extent.
         * @param {QuantitativeScale} scale
         *        Since nice() must do different things depending on Linear, Log,
         *        or Time scale, the scale must be passed in for nice() to work.
         * @returns {any[]} The domain, as a merging of all exents, as a [min, max]
         *                 pair.
         */
        Domainer.prototype.computeDomain = function (extents, scale) {
            var domain;
            if (this.combineExtents != null) {
                domain = this.combineExtents(extents);
            }
            else if (extents.length === 0) {
                domain = scale._defaultExtent();
            }
            else {
                domain = [Plottable._Util.Methods.min(extents, function (e) { return e[0]; }, 0), Plottable._Util.Methods.max(extents, function (e) { return e[1]; }, 0)];
            }
            domain = this.includeDomain(domain);
            domain = this.padDomain(scale, domain);
            domain = this.niceDomain(scale, domain);
            return domain;
        };
        /**
         * Sets the Domainer to pad by a given ratio.
         *
         * @param {number} padProportion Proportionally how much bigger the
         *         new domain should be (0.05 = 5% larger).
         *
         *         A domainer will pad equal visual amounts on each side.
         *         On a linear scale, this means both sides are padded the same
         *         amount: [10, 20] will be padded to [5, 25].
         *         On a log scale, the top will be padded more than the bottom, so
         *         [10, 100] will be padded to [1, 1000].
         *
         * @returns {Domainer} The calling Domainer.
         */
        Domainer.prototype.pad = function (padProportion) {
            if (padProportion === void 0) { padProportion = 0.05; }
            this.padProportion = padProportion;
            return this;
        };
        /**
         * Adds a padding exception, a value that will not be padded at either end of the domain.
         *
         * Eg, if a padding exception is added at x=0, then [0, 100] will pad to [0, 105] instead of [-2.5, 102.5].
         * If a key is provided, it will be registered under that key with standard map semantics. (Overwrite / remove by key)
         * If a key is not provided, it will be added with set semantics (Can be removed by value)
         *
         * @param {any} exception The padding exception to add.
         * @param {string} key The key to register the exception under.
         * @returns {Domainer} The calling domainer
         */
        Domainer.prototype.addPaddingException = function (exception, key) {
            if (key != null) {
                this.paddingExceptions.set(key, exception);
            }
            else {
                this.unregisteredPaddingExceptions.add(exception);
            }
            return this;
        };
        /**
         * Removes a padding exception, allowing the domain to pad out that value again.
         *
         * If a string is provided, it is assumed to be a key and the exception associated with that key is removed.
         * If a non-string is provdied, it is assumed to be an unkeyed exception and that exception is removed.
         *
         * @param {any} keyOrException The key for the value to remove, or the value to remove
         * @return {Domainer} The calling domainer
         */
        Domainer.prototype.removePaddingException = function (keyOrException) {
            if (typeof (keyOrException) === "string") {
                this.paddingExceptions.remove(keyOrException);
            }
            else {
                this.unregisteredPaddingExceptions.remove(keyOrException);
            }
            return this;
        };
        /**
         * Adds an included value, a value that must be included inside the domain.
         *
         * Eg, if a value exception is added at x=0, then [50, 100] will expand to [0, 100] rather than [50, 100].
         * If a key is provided, it will be registered under that key with standard map semantics. (Overwrite / remove by key)
         * If a key is not provided, it will be added with set semantics (Can be removed by value)
         *
         * @param {any} value The included value to add.
         * @param {string} key The key to register the value under.
         * @returns {Domainer} The calling domainer
         */
        Domainer.prototype.addIncludedValue = function (value, key) {
            if (key != null) {
                this.includedValues.set(key, value);
            }
            else {
                this.unregisteredIncludedValues.set(value, value);
            }
            return this;
        };
        /**
         * Remove an included value, allowing the domain to not include that value gain again.
         *
         * If a string is provided, it is assumed to be a key and the value associated with that key is removed.
         * If a non-string is provdied, it is assumed to be an unkeyed value and that value is removed.
         *
         * @param {any} keyOrException The key for the value to remove, or the value to remove
         * @return {Domainer} The calling domainer
         */
        Domainer.prototype.removeIncludedValue = function (valueOrKey) {
            if (typeof (valueOrKey) === "string") {
                this.includedValues.remove(valueOrKey);
            }
            else {
                this.unregisteredIncludedValues.remove(valueOrKey);
            }
            return this;
        };
        /**
         * Extends the scale's domain so it starts and ends with "nice" values.
         *
         * @param {number} count The number of ticks that should fit inside the new domain.
         * @return {Domainer} The calling Domainer.
         */
        Domainer.prototype.nice = function (count) {
            this.doNice = true;
            this.niceCount = count;
            return this;
        };
        Domainer.defaultCombineExtents = function (extents) {
            return [Plottable._Util.Methods.min(extents, function (e) { return e[0]; }, 0), Plottable._Util.Methods.max(extents, function (e) { return e[1]; }, 1)];
        };
        Domainer.prototype.padDomain = function (scale, domain) {
            var min = domain[0];
            var max = domain[1];
            if (min === max && this.padProportion > 0.0) {
                var d = min.valueOf(); // valueOf accounts for dates properly
                if (min instanceof Date) {
                    return [d - Domainer.ONE_DAY, d + Domainer.ONE_DAY];
                }
                else {
                    return [d - Domainer.PADDING_FOR_IDENTICAL_DOMAIN, d + Domainer.PADDING_FOR_IDENTICAL_DOMAIN];
                }
            }
            if (scale.domain()[0] === scale.domain()[1]) {
                return domain;
            }
            var p = this.padProportion / 2;
            // This scaling is done to account for log scales and other non-linear
            // scales. A log scale should be padded more on the max than on the min.
            var newMin = scale.invert(scale.scale(min) - (scale.scale(max) - scale.scale(min)) * p);
            var newMax = scale.invert(scale.scale(max) + (scale.scale(max) - scale.scale(min)) * p);
            var exceptionValues = this.paddingExceptions.values().concat(this.unregisteredPaddingExceptions.values());
            var exceptionSet = d3.set(exceptionValues);
            if (exceptionSet.has(min)) {
                newMin = min;
            }
            if (exceptionSet.has(max)) {
                newMax = max;
            }
            return [newMin, newMax];
        };
        Domainer.prototype.niceDomain = function (scale, domain) {
            if (this.doNice) {
                return scale._niceDomain(domain, this.niceCount);
            }
            else {
                return domain;
            }
        };
        Domainer.prototype.includeDomain = function (domain) {
            var includedValues = this.includedValues.values().concat(this.unregisteredIncludedValues.values());
            return includedValues.reduce(function (domain, value) { return [Math.min(domain[0], value), Math.max(domain[1], value)]; }, domain);
        };
        Domainer.PADDING_FOR_IDENTICAL_DOMAIN = 1;
        Domainer.ONE_DAY = 1000 * 60 * 60 * 24;
        return Domainer;
    })();
    Plottable.Domainer = Domainer;
})(Plottable || (Plottable = {}));

///<reference path="../reference.ts" />
var __extends = this.__extends || function (d, b) {
    for (var p in b) if (b.hasOwnProperty(p)) d[p] = b[p];
    function __() { this.constructor = d; }
    __.prototype = b.prototype;
    d.prototype = new __();
};
var Plottable;
(function (Plottable) {
    (function (Scale) {
        var AbstractScale = (function (_super) {
            __extends(AbstractScale, _super);
            /**
             * Constructs a new Scale.
             *
             * A Scale is a wrapper around a D3.Scale.Scale. A Scale is really just a
             * function. Scales have a domain (input), a range (output), and a function
             * from domain to range.
             *
             * @constructor
             * @param {D3.Scale.Scale} scale The D3 scale backing the Scale.
             */
            function AbstractScale(scale) {
                _super.call(this);
                this._autoDomainAutomatically = true;
                this.broadcaster = new Plottable.Core.Broadcaster(this);
                this._rendererAttrID2Extent = {};
                this._typeCoercer = function (d) { return d; };
                this._domainModificationInProgress = false;
                this._d3Scale = scale;
            }
            AbstractScale.prototype._getAllExtents = function () {
                return d3.values(this._rendererAttrID2Extent);
            };
            AbstractScale.prototype._getExtent = function () {
                return []; // this should be overwritten
            };
            /**
             * Modifies the domain on the scale so that it includes the extent of all
             * perspectives it depends on. This will normally happen automatically, but
             * if you set domain explicitly with `plot.domain(x)`, you will need to
             * call this function if you want the domain to neccessarily include all
             * the data.
             *
             * Extent: The [min, max] pair for a Scale.Quantitative, all covered
             * strings for a Scale.Ordinal.
             *
             * Perspective: A combination of a Dataset and an Accessor that
             * represents a view in to the data.
             *
             * @returns {Scale} The calling Scale.
             */
            AbstractScale.prototype.autoDomain = function () {
                this._autoDomainAutomatically = true;
                this._setDomain(this._getExtent());
                return this;
            };
            AbstractScale.prototype._autoDomainIfAutomaticMode = function () {
                if (this._autoDomainAutomatically) {
                    this.autoDomain();
                }
            };
            /**
             * Computes the range value corresponding to a given domain value. In other
             * words, apply the function to value.
             *
             * @param {R} value A domain value to be scaled.
             * @returns {R} The range value corresponding to the supplied domain value.
             */
            AbstractScale.prototype.scale = function (value) {
                return this._d3Scale(value);
            };
            AbstractScale.prototype.domain = function (values) {
                if (values == null) {
                    return this._getDomain();
                }
                else {
                    this._autoDomainAutomatically = false;
                    this._setDomain(values);
                    return this;
                }
            };
            AbstractScale.prototype._getDomain = function () {
                return this._d3Scale.domain();
            };
            AbstractScale.prototype._setDomain = function (values) {
                if (!this._domainModificationInProgress) {
                    this._domainModificationInProgress = true;
                    this._d3Scale.domain(values);
                    this.broadcaster.broadcast();
                    this._domainModificationInProgress = false;
                }
            };
            AbstractScale.prototype.range = function (values) {
                if (values == null) {
                    return this._d3Scale.range();
                }
                else {
                    this._d3Scale.range(values);
                    return this;
                }
            };
            /**
             * Constructs a copy of the Scale with the same domain and range but without
             * any registered listeners.
             *
             * @returns {Scale} A copy of the calling Scale.
             */
            AbstractScale.prototype.copy = function () {
                return new AbstractScale(this._d3Scale.copy());
            };
            /**
             * When a renderer determines that the extent of a projector has changed,
             * it will call this function. This function should ensure that
             * the scale has a domain at least large enough to include extent.
             *
             * @param {number} rendererID A unique indentifier of the renderer sending
             *                 the new extent.
             * @param {string} attr The attribute being projected, e.g. "x", "y0", "r"
             * @param {D[]} extent The new extent to be included in the scale.
             */
            AbstractScale.prototype._updateExtent = function (plotProvidedKey, attr, extent) {
                this._rendererAttrID2Extent[plotProvidedKey + attr] = extent;
                this._autoDomainIfAutomaticMode();
                return this;
            };
            AbstractScale.prototype._removeExtent = function (plotProvidedKey, attr) {
                delete this._rendererAttrID2Extent[plotProvidedKey + attr];
                this._autoDomainIfAutomaticMode();
                return this;
            };
            return AbstractScale;
        })(Plottable.Core.PlottableObject);
        Scale.AbstractScale = AbstractScale;
    })(Plottable.Scale || (Plottable.Scale = {}));
    var Scale = Plottable.Scale;
})(Plottable || (Plottable = {}));

///<reference path="../reference.ts" />
var __extends = this.__extends || function (d, b) {
    for (var p in b) if (b.hasOwnProperty(p)) d[p] = b[p];
    function __() { this.constructor = d; }
    __.prototype = b.prototype;
    d.prototype = new __();
};
var Plottable;
(function (Plottable) {
    (function (Scale) {
        var AbstractQuantitative = (function (_super) {
            __extends(AbstractQuantitative, _super);
            /**
             * Constructs a new QuantitativeScale.
             *
             * A QuantitativeScale is a Scale that maps anys to numbers. It
             * is invertible and continuous.
             *
             * @constructor
             * @param {D3.Scale.QuantitativeScale} scale The D3 QuantitativeScale
             * backing the QuantitativeScale.
             */
            function AbstractQuantitative(scale) {
                _super.call(this, scale);
                this._numTicks = 10;
                this._PADDING_FOR_IDENTICAL_DOMAIN = 1;
                this._userSetDomainer = false;
                this._domainer = new Plottable.Domainer();
                this._typeCoercer = function (d) { return +d; };
                this._tickGenerator = function (scale) { return scale.getDefaultTicks(); };
            }
            AbstractQuantitative.prototype._getExtent = function () {
                return this._domainer.computeDomain(this._getAllExtents(), this);
            };
            /**
             * Retrieves the domain value corresponding to a supplied range value.
             *
             * @param {number} value: A value from the Scale's range.
             * @returns {D} The domain value corresponding to the supplied range value.
             */
            AbstractQuantitative.prototype.invert = function (value) {
                return this._d3Scale.invert(value);
            };
            /**
             * Creates a copy of the QuantitativeScale with the same domain and range but without any registered list.
             *
             * @returns {AbstractQuantitative} A copy of the calling QuantitativeScale.
             */
            AbstractQuantitative.prototype.copy = function () {
                return new AbstractQuantitative(this._d3Scale.copy());
            };
            AbstractQuantitative.prototype.domain = function (values) {
                return _super.prototype.domain.call(this, values); // need to override type sig to enable method chaining :/
            };
            AbstractQuantitative.prototype._setDomain = function (values) {
                var isNaNOrInfinity = function (x) { return x !== x || x === Infinity || x === -Infinity; };
                if (isNaNOrInfinity(values[0]) || isNaNOrInfinity(values[1])) {
                    Plottable._Util.Methods.warn("Warning: QuantitativeScales cannot take NaN or Infinity as a domain value. Ignoring.");
                    return;
                }
                _super.prototype._setDomain.call(this, values);
            };
            AbstractQuantitative.prototype.interpolate = function (factory) {
                if (factory == null) {
                    return this._d3Scale.interpolate();
                }
                this._d3Scale.interpolate(factory);
                return this;
            };
            /**
             * Sets the range of the QuantitativeScale and sets the interpolator to d3.interpolateRound.
             *
             * @param {number[]} values The new range value for the range.
             */
            AbstractQuantitative.prototype.rangeRound = function (values) {
                this._d3Scale.rangeRound(values);
                return this;
            };
            /**
             * Gets ticks generated by the default algorithm.
             */
            AbstractQuantitative.prototype.getDefaultTicks = function () {
                return this._d3Scale.ticks(this.numTicks());
            };
            AbstractQuantitative.prototype.clamp = function (clamp) {
                if (clamp == null) {
                    return this._d3Scale.clamp();
                }
                this._d3Scale.clamp(clamp);
                return this;
            };
            /**
             * Gets a set of tick values spanning the domain.
             *
             * @returns {any[]} The generated ticks.
             */
            AbstractQuantitative.prototype.ticks = function () {
                return this._tickGenerator(this);
            };
            AbstractQuantitative.prototype.numTicks = function (count) {
                if (count == null) {
                    return this._numTicks;
                }
                this._numTicks = count;
                return this;
            };
            /**
             * Given a domain, expands its domain onto "nice" values, e.g. whole
             * numbers.
             */
            AbstractQuantitative.prototype._niceDomain = function (domain, count) {
                return this._d3Scale.copy().domain(domain).nice(count).domain();
            };
            AbstractQuantitative.prototype.domainer = function (domainer) {
                if (domainer == null) {
                    return this._domainer;
                }
                else {
                    this._domainer = domainer;
                    this._userSetDomainer = true;
                    this._autoDomainIfAutomaticMode();
                    return this;
                }
            };
            AbstractQuantitative.prototype._defaultExtent = function () {
                return [0, 1];
            };
            AbstractQuantitative.prototype.tickGenerator = function (generator) {
                if (generator == null) {
                    return this._tickGenerator;
                }
                else {
                    this._tickGenerator = generator;
                    return this;
                }
            };
            return AbstractQuantitative;
        })(Scale.AbstractScale);
        Scale.AbstractQuantitative = AbstractQuantitative;
    })(Plottable.Scale || (Plottable.Scale = {}));
    var Scale = Plottable.Scale;
})(Plottable || (Plottable = {}));

///<reference path="../reference.ts" />
var __extends = this.__extends || function (d, b) {
    for (var p in b) if (b.hasOwnProperty(p)) d[p] = b[p];
    function __() { this.constructor = d; }
    __.prototype = b.prototype;
    d.prototype = new __();
};
var Plottable;
(function (Plottable) {
    (function (Scale) {
        var Linear = (function (_super) {
            __extends(Linear, _super);
            function Linear(scale) {
                _super.call(this, scale == null ? d3.scale.linear() : scale);
            }
            /**
             * Constructs a copy of the LinearScale with the same domain and range but
             * without any registered listeners.
             *
             * @returns {Linear} A copy of the calling LinearScale.
             */
            Linear.prototype.copy = function () {
                return new Linear(this._d3Scale.copy());
            };
            return Linear;
        })(Scale.AbstractQuantitative);
        Scale.Linear = Linear;
    })(Plottable.Scale || (Plottable.Scale = {}));
    var Scale = Plottable.Scale;
})(Plottable || (Plottable = {}));

///<reference path="../reference.ts" />
var __extends = this.__extends || function (d, b) {
    for (var p in b) if (b.hasOwnProperty(p)) d[p] = b[p];
    function __() { this.constructor = d; }
    __.prototype = b.prototype;
    d.prototype = new __();
};
var Plottable;
(function (Plottable) {
    (function (Scale) {
        var Log = (function (_super) {
            __extends(Log, _super);
            function Log(scale) {
                _super.call(this, scale == null ? d3.scale.log() : scale);
                if (!Log.warned) {
                    Log.warned = true;
                    Plottable._Util.Methods.warn("Plottable.Scale.Log is deprecated. If possible, use Plottable.Scale.ModifiedLog instead.");
                }
            }
            /**
             * Creates a copy of the Scale.Log with the same domain and range but without any registered listeners.
             *
             * @returns {Log} A copy of the calling Log.
             */
            Log.prototype.copy = function () {
                return new Log(this._d3Scale.copy());
            };
            Log.prototype._defaultExtent = function () {
                return [1, 10];
            };
            Log.warned = false;
            return Log;
        })(Scale.AbstractQuantitative);
        Scale.Log = Log;
    })(Plottable.Scale || (Plottable.Scale = {}));
    var Scale = Plottable.Scale;
})(Plottable || (Plottable = {}));

///<reference path="../reference.ts" />
var __extends = this.__extends || function (d, b) {
    for (var p in b) if (b.hasOwnProperty(p)) d[p] = b[p];
    function __() { this.constructor = d; }
    __.prototype = b.prototype;
    d.prototype = new __();
};
var Plottable;
(function (Plottable) {
    (function (Scale) {
        var ModifiedLog = (function (_super) {
            __extends(ModifiedLog, _super);
            /**
             * Creates a new Scale.ModifiedLog.
             *
             * A ModifiedLog scale acts as a regular log scale for large numbers.
             * As it approaches 0, it gradually becomes linear. This means that the
             * scale won't freak out if you give it 0 or a negative number, where an
             * ordinary Log scale would.
             *
             * However, it does mean that scale will be effectively linear as values
             * approach 0. If you want very small values on a log scale, you should use
             * an ordinary Scale.Log instead.
             *
             * @constructor
             * @param {number} [base]
             *        The base of the log. Defaults to 10, and must be > 1.
             *
             *        For base <= x, scale(x) = log(x).
             *
             *        For 0 < x < base, scale(x) will become more and more
             *        linear as it approaches 0.
             *
             *        At x == 0, scale(x) == 0.
             *
             *        For negative values, scale(-x) = -scale(x).
             */
            function ModifiedLog(base) {
                if (base === void 0) { base = 10; }
                _super.call(this, d3.scale.linear());
                this._showIntermediateTicks = false;
                this.base = base;
                this.pivot = this.base;
                this.untransformedDomain = this._defaultExtent();
                this._numTicks = 10;
                if (base <= 1) {
                    throw new Error("ModifiedLogScale: The base must be > 1");
                }
            }
            /**
             * Returns an adjusted log10 value for graphing purposes.  The first
             * adjustment is that negative values are changed to positive during
             * the calculations, and then the answer is negated at the end.  The
             * second is that, for values less than 10, an increasingly large
             * (0 to 1) scaling factor is added such that at 0 the value is
             * adjusted to 1, resulting in a returned result of 0.
             */
            ModifiedLog.prototype.adjustedLog = function (x) {
                var negationFactor = x < 0 ? -1 : 1;
                x *= negationFactor;
                if (x < this.pivot) {
                    x += (this.pivot - x) / this.pivot;
                }
                x = Math.log(x) / Math.log(this.base);
                x *= negationFactor;
                return x;
            };
            ModifiedLog.prototype.invertedAdjustedLog = function (x) {
                var negationFactor = x < 0 ? -1 : 1;
                x *= negationFactor;
                x = Math.pow(this.base, x);
                if (x < this.pivot) {
                    x = (this.pivot * (x - 1)) / (this.pivot - 1);
                }
                x *= negationFactor;
                return x;
            };
            ModifiedLog.prototype.scale = function (x) {
                return this._d3Scale(this.adjustedLog(x));
            };
            ModifiedLog.prototype.invert = function (x) {
                return this.invertedAdjustedLog(this._d3Scale.invert(x));
            };
            ModifiedLog.prototype._getDomain = function () {
                return this.untransformedDomain;
            };
            ModifiedLog.prototype._setDomain = function (values) {
                this.untransformedDomain = values;
                var transformedDomain = [this.adjustedLog(values[0]), this.adjustedLog(values[1])];
                this._d3Scale.domain(transformedDomain);
                this.broadcaster.broadcast();
            };
            ModifiedLog.prototype.ticks = function (count) {
                if (count === void 0) { count = this.numTicks(); }
                // Say your domain is [-100, 100] and your pivot is 10.
                // then we're going to draw negative log ticks from -100 to -10,
                // linear ticks from -10 to 10, and positive log ticks from 10 to 100.
                var middle = function (x, y, z) { return [x, y, z].sort(function (a, b) { return a - b; })[1]; };
                var min = Plottable._Util.Methods.min(this.untransformedDomain, 0);
                var max = Plottable._Util.Methods.max(this.untransformedDomain, 0);
                var negativeLower = min;
                var negativeUpper = middle(min, max, -this.pivot);
                var positiveLower = middle(min, max, this.pivot);
                var positiveUpper = max;
                var negativeLogTicks = this.logTicks(-negativeUpper, -negativeLower).map(function (x) { return -x; }).reverse();
                var positiveLogTicks = this.logTicks(positiveLower, positiveUpper);
                var linearTicks = this._showIntermediateTicks ? d3.scale.linear().domain([negativeUpper, positiveLower]).ticks(this.howManyTicks(negativeUpper, positiveLower)) : [-this.pivot, 0, this.pivot].filter(function (x) { return min <= x && x <= max; });
                var ticks = negativeLogTicks.concat(linearTicks).concat(positiveLogTicks);
                // If you only have 1 tick, you can't tell how big the scale is.
                if (ticks.length <= 1) {
                    ticks = d3.scale.linear().domain([min, max]).ticks(count);
                }
                return ticks;
            };
            /**
             * Return an appropriate number of ticks from lower to upper.
             *
             * This will first try to fit as many powers of this.base as it can from
             * lower to upper.
             *
             * If it still has ticks after that, it will generate ticks in "clusters",
             * e.g. [20, 30, ... 90, 100] would be a cluster, [200, 300, ... 900, 1000]
             * would be another cluster.
             *
             * This function will generate clusters as large as it can while not
             * drastically exceeding its number of ticks.
             */
            ModifiedLog.prototype.logTicks = function (lower, upper) {
                var _this = this;
                var nTicks = this.howManyTicks(lower, upper);
                if (nTicks === 0) {
                    return [];
                }
                var startLogged = Math.floor(Math.log(lower) / Math.log(this.base));
                var endLogged = Math.ceil(Math.log(upper) / Math.log(this.base));
                var bases = d3.range(endLogged, startLogged, -Math.ceil((endLogged - startLogged) / nTicks));
                var nMultiples = this._showIntermediateTicks ? Math.floor(nTicks / bases.length) : 1;
                var multiples = d3.range(this.base, 1, -(this.base - 1) / nMultiples).map(Math.floor);
                var uniqMultiples = Plottable._Util.Methods.uniq(multiples);
                var clusters = bases.map(function (b) { return uniqMultiples.map(function (x) { return Math.pow(_this.base, b - 1) * x; }); });
                var flattened = Plottable._Util.Methods.flatten(clusters);
                var filtered = flattened.filter(function (x) { return lower <= x && x <= upper; });
                var sorted = filtered.sort(function (x, y) { return x - y; });
                return sorted;
            };
            /**
             * How many ticks does the range [lower, upper] deserve?
             *
             * e.g. if your domain was [10, 1000] and I asked howManyTicks(10, 100),
             * I would get 1/2 of the ticks. The range 10, 100 takes up 1/2 of the
             * distance when plotted.
             */
            ModifiedLog.prototype.howManyTicks = function (lower, upper) {
                var adjustedMin = this.adjustedLog(Plottable._Util.Methods.min(this.untransformedDomain, 0));
                var adjustedMax = this.adjustedLog(Plottable._Util.Methods.max(this.untransformedDomain, 0));
                var adjustedLower = this.adjustedLog(lower);
                var adjustedUpper = this.adjustedLog(upper);
                var proportion = (adjustedUpper - adjustedLower) / (adjustedMax - adjustedMin);
                var ticks = Math.ceil(proportion * this._numTicks);
                return ticks;
            };
            ModifiedLog.prototype.copy = function () {
                return new ModifiedLog(this.base);
            };
            ModifiedLog.prototype._niceDomain = function (domain, count) {
                return domain;
            };
            ModifiedLog.prototype.showIntermediateTicks = function (show) {
                if (show == null) {
                    return this._showIntermediateTicks;
                }
                else {
                    this._showIntermediateTicks = show;
                }
            };
            return ModifiedLog;
        })(Scale.AbstractQuantitative);
        Scale.ModifiedLog = ModifiedLog;
    })(Plottable.Scale || (Plottable.Scale = {}));
    var Scale = Plottable.Scale;
})(Plottable || (Plottable = {}));

///<reference path="../reference.ts" />
var __extends = this.__extends || function (d, b) {
    for (var p in b) if (b.hasOwnProperty(p)) d[p] = b[p];
    function __() { this.constructor = d; }
    __.prototype = b.prototype;
    d.prototype = new __();
};
var Plottable;
(function (Plottable) {
    (function (Scale) {
        var Ordinal = (function (_super) {
            __extends(Ordinal, _super);
            /**
             * Creates an OrdinalScale.
             *
             * An OrdinalScale maps strings to numbers. A common use is to map the
             * labels of a bar plot (strings) to their pixel locations (numbers).
             *
             * @constructor
             */
            function Ordinal(scale) {
                _super.call(this, scale == null ? d3.scale.ordinal() : scale);
                this._range = [0, 1];
                this._rangeType = "bands";
                // Padding as a proportion of the spacing between domain values
                this._innerPadding = 0.3;
                this._outerPadding = 0.5;
                this._typeCoercer = function (d) { return d != null && d.toString ? d.toString() : d; };
                if (this._innerPadding > this._outerPadding) {
                    throw new Error("outerPadding must be >= innerPadding so cat axis bands work out reasonably");
                }
            }
            Ordinal.prototype._getExtent = function () {
                var extents = this._getAllExtents();
                return Plottable._Util.Methods.uniq(Plottable._Util.Methods.flatten(extents));
            };
            Ordinal.prototype.domain = function (values) {
                return _super.prototype.domain.call(this, values);
            };
            Ordinal.prototype._setDomain = function (values) {
                _super.prototype._setDomain.call(this, values);
                this.range(this.range()); // update range
            };
            Ordinal.prototype.range = function (values) {
                if (values == null) {
                    return this._range;
                }
                else {
                    this._range = values;
                    if (this._rangeType === "points") {
                        this._d3Scale.rangePoints(values, 2 * this._outerPadding); // d3 scale takes total padding
                    }
                    else if (this._rangeType === "bands") {
                        this._d3Scale.rangeBands(values, this._innerPadding, this._outerPadding);
                    }
                    return this;
                }
            };
            /**
             * Returns the width of the range band. Only valid when rangeType is set to "bands".
             *
             * @returns {number} The range band width or 0 if rangeType isn't "bands".
             */
            Ordinal.prototype.rangeBand = function () {
                return this._d3Scale.rangeBand();
            };
            Ordinal.prototype.innerPadding = function () {
                var d = this.domain();
                if (d.length < 2) {
                    return 0;
                }
                var step = Math.abs(this.scale(d[1]) - this.scale(d[0]));
                return step - this.rangeBand();
            };
            Ordinal.prototype.fullBandStartAndWidth = function (v) {
                var start = this.scale(v) - this.innerPadding() / 2;
                var width = this.rangeBand() + this.innerPadding();
                return [start, width];
            };
            Ordinal.prototype.rangeType = function (rangeType, outerPadding, innerPadding) {
                if (rangeType == null) {
                    return this._rangeType;
                }
                else {
                    if (!(rangeType === "points" || rangeType === "bands")) {
                        throw new Error("Unsupported range type: " + rangeType);
                    }
                    this._rangeType = rangeType;
                    if (outerPadding != null) {
                        this._outerPadding = outerPadding;
                    }
                    if (innerPadding != null) {
                        this._innerPadding = innerPadding;
                    }
                    this.range(this.range());
                    this.broadcaster.broadcast();
                    return this;
                }
            };
            Ordinal.prototype.copy = function () {
                return new Ordinal(this._d3Scale.copy());
            };
            return Ordinal;
        })(Scale.AbstractScale);
        Scale.Ordinal = Ordinal;
    })(Plottable.Scale || (Plottable.Scale = {}));
    var Scale = Plottable.Scale;
})(Plottable || (Plottable = {}));

///<reference path="../reference.ts" />
var __extends = this.__extends || function (d, b) {
    for (var p in b) if (b.hasOwnProperty(p)) d[p] = b[p];
    function __() { this.constructor = d; }
    __.prototype = b.prototype;
    d.prototype = new __();
};
var Plottable;
(function (Plottable) {
    (function (Scale) {
        var Color = (function (_super) {
            __extends(Color, _super);
            /**
             * Constructs a ColorScale.
             *
             * @constructor
             * @param {string} [scaleType] the type of color scale to create
             *     (Category10/Category20/Category20b/Category20c).
             * See https://github.com/mbostock/d3/wiki/Ordinal-Scales#categorical-colors
             */
            function Color(scaleType) {
                var scale;
                switch (scaleType) {
                    case null:
                    case undefined:
                        scale = d3.scale.ordinal().range(Color.getPlottableColors());
                        break;
                    case "Category10":
                    case "category10":
                    case "10":
                        scale = d3.scale.category10();
                        break;
                    case "Category20":
                    case "category20":
                    case "20":
                        scale = d3.scale.category20();
                        break;
                    case "Category20b":
                    case "category20b":
                    case "20b":
                        scale = d3.scale.category20b();
                        break;
                    case "Category20c":
                    case "category20c":
                    case "20c":
                        scale = d3.scale.category20c();
                        break;
                    default:
                        throw new Error("Unsupported ColorScale type");
                }
                _super.call(this, scale);
            }
            // Duplicated from OrdinalScale._getExtent - should be removed in #388
            Color.prototype._getExtent = function () {
                var extents = this._getAllExtents();
                var concatenatedExtents = [];
                extents.forEach(function (e) {
                    concatenatedExtents = concatenatedExtents.concat(e);
                });
                return Plottable._Util.Methods.uniq(concatenatedExtents);
            };
            Color.getPlottableColors = function () {
                var plottableDefaultColors = [];
                var colorTester = d3.select("body").append("div");
                var i = 0;
                var colorHex;
                while ((colorHex = Plottable._Util.Methods.colorTest(colorTester, "plottable-colors-" + i)) !== null) {
                    plottableDefaultColors.push(colorHex);
                    i++;
                }
                colorTester.remove();
                return plottableDefaultColors;
            };
            return Color;
        })(Scale.AbstractScale);
        Scale.Color = Color;
    })(Plottable.Scale || (Plottable.Scale = {}));
    var Scale = Plottable.Scale;
})(Plottable || (Plottable = {}));

///<reference path="../reference.ts" />
var __extends = this.__extends || function (d, b) {
    for (var p in b) if (b.hasOwnProperty(p)) d[p] = b[p];
    function __() { this.constructor = d; }
    __.prototype = b.prototype;
    d.prototype = new __();
};
var Plottable;
(function (Plottable) {
    (function (Scale) {
        var Time = (function (_super) {
            __extends(Time, _super);
            function Time(scale) {
                // need to cast since d3 time scales do not descend from Quantitative scales
                _super.call(this, scale == null ? d3.time.scale() : scale);
                this._typeCoercer = function (d) { return d && d._isAMomentObject || d instanceof Date ? d : new Date(d); };
            }
            Time.prototype._tickInterval = function (interval, step) {
                // temporarily creats a time scale from our linear scale into a time scale so we can get access to its api
                var tempScale = d3.time.scale();
                tempScale.domain(this.domain());
                tempScale.range(this.range());
                return tempScale.ticks(interval.range, step);
            };
            Time.prototype._setDomain = function (values) {
                // attempt to parse dates
                values = values.map(this._typeCoercer);
                return _super.prototype._setDomain.call(this, values);
            };
            Time.prototype.copy = function () {
                return new Time(this._d3Scale.copy());
            };
            Time.prototype._defaultExtent = function () {
                var endTime = new Date().valueOf();
                var startTime = endTime - Plottable.MILLISECONDS_IN_ONE_DAY;
                return [startTime, endTime];
            };
            return Time;
        })(Scale.AbstractQuantitative);
        Scale.Time = Time;
    })(Plottable.Scale || (Plottable.Scale = {}));
    var Scale = Plottable.Scale;
})(Plottable || (Plottable = {}));

///<reference path="../reference.ts" />
var __extends = this.__extends || function (d, b) {
    for (var p in b) if (b.hasOwnProperty(p)) d[p] = b[p];
    function __() { this.constructor = d; }
    __.prototype = b.prototype;
    d.prototype = new __();
};
var Plottable;
(function (Plottable) {
    (function (Scale) {
        ;
        /**
         * This class implements a color scale that takes quantitive input and
         * interpolates between a list of color values. It returns a hex string
         * representing the interpolated color.
         *
         * By default it generates a linear scale internally.
         */
        var InterpolatedColor = (function (_super) {
            __extends(InterpolatedColor, _super);
            /**
             * Constructs an InterpolatedColorScale.
             *
             * An InterpolatedColorScale maps numbers evenly to color strings.
             *
             * @constructor
             * @param {string|string[]} colorRange the type of color scale to
             *     create. Default is "reds". @see {@link colorRange} for further
             *     options.
             * @param {string} scaleType the type of underlying scale to use
             *     (linear/pow/log/sqrt). Default is "linear". @see {@link scaleType}
             *     for further options.
             */
            function InterpolatedColor(colorRange, scaleType) {
                if (colorRange === void 0) { colorRange = "reds"; }
                if (scaleType === void 0) { scaleType = "linear"; }
                this._colorRange = this._resolveColorValues(colorRange);
                this._scaleType = scaleType;
                _super.call(this, InterpolatedColor.getD3InterpolatedScale(this._colorRange, this._scaleType));
            }
            /**
             * Converts the string array into a d3 scale.
             *
             * @param {string[]} colors an array of strings representing color
             *     values in hex ("#FFFFFF") or keywords ("white").
             * @param {string} scaleType a string representing the underlying scale
             *     type ("linear"/"log"/"sqrt"/"pow")
             * @returns {D3.Scale.QuantitativeScale} The converted Quantitative d3 scale.
             */
            InterpolatedColor.getD3InterpolatedScale = function (colors, scaleType) {
                var scale;
                switch (scaleType) {
                    case "linear":
                        scale = d3.scale.linear();
                        break;
                    case "log":
                        scale = d3.scale.log();
                        break;
                    case "sqrt":
                        scale = d3.scale.sqrt();
                        break;
                    case "pow":
                        scale = d3.scale.pow();
                        break;
                }
                if (scale == null) {
                    throw new Error("unknown Quantitative scale type " + scaleType);
                }
                return scale.range([0, 1]).interpolate(InterpolatedColor.interpolateColors(colors));
            };
            /**
             * Creates a d3 interpolator given the color array.
             *
             * This class implements a scale that maps numbers to strings.
             *
             * @param {string[]} colors an array of strings representing color
             *     values in hex ("#FFFFFF") or keywords ("white").
             * @returns {D3.Transition.Interpolate} The d3 interpolator for colors.
             */
            InterpolatedColor.interpolateColors = function (colors) {
                if (colors.length < 2) {
                    throw new Error("Color scale arrays must have at least two elements.");
                }
                ;
                return function (ignored) {
                    return function (t) {
                        // Clamp t parameter to [0,1]
                        t = Math.max(0, Math.min(1, t));
                        // Determine indices for colors
                        var tScaled = t * (colors.length - 1);
                        var i0 = Math.floor(tScaled);
                        var i1 = Math.ceil(tScaled);
                        var frac = (tScaled - i0);
                        // Interpolate in the L*a*b color space
                        return d3.interpolateLab(colors[i0], colors[i1])(frac);
                    };
                };
            };
            InterpolatedColor.prototype.colorRange = function (colorRange) {
                if (colorRange == null) {
                    return this._colorRange;
                }
                this._colorRange = this._resolveColorValues(colorRange);
                this._resetScale();
                return this;
            };
            InterpolatedColor.prototype.scaleType = function (scaleType) {
                if (scaleType == null) {
                    return this._scaleType;
                }
                this._scaleType = scaleType;
                this._resetScale();
                return this;
            };
            InterpolatedColor.prototype._resetScale = function () {
                this._d3Scale = InterpolatedColor.getD3InterpolatedScale(this._colorRange, this._scaleType);
                this._autoDomainIfAutomaticMode();
                this.broadcaster.broadcast();
            };
            InterpolatedColor.prototype._resolveColorValues = function (colorRange) {
                if (colorRange instanceof Array) {
                    return colorRange;
                }
                else if (InterpolatedColor.COLOR_SCALES[colorRange] != null) {
                    return InterpolatedColor.COLOR_SCALES[colorRange];
                }
                else {
                    return InterpolatedColor.COLOR_SCALES["reds"];
                }
            };
            InterpolatedColor.prototype.autoDomain = function () {
                // unlike other QuantitativeScales, interpolatedColorScale ignores its domainer
                var extents = this._getAllExtents();
                if (extents.length > 0) {
                    this._setDomain([Plottable._Util.Methods.min(extents, function (x) { return x[0]; }, 0), Plottable._Util.Methods.max(extents, function (x) { return x[1]; }, 0)]);
                }
                return this;
            };
            InterpolatedColor.COLOR_SCALES = {
                reds: [
                    "#FFFFFF",
                    "#FFF6E1",
                    "#FEF4C0",
                    "#FED976",
                    "#FEB24C",
                    "#FD8D3C",
                    "#FC4E2A",
                    "#E31A1C",
                    "#B10026"
                ],
                blues: [
                    "#FFFFFF",
                    "#CCFFFF",
                    "#A5FFFD",
                    "#85F7FB",
                    "#6ED3EF",
                    "#55A7E0",
                    "#417FD0",
                    "#2545D3",
                    "#0B02E1"
                ],
                posneg: [
                    "#0B02E1",
                    "#2545D3",
                    "#417FD0",
                    "#55A7E0",
                    "#6ED3EF",
                    "#85F7FB",
                    "#A5FFFD",
                    "#CCFFFF",
                    "#FFFFFF",
                    "#FFF6E1",
                    "#FEF4C0",
                    "#FED976",
                    "#FEB24C",
                    "#FD8D3C",
                    "#FC4E2A",
                    "#E31A1C",
                    "#B10026"
                ]
            };
            return InterpolatedColor;
        })(Scale.AbstractScale);
        Scale.InterpolatedColor = InterpolatedColor;
    })(Plottable.Scale || (Plottable.Scale = {}));
    var Scale = Plottable.Scale;
})(Plottable || (Plottable = {}));

///<reference path="../reference.ts" />
var Plottable;
(function (Plottable) {
    (function (_Util) {
        var ScaleDomainCoordinator = (function () {
            /**
             * Constructs a ScaleDomainCoordinator.
             *
             * @constructor
             * @param {Scale[]} scales A list of scales whose domains should be linked.
             */
            function ScaleDomainCoordinator(scales) {
                var _this = this;
                /* This class is responsible for maintaining coordination between linked scales.
                It registers event listeners for when one of its scales changes its domain. When the scale
                does change its domain, it re-propogates the change to every linked scale.
                */
                this.rescaleInProgress = false;
                if (scales == null) {
                    throw new Error("ScaleDomainCoordinator requires scales to coordinate");
                }
                this.scales = scales;
                this.scales.forEach(function (s) { return s.broadcaster.registerListener(_this, function (sx) { return _this.rescale(sx); }); });
            }
            ScaleDomainCoordinator.prototype.rescale = function (scale) {
                if (this.rescaleInProgress) {
                    return;
                }
                this.rescaleInProgress = true;
                var newDomain = scale.domain();
                this.scales.forEach(function (s) { return s.domain(newDomain); });
                this.rescaleInProgress = false;
            };
            return ScaleDomainCoordinator;
        })();
        _Util.ScaleDomainCoordinator = ScaleDomainCoordinator;
    })(Plottable._Util || (Plottable._Util = {}));
    var _Util = Plottable._Util;
})(Plottable || (Plottable = {}));

///<reference path="../reference.ts" />
var Plottable;
(function (Plottable) {
    (function (Scale) {
        (function (TickGenerators) {
            /**
             * Creates a tick generator using the specified interval.
             *
             * Generates ticks at multiples of the interval while also including the domain boundaries.
             *
             * @param {number} interval The interval between two ticks (not including the end ticks).
             *
             * @returns {TickGenerator} A tick generator using the specified interval.
             */
            function intervalTickGenerator(interval) {
                if (interval <= 0) {
                    throw new Error("interval must be positive number");
                }
                return function (s) {
                    var domain = s.domain();
                    var low = Math.min(domain[0], domain[1]);
                    var high = Math.max(domain[0], domain[1]);
                    var firstTick = Math.ceil(low / interval) * interval;
                    var numTicks = Math.floor((high - firstTick) / interval) + 1;
                    var lowTicks = low % interval === 0 ? [] : [low];
                    var middleTicks = Plottable._Util.Methods.range(0, numTicks).map(function (t) { return firstTick + t * interval; });
                    var highTicks = high % interval === 0 ? [] : [high];
                    return lowTicks.concat(middleTicks).concat(highTicks);
                };
            }
            TickGenerators.intervalTickGenerator = intervalTickGenerator;
            /**
             * Creates a tick generator that will filter for only the integers in defaultTicks and return them.
             *
             * Will also include the end ticks.
             *
             * @returns {TickGenerator} A tick generator returning only integer ticks.
             */
            function integerTickGenerator() {
                return function (s) {
                    var defaultTicks = s.getDefaultTicks();
                    return defaultTicks.filter(function (tick, i) { return (tick % 1 === 0) || (i === 0) || (i === defaultTicks.length - 1); });
                };
            }
            TickGenerators.integerTickGenerator = integerTickGenerator;
        })(Scale.TickGenerators || (Scale.TickGenerators = {}));
        var TickGenerators = Scale.TickGenerators;
    })(Plottable.Scale || (Plottable.Scale = {}));
    var Scale = Plottable.Scale;
})(Plottable || (Plottable = {}));

///<reference path="../reference.ts" />
var Plottable;
(function (Plottable) {
    (function (_Drawer) {
        var AbstractDrawer = (function () {
            /**
             * Constructs a Drawer
             *
             * @constructor
             * @param{string} key The key associated with this Drawer
             */
            function AbstractDrawer(key) {
                this.key = key;
            }
            /**
             * Sets the class, which needs to be applied to bound elements.
             *
             * @param{string} className The class name to be applied.
             */
            AbstractDrawer.prototype.setClass = function (className) {
                this._className = className;
                return this;
            };
            AbstractDrawer.prototype.setup = function (area) {
                this._renderArea = area;
            };
            /**
             * Removes the Drawer and its renderArea
             */
            AbstractDrawer.prototype.remove = function () {
                if (this._renderArea != null) {
                    this._renderArea.remove();
                }
            };
            /**
             * Enter new data to render area and creates binding
             *
             * @param{any[]} data The data to be drawn
             */
            AbstractDrawer.prototype._enterData = function (data) {
                // no-op
            };
            /**
             * Draws data using one step
             *
             * @param{AppliedDrawStep} step The step, how data should be drawn.
             */
            AbstractDrawer.prototype._drawStep = function (step) {
                // no-op
            };
            AbstractDrawer.prototype._numberOfAnimationIterations = function (data) {
                return data.length;
            };
            AbstractDrawer.prototype.applyMetadata = function (attrToProjector, userMetadata, plotMetadata) {
                var modifiedAttrToProjector = {};
                d3.keys(attrToProjector).forEach(function (attr) {
                    modifiedAttrToProjector[attr] = function (datum, index) { return attrToProjector[attr](datum, index, userMetadata, plotMetadata); };
                });
                return modifiedAttrToProjector;
            };
            AbstractDrawer.prototype._prepareDrawSteps = function (drawSteps) {
                // no-op
            };
            AbstractDrawer.prototype._prepareData = function (data, drawSteps) {
                return data;
            };
            /**
             * Draws the data into the renderArea using the spefic steps and metadata
             *
             * @param{any[]} data The data to be drawn
             * @param{DrawStep[]} drawSteps The list of steps, which needs to be drawn
             * @param{any} userMetadata The metadata provided by user
             * @param{any} plotMetadata The metadata provided by plot
             */
            AbstractDrawer.prototype.draw = function (data, drawSteps, userMetadata, plotMetadata) {
                var _this = this;
                var appliedDrawSteps = drawSteps.map(function (dr) {
                    return {
                        attrToProjector: _this.applyMetadata(dr.attrToProjector, userMetadata, plotMetadata),
                        animator: dr.animator
                    };
                });
                var preparedData = this._prepareData(data, appliedDrawSteps);
                this._prepareDrawSteps(appliedDrawSteps);
                this._enterData(preparedData);
                var numberOfIterations = this._numberOfAnimationIterations(preparedData);
                var delay = 0;
                appliedDrawSteps.forEach(function (drawStep, i) {
                    Plottable._Util.Methods.setTimeout(function () { return _this._drawStep(drawStep); }, delay);
                    delay += drawStep.animator.getTiming(numberOfIterations);
                });
                return delay;
            };
            return AbstractDrawer;
        })();
        _Drawer.AbstractDrawer = AbstractDrawer;
    })(Plottable._Drawer || (Plottable._Drawer = {}));
    var _Drawer = Plottable._Drawer;
})(Plottable || (Plottable = {}));

///<reference path="../reference.ts" />
var __extends = this.__extends || function (d, b) {
    for (var p in b) if (b.hasOwnProperty(p)) d[p] = b[p];
    function __() { this.constructor = d; }
    __.prototype = b.prototype;
    d.prototype = new __();
};
var Plottable;
(function (Plottable) {
    (function (_Drawer) {
        var Line = (function (_super) {
            __extends(Line, _super);
            function Line() {
                _super.apply(this, arguments);
            }
            Line.prototype._enterData = function (data) {
                _super.prototype._enterData.call(this, data);
                this.pathSelection.datum(data);
            };
            Line.prototype.setup = function (area) {
                this.pathSelection = area.append("path").classed("line", true).style({
                    "fill": "none",
                    "vector-effect": "non-scaling-stroke"
                });
                _super.prototype.setup.call(this, area);
            };
            Line.prototype.createLine = function (xFunction, yFunction, definedFunction) {
                if (!definedFunction) {
                    definedFunction = function (d, i) { return true; };
                }
                return d3.svg.line().x(xFunction).y(yFunction).defined(definedFunction);
            };
            Line.prototype._numberOfAnimationIterations = function (data) {
                return 1;
            };
            Line.prototype._drawStep = function (step) {
                var baseTime = _super.prototype._drawStep.call(this, step);
                var attrToProjector = Plottable._Util.Methods.copyMap(step.attrToProjector);
                var xFunction = attrToProjector["x"];
                var yFunction = attrToProjector["y"];
                var definedFunction = attrToProjector["defined"];
                delete attrToProjector["x"];
                delete attrToProjector["y"];
                if (attrToProjector["defined"]) {
                    delete attrToProjector["defined"];
                }
                attrToProjector["d"] = this.createLine(xFunction, yFunction, definedFunction);
                if (attrToProjector["fill"]) {
                    this.pathSelection.attr("fill", attrToProjector["fill"]); // so colors don't animate
                }
                step.animator.animate(this.pathSelection, attrToProjector);
            };
            return Line;
        })(_Drawer.AbstractDrawer);
        _Drawer.Line = Line;
    })(Plottable._Drawer || (Plottable._Drawer = {}));
    var _Drawer = Plottable._Drawer;
})(Plottable || (Plottable = {}));

///<reference path="../reference.ts" />
var __extends = this.__extends || function (d, b) {
    for (var p in b) if (b.hasOwnProperty(p)) d[p] = b[p];
    function __() { this.constructor = d; }
    __.prototype = b.prototype;
    d.prototype = new __();
};
var Plottable;
(function (Plottable) {
    (function (_Drawer) {
        var Area = (function (_super) {
            __extends(Area, _super);
            function Area() {
                _super.apply(this, arguments);
                this._drawLine = true;
            }
            Area.prototype._enterData = function (data) {
                if (this._drawLine) {
                    _super.prototype._enterData.call(this, data);
                }
                else {
                    _Drawer.AbstractDrawer.prototype._enterData.call(this, data);
                }
                this.areaSelection.datum(data);
            };
            /**
             * Sets the value determining if line should be drawn.
             *
             * @param{boolean} draw The value determing if line should be drawn.
             */
            Area.prototype.drawLine = function (draw) {
                this._drawLine = draw;
                return this;
            };
            Area.prototype.setup = function (area) {
                this.areaSelection = area.append("path").classed("area", true).style({ "stroke": "none" });
                if (this._drawLine) {
                    _super.prototype.setup.call(this, area);
                }
                else {
                    _Drawer.AbstractDrawer.prototype.setup.call(this, area);
                }
            };
            Area.prototype.createArea = function (xFunction, y0Function, y1Function, definedFunction) {
                if (!definedFunction) {
                    definedFunction = function () { return true; };
                }
                return d3.svg.area().x(xFunction).y0(y0Function).y1(y1Function).defined(definedFunction);
            };
            Area.prototype._drawStep = function (step) {
                if (this._drawLine) {
                    _super.prototype._drawStep.call(this, step);
                }
                else {
                    _Drawer.AbstractDrawer.prototype._drawStep.call(this, step);
                }
                var attrToProjector = Plottable._Util.Methods.copyMap(step.attrToProjector);
                var xFunction = attrToProjector["x"];
                var y0Function = attrToProjector["y0"];
                var y1Function = attrToProjector["y"];
                var definedFunction = attrToProjector["defined"];
                delete attrToProjector["x"];
                delete attrToProjector["y0"];
                delete attrToProjector["y"];
                if (attrToProjector["defined"]) {
                    delete attrToProjector["defined"];
                }
                attrToProjector["d"] = this.createArea(xFunction, y0Function, y1Function, definedFunction);
                if (attrToProjector["fill"]) {
                    this.areaSelection.attr("fill", attrToProjector["fill"]); // so colors don't animate
                }
                step.animator.animate(this.areaSelection, attrToProjector);
            };
            return Area;
        })(_Drawer.Line);
        _Drawer.Area = Area;
    })(Plottable._Drawer || (Plottable._Drawer = {}));
    var _Drawer = Plottable._Drawer;
})(Plottable || (Plottable = {}));

///<reference path="../reference.ts" />
var __extends = this.__extends || function (d, b) {
    for (var p in b) if (b.hasOwnProperty(p)) d[p] = b[p];
    function __() { this.constructor = d; }
    __.prototype = b.prototype;
    d.prototype = new __();
};
var Plottable;
(function (Plottable) {
    (function (_Drawer) {
        var Element = (function (_super) {
            __extends(Element, _super);
            function Element() {
                _super.apply(this, arguments);
            }
            /**
             * Sets the svg element, which needs to be bind to data
             *
             * @param{string} tag The svg element to be bind
             */
            Element.prototype.svgElement = function (tag) {
                this._svgElement = tag;
                return this;
            };
            Element.prototype._getDrawSelection = function () {
                return this._renderArea.selectAll(this._svgElement);
            };
            Element.prototype._drawStep = function (step) {
                _super.prototype._drawStep.call(this, step);
                var drawSelection = this._getDrawSelection();
                if (step.attrToProjector["fill"]) {
                    drawSelection.attr("fill", step.attrToProjector["fill"]); // so colors don't animate
                }
                step.animator.animate(drawSelection, step.attrToProjector);
            };
            Element.prototype._enterData = function (data) {
                _super.prototype._enterData.call(this, data);
                var dataElements = this._getDrawSelection().data(data);
                dataElements.enter().append(this._svgElement);
                if (this._className != null) {
                    dataElements.classed(this._className, true);
                }
                dataElements.exit().remove();
            };
            Element.prototype.filterDefinedData = function (data, definedFunction) {
                return definedFunction ? data.filter(definedFunction) : data;
            };
            // HACKHACK To prevent populating undesired attribute to d3, we delete them here.
            Element.prototype._prepareDrawSteps = function (drawSteps) {
                _super.prototype._prepareDrawSteps.call(this, drawSteps);
                drawSteps.forEach(function (d) {
                    if (d.attrToProjector["defined"]) {
                        delete d.attrToProjector["defined"];
                    }
                });
            };
            Element.prototype._prepareData = function (data, drawSteps) {
                var _this = this;
                return drawSteps.reduce(function (data, drawStep) { return _this.filterDefinedData(data, drawStep.attrToProjector["defined"]); }, _super.prototype._prepareData.call(this, data, drawSteps));
            };
            return Element;
        })(_Drawer.AbstractDrawer);
        _Drawer.Element = Element;
    })(Plottable._Drawer || (Plottable._Drawer = {}));
    var _Drawer = Plottable._Drawer;
})(Plottable || (Plottable = {}));

///<reference path="../reference.ts" />
var __extends = this.__extends || function (d, b) {
    for (var p in b) if (b.hasOwnProperty(p)) d[p] = b[p];
    function __() { this.constructor = d; }
    __.prototype = b.prototype;
    d.prototype = new __();
};
var Plottable;
(function (Plottable) {
    (function (_Drawer) {
        var LABEL_VERTICAL_PADDING = 5;
        var LABEL_HORIZONTAL_PADDING = 5;
        var Rect = (function (_super) {
            __extends(Rect, _super);
            function Rect(key, isVertical) {
                _super.call(this, key);
                this._someLabelsTooWide = false;
                this.svgElement("rect");
                this._isVertical = isVertical;
            }
            Rect.prototype.setup = function (area) {
                // need to put the bars in a seperate container so we can ensure that they don't cover labels
                _super.prototype.setup.call(this, area.append("g").classed("bar-area", true));
                this.textArea = area.append("g").classed("bar-label-text-area", true);
                this.measurer = new Plottable._Util.Text.CachingCharacterMeasurer(this.textArea.append("text")).measure;
            };
            Rect.prototype.removeLabels = function () {
                this.textArea.selectAll("g").remove();
            };
            Rect.prototype.drawText = function (data, attrToProjector, userMetadata, plotMetadata) {
                var _this = this;
                var labelTooWide = data.map(function (d, i) {
                    var text = attrToProjector["label"](d, i, userMetadata, plotMetadata).toString();
                    var w = attrToProjector["width"](d, i, userMetadata, plotMetadata);
                    var h = attrToProjector["height"](d, i, userMetadata, plotMetadata);
                    var x = attrToProjector["x"](d, i, userMetadata, plotMetadata);
                    var y = attrToProjector["y"](d, i, userMetadata, plotMetadata);
                    var positive = attrToProjector["positive"](d, i, userMetadata, plotMetadata);
                    var measurement = _this.measurer(text);
                    var color = attrToProjector["fill"](d, i, userMetadata, plotMetadata);
                    var dark = Plottable._Util.Color.contrast("white", color) * 1.6 < Plottable._Util.Color.contrast("black", color);
                    var primary = _this._isVertical ? h : w;
                    var primarySpace = _this._isVertical ? measurement.height : measurement.width;
                    var secondaryAttrTextSpace = _this._isVertical ? measurement.width : measurement.height;
                    var secondaryAttrAvailableSpace = _this._isVertical ? w : h;
                    var tooWide = secondaryAttrTextSpace + 2 * LABEL_HORIZONTAL_PADDING > secondaryAttrAvailableSpace;
                    if (measurement.height <= h && measurement.width <= w) {
                        var offset = Math.min((primary - primarySpace) / 2, LABEL_VERTICAL_PADDING);
                        if (!positive) {
                            offset = offset * -1;
                        }
                        if (_this._isVertical) {
                            y += offset;
                        }
                        else {
                            x += offset;
                        }
                        var g = _this.textArea.append("g").attr("transform", "translate(" + x + "," + y + ")");
                        var className = dark ? "dark-label" : "light-label";
                        g.classed(className, true);
                        var xAlign;
                        var yAlign;
                        if (_this._isVertical) {
                            xAlign = "center";
                            yAlign = positive ? "top" : "bottom";
                        }
                        else {
                            xAlign = positive ? "left" : "right";
                            yAlign = "center";
                        }
                        Plottable._Util.Text.writeLineHorizontally(text, g, w, h, xAlign, yAlign);
                    }
                    return tooWide;
                });
                this._someLabelsTooWide = labelTooWide.some(function (d) { return d; });
            };
            return Rect;
        })(_Drawer.Element);
        _Drawer.Rect = Rect;
    })(Plottable._Drawer || (Plottable._Drawer = {}));
    var _Drawer = Plottable._Drawer;
})(Plottable || (Plottable = {}));

///<reference path="../reference.ts" />
var __extends = this.__extends || function (d, b) {
    for (var p in b) if (b.hasOwnProperty(p)) d[p] = b[p];
    function __() { this.constructor = d; }
    __.prototype = b.prototype;
    d.prototype = new __();
};
var Plottable;
(function (Plottable) {
    (function (_Drawer) {
        var Arc = (function (_super) {
            __extends(Arc, _super);
            function Arc(key) {
                _super.call(this, key);
                this._svgElement = "path";
            }
            Arc.prototype.createArc = function (innerRadiusF, outerRadiusF) {
                return d3.svg.arc().innerRadius(innerRadiusF).outerRadius(outerRadiusF);
            };
            Arc.prototype.retargetProjectors = function (attrToProjector) {
                var retargetedAttrToProjector = {};
                d3.entries(attrToProjector).forEach(function (entry) {
                    retargetedAttrToProjector[entry.key] = function (d, i) { return entry.value(d.data, i); };
                });
                return retargetedAttrToProjector;
            };
            Arc.prototype._drawStep = function (step) {
                var attrToProjector = Plottable._Util.Methods.copyMap(step.attrToProjector);
                attrToProjector = this.retargetProjectors(attrToProjector);
                var innerRadiusF = attrToProjector["inner-radius"];
                var outerRadiusF = attrToProjector["outer-radius"];
                delete attrToProjector["inner-radius"];
                delete attrToProjector["outer-radius"];
                attrToProjector["d"] = this.createArc(innerRadiusF, outerRadiusF);
                return _super.prototype._drawStep.call(this, { attrToProjector: attrToProjector, animator: step.animator });
            };
            Arc.prototype.draw = function (data, drawSteps, userMetadata, plotMetadata) {
                // HACKHACK Applying metadata should be done in base class
                var valueAccessor = function (d, i) { return drawSteps[0].attrToProjector["value"](d, i, userMetadata, plotMetadata); };
                var pie = d3.layout.pie().sort(null).value(valueAccessor)(data);
                drawSteps.forEach(function (s) { return delete s.attrToProjector["value"]; });
                return _super.prototype.draw.call(this, pie, drawSteps, userMetadata, plotMetadata);
            };
            return Arc;
        })(_Drawer.Element);
        _Drawer.Arc = Arc;
    })(Plottable._Drawer || (Plottable._Drawer = {}));
    var _Drawer = Plottable._Drawer;
})(Plottable || (Plottable = {}));

///<reference path="../reference.ts" />
var __extends = this.__extends || function (d, b) {
    for (var p in b) if (b.hasOwnProperty(p)) d[p] = b[p];
    function __() { this.constructor = d; }
    __.prototype = b.prototype;
    d.prototype = new __();
};
var Plottable;
(function (Plottable) {
    (function (Component) {
        var AbstractComponent = (function (_super) {
            __extends(AbstractComponent, _super);
            function AbstractComponent() {
                _super.apply(this, arguments);
                this.clipPathEnabled = false;
                this._xAlignProportion = 0; // What % along the free space do we want to position (0 = left, .5 = center, 1 = right)
                this._yAlignProportion = 0;
                this._fixedHeightFlag = false;
                this._fixedWidthFlag = false;
                this._isSetup = false;
                this._isAnchored = false;
                this.interactionsToRegister = [];
                this.boxes = [];
                this.isTopLevelComponent = false;
                this._width = 0; // Width and height of the component. Used to size the hitbox, bounding box, etc
                this._height = 0;
                this._xOffset = 0; // Offset from Origin, used for alignment and floating positioning
                this._yOffset = 0;
                this.cssClasses = ["component"];
                this.removed = false;
                this._autoResize = AbstractComponent.AUTORESIZE_BY_DEFAULT;
            }
            /**
             * Attaches the Component as a child of a given a DOM element. Usually only directly invoked on root-level Components.
             *
             * @param {D3.Selection} element A D3 selection consisting of the element to anchor under.
             */
            AbstractComponent.prototype._anchor = function (element) {
                if (this.removed) {
                    throw new Error("Can't reuse remove()-ed components!");
                }
                if (element.node().nodeName === "svg") {
                    // svg node gets the "plottable" CSS class
                    this.rootSVG = element;
                    this.rootSVG.classed("plottable", true);
                    // visible overflow for firefox https://stackoverflow.com/questions/5926986/why-does-firefox-appear-to-truncate-embedded-svgs
                    this.rootSVG.style("overflow", "visible");
                    this.isTopLevelComponent = true;
                }
                if (this._element != null) {
                    // reattach existing element
                    element.node().appendChild(this._element.node());
                }
                else {
                    this._element = element.append("g");
                    this._setup();
                }
                this._isAnchored = true;
            };
            /**
             * Creates additional elements as necessary for the Component to function.
             * Called during _anchor() if the Component's element has not been created yet.
             * Override in subclasses to provide additional functionality.
             */
            AbstractComponent.prototype._setup = function () {
                var _this = this;
                if (this._isSetup) {
                    return;
                }
                this.cssClasses.forEach(function (cssClass) {
                    _this._element.classed(cssClass, true);
                });
                this.cssClasses = null;
                this._backgroundContainer = this._element.append("g").classed("background-container", true);
                this._content = this._element.append("g").classed("content", true);
                this._foregroundContainer = this._element.append("g").classed("foreground-container", true);
                this.boxContainer = this._element.append("g").classed("box-container", true);
                if (this.clipPathEnabled) {
                    this.generateClipPath();
                }
                ;
                this.addBox("bounding-box");
                this.interactionsToRegister.forEach(function (r) { return _this.registerInteraction(r); });
                this.interactionsToRegister = null;
                if (this.isTopLevelComponent) {
                    this.autoResize(this._autoResize);
                }
                this._isSetup = true;
            };
            AbstractComponent.prototype._requestedSpace = function (availableWidth, availableHeight) {
                return { width: 0, height: 0, wantsWidth: false, wantsHeight: false };
            };
            /**
             * Computes the size, position, and alignment from the specified values.
             * If no parameters are supplied and the component is a root node,
             * they are inferred from the size of the component's element.
             *
             * @param {number} xOrigin x-coordinate of the origin of the component
             * @param {number} yOrigin y-coordinate of the origin of the component
             * @param {number} availableWidth available width for the component to render in
             * @param {number} availableHeight available height for the component to render in
             */
            AbstractComponent.prototype._computeLayout = function (xOrigin, yOrigin, availableWidth, availableHeight) {
                var _this = this;
                if (xOrigin == null || yOrigin == null || availableWidth == null || availableHeight == null) {
                    if (this._element == null) {
                        throw new Error("anchor must be called before computeLayout");
                    }
                    else if (this.isTopLevelComponent) {
                        // we are the root node, retrieve height/width from root SVG
                        xOrigin = 0;
                        yOrigin = 0;
                        // Set width/height to 100% if not specified, to allow accurate size calculation
                        // see http://www.w3.org/TR/CSS21/visudet.html#block-replaced-width
                        // and http://www.w3.org/TR/CSS21/visudet.html#inline-replaced-height
                        if (this.rootSVG.attr("width") == null) {
                            this.rootSVG.attr("width", "100%");
                        }
                        if (this.rootSVG.attr("height") == null) {
                            this.rootSVG.attr("height", "100%");
                        }
                        var elem = this.rootSVG.node();
                        availableWidth = Plottable._Util.DOM.getElementWidth(elem);
                        availableHeight = Plottable._Util.DOM.getElementHeight(elem);
                    }
                    else {
                        throw new Error("null arguments cannot be passed to _computeLayout() on a non-root node");
                    }
                }
                this.xOrigin = xOrigin;
                this.yOrigin = yOrigin;
                var requestedSpace = this._requestedSpace(availableWidth, availableHeight);
                this._width = this._isFixedWidth() ? Math.min(availableWidth, requestedSpace.width) : availableWidth;
                this._height = this._isFixedHeight() ? Math.min(availableHeight, requestedSpace.height) : availableHeight;
                var xPosition = this.xOrigin + this._xOffset;
                var yPosition = this.yOrigin + this._yOffset;
                xPosition += (availableWidth - this.width()) * this._xAlignProportion;
                yPosition += (availableHeight - requestedSpace.height) * this._yAlignProportion;
                this._element.attr("transform", "translate(" + xPosition + "," + yPosition + ")");
                this.boxes.forEach(function (b) { return b.attr("width", _this.width()).attr("height", _this.height()); });
            };
            AbstractComponent.prototype._render = function () {
                if (this._isAnchored && this._isSetup) {
                    Plottable.Core.RenderController.registerToRender(this);
                }
            };
            AbstractComponent.prototype._scheduleComputeLayout = function () {
                if (this._isAnchored && this._isSetup) {
                    Plottable.Core.RenderController.registerToComputeLayout(this);
                }
            };
            AbstractComponent.prototype._doRender = function () {
            };
            AbstractComponent.prototype._invalidateLayout = function () {
                if (this._isAnchored && this._isSetup) {
                    if (this.isTopLevelComponent) {
                        this._scheduleComputeLayout();
                    }
                    else {
                        this._parent._invalidateLayout();
                    }
                }
            };
            AbstractComponent.prototype.renderTo = function (element) {
                if (element != null) {
                    var selection;
                    if (typeof (element.node) === "function") {
                        selection = element;
                    }
                    else {
                        selection = d3.select(element);
                    }
                    if (!selection.node() || selection.node().nodeName !== "svg") {
                        throw new Error("Plottable requires a valid SVG to renderTo");
                    }
                    this._anchor(selection);
                }
                if (this._element == null) {
                    throw new Error("If a component has never been rendered before, then renderTo must be given a node to render to, \
          or a D3.Selection, or a selector string");
                }
                this._computeLayout();
                this._render();
                // flush so that consumers can immediately attach to stuff we create in the DOM
                Plottable.Core.RenderController.flush();
                return this;
            };
            /**
             * Causes the Component to recompute layout and redraw. If passed arguments, will resize the root SVG it lives in.
             *
             * This function should be called when CSS changes could influence the size
             * of the components, e.g. changing the font size.
             *
             * @param {number} [availableWidth]  - the width of the container element
             * @param {number} [availableHeight] - the height of the container element
             * @returns {Component} The calling component.
             */
            AbstractComponent.prototype.resize = function (width, height) {
                if (!this.isTopLevelComponent) {
                    throw new Error("Cannot resize on non top-level component");
                }
                if (width != null && height != null && this._isAnchored) {
                    this.rootSVG.attr({ width: width, height: height });
                }
                this._invalidateLayout();
                return this;
            };
            /**
             * Enables or disables resize on window resizes.
             *
             * If enabled, window resizes will enqueue this component for a re-layout
             * and re-render. Animations are disabled during window resizes when auto-
             * resize is enabled.
             *
             * @param {boolean} flag Enable (true) or disable (false) auto-resize.
             * @returns {Component} The calling component.
             */
            AbstractComponent.prototype.autoResize = function (flag) {
                if (flag) {
                    Plottable.Core.ResizeBroadcaster.register(this);
                }
                else {
                    Plottable.Core.ResizeBroadcaster.deregister(this);
                }
                this._autoResize = flag; // if _setup were called by constructor, this var could be removed #591
                return this;
            };
            /**
             * Sets the x alignment of the Component. This will be used if the
             * Component is given more space than it needs.
             *
             * For example, you may want to make a Legend postition itself it the top
             * right, so you would call `legend.xAlign("right")` and
             * `legend.yAlign("top")`.
             *
             * @param {string} alignment The x alignment of the Component (one of ["left", "center", "right"]).
             * @returns {Component} The calling Component.
             */
            AbstractComponent.prototype.xAlign = function (alignment) {
                alignment = alignment.toLowerCase();
                if (alignment === "left") {
                    this._xAlignProportion = 0;
                }
                else if (alignment === "center") {
                    this._xAlignProportion = 0.5;
                }
                else if (alignment === "right") {
                    this._xAlignProportion = 1;
                }
                else {
                    throw new Error("Unsupported alignment");
                }
                this._invalidateLayout();
                return this;
            };
            /**
             * Sets the y alignment of the Component. This will be used if the
             * Component is given more space than it needs.
             *
             * For example, you may want to make a Legend postition itself it the top
             * right, so you would call `legend.xAlign("right")` and
             * `legend.yAlign("top")`.
             *
             * @param {string} alignment The x alignment of the Component (one of ["top", "center", "bottom"]).
             * @returns {Component} The calling Component.
             */
            AbstractComponent.prototype.yAlign = function (alignment) {
                alignment = alignment.toLowerCase();
                if (alignment === "top") {
                    this._yAlignProportion = 0;
                }
                else if (alignment === "center") {
                    this._yAlignProportion = 0.5;
                }
                else if (alignment === "bottom") {
                    this._yAlignProportion = 1;
                }
                else {
                    throw new Error("Unsupported alignment");
                }
                this._invalidateLayout();
                return this;
            };
            /**
             * Sets the x offset of the Component. This will be used if the Component
             * is given more space than it needs.
             *
             * @param {number} offset The desired x offset, in pixels, from the left
             * side of the container.
             * @returns {Component} The calling Component.
             */
            AbstractComponent.prototype.xOffset = function (offset) {
                this._xOffset = offset;
                this._invalidateLayout();
                return this;
            };
            /**
             * Sets the y offset of the Component. This will be used if the Component
             * is given more space than it needs.
             *
             * @param {number} offset The desired y offset, in pixels, from the top
             * side of the container.
             * @returns {Component} The calling Component.
             */
            AbstractComponent.prototype.yOffset = function (offset) {
                this._yOffset = offset;
                this._invalidateLayout();
                return this;
            };
            AbstractComponent.prototype.addBox = function (className, parentElement) {
                if (this._element == null) {
                    throw new Error("Adding boxes before anchoring is currently disallowed");
                }
                parentElement = parentElement == null ? this.boxContainer : parentElement;
                var box = parentElement.append("rect");
                if (className != null) {
                    box.classed(className, true);
                }
                ;
                this.boxes.push(box);
                if (this.width() != null && this.height() != null) {
                    box.attr("width", this.width()).attr("height", this.height());
                }
                return box;
            };
            AbstractComponent.prototype.generateClipPath = function () {
                // The clip path will prevent content from overflowing its component space.
                // HACKHACK: IE <=9 does not respect the HTML base element in SVG.
                // They don't need the current URL in the clip path reference.
                var prefix = /MSIE [5-9]/.test(navigator.userAgent) ? "" : document.location.href;
                prefix = prefix.split("#")[0]; // To fix cases where an anchor tag was used
                this._element.attr("clip-path", "url(\"" + prefix + "#clipPath" + this._plottableID + "\")");
                var clipPathParent = this.boxContainer.append("clipPath").attr("id", "clipPath" + this._plottableID);
                this.addBox("clip-rect", clipPathParent);
            };
            /**
             * Attaches an Interaction to the Component, so that the Interaction will listen for events on the Component.
             *
             * @param {Interaction} interaction The Interaction to attach to the Component.
             * @returns {Component} The calling Component.
             */
            AbstractComponent.prototype.registerInteraction = function (interaction) {
                // Interactions can be registered before or after anchoring. If registered before, they are
                // pushed to this.interactionsToRegister and registered during anchoring. If after, they are
                // registered immediately
                if (this._element) {
                    if (!this.hitBox) {
                        this.hitBox = this.addBox("hit-box");
                        this.hitBox.style("fill", "#ffffff").style("opacity", 0); // We need to set these so Chrome will register events
                    }
                    interaction._anchor(this, this.hitBox);
                }
                else {
                    this.interactionsToRegister.push(interaction);
                }
                return this;
            };
            AbstractComponent.prototype.classed = function (cssClass, addClass) {
                if (addClass == null) {
                    if (cssClass == null) {
                        return false;
                    }
                    else if (this._element == null) {
                        return (this.cssClasses.indexOf(cssClass) !== -1);
                    }
                    else {
                        return this._element.classed(cssClass);
                    }
                }
                else {
                    if (cssClass == null) {
                        return this;
                    }
                    if (this._element == null) {
                        var classIndex = this.cssClasses.indexOf(cssClass);
                        if (addClass && classIndex === -1) {
                            this.cssClasses.push(cssClass);
                        }
                        else if (!addClass && classIndex !== -1) {
                            this.cssClasses.splice(classIndex, 1);
                        }
                    }
                    else {
                        this._element.classed(cssClass, addClass);
                    }
                    return this;
                }
            };
            /**
             * Checks if the Component has a fixed width or false if it grows to fill available space.
             * Returns false by default on the base Component class.
             *
             * @returns {boolean} Whether the component has a fixed width.
             */
            AbstractComponent.prototype._isFixedWidth = function () {
                return this._fixedWidthFlag;
            };
            /**
             * Checks if the Component has a fixed height or false if it grows to fill available space.
             * Returns false by default on the base Component class.
             *
             * @returns {boolean} Whether the component has a fixed height.
             */
            AbstractComponent.prototype._isFixedHeight = function () {
                return this._fixedHeightFlag;
            };
            /**
             * Merges this Component with another Component, returning a
             * ComponentGroup. This is used to layer Components on top of each other.
             *
             * There are four cases:
             * Component + Component: Returns a ComponentGroup with both components inside it.
             * ComponentGroup + Component: Returns the ComponentGroup with the Component appended.
             * Component + ComponentGroup: Returns the ComponentGroup with the Component prepended.
             * ComponentGroup + ComponentGroup: Returns a new ComponentGroup with two ComponentGroups inside it.
             *
             * @param {Component} c The component to merge in.
             * @returns {ComponentGroup} The relevant ComponentGroup out of the above four cases.
             */
            AbstractComponent.prototype.merge = function (c) {
                var cg;
                if (this._isSetup || this._isAnchored) {
                    throw new Error("Can't presently merge a component that's already been anchored");
                }
                if (Plottable.Component.Group.prototype.isPrototypeOf(c)) {
                    cg = c;
                    cg._addComponent(this, true);
                    return cg;
                }
                else {
                    cg = new Plottable.Component.Group([this, c]);
                    return cg;
                }
            };
            /**
             * Detaches a Component from the DOM. The component can be reused.
             *
             * This should only be used if you plan on reusing the calling
             * Components. Otherwise, use remove().
             *
             * @returns The calling Component.
             */
            AbstractComponent.prototype.detach = function () {
                if (this._isAnchored) {
                    this._element.remove();
                }
                if (this._parent != null) {
                    this._parent._removeComponent(this);
                }
                this._isAnchored = false;
                this._parent = null;
                return this;
            };
            /**
             * Removes a Component from the DOM and disconnects it from everything it's
             * listening to (effectively destroying it).
             */
            AbstractComponent.prototype.remove = function () {
                this.removed = true;
                this.detach();
                Plottable.Core.ResizeBroadcaster.deregister(this);
            };
            /**
             * Return the width of the component
             *
             * @return {number} width of the component
             */
            AbstractComponent.prototype.width = function () {
                return this._width;
            };
            /**
             * Return the height of the component
             *
             * @return {number} height of the component
             */
            AbstractComponent.prototype.height = function () {
                return this._height;
            };
            AbstractComponent.AUTORESIZE_BY_DEFAULT = true;
            return AbstractComponent;
        })(Plottable.Core.PlottableObject);
        Component.AbstractComponent = AbstractComponent;
    })(Plottable.Component || (Plottable.Component = {}));
    var Component = Plottable.Component;
})(Plottable || (Plottable = {}));

///<reference path="../reference.ts" />
var __extends = this.__extends || function (d, b) {
    for (var p in b) if (b.hasOwnProperty(p)) d[p] = b[p];
    function __() { this.constructor = d; }
    __.prototype = b.prototype;
    d.prototype = new __();
};
var Plottable;
(function (Plottable) {
    (function (Component) {
        /*
         * An abstract ComponentContainer class to encapsulate Table and ComponentGroup's shared functionality.
         * It will not do anything if instantiated directly.
         */
        var AbstractComponentContainer = (function (_super) {
            __extends(AbstractComponentContainer, _super);
            function AbstractComponentContainer() {
                _super.apply(this, arguments);
                this._components = [];
            }
            AbstractComponentContainer.prototype._anchor = function (element) {
                var _this = this;
                _super.prototype._anchor.call(this, element);
                this.components().forEach(function (c) { return c._anchor(_this._content); });
            };
            AbstractComponentContainer.prototype._render = function () {
                this._components.forEach(function (c) { return c._render(); });
            };
            AbstractComponentContainer.prototype._removeComponent = function (c) {
                var removeIndex = this._components.indexOf(c);
                if (removeIndex >= 0) {
                    this.components().splice(removeIndex, 1);
                    this._invalidateLayout();
                }
            };
            AbstractComponentContainer.prototype._addComponent = function (c, prepend) {
                if (prepend === void 0) { prepend = false; }
                if (!c || this._components.indexOf(c) >= 0) {
                    return false;
                }
                if (prepend) {
                    this.components().unshift(c);
                }
                else {
                    this.components().push(c);
                }
                c._parent = this;
                if (this._isAnchored) {
                    c._anchor(this._content);
                }
                this._invalidateLayout();
                return true;
            };
            /**
             * Returns a list of components in the ComponentContainer.
             *
             * @returns {Component[]} the contained Components
             */
            AbstractComponentContainer.prototype.components = function () {
                return this._components;
            };
            /**
             * Returns true iff the ComponentContainer is empty.
             *
             * @returns {boolean} Whether the calling ComponentContainer is empty.
             */
            AbstractComponentContainer.prototype.empty = function () {
                return this._components.length === 0;
            };
            /**
             * Detaches all components contained in the ComponentContainer, and
             * empties the ComponentContainer.
             *
             * @returns {ComponentContainer} The calling ComponentContainer
             */
            AbstractComponentContainer.prototype.detachAll = function () {
                // Calling c.remove() will mutate this._components because the component will call this._parent._removeComponent(this)
                // Since mutating an array while iterating over it is dangerous, we instead iterate over a copy generated by Arr.slice()
                this.components().slice().forEach(function (c) { return c.detach(); });
                return this;
            };
            AbstractComponentContainer.prototype.remove = function () {
                _super.prototype.remove.call(this);
                this.components().slice().forEach(function (c) { return c.remove(); });
            };
            return AbstractComponentContainer;
        })(Component.AbstractComponent);
        Component.AbstractComponentContainer = AbstractComponentContainer;
    })(Plottable.Component || (Plottable.Component = {}));
    var Component = Plottable.Component;
})(Plottable || (Plottable = {}));

///<reference path="../reference.ts" />
var __extends = this.__extends || function (d, b) {
    for (var p in b) if (b.hasOwnProperty(p)) d[p] = b[p];
    function __() { this.constructor = d; }
    __.prototype = b.prototype;
    d.prototype = new __();
};
var Plottable;
(function (Plottable) {
    (function (Component) {
        var Group = (function (_super) {
            __extends(Group, _super);
            /**
             * Constructs a GroupComponent.
             *
             * A GroupComponent is a set of Components that will be rendered on top of
             * each other. When you call Component.merge(Component), it creates and
             * returns a GroupComponent.
             *
             * @constructor
             * @param {Component[]} components The Components in the Group (default = []).
             */
            function Group(components) {
                var _this = this;
                if (components === void 0) { components = []; }
                _super.call(this);
                this.classed("component-group", true);
                components.forEach(function (c) { return _this._addComponent(c); });
            }
            Group.prototype._requestedSpace = function (offeredWidth, offeredHeight) {
                var requests = this.components().map(function (c) { return c._requestedSpace(offeredWidth, offeredHeight); });
                return {
                    width: Plottable._Util.Methods.max(requests, function (request) { return request.width; }, 0),
                    height: Plottable._Util.Methods.max(requests, function (request) { return request.height; }, 0),
                    wantsWidth: requests.map(function (r) { return r.wantsWidth; }).some(function (x) { return x; }),
                    wantsHeight: requests.map(function (r) { return r.wantsHeight; }).some(function (x) { return x; })
                };
            };
            Group.prototype.merge = function (c) {
                this._addComponent(c);
                return this;
            };
            Group.prototype._computeLayout = function (xOrigin, yOrigin, availableWidth, availableHeight) {
                var _this = this;
                _super.prototype._computeLayout.call(this, xOrigin, yOrigin, availableWidth, availableHeight);
                this.components().forEach(function (c) {
                    c._computeLayout(0, 0, _this.width(), _this.height());
                });
                return this;
            };
            Group.prototype._isFixedWidth = function () {
                return this.components().every(function (c) { return c._isFixedWidth(); });
            };
            Group.prototype._isFixedHeight = function () {
                return this.components().every(function (c) { return c._isFixedHeight(); });
            };
            return Group;
        })(Component.AbstractComponentContainer);
        Component.Group = Group;
    })(Plottable.Component || (Plottable.Component = {}));
    var Component = Plottable.Component;
})(Plottable || (Plottable = {}));

///<reference path="../../reference.ts" />
var __extends = this.__extends || function (d, b) {
    for (var p in b) if (b.hasOwnProperty(p)) d[p] = b[p];
    function __() { this.constructor = d; }
    __.prototype = b.prototype;
    d.prototype = new __();
};
var Plottable;
(function (Plottable) {
    (function (Axis) {
        var AbstractAxis = (function (_super) {
            __extends(AbstractAxis, _super);
            /**
             * Constructs an axis. An axis is a wrapper around a scale for rendering.
             *
             * @constructor
             * @param {Scale} scale The scale for this axis to render.
             * @param {string} orientation One of ["top", "left", "bottom", "right"];
             * on which side the axis will appear. On most axes, this is either "left"
             * or "bottom".
             * @param {Formatter} Data is passed through this formatter before being
             * displayed.
             */
            function AbstractAxis(scale, orientation, formatter) {
                var _this = this;
                if (formatter === void 0) { formatter = Plottable.Formatters.identity(); }
                _super.call(this);
                this._endTickLength = 5;
                this._tickLength = 5;
                this._tickLabelPadding = 10;
                this._gutter = 15;
                this._showEndTickLabels = false;
                if (scale == null || orientation == null) {
                    throw new Error("Axis requires a scale and orientation");
                }
                this._scale = scale;
                this.orient(orientation);
                this._setDefaultAlignment();
                this.classed("axis", true);
                if (this._isHorizontal()) {
                    this.classed("x-axis", true);
                }
                else {
                    this.classed("y-axis", true);
                }
                this.formatter(formatter);
                this._scale.broadcaster.registerListener(this, function () { return _this._rescale(); });
            }
            AbstractAxis.prototype.remove = function () {
                _super.prototype.remove.call(this);
                this._scale.broadcaster.deregisterListener(this);
            };
            AbstractAxis.prototype._isHorizontal = function () {
                return this._orientation === "top" || this._orientation === "bottom";
            };
            AbstractAxis.prototype._computeWidth = function () {
                // to be overridden by subclass logic
                this._computedWidth = this._maxLabelTickLength();
                return this._computedWidth;
            };
            AbstractAxis.prototype._computeHeight = function () {
                // to be overridden by subclass logic
                this._computedHeight = this._maxLabelTickLength();
                return this._computedHeight;
            };
            AbstractAxis.prototype._requestedSpace = function (offeredWidth, offeredHeight) {
                var requestedWidth = 0;
                var requestedHeight = 0;
                if (this._isHorizontal()) {
                    if (this._computedHeight == null) {
                        this._computeHeight();
                    }
                    requestedHeight = this._computedHeight + this._gutter;
                }
                else {
                    if (this._computedWidth == null) {
                        this._computeWidth();
                    }
                    requestedWidth = this._computedWidth + this._gutter;
                }
                return {
                    width: requestedWidth,
                    height: requestedHeight,
                    wantsWidth: !this._isHorizontal() && offeredWidth < requestedWidth,
                    wantsHeight: this._isHorizontal() && offeredHeight < requestedHeight
                };
            };
            AbstractAxis.prototype._isFixedHeight = function () {
                return this._isHorizontal();
            };
            AbstractAxis.prototype._isFixedWidth = function () {
                return !this._isHorizontal();
            };
            AbstractAxis.prototype._rescale = function () {
                // default implementation; subclasses may call _invalidateLayout() here
                this._render();
            };
            AbstractAxis.prototype._computeLayout = function (xOffset, yOffset, availableWidth, availableHeight) {
                _super.prototype._computeLayout.call(this, xOffset, yOffset, availableWidth, availableHeight);
                if (this._isHorizontal()) {
                    this._scale.range([0, this.width()]);
                }
                else {
                    this._scale.range([this.height(), 0]);
                }
            };
            AbstractAxis.prototype._setup = function () {
                _super.prototype._setup.call(this);
                this._tickMarkContainer = this._content.append("g").classed(AbstractAxis.TICK_MARK_CLASS + "-container", true);
                this._tickLabelContainer = this._content.append("g").classed(AbstractAxis.TICK_LABEL_CLASS + "-container", true);
                this._baseline = this._content.append("line").classed("baseline", true);
            };
            /*
             * Function for generating tick values in data-space (as opposed to pixel values).
             * To be implemented by subclasses.
             */
            AbstractAxis.prototype._getTickValues = function () {
                return [];
            };
            AbstractAxis.prototype._doRender = function () {
                var tickMarkValues = this._getTickValues();
                var tickMarks = this._tickMarkContainer.selectAll("." + AbstractAxis.TICK_MARK_CLASS).data(tickMarkValues);
                tickMarks.enter().append("line").classed(AbstractAxis.TICK_MARK_CLASS, true);
                tickMarks.attr(this._generateTickMarkAttrHash());
                d3.select(tickMarks[0][0]).classed(AbstractAxis.END_TICK_MARK_CLASS, true).attr(this._generateTickMarkAttrHash(true));
                d3.select(tickMarks[0][tickMarkValues.length - 1]).classed(AbstractAxis.END_TICK_MARK_CLASS, true).attr(this._generateTickMarkAttrHash(true));
                tickMarks.exit().remove();
                this._baseline.attr(this._generateBaselineAttrHash());
            };
            AbstractAxis.prototype._generateBaselineAttrHash = function () {
                var baselineAttrHash = {
                    x1: 0,
                    y1: 0,
                    x2: 0,
                    y2: 0
                };
                switch (this._orientation) {
                    case "bottom":
                        baselineAttrHash.x2 = this.width();
                        break;
                    case "top":
                        baselineAttrHash.x2 = this.width();
                        baselineAttrHash.y1 = this.height();
                        baselineAttrHash.y2 = this.height();
                        break;
                    case "left":
                        baselineAttrHash.x1 = this.width();
                        baselineAttrHash.x2 = this.width();
                        baselineAttrHash.y2 = this.height();
                        break;
                    case "right":
                        baselineAttrHash.y2 = this.height();
                        break;
                }
                return baselineAttrHash;
            };
            AbstractAxis.prototype._generateTickMarkAttrHash = function (isEndTickMark) {
                var _this = this;
                if (isEndTickMark === void 0) { isEndTickMark = false; }
                var tickMarkAttrHash = {
                    x1: 0,
                    y1: 0,
                    x2: 0,
                    y2: 0
                };
                var scalingFunction = function (d) { return _this._scale.scale(d); };
                if (this._isHorizontal()) {
                    tickMarkAttrHash["x1"] = scalingFunction;
                    tickMarkAttrHash["x2"] = scalingFunction;
                }
                else {
                    tickMarkAttrHash["y1"] = scalingFunction;
                    tickMarkAttrHash["y2"] = scalingFunction;
                }
                var tickLength = isEndTickMark ? this._endTickLength : this._tickLength;
                switch (this._orientation) {
                    case "bottom":
                        tickMarkAttrHash["y2"] = tickLength;
                        break;
                    case "top":
                        tickMarkAttrHash["y1"] = this.height();
                        tickMarkAttrHash["y2"] = this.height() - tickLength;
                        break;
                    case "left":
                        tickMarkAttrHash["x1"] = this.width();
                        tickMarkAttrHash["x2"] = this.width() - tickLength;
                        break;
                    case "right":
                        tickMarkAttrHash["x2"] = tickLength;
                        break;
                }
                return tickMarkAttrHash;
            };
            AbstractAxis.prototype._invalidateLayout = function () {
                this._computedWidth = null;
                this._computedHeight = null;
                _super.prototype._invalidateLayout.call(this);
            };
            AbstractAxis.prototype._setDefaultAlignment = function () {
                switch (this._orientation) {
                    case "bottom":
                        this.yAlign("top");
                        break;
                    case "top":
                        this.yAlign("bottom");
                        break;
                    case "left":
                        this.xAlign("right");
                        break;
                    case "right":
                        this.xAlign("left");
                        break;
                }
            };
            AbstractAxis.prototype.formatter = function (formatter) {
                if (formatter === undefined) {
                    return this._formatter;
                }
                this._formatter = formatter;
                this._invalidateLayout();
                return this;
            };
            AbstractAxis.prototype.tickLength = function (length) {
                if (length == null) {
                    return this._tickLength;
                }
                else {
                    if (length < 0) {
                        throw new Error("tick length must be positive");
                    }
                    this._tickLength = length;
                    this._invalidateLayout();
                    return this;
                }
            };
            AbstractAxis.prototype.endTickLength = function (length) {
                if (length == null) {
                    return this._endTickLength;
                }
                else {
                    if (length < 0) {
                        throw new Error("end tick length must be positive");
                    }
                    this._endTickLength = length;
                    this._invalidateLayout();
                    return this;
                }
            };
            AbstractAxis.prototype._maxLabelTickLength = function () {
                if (this.showEndTickLabels()) {
                    return Math.max(this.tickLength(), this.endTickLength());
                }
                else {
                    return this.tickLength();
                }
            };
            AbstractAxis.prototype.tickLabelPadding = function (padding) {
                if (padding == null) {
                    return this._tickLabelPadding;
                }
                else {
                    if (padding < 0) {
                        throw new Error("tick label padding must be positive");
                    }
                    this._tickLabelPadding = padding;
                    this._invalidateLayout();
                    return this;
                }
            };
            AbstractAxis.prototype.gutter = function (size) {
                if (size == null) {
                    return this._gutter;
                }
                else {
                    if (size < 0) {
                        throw new Error("gutter size must be positive");
                    }
                    this._gutter = size;
                    this._invalidateLayout();
                    return this;
                }
            };
            AbstractAxis.prototype.orient = function (newOrientation) {
                if (newOrientation == null) {
                    return this._orientation;
                }
                else {
                    var newOrientationLC = newOrientation.toLowerCase();
                    if (newOrientationLC !== "top" && newOrientationLC !== "bottom" && newOrientationLC !== "left" && newOrientationLC !== "right") {
                        throw new Error("unsupported orientation");
                    }
                    this._orientation = newOrientationLC;
                    this._invalidateLayout();
                    return this;
                }
            };
            AbstractAxis.prototype.showEndTickLabels = function (show) {
                if (show == null) {
                    return this._showEndTickLabels;
                }
                this._showEndTickLabels = show;
                this._render();
                return this;
            };
            AbstractAxis.prototype._hideEndTickLabels = function () {
                var _this = this;
                var boundingBox = this._element.select(".bounding-box")[0][0].getBoundingClientRect();
                var isInsideBBox = function (tickBox) {
                    return (Math.floor(boundingBox.left) <= Math.ceil(tickBox.left) && Math.floor(boundingBox.top) <= Math.ceil(tickBox.top) && Math.floor(tickBox.right) <= Math.ceil(boundingBox.left + _this.width()) && Math.floor(tickBox.bottom) <= Math.ceil(boundingBox.top + _this.height()));
                };
                var tickLabels = this._tickLabelContainer.selectAll("." + AbstractAxis.TICK_LABEL_CLASS);
                if (tickLabels[0].length === 0) {
                    return;
                }
                var firstTickLabel = tickLabels[0][0];
                if (!isInsideBBox(firstTickLabel.getBoundingClientRect())) {
                    d3.select(firstTickLabel).style("visibility", "hidden");
                }
                var lastTickLabel = tickLabels[0][tickLabels[0].length - 1];
                if (!isInsideBBox(lastTickLabel.getBoundingClientRect())) {
                    d3.select(lastTickLabel).style("visibility", "hidden");
                }
            };
            AbstractAxis.prototype._hideOverlappingTickLabels = function () {
                var visibleTickLabels = this._tickLabelContainer.selectAll("." + AbstractAxis.TICK_LABEL_CLASS).filter(function (d, i) {
                    return d3.select(this).style("visibility") === "visible";
                });
                var lastLabelClientRect;
                visibleTickLabels.each(function (d) {
                    var clientRect = this.getBoundingClientRect();
                    var tickLabel = d3.select(this);
                    if (lastLabelClientRect != null && Plottable._Util.DOM.boxesOverlap(clientRect, lastLabelClientRect)) {
                        tickLabel.style("visibility", "hidden");
                    }
                    else {
                        lastLabelClientRect = clientRect;
                        tickLabel.style("visibility", "visible");
                    }
                });
            };
            /**
             * The css class applied to each end tick mark (the line on the end tick).
             */
            AbstractAxis.END_TICK_MARK_CLASS = "end-tick-mark";
            /**
             * The css class applied to each tick mark (the line on the tick).
             */
            AbstractAxis.TICK_MARK_CLASS = "tick-mark";
            /**
             * The css class applied to each tick label (the text associated with the tick).
             */
            AbstractAxis.TICK_LABEL_CLASS = "tick-label";
            return AbstractAxis;
        })(Plottable.Component.AbstractComponent);
        Axis.AbstractAxis = AbstractAxis;
    })(Plottable.Axis || (Plottable.Axis = {}));
    var Axis = Plottable.Axis;
})(Plottable || (Plottable = {}));

///<reference path="../../reference.ts" />
var __extends = this.__extends || function (d, b) {
    for (var p in b) if (b.hasOwnProperty(p)) d[p] = b[p];
    function __() { this.constructor = d; }
    __.prototype = b.prototype;
    d.prototype = new __();
};
var Plottable;
(function (Plottable) {
    (function (Axis) {
        ;
        var Time = (function (_super) {
            __extends(Time, _super);
            /**
             * Constructs a TimeAxis.
             *
             * A TimeAxis is used for rendering a TimeScale.
             *
             * @constructor
             * @param {TimeScale} scale The scale to base the Axis on.
             * @param {string} orientation The orientation of the Axis (top/bottom)
             */
            function Time(scale, orientation) {
                _super.call(this, scale, orientation);
                /*
                 * Default possible axis configurations.
                 */
                this.possibleTimeAxisConfigurations = [
                    { tierConfigurations: [
                        { interval: d3.time.second, step: 1, formatter: Plottable.Formatters.time("%I:%M:%S %p") },
                        { interval: d3.time.day, step: 1, formatter: Plottable.Formatters.time("%B %e, %Y") }
                    ] },
                    { tierConfigurations: [
                        { interval: d3.time.second, step: 5, formatter: Plottable.Formatters.time("%I:%M:%S %p") },
                        { interval: d3.time.day, step: 1, formatter: Plottable.Formatters.time("%B %e, %Y") }
                    ] },
                    { tierConfigurations: [
                        { interval: d3.time.second, step: 10, formatter: Plottable.Formatters.time("%I:%M:%S %p") },
                        { interval: d3.time.day, step: 1, formatter: Plottable.Formatters.time("%B %e, %Y") }
                    ] },
                    { tierConfigurations: [
                        { interval: d3.time.second, step: 15, formatter: Plottable.Formatters.time("%I:%M:%S %p") },
                        { interval: d3.time.day, step: 1, formatter: Plottable.Formatters.time("%B %e, %Y") }
                    ] },
                    { tierConfigurations: [
                        { interval: d3.time.second, step: 30, formatter: Plottable.Formatters.time("%I:%M:%S %p") },
                        { interval: d3.time.day, step: 1, formatter: Plottable.Formatters.time("%B %e, %Y") }
                    ] },
                    { tierConfigurations: [
                        { interval: d3.time.minute, step: 1, formatter: Plottable.Formatters.time("%I:%M %p") },
                        { interval: d3.time.day, step: 1, formatter: Plottable.Formatters.time("%B %e, %Y") }
                    ] },
                    { tierConfigurations: [
                        { interval: d3.time.minute, step: 5, formatter: Plottable.Formatters.time("%I:%M %p") },
                        { interval: d3.time.day, step: 1, formatter: Plottable.Formatters.time("%B %e, %Y") }
                    ] },
                    { tierConfigurations: [
                        { interval: d3.time.minute, step: 10, formatter: Plottable.Formatters.time("%I:%M %p") },
                        { interval: d3.time.day, step: 1, formatter: Plottable.Formatters.time("%B %e, %Y") }
                    ] },
                    { tierConfigurations: [
                        { interval: d3.time.minute, step: 15, formatter: Plottable.Formatters.time("%I:%M %p") },
                        { interval: d3.time.day, step: 1, formatter: Plottable.Formatters.time("%B %e, %Y") }
                    ] },
                    { tierConfigurations: [
                        { interval: d3.time.minute, step: 30, formatter: Plottable.Formatters.time("%I:%M %p") },
                        { interval: d3.time.day, step: 1, formatter: Plottable.Formatters.time("%B %e, %Y") }
                    ] },
                    { tierConfigurations: [
                        { interval: d3.time.hour, step: 1, formatter: Plottable.Formatters.time("%I %p") },
                        { interval: d3.time.day, step: 1, formatter: Plottable.Formatters.time("%B %e, %Y") }
                    ] },
                    { tierConfigurations: [
                        { interval: d3.time.hour, step: 3, formatter: Plottable.Formatters.time("%I %p") },
                        { interval: d3.time.day, step: 1, formatter: Plottable.Formatters.time("%B %e, %Y") }
                    ] },
                    { tierConfigurations: [
                        { interval: d3.time.hour, step: 6, formatter: Plottable.Formatters.time("%I %p") },
                        { interval: d3.time.day, step: 1, formatter: Plottable.Formatters.time("%B %e, %Y") }
                    ] },
                    { tierConfigurations: [
                        { interval: d3.time.hour, step: 12, formatter: Plottable.Formatters.time("%I %p") },
                        { interval: d3.time.day, step: 1, formatter: Plottable.Formatters.time("%B %e, %Y") }
                    ] },
                    { tierConfigurations: [
                        { interval: d3.time.day, step: 1, formatter: Plottable.Formatters.time("%a %e") },
                        { interval: d3.time.month, step: 1, formatter: Plottable.Formatters.time("%B %Y") }
                    ] },
                    { tierConfigurations: [
                        { interval: d3.time.day, step: 1, formatter: Plottable.Formatters.time("%e") },
                        { interval: d3.time.month, step: 1, formatter: Plottable.Formatters.time("%B %Y") }
                    ] },
                    { tierConfigurations: [
                        { interval: d3.time.month, step: 1, formatter: Plottable.Formatters.time("%B") },
                        { interval: d3.time.year, step: 1, formatter: Plottable.Formatters.time("%Y") }
                    ] },
                    { tierConfigurations: [
                        { interval: d3.time.month, step: 1, formatter: Plottable.Formatters.time("%b") },
                        { interval: d3.time.year, step: 1, formatter: Plottable.Formatters.time("%Y") }
                    ] },
                    { tierConfigurations: [
                        { interval: d3.time.month, step: 3, formatter: Plottable.Formatters.time("%b") },
                        { interval: d3.time.year, step: 1, formatter: Plottable.Formatters.time("%Y") }
                    ] },
                    { tierConfigurations: [
                        { interval: d3.time.month, step: 6, formatter: Plottable.Formatters.time("%b") },
                        { interval: d3.time.year, step: 1, formatter: Plottable.Formatters.time("%Y") }
                    ] },
                    { tierConfigurations: [
                        { interval: d3.time.year, step: 1, formatter: Plottable.Formatters.time("%Y") }
                    ] },
                    { tierConfigurations: [
                        { interval: d3.time.year, step: 1, formatter: Plottable.Formatters.time("%y") }
                    ] },
                    { tierConfigurations: [
                        { interval: d3.time.year, step: 5, formatter: Plottable.Formatters.time("%Y") }
                    ] },
                    { tierConfigurations: [
                        { interval: d3.time.year, step: 25, formatter: Plottable.Formatters.time("%Y") }
                    ] },
                    { tierConfigurations: [
                        { interval: d3.time.year, step: 50, formatter: Plottable.Formatters.time("%Y") }
                    ] },
                    { tierConfigurations: [
                        { interval: d3.time.year, step: 100, formatter: Plottable.Formatters.time("%Y") }
                    ] },
                    { tierConfigurations: [
                        { interval: d3.time.year, step: 200, formatter: Plottable.Formatters.time("%Y") }
                    ] },
                    { tierConfigurations: [
                        { interval: d3.time.year, step: 500, formatter: Plottable.Formatters.time("%Y") }
                    ] },
                    { tierConfigurations: [
                        { interval: d3.time.year, step: 1000, formatter: Plottable.Formatters.time("%Y") }
                    ] }
                ];
                this.classed("time-axis", true);
                this.tickLabelPadding(5);
            }
            Time.prototype.axisConfigurations = function (configurations) {
                if (configurations == null) {
                    return this.possibleTimeAxisConfigurations;
                }
                this.possibleTimeAxisConfigurations = configurations;
                this._invalidateLayout();
                return this;
            };
            /**
             * Gets the index of the most precise TimeAxisConfiguration that will fit in the current width.
             */
            Time.prototype.getMostPreciseConfigurationIndex = function () {
                var _this = this;
                var mostPreciseIndex = this.possibleTimeAxisConfigurations.length;
                this.possibleTimeAxisConfigurations.forEach(function (interval, index) {
                    if (index < mostPreciseIndex && interval.tierConfigurations.every(function (tier) { return _this.checkTimeAxisTierConfigurationWidth(tier); })) {
                        mostPreciseIndex = index;
                    }
                });
                if (mostPreciseIndex === this.possibleTimeAxisConfigurations.length) {
                    Plottable._Util.Methods.warn("zoomed out too far: could not find suitable interval to display labels");
                    --mostPreciseIndex;
                }
                return mostPreciseIndex;
            };
            Time.prototype.orient = function (orientation) {
                if (orientation && (orientation.toLowerCase() === "right" || orientation.toLowerCase() === "left")) {
                    throw new Error(orientation + " is not a supported orientation for TimeAxis - only horizontal orientations are supported");
                }
                return _super.prototype.orient.call(this, orientation); // maintains getter-setter functionality
            };
            Time.prototype._computeHeight = function () {
                if (this._computedHeight !== null) {
                    return this._computedHeight;
                }
                var textHeight = this._measureTextHeight() * 2;
                this.tickLength(textHeight);
                this.endTickLength(textHeight);
                this._computedHeight = this._maxLabelTickLength() + 2 * this.tickLabelPadding();
                return this._computedHeight;
            };
            Time.prototype.getIntervalLength = function (config) {
                var startDate = this._scale.domain()[0];
                var endDate = config.interval.offset(startDate, config.step);
                if (endDate > this._scale.domain()[1]) {
                    // this offset is too large, so just return available width
                    return this.width();
                }
                // measure how much space one date can get
                var stepLength = Math.abs(this._scale.scale(endDate) - this._scale.scale(startDate));
                return stepLength;
            };
            Time.prototype.maxWidthForInterval = function (config) {
                return this.measurer(config.formatter(Time.LONG_DATE)).width;
            };
            /**
             * Check if tier configuration fits in the current width.
             */
            Time.prototype.checkTimeAxisTierConfigurationWidth = function (config) {
                var worstWidth = this.maxWidthForInterval(config) + 2 * this.tickLabelPadding();
                return Math.min(this.getIntervalLength(config), this.width()) >= worstWidth;
            };
            Time.prototype._setup = function () {
                _super.prototype._setup.call(this);
                this.tierLabelContainers = [];
                for (var i = 0; i < Time.NUM_TIERS; ++i) {
                    this.tierLabelContainers.push(this._content.append("g").classed(Axis.AbstractAxis.TICK_LABEL_CLASS, true));
                }
                this.measurer = Plottable._Util.Text.getTextMeasurer(this.tierLabelContainers[0].append("text"));
            };
            Time.prototype.getTickIntervalValues = function (config) {
                return this._scale._tickInterval(config.interval, config.step);
            };
            Time.prototype._getTickValues = function () {
                var _this = this;
                return this.possibleTimeAxisConfigurations[this.mostPreciseConfigIndex].tierConfigurations.reduce(function (ticks, config) { return ticks.concat(_this.getTickIntervalValues(config)); }, []);
            };
            Time.prototype._measureTextHeight = function () {
                return this.measurer(Plottable._Util.Text.HEIGHT_TEXT).height;
            };
            Time.prototype.cleanContainer = function (container) {
                container.selectAll("." + Axis.AbstractAxis.TICK_LABEL_CLASS).remove();
            };
            Time.prototype.renderTierLabels = function (container, config, height) {
                var _this = this;
                var tickPos = this._scale._tickInterval(config.interval, config.step);
                tickPos.splice(0, 0, this._scale.domain()[0]);
                tickPos.push(this._scale.domain()[1]);
                var shouldCenterText = config.step === 1;
                // only center when the label should span the whole interval
                var labelPos = [];
                if (shouldCenterText) {
                    tickPos.map(function (datum, index) {
                        if (index + 1 >= tickPos.length) {
                            return;
                        }
                        labelPos.push(new Date((tickPos[index + 1].valueOf() - tickPos[index].valueOf()) / 2 + tickPos[index].valueOf()));
                    });
                }
                else {
                    labelPos = tickPos;
                }
                var filteredTicks = [];
                labelPos = labelPos.filter(function (d, i) {
                    var fits = _this.canFitLabelFilter(container, d, tickPos.slice(i, i + 2), config.formatter(d), shouldCenterText);
                    if (fits) {
                        filteredTicks.push(tickPos[i]);
                    }
                    return fits;
                });
                var tickLabels = container.selectAll("." + Axis.AbstractAxis.TICK_LABEL_CLASS).data(labelPos, function (d) { return d.valueOf(); });
                var tickLabelsEnter = tickLabels.enter().append("g").classed(Axis.AbstractAxis.TICK_LABEL_CLASS, true);
                tickLabelsEnter.append("text");
                var xTranslate = shouldCenterText ? 0 : this.tickLabelPadding();
                var yTranslate = (this.orient() === "bottom" ? (this._maxLabelTickLength() / 2 * height) : (this.height() - this._maxLabelTickLength() / 2 * height + 2 * this.tickLabelPadding()));
                var textSelection = tickLabels.selectAll("text");
                if (textSelection.size() > 0) {
                    Plottable._Util.DOM.translate(textSelection, xTranslate, yTranslate);
                }
                tickLabels.exit().remove();
                tickLabels.attr("transform", function (d) { return "translate(" + _this._scale.scale(d) + ",0)"; });
                var anchor = shouldCenterText ? "middle" : "start";
                tickLabels.selectAll("text").text(config.formatter).style("text-anchor", anchor);
                return filteredTicks;
            };
            Time.prototype.canFitLabelFilter = function (container, position, bounds, label, isCentered) {
                var endPosition;
                var startPosition;
                var width = this.measurer(label).width + this.tickLabelPadding();
                var leftBound = this._scale.scale(bounds[0]);
                var rightBound = this._scale.scale(bounds[1]);
                if (isCentered) {
                    endPosition = this._scale.scale(position) + width / 2;
                    startPosition = this._scale.scale(position) - width / 2;
                }
                else {
                    endPosition = this._scale.scale(position) + width;
                    startPosition = this._scale.scale(position);
                }
                return endPosition <= rightBound && startPosition >= leftBound;
            };
            Time.prototype.adjustTickLength = function (tickValues, height) {
                var selection = this._tickMarkContainer.selectAll("." + Axis.AbstractAxis.TICK_MARK_CLASS).filter(function (d) { return tickValues.map(function (x) { return x.valueOf(); }).indexOf(d.valueOf()) >= 0; });
                if (this.orient() === "top") {
                    height = this.height() - height;
                }
                selection.attr("y2", height);
            };
            Time.prototype.generateLabellessTicks = function () {
                if (this.mostPreciseConfigIndex < 1) {
                    return [];
                }
                return this.getTickIntervalValues(this.possibleTimeAxisConfigurations[this.mostPreciseConfigIndex - 1].tierConfigurations[0]);
            };
            Time.prototype.createTickMarks = function (ticks) {
                var tickMarks = this._tickMarkContainer.selectAll("." + Axis.AbstractAxis.TICK_MARK_CLASS).data(ticks);
                tickMarks.enter().append("line").classed(Axis.AbstractAxis.TICK_MARK_CLASS, true);
                tickMarks.attr(this._generateTickMarkAttrHash());
                tickMarks.exit().remove();
            };
            Time.prototype._doRender = function () {
                var _this = this;
                this.mostPreciseConfigIndex = this.getMostPreciseConfigurationIndex();
                _super.prototype._doRender.call(this);
                var tierConfigs = this.possibleTimeAxisConfigurations[this.mostPreciseConfigIndex].tierConfigurations;
                this.tierLabelContainers.forEach(this.cleanContainer);
                var tierTicks = tierConfigs.map(function (config, i) { return _this.renderTierLabels(_this.tierLabelContainers[i], config, i + 1); });
                var ticks = tierTicks.slice();
                var labelLessTicks = [];
                var domain = this._scale.domain();
                var totalLength = this._scale.scale(domain[1]) - this._scale.scale(domain[0]);
                if (this.getIntervalLength(tierConfigs[0]) * 1.5 >= totalLength) {
                    labelLessTicks = this.generateLabellessTicks();
                }
                ticks.push(labelLessTicks);
                this.createTickMarks(Plottable._Util.Methods.flatten(ticks));
                this.adjustTickLength(labelLessTicks, this.tickLabelPadding());
                tierConfigs.forEach(function (config, i) { return _this.adjustTickLength(tierTicks[i], _this._maxLabelTickLength() * (i + 1) / Time.NUM_TIERS); });
                return this;
            };
            Time.LONG_DATE = new Date(9999, 8, 29, 12, 59, 9999);
            /**
             * Number of possible tiers.
             */
            Time.NUM_TIERS = 2;
            return Time;
        })(Axis.AbstractAxis);
        Axis.Time = Time;
    })(Plottable.Axis || (Plottable.Axis = {}));
    var Axis = Plottable.Axis;
})(Plottable || (Plottable = {}));

///<reference path="../../reference.ts" />
var __extends = this.__extends || function (d, b) {
    for (var p in b) if (b.hasOwnProperty(p)) d[p] = b[p];
    function __() { this.constructor = d; }
    __.prototype = b.prototype;
    d.prototype = new __();
};
var Plottable;
(function (Plottable) {
    (function (Axis) {
        var Numeric = (function (_super) {
            __extends(Numeric, _super);
            /**
             * Constructs a NumericAxis.
             *
             * Just as an CategoryAxis is for rendering an OrdinalScale, a NumericAxis
             * is for rendering a QuantitativeScale.
             *
             * @constructor
             * @param {QuantitativeScale} scale The QuantitativeScale to base the axis on.
             * @param {string} orientation The orientation of the QuantitativeScale (top/bottom/left/right)
             * @param {Formatter} formatter A function to format tick labels (default Formatters.general()).
             */
            function Numeric(scale, orientation, formatter) {
                if (formatter === void 0) { formatter = Plottable.Formatters.general(); }
                _super.call(this, scale, orientation, formatter);
                this.tickLabelPositioning = "center";
                // Whether or not first/last tick label will still be displayed even if
                // the label is cut off.
                this.showFirstTickLabel = false;
                this.showLastTickLabel = false;
            }
            Numeric.prototype._setup = function () {
                _super.prototype._setup.call(this);
                this.measurer = Plottable._Util.Text.getTextMeasurer(this._tickLabelContainer.append("text").classed(Axis.AbstractAxis.TICK_LABEL_CLASS, true));
            };
            Numeric.prototype._computeWidth = function () {
                var _this = this;
                var tickValues = this._getTickValues();
                var textLengths = tickValues.map(function (v) {
                    var formattedValue = _this.formatter()(v);
                    return _this.measurer(formattedValue).width;
                });
                var maxTextLength = Plottable._Util.Methods.max(textLengths, 0);
                if (this.tickLabelPositioning === "center") {
                    this._computedWidth = this._maxLabelTickLength() + this.tickLabelPadding() + maxTextLength;
                }
                else {
                    this._computedWidth = Math.max(this._maxLabelTickLength(), this.tickLabelPadding() + maxTextLength);
                }
                return this._computedWidth;
            };
            Numeric.prototype._computeHeight = function () {
                var textHeight = this.measurer(Plottable._Util.Text.HEIGHT_TEXT).height;
                if (this.tickLabelPositioning === "center") {
                    this._computedHeight = this._maxLabelTickLength() + this.tickLabelPadding() + textHeight;
                }
                else {
                    this._computedHeight = Math.max(this._maxLabelTickLength(), this.tickLabelPadding() + textHeight);
                }
                return this._computedHeight;
            };
            Numeric.prototype._getTickValues = function () {
                return this._scale.ticks();
            };
            Numeric.prototype._rescale = function () {
                if (!this._isSetup) {
                    return;
                }
                if (!this._isHorizontal()) {
                    var reComputedWidth = this._computeWidth();
                    if (reComputedWidth > this.width() || reComputedWidth < (this.width() - this.gutter())) {
                        this._invalidateLayout();
                        return;
                    }
                }
                this._render();
            };
            Numeric.prototype._doRender = function () {
                _super.prototype._doRender.call(this);
                var tickLabelAttrHash = {
                    x: 0,
                    y: 0,
                    dx: "0em",
                    dy: "0.3em"
                };
                var tickMarkLength = this._maxLabelTickLength();
                var tickLabelPadding = this.tickLabelPadding();
                var tickLabelTextAnchor = "middle";
                var labelGroupTransformX = 0;
                var labelGroupTransformY = 0;
                var labelGroupShiftX = 0;
                var labelGroupShiftY = 0;
                if (this._isHorizontal()) {
                    switch (this.tickLabelPositioning) {
                        case "left":
                            tickLabelTextAnchor = "end";
                            labelGroupTransformX = -tickLabelPadding;
                            labelGroupShiftY = tickLabelPadding;
                            break;
                        case "center":
                            labelGroupShiftY = tickMarkLength + tickLabelPadding;
                            break;
                        case "right":
                            tickLabelTextAnchor = "start";
                            labelGroupTransformX = tickLabelPadding;
                            labelGroupShiftY = tickLabelPadding;
                            break;
                    }
                }
                else {
                    switch (this.tickLabelPositioning) {
                        case "top":
                            tickLabelAttrHash["dy"] = "-0.3em";
                            labelGroupShiftX = tickLabelPadding;
                            labelGroupTransformY = -tickLabelPadding;
                            break;
                        case "center":
                            labelGroupShiftX = tickMarkLength + tickLabelPadding;
                            break;
                        case "bottom":
                            tickLabelAttrHash["dy"] = "1em";
                            labelGroupShiftX = tickLabelPadding;
                            labelGroupTransformY = tickLabelPadding;
                            break;
                    }
                }
                var tickMarkAttrHash = this._generateTickMarkAttrHash();
                switch (this.orient()) {
                    case "bottom":
                        tickLabelAttrHash["x"] = tickMarkAttrHash["x1"];
                        tickLabelAttrHash["dy"] = "0.95em";
                        labelGroupTransformY = tickMarkAttrHash["y1"] + labelGroupShiftY;
                        break;
                    case "top":
                        tickLabelAttrHash["x"] = tickMarkAttrHash["x1"];
                        tickLabelAttrHash["dy"] = "-.25em";
                        labelGroupTransformY = tickMarkAttrHash["y1"] - labelGroupShiftY;
                        break;
                    case "left":
                        tickLabelTextAnchor = "end";
                        labelGroupTransformX = tickMarkAttrHash["x1"] - labelGroupShiftX;
                        tickLabelAttrHash["y"] = tickMarkAttrHash["y1"];
                        break;
                    case "right":
                        tickLabelTextAnchor = "start";
                        labelGroupTransformX = tickMarkAttrHash["x1"] + labelGroupShiftX;
                        tickLabelAttrHash["y"] = tickMarkAttrHash["y1"];
                        break;
                }
                var tickLabelValues = this._getTickValues();
                var tickLabels = this._tickLabelContainer.selectAll("." + Axis.AbstractAxis.TICK_LABEL_CLASS).data(tickLabelValues);
                tickLabels.enter().append("text").classed(Axis.AbstractAxis.TICK_LABEL_CLASS, true);
                tickLabels.exit().remove();
                tickLabels.style("text-anchor", tickLabelTextAnchor).style("visibility", "visible").attr(tickLabelAttrHash).text(this.formatter());
                var labelGroupTransform = "translate(" + labelGroupTransformX + ", " + labelGroupTransformY + ")";
                this._tickLabelContainer.attr("transform", labelGroupTransform);
                if (!this.showEndTickLabels()) {
                    this._hideEndTickLabels();
                }
                this._hideOverlappingTickLabels();
            };
            Numeric.prototype.tickLabelPosition = function (position) {
                if (position == null) {
                    return this.tickLabelPositioning;
                }
                else {
                    var positionLC = position.toLowerCase();
                    if (this._isHorizontal()) {
                        if (!(positionLC === "left" || positionLC === "center" || positionLC === "right")) {
                            throw new Error(positionLC + " is not a valid tick label position for a horizontal NumericAxis");
                        }
                    }
                    else {
                        if (!(positionLC === "top" || positionLC === "center" || positionLC === "bottom")) {
                            throw new Error(positionLC + " is not a valid tick label position for a vertical NumericAxis");
                        }
                    }
                    this.tickLabelPositioning = positionLC;
                    this._invalidateLayout();
                    return this;
                }
            };
            Numeric.prototype.showEndTickLabel = function (orientation, show) {
                if ((this._isHorizontal() && orientation === "left") || (!this._isHorizontal() && orientation === "bottom")) {
                    if (show === undefined) {
                        return this.showFirstTickLabel;
                    }
                    else {
                        this.showFirstTickLabel = show;
                        this._render();
                        return this;
                    }
                }
                else if ((this._isHorizontal() && orientation === "right") || (!this._isHorizontal() && orientation === "top")) {
                    if (show === undefined) {
                        return this.showLastTickLabel;
                    }
                    else {
                        this.showLastTickLabel = show;
                        this._render();
                        return this;
                    }
                }
                else {
                    throw new Error("Attempt to show " + orientation + " tick label on a " + (this._isHorizontal() ? "horizontal" : "vertical") + " axis");
                }
            };
            return Numeric;
        })(Axis.AbstractAxis);
        Axis.Numeric = Numeric;
    })(Plottable.Axis || (Plottable.Axis = {}));
    var Axis = Plottable.Axis;
})(Plottable || (Plottable = {}));

///<reference path="../../reference.ts" />
var __extends = this.__extends || function (d, b) {
    for (var p in b) if (b.hasOwnProperty(p)) d[p] = b[p];
    function __() { this.constructor = d; }
    __.prototype = b.prototype;
    d.prototype = new __();
};
var Plottable;
(function (Plottable) {
    (function (Axis) {
        var Category = (function (_super) {
            __extends(Category, _super);
            /**
             * Constructs a CategoryAxis.
             *
             * A CategoryAxis takes an OrdinalScale and includes word-wrapping
             * algorithms and advanced layout logic to try to display the scale as
             * efficiently as possible.
             *
             * @constructor
             * @param {OrdinalScale} scale The scale to base the Axis on.
             * @param {string} orientation The orientation of the Axis (top/bottom/left/right) (default = "bottom").
             * @param {Formatter} formatter The Formatter for the Axis (default Formatters.identity())
             */
            function Category(scale, orientation, formatter) {
                if (orientation === void 0) { orientation = "bottom"; }
                if (formatter === void 0) { formatter = Plottable.Formatters.identity(); }
                _super.call(this, scale, orientation, formatter);
                this._tickLabelAngle = 0;
                this.classed("category-axis", true);
            }
            Category.prototype._setup = function () {
                _super.prototype._setup.call(this);
                this.measurer = new Plottable._Util.Text.CachingCharacterMeasurer(this._tickLabelContainer.append("text"));
            };
            Category.prototype._rescale = function () {
                return this._invalidateLayout();
            };
            Category.prototype._requestedSpace = function (offeredWidth, offeredHeight) {
                var widthRequiredByTicks = this._isHorizontal() ? 0 : this._maxLabelTickLength() + this.tickLabelPadding() + this.gutter();
                var heightRequiredByTicks = this._isHorizontal() ? this._maxLabelTickLength() + this.tickLabelPadding() + this.gutter() : 0;
                if (this._scale.domain().length === 0) {
                    return { width: 0, height: 0, wantsWidth: false, wantsHeight: false };
                }
                var fakeScale = this._scale.copy();
                if (this._isHorizontal()) {
                    fakeScale.range([0, offeredWidth]);
                }
                else {
                    fakeScale.range([offeredHeight, 0]);
                }
                var textResult = this.measureTicks(offeredWidth, offeredHeight, fakeScale, this._scale.domain());
                return {
                    width: textResult.usedWidth + widthRequiredByTicks,
                    height: textResult.usedHeight + heightRequiredByTicks,
                    wantsWidth: !textResult.textFits,
                    wantsHeight: !textResult.textFits
                };
            };
            Category.prototype._getTickValues = function () {
                return this._scale.domain();
            };
            Category.prototype.tickLabelAngle = function (angle) {
                if (angle == null) {
                    return this._tickLabelAngle;
                }
                if (angle !== 0 && angle !== 90 && angle !== -90) {
                    throw new Error("Angle " + angle + " not supported; only 0, 90, and -90 are valid values");
                }
                this._tickLabelAngle = angle;
                this._invalidateLayout();
                return this;
            };
            Category.prototype.tickLabelOrientation = function () {
                switch (this._tickLabelAngle) {
                    case 0:
                        return "horizontal";
                    case -90:
                        return "left";
                    case 90:
                        return "right";
                    default:
                        throw new Error("bad orientation");
                }
            };
            /**
             * Measures the size of the ticks while also writing them to the DOM.
             * @param {D3.Selection} ticks The tick elements to be written to.
             */
            Category.prototype.drawTicks = function (axisWidth, axisHeight, scale, ticks) {
                return this.drawOrMeasureTicks(axisWidth, axisHeight, scale, ticks, true);
            };
            /**
             * Measures the size of the ticks without making any (permanent) DOM
             * changes.
             *
             * @param {string[]} ticks The strings that will be printed on the ticks.
             */
            Category.prototype.measureTicks = function (axisWidth, axisHeight, scale, ticks) {
                return this.drawOrMeasureTicks(axisWidth, axisHeight, scale, ticks, false);
            };
            Category.prototype.drawOrMeasureTicks = function (axisWidth, axisHeight, scale, dataOrTicks, draw) {
                var self = this;
                var textWriteResults = [];
                var tm = function (s) { return self.measurer.measure(s); };
                var iterator = draw ? function (f) { return dataOrTicks.each(f); } : function (f) { return dataOrTicks.forEach(f); };
                iterator(function (d) {
                    var bandWidth = scale.fullBandStartAndWidth(d)[1];
                    var width = self._isHorizontal() ? bandWidth : axisWidth - self._maxLabelTickLength() - self.tickLabelPadding();
                    var height = self._isHorizontal() ? axisHeight - self._maxLabelTickLength() - self.tickLabelPadding() : bandWidth;
                    var textWriteResult;
                    var formatter = self.formatter();
                    if (draw) {
                        var d3this = d3.select(this);
                        var xAlign = { left: "right", right: "left", top: "center", bottom: "center" };
                        var yAlign = { left: "center", right: "center", top: "bottom", bottom: "top" };
                        textWriteResult = Plottable._Util.Text.writeText(formatter(d), width, height, tm, self.tickLabelOrientation(), {
                            g: d3this,
                            xAlign: xAlign[self.orient()],
                            yAlign: yAlign[self.orient()]
                        });
                    }
                    else {
                        textWriteResult = Plottable._Util.Text.writeText(formatter(d), width, height, tm, self.tickLabelOrientation());
                    }
                    textWriteResults.push(textWriteResult);
                });
                var widthFn = this._isHorizontal() ? d3.sum : Plottable._Util.Methods.max;
                var heightFn = this._isHorizontal() ? Plottable._Util.Methods.max : d3.sum;
                return {
                    textFits: textWriteResults.every(function (t) { return t.textFits; }),
                    usedWidth: widthFn(textWriteResults, function (t) { return t.usedWidth; }, 0),
                    usedHeight: heightFn(textWriteResults, function (t) { return t.usedHeight; }, 0)
                };
            };
            Category.prototype._doRender = function () {
                var _this = this;
                _super.prototype._doRender.call(this);
                var tickLabels = this._tickLabelContainer.selectAll("." + Axis.AbstractAxis.TICK_LABEL_CLASS).data(this._scale.domain(), function (d) { return d; });
                var getTickLabelTransform = function (d, i) {
                    var startAndWidth = _this._scale.fullBandStartAndWidth(d);
                    var bandStartPosition = startAndWidth[0];
                    var x = _this._isHorizontal() ? bandStartPosition : 0;
                    var y = _this._isHorizontal() ? 0 : bandStartPosition;
                    return "translate(" + x + "," + y + ")";
                };
                tickLabels.enter().append("g").classed(Axis.AbstractAxis.TICK_LABEL_CLASS, true);
                tickLabels.exit().remove();
                tickLabels.attr("transform", getTickLabelTransform);
                // erase all text first, then rewrite
                tickLabels.text("");
                this.drawTicks(this.width(), this.height(), this._scale, tickLabels);
                var translate = this._isHorizontal() ? [this._scale.rangeBand() / 2, 0] : [0, this._scale.rangeBand() / 2];
                var xTranslate = this.orient() === "right" ? this._maxLabelTickLength() + this.tickLabelPadding() : 0;
                var yTranslate = this.orient() === "bottom" ? this._maxLabelTickLength() + this.tickLabelPadding() : 0;
                Plottable._Util.DOM.translate(this._tickLabelContainer, xTranslate, yTranslate);
                Plottable._Util.DOM.translate(this._tickMarkContainer, translate[0], translate[1]);
                return this;
            };
            Category.prototype._computeLayout = function (xOrigin, yOrigin, availableWidth, availableHeight) {
                // When anyone calls _invalidateLayout, _computeLayout will be called
                // on everyone, including this. Since CSS or something might have
                // affected the size of the characters, clear the cache.
                this.measurer.clear();
                return _super.prototype._computeLayout.call(this, xOrigin, yOrigin, availableWidth, availableHeight);
            };
            return Category;
        })(Axis.AbstractAxis);
        Axis.Category = Category;
    })(Plottable.Axis || (Plottable.Axis = {}));
    var Axis = Plottable.Axis;
})(Plottable || (Plottable = {}));

///<reference path="../reference.ts" />
var __extends = this.__extends || function (d, b) {
    for (var p in b) if (b.hasOwnProperty(p)) d[p] = b[p];
    function __() { this.constructor = d; }
    __.prototype = b.prototype;
    d.prototype = new __();
};
var Plottable;
(function (Plottable) {
    (function (Component) {
        var Label = (function (_super) {
            __extends(Label, _super);
            /**
             * Creates a Label.
             *
             * A label is component that renders just text. The most common use of
             * labels is to create a title or axis labels.
             *
             * @constructor
             * @param {string} displayText The text of the Label (default = "").
             * @param {string} orientation The orientation of the Label (horizontal/left/right) (default = "horizontal").
             */
            function Label(displayText, orientation) {
                if (displayText === void 0) { displayText = ""; }
                if (orientation === void 0) { orientation = "horizontal"; }
                _super.call(this);
                this.classed("label", true);
                this.text(displayText);
                this.orient(orientation);
                this.xAlign("center").yAlign("center");
                this._fixedHeightFlag = true;
                this._fixedWidthFlag = true;
                this._padding = 0;
            }
            /**
             * Sets the horizontal side the label will go to given the label is given more space that it needs
             *
             * @param {string} alignment The new setting, one of `["left", "center",
             * "right"]`. Defaults to `"center"`.
             * @returns {Label} The calling Label.
             */
            Label.prototype.xAlign = function (alignment) {
                var alignmentLC = alignment.toLowerCase();
                _super.prototype.xAlign.call(this, alignmentLC);
                this.xAlignment = alignmentLC;
                return this;
            };
            /**
             * Sets the vertical side the label will go to given the label is given more space that it needs
             *
             * @param {string} alignment The new setting, one of `["top", "center",
             * "bottom"]`. Defaults to `"center"`.
             * @returns {Label} The calling Label.
             */
            Label.prototype.yAlign = function (alignment) {
                var alignmentLC = alignment.toLowerCase();
                _super.prototype.yAlign.call(this, alignmentLC);
                this.yAlignment = alignmentLC;
                return this;
            };
            Label.prototype._requestedSpace = function (offeredWidth, offeredHeight) {
                var desiredWH = this.measurer(this._text);
                var desiredWidth = (this.orientation === "horizontal" ? desiredWH.width : desiredWH.height) + 2 * this.padding();
                var desiredHeight = (this.orientation === "horizontal" ? desiredWH.height : desiredWH.width) + 2 * this.padding();
                return {
                    width: desiredWidth,
                    height: desiredHeight,
                    wantsWidth: desiredWidth > offeredWidth,
                    wantsHeight: desiredHeight > offeredHeight
                };
            };
            Label.prototype._setup = function () {
                _super.prototype._setup.call(this);
                this.textContainer = this._content.append("g");
                this.measurer = Plottable._Util.Text.getTextMeasurer(this.textContainer.append("text"));
                this.text(this._text);
            };
            Label.prototype.text = function (displayText) {
                if (displayText === undefined) {
                    return this._text;
                }
                else {
                    this._text = displayText;
                    this._invalidateLayout();
                    return this;
                }
            };
            Label.prototype.orient = function (newOrientation) {
                if (newOrientation == null) {
                    return this.orientation;
                }
                else {
                    newOrientation = newOrientation.toLowerCase();
                    if (newOrientation === "horizontal" || newOrientation === "left" || newOrientation === "right") {
                        this.orientation = newOrientation;
                    }
                    else {
                        throw new Error(newOrientation + " is not a valid orientation for LabelComponent");
                    }
                    this._invalidateLayout();
                    return this;
                }
            };
            Label.prototype.padding = function (padAmount) {
                if (padAmount == null) {
                    return this._padding;
                }
                else {
                    padAmount = +padAmount;
                    if (padAmount < 0) {
                        throw new Error(padAmount + " is not a valid padding value.  Cannot be less than 0.");
                    }
                    this._padding = padAmount;
                    this._invalidateLayout();
                    return this;
                }
            };
            Label.prototype._doRender = function () {
                _super.prototype._doRender.call(this);
                var textMeasurement = this.measurer(this._text);
                var heightPadding = Math.max(Math.min((this.height() - textMeasurement.height) / 2, this.padding()), 0);
                var widthPadding = Math.max(Math.min((this.width() - textMeasurement.width) / 2, this.padding()), 0);
                this.textContainer.attr("transform", "translate(" + widthPadding + "," + heightPadding + ")");
                this.textContainer.text("");
                var dimension = this.orientation === "horizontal" ? this.width() : this.height();
                var truncatedText = Plottable._Util.Text.getTruncatedText(this._text, dimension, this.measurer);
                var writeWidth = this.width() - 2 * widthPadding;
                var writeHeight = this.height() - 2 * heightPadding;
                if (this.orientation === "horizontal") {
                    Plottable._Util.Text.writeLineHorizontally(truncatedText, this.textContainer, writeWidth, writeHeight, this.xAlignment, this.yAlignment);
                }
                else {
                    Plottable._Util.Text.writeLineVertically(truncatedText, this.textContainer, writeWidth, writeHeight, this.xAlignment, this.yAlignment, this.orientation);
                }
            };
            Label.prototype._computeLayout = function (xOffset, yOffset, availableWidth, availableHeight) {
                this.measurer = Plottable._Util.Text.getTextMeasurer(this.textContainer.append("text")); // reset it in case fonts have changed
                _super.prototype._computeLayout.call(this, xOffset, yOffset, availableWidth, availableHeight);
                return this;
            };
            return Label;
        })(Component.AbstractComponent);
        Component.Label = Label;
        var TitleLabel = (function (_super) {
            __extends(TitleLabel, _super);
            /**
             * Creates a TitleLabel, a type of label made for rendering titles.
             *
             * @constructor
             */
            function TitleLabel(text, orientation) {
                _super.call(this, text, orientation);
                this.classed("title-label", true);
            }
            return TitleLabel;
        })(Label);
        Component.TitleLabel = TitleLabel;
        var AxisLabel = (function (_super) {
            __extends(AxisLabel, _super);
            /**
             * Creates a AxisLabel, a type of label made for rendering axis labels.
             *
             * @constructor
             */
            function AxisLabel(text, orientation) {
                _super.call(this, text, orientation);
                this.classed("axis-label", true);
            }
            return AxisLabel;
        })(Label);
        Component.AxisLabel = AxisLabel;
    })(Plottable.Component || (Plottable.Component = {}));
    var Component = Plottable.Component;
})(Plottable || (Plottable = {}));

///<reference path="../reference.ts" />
var __extends = this.__extends || function (d, b) {
    for (var p in b) if (b.hasOwnProperty(p)) d[p] = b[p];
    function __() { this.constructor = d; }
    __.prototype = b.prototype;
    d.prototype = new __();
};
var Plottable;
(function (Plottable) {
    (function (Component) {
        var Legend = (function (_super) {
            __extends(Legend, _super);
            /**
             * Constructs a Legend.
             *
             * A legend consists of a series of legend rows, each with a color and label taken from the `colorScale`.
             * The rows will be displayed in the order of the `colorScale` domain.
             * This legend also allows interactions, through the functions `toggleCallback` and `hoverCallback`
             * Setting a callback will also put classes on the individual rows.
             *
             * @constructor
             * @param {ColorScale} colorScale
             */
            function Legend(colorScale) {
                _super.call(this);
                this.classed("legend", true);
                this.scale(colorScale);
                this.xAlign("RIGHT").yAlign("TOP");
                this.xOffset(5).yOffset(5);
                this._fixedWidthFlag = true;
                this._fixedHeightFlag = true;
            }
            Legend.prototype.remove = function () {
                _super.prototype.remove.call(this);
                if (this.colorScale != null) {
                    this.colorScale.broadcaster.deregisterListener(this);
                }
            };
            Legend.prototype.toggleCallback = function (callback) {
                if (callback !== undefined) {
                    this._toggleCallback = callback;
                    this.isOff = d3.set();
                    this.updateListeners();
                    this.updateClasses();
                    return this;
                }
                else {
                    return this._toggleCallback;
                }
            };
            Legend.prototype.hoverCallback = function (callback) {
                if (callback !== undefined) {
                    this._hoverCallback = callback;
                    this.datumCurrentlyFocusedOn = undefined;
                    this.updateListeners();
                    this.updateClasses();
                    return this;
                }
                else {
                    return this._hoverCallback;
                }
            };
            Legend.prototype.scale = function (scale) {
                var _this = this;
                if (scale != null) {
                    if (this.colorScale != null) {
                        this.colorScale.broadcaster.deregisterListener(this);
                    }
                    this.colorScale = scale;
                    this.colorScale.broadcaster.registerListener(this, function () { return _this.updateDomain(); });
                    this.updateDomain();
                    return this;
                }
                else {
                    return this.colorScale;
                }
            };
            Legend.prototype.updateDomain = function () {
                if (this._toggleCallback != null) {
                    this.isOff = Plottable._Util.Methods.intersection(this.isOff, d3.set(this.scale().domain()));
                }
                if (this._hoverCallback != null) {
                    this.datumCurrentlyFocusedOn = this.scale().domain().indexOf(this.datumCurrentlyFocusedOn) >= 0 ? this.datumCurrentlyFocusedOn : undefined;
                }
                this._invalidateLayout();
            };
            Legend.prototype._computeLayout = function (xOrigin, yOrigin, availableWidth, availableHeight) {
                _super.prototype._computeLayout.call(this, xOrigin, yOrigin, availableWidth, availableHeight);
                var textHeight = this.measureTextHeight();
                var totalNumRows = this.colorScale.domain().length;
                this.nRowsDrawn = Math.min(totalNumRows, Math.floor(this.height() / textHeight));
            };
            Legend.prototype._requestedSpace = function (offeredWidth, offeredHeight) {
                var textHeight = this.measureTextHeight();
                var totalNumRows = this.colorScale.domain().length;
                var rowsICanFit = Math.min(totalNumRows, Math.floor((offeredHeight - 2 * Legend.MARGIN) / textHeight));
                var fakeLegendEl = this._content.append("g").classed(Legend.SUBELEMENT_CLASS, true);
                var measure = Plottable._Util.Text.getTextMeasurer(fakeLegendEl.append("text"));
                var maxWidth = Plottable._Util.Methods.max(this.colorScale.domain(), function (d) { return measure(d).width; }, 0);
                fakeLegendEl.remove();
                maxWidth = maxWidth === undefined ? 0 : maxWidth;
                var desiredWidth = rowsICanFit === 0 ? 0 : maxWidth + textHeight + 2 * Legend.MARGIN;
                var desiredHeight = rowsICanFit === 0 ? 0 : totalNumRows * textHeight + 2 * Legend.MARGIN;
                return {
                    width: desiredWidth,
                    height: desiredHeight,
                    wantsWidth: offeredWidth < desiredWidth,
                    wantsHeight: offeredHeight < desiredHeight
                };
            };
            Legend.prototype.measureTextHeight = function () {
                // note: can't be called before anchoring atm
                var fakeLegendEl = this._content.append("g").classed(Legend.SUBELEMENT_CLASS, true);
                var textHeight = Plottable._Util.Text.getTextMeasurer(fakeLegendEl.append("text"))(Plottable._Util.Text.HEIGHT_TEXT).height;
                // HACKHACK
                if (textHeight === 0) {
                    textHeight = 1;
                }
                fakeLegendEl.remove();
                return textHeight;
            };
            Legend.prototype._doRender = function () {
                _super.prototype._doRender.call(this);
                var domain = this.colorScale.domain().slice(0, this.nRowsDrawn);
                var textHeight = this.measureTextHeight();
                var availableWidth = this.width() - textHeight - Legend.MARGIN;
                var r = textHeight * 0.3;
                var legend = this._content.selectAll("." + Legend.SUBELEMENT_CLASS).data(domain, function (d) { return d; });
                var legendEnter = legend.enter().append("g").classed(Legend.SUBELEMENT_CLASS, true);
                legendEnter.each(function (d) {
                    d3.select(this).classed(d.replace(" ", "-"), true);
                });
                legendEnter.append("circle");
                legendEnter.append("g").classed("text-container", true);
                legend.exit().remove();
                legend.selectAll("circle").attr("cx", textHeight / 2).attr("cy", textHeight / 2).attr("r", r).attr("fill", this.colorScale._d3Scale);
                legend.selectAll("g.text-container").text("").attr("transform", "translate(" + textHeight + ", 0)").each(function (d) {
                    var d3this = d3.select(this);
                    var measure = Plottable._Util.Text.getTextMeasurer(d3this.append("text"));
                    var writeLine = Plottable._Util.Text.getTruncatedText(d, availableWidth, measure);
                    var writeLineMeasure = measure(writeLine);
                    Plottable._Util.Text.writeLineHorizontally(writeLine, d3this, writeLineMeasure.width, writeLineMeasure.height);
                });
                legend.attr("transform", function (d) {
                    return "translate(" + Legend.MARGIN + "," + (domain.indexOf(d) * textHeight + Legend.MARGIN) + ")";
                });
                this.updateClasses();
                this.updateListeners();
            };
            Legend.prototype.updateListeners = function () {
                var _this = this;
                if (!this._isSetup) {
                    return;
                }
                var dataSelection = this._content.selectAll("." + Legend.SUBELEMENT_CLASS);
                if (this._hoverCallback != null) {
                    // tag the element that is being hovered over with the class "focus"
                    // this callback will trigger with the specific element being hovered over.
                    var hoverRow = function (mouseover) { return function (datum) {
                        _this.datumCurrentlyFocusedOn = mouseover ? datum : undefined;
                        _this._hoverCallback(_this.datumCurrentlyFocusedOn);
                        _this.updateClasses();
                    }; };
                    dataSelection.on("mouseover", hoverRow(true));
                    dataSelection.on("mouseout", hoverRow(false));
                }
                else {
                    // remove all mouseover/mouseout listeners
                    dataSelection.on("mouseover", null);
                    dataSelection.on("mouseout", null);
                }
                if (this._toggleCallback != null) {
                    dataSelection.on("click", function (datum) {
                        var turningOn = _this.isOff.has(datum);
                        if (turningOn) {
                            _this.isOff.remove(datum);
                        }
                        else {
                            _this.isOff.add(datum);
                        }
                        _this._toggleCallback(datum, turningOn);
                        _this.updateClasses();
                    });
                }
                else {
                    // remove all click listeners
                    dataSelection.on("click", null);
                }
            };
            Legend.prototype.updateClasses = function () {
                var _this = this;
                if (!this._isSetup) {
                    return;
                }
                var dataSelection = this._content.selectAll("." + Legend.SUBELEMENT_CLASS);
                if (this._hoverCallback != null) {
                    dataSelection.classed("focus", function (d) { return _this.datumCurrentlyFocusedOn === d; });
                    dataSelection.classed("hover", this.datumCurrentlyFocusedOn !== undefined);
                }
                else {
                    dataSelection.classed("hover", false);
                    dataSelection.classed("focus", false);
                }
                if (this._toggleCallback != null) {
                    dataSelection.classed("toggled-on", function (d) { return !_this.isOff.has(d); });
                    dataSelection.classed("toggled-off", function (d) { return _this.isOff.has(d); });
                }
                else {
                    dataSelection.classed("toggled-on", false);
                    dataSelection.classed("toggled-off", false);
                }
            };
            /**
             * The css class applied to each legend row
             */
            Legend.SUBELEMENT_CLASS = "legend-row";
            Legend.MARGIN = 5;
            return Legend;
        })(Component.AbstractComponent);
        Component.Legend = Legend;
    })(Plottable.Component || (Plottable.Component = {}));
    var Component = Plottable.Component;
})(Plottable || (Plottable = {}));

///<reference path="../reference.ts" />
var __extends = this.__extends || function (d, b) {
    for (var p in b) if (b.hasOwnProperty(p)) d[p] = b[p];
    function __() { this.constructor = d; }
    __.prototype = b.prototype;
    d.prototype = new __();
};
var Plottable;
(function (Plottable) {
    (function (Component) {
        var HorizontalLegend = (function (_super) {
            __extends(HorizontalLegend, _super);
            /**
             * Creates a Horizontal Legend.
             *
             * The legend consists of a series of legend entries, each with a color and label taken from the `colorScale`.
             * The entries will be displayed in the order of the `colorScale` domain.
             *
             * @constructor
             * @param {Scale.Color} colorScale
             */
            function HorizontalLegend(colorScale) {
                var _this = this;
                _super.call(this);
                this.padding = 5;
                this.classed("legend", true);
                this.scale = colorScale;
                this.scale.broadcaster.registerListener(this, function () { return _this._invalidateLayout(); });
                this.xAlign("left").yAlign("center");
                this._fixedWidthFlag = true;
                this._fixedHeightFlag = true;
            }
            HorizontalLegend.prototype.remove = function () {
                _super.prototype.remove.call(this);
                this.scale.broadcaster.deregisterListener(this);
            };
            HorizontalLegend.prototype.calculateLayoutInfo = function (availableWidth, availableHeight) {
                var _this = this;
                var fakeLegendRow = this._content.append("g").classed(HorizontalLegend.LEGEND_ROW_CLASS, true);
                var fakeLegendEntry = fakeLegendRow.append("g").classed(HorizontalLegend.LEGEND_ENTRY_CLASS, true);
                var measure = Plottable._Util.Text.getTextMeasurer(fakeLegendRow.append("text"));
                var textHeight = measure(Plottable._Util.Text.HEIGHT_TEXT).height;
                var availableWidthForEntries = Math.max(0, (availableWidth - this.padding));
                var measureEntry = function (entryText) {
                    var originalEntryLength = (textHeight + measure(entryText).width + _this.padding);
                    return Math.min(originalEntryLength, availableWidthForEntries);
                };
                var entries = this.scale.domain();
                var entryLengths = Plottable._Util.Methods.populateMap(entries, measureEntry);
                fakeLegendRow.remove();
                var rows = this.packRows(availableWidthForEntries, entries, entryLengths);
                var rowsAvailable = Math.floor((availableHeight - 2 * this.padding) / textHeight);
                if (rowsAvailable !== rowsAvailable) {
                    rowsAvailable = 0;
                }
                return {
                    textHeight: textHeight,
                    entryLengths: entryLengths,
                    rows: rows,
                    numRowsToDraw: Math.max(Math.min(rowsAvailable, rows.length), 0)
                };
            };
            HorizontalLegend.prototype._requestedSpace = function (offeredWidth, offeredHeight) {
                var estimatedLayout = this.calculateLayoutInfo(offeredWidth, offeredHeight);
                var rowLengths = estimatedLayout.rows.map(function (row) {
                    return d3.sum(row, function (entry) { return estimatedLayout.entryLengths.get(entry); });
                });
                var longestRowLength = Plottable._Util.Methods.max(rowLengths, 0);
                longestRowLength = longestRowLength === undefined ? 0 : longestRowLength; // HACKHACK: #843
                var desiredWidth = this.padding + longestRowLength;
                var acceptableHeight = estimatedLayout.numRowsToDraw * estimatedLayout.textHeight + 2 * this.padding;
                var desiredHeight = estimatedLayout.rows.length * estimatedLayout.textHeight + 2 * this.padding;
                return {
                    width: desiredWidth,
                    height: acceptableHeight,
                    wantsWidth: offeredWidth < desiredWidth,
                    wantsHeight: offeredHeight < desiredHeight
                };
            };
            HorizontalLegend.prototype.packRows = function (availableWidth, entries, entryLengths) {
                var rows = [[]];
                var currentRow = rows[0];
                var spaceLeft = availableWidth;
                entries.forEach(function (e) {
                    var entryLength = entryLengths.get(e);
                    if (entryLength > spaceLeft) {
                        currentRow = [];
                        rows.push(currentRow);
                        spaceLeft = availableWidth;
                    }
                    currentRow.push(e);
                    spaceLeft -= entryLength;
                });
                return rows;
            };
            HorizontalLegend.prototype._doRender = function () {
                var _this = this;
                _super.prototype._doRender.call(this);
                var layout = this.calculateLayoutInfo(this.width(), this.height());
                var rowsToDraw = layout.rows.slice(0, layout.numRowsToDraw);
                var rows = this._content.selectAll("g." + HorizontalLegend.LEGEND_ROW_CLASS).data(rowsToDraw);
                rows.enter().append("g").classed(HorizontalLegend.LEGEND_ROW_CLASS, true);
                rows.exit().remove();
                rows.attr("transform", function (d, i) { return "translate(0, " + (i * layout.textHeight + _this.padding) + ")"; });
                var entries = rows.selectAll("g." + HorizontalLegend.LEGEND_ENTRY_CLASS).data(function (d) { return d; });
                var entriesEnter = entries.enter().append("g").classed(HorizontalLegend.LEGEND_ENTRY_CLASS, true);
                entries.each(function (d) {
                    d3.select(this).classed(d.replace(" ", "-"), true);
                });
                entriesEnter.append("circle");
                entriesEnter.append("g").classed("text-container", true);
                entries.exit().remove();
                var legendPadding = this.padding;
                rows.each(function (values) {
                    var xShift = legendPadding;
                    var entriesInRow = d3.select(this).selectAll("g." + HorizontalLegend.LEGEND_ENTRY_CLASS);
                    entriesInRow.attr("transform", function (value, i) {
                        var translateString = "translate(" + xShift + ", 0)";
                        xShift += layout.entryLengths.get(value);
                        return translateString;
                    });
                });
                entries.select("circle").attr("cx", layout.textHeight / 2).attr("cy", layout.textHeight / 2).attr("r", layout.textHeight * 0.3).attr("fill", function (value) { return _this.scale.scale(value); });
                var padding = this.padding;
                var textContainers = entries.select("g.text-container");
                textContainers.text(""); // clear out previous results
                textContainers.append("title").text(function (value) { return value; });
                // HACKHACK (translate vertical shift): #864
                textContainers.attr("transform", "translate(" + layout.textHeight + ", " + (layout.textHeight * 0.1) + ")").each(function (value) {
                    var container = d3.select(this);
                    var measure = Plottable._Util.Text.getTextMeasurer(container.append("text"));
                    var maxTextLength = layout.entryLengths.get(value) - layout.textHeight - padding;
                    var textToWrite = Plottable._Util.Text.getTruncatedText(value, maxTextLength, measure);
                    var textSize = measure(textToWrite);
                    Plottable._Util.Text.writeLineHorizontally(textToWrite, container, textSize.width, textSize.height);
                });
            };
            /**
             * The css class applied to each legend row
             */
            HorizontalLegend.LEGEND_ROW_CLASS = "legend-row";
            /**
             * The css class applied to each legend entry
             */
            HorizontalLegend.LEGEND_ENTRY_CLASS = "legend-entry";
            return HorizontalLegend;
        })(Component.AbstractComponent);
        Component.HorizontalLegend = HorizontalLegend;
    })(Plottable.Component || (Plottable.Component = {}));
    var Component = Plottable.Component;
})(Plottable || (Plottable = {}));

///<reference path="../reference.ts" />
var __extends = this.__extends || function (d, b) {
    for (var p in b) if (b.hasOwnProperty(p)) d[p] = b[p];
    function __() { this.constructor = d; }
    __.prototype = b.prototype;
    d.prototype = new __();
};
var Plottable;
(function (Plottable) {
    (function (Component) {
        var Gridlines = (function (_super) {
            __extends(Gridlines, _super);
            /**
             * Creates a set of Gridlines.
             * @constructor
             *
             * @param {QuantitativeScale} xScale The scale to base the x gridlines on. Pass null if no gridlines are desired.
             * @param {QuantitativeScale} yScale The scale to base the y gridlines on. Pass null if no gridlines are desired.
             */
            function Gridlines(xScale, yScale) {
                var _this = this;
                if (xScale != null && !(Plottable.Scale.AbstractQuantitative.prototype.isPrototypeOf(xScale))) {
                    throw new Error("xScale needs to inherit from Scale.AbstractQuantitative");
                }
                if (yScale != null && !(Plottable.Scale.AbstractQuantitative.prototype.isPrototypeOf(yScale))) {
                    throw new Error("yScale needs to inherit from Scale.AbstractQuantitative");
                }
                _super.call(this);
                this.classed("gridlines", true);
                this.xScale = xScale;
                this.yScale = yScale;
                if (this.xScale) {
                    this.xScale.broadcaster.registerListener(this, function () { return _this._render(); });
                }
                if (this.yScale) {
                    this.yScale.broadcaster.registerListener(this, function () { return _this._render(); });
                }
            }
            Gridlines.prototype.remove = function () {
                _super.prototype.remove.call(this);
                if (this.xScale) {
                    this.xScale.broadcaster.deregisterListener(this);
                }
                if (this.yScale) {
                    this.yScale.broadcaster.deregisterListener(this);
                }
                return this;
            };
            Gridlines.prototype._setup = function () {
                _super.prototype._setup.call(this);
                this.xLinesContainer = this._content.append("g").classed("x-gridlines", true);
                this.yLinesContainer = this._content.append("g").classed("y-gridlines", true);
            };
            Gridlines.prototype._doRender = function () {
                _super.prototype._doRender.call(this);
                this.redrawXLines();
                this.redrawYLines();
            };
            Gridlines.prototype.redrawXLines = function () {
                var _this = this;
                if (this.xScale) {
                    var xTicks = this.xScale.ticks();
                    var getScaledXValue = function (tickVal) { return _this.xScale.scale(tickVal); };
                    var xLines = this.xLinesContainer.selectAll("line").data(xTicks);
                    xLines.enter().append("line");
                    xLines.attr("x1", getScaledXValue).attr("y1", 0).attr("x2", getScaledXValue).attr("y2", this.height()).classed("zeroline", function (t) { return t === 0; });
                    xLines.exit().remove();
                }
            };
            Gridlines.prototype.redrawYLines = function () {
                var _this = this;
                if (this.yScale) {
                    var yTicks = this.yScale.ticks();
                    var getScaledYValue = function (tickVal) { return _this.yScale.scale(tickVal); };
                    var yLines = this.yLinesContainer.selectAll("line").data(yTicks);
                    yLines.enter().append("line");
                    yLines.attr("x1", 0).attr("y1", getScaledYValue).attr("x2", this.width()).attr("y2", getScaledYValue).classed("zeroline", function (t) { return t === 0; });
                    yLines.exit().remove();
                }
            };
            return Gridlines;
        })(Component.AbstractComponent);
        Component.Gridlines = Gridlines;
    })(Plottable.Component || (Plottable.Component = {}));
    var Component = Plottable.Component;
})(Plottable || (Plottable = {}));

///<reference path="../reference.ts" />
var __extends = this.__extends || function (d, b) {
    for (var p in b) if (b.hasOwnProperty(p)) d[p] = b[p];
    function __() { this.constructor = d; }
    __.prototype = b.prototype;
    d.prototype = new __();
};
var Plottable;
(function (Plottable) {
    (function (Component) {
        ;
        var Table = (function (_super) {
            __extends(Table, _super);
            /**
             * Constructs a Table.
             *
             * A Table is used to combine multiple Components in the form of a grid. A
             * common case is combining a y-axis, x-axis, and the plotted data via
             * ```typescript
             * new Table([[yAxis, plot],
             *            [null,  xAxis]]);
             * ```
             *
             * @constructor
             * @param {Component[][]} [rows] A 2-D array of the Components to place in the table.
             * null can be used if a cell is empty. (default = [])
             */
            function Table(rows) {
                var _this = this;
                if (rows === void 0) { rows = []; }
                _super.call(this);
                this.rowPadding = 0;
                this.colPadding = 0;
                this.rows = [];
                this.rowWeights = [];
                this.colWeights = [];
                this.nRows = 0;
                this.nCols = 0;
                this.classed("table", true);
                rows.forEach(function (row, rowIndex) {
                    row.forEach(function (component, colIndex) {
                        _this.addComponent(rowIndex, colIndex, component);
                    });
                });
            }
            /**
             * Adds a Component in the specified cell. The cell must be unoccupied.
             *
             * For example, instead of calling `new Table([[a, b], [null, c]])`, you
             * could call
             * ```typescript
             * var table = new Table();
             * table.addComponent(0, 0, a);
             * table.addComponent(0, 1, b);
             * table.addComponent(1, 1, c);
             * ```
             *
             * @param {number} row The row in which to add the Component.
             * @param {number} col The column in which to add the Component.
             * @param {Component} component The Component to be added.
             * @returns {Table} The calling Table.
             */
            Table.prototype.addComponent = function (row, col, component) {
                if (this._addComponent(component)) {
                    this.nRows = Math.max(row + 1, this.nRows);
                    this.nCols = Math.max(col + 1, this.nCols);
                    this.padTableToSize(this.nRows, this.nCols);
                    var currentComponent = this.rows[row][col];
                    if (currentComponent) {
                        throw new Error("Table.addComponent cannot be called on a cell where a component already exists (for the moment)");
                    }
                    this.rows[row][col] = component;
                }
                return this;
            };
            Table.prototype._removeComponent = function (component) {
                _super.prototype._removeComponent.call(this, component);
                var rowpos;
                var colpos;
                outer: for (var i = 0; i < this.nRows; i++) {
                    for (var j = 0; j < this.nCols; j++) {
                        if (this.rows[i][j] === component) {
                            rowpos = i;
                            colpos = j;
                            break outer;
                        }
                    }
                }
                if (rowpos !== undefined) {
                    this.rows[rowpos][colpos] = null;
                }
            };
            Table.prototype.iterateLayout = function (availableWidth, availableHeight) {
                /*
                 * Given availableWidth and availableHeight, figure out how to allocate it between rows and columns using an iterative algorithm.
                 *
                 * For both dimensions, keeps track of "guaranteedSpace", which the fixed-size components have requested, and
                 * "proportionalSpace", which is being given to proportionally-growing components according to the weights on the table.
                 * Here is how it works (example uses width but it is the same for height). First, columns are guaranteed no width, and
                 * the free width is allocated to columns based on their colWeights. Then, in determineGuarantees, every component is
                 * offered its column's width and may request some amount of it, which increases that column's guaranteed
                 * width. If there are some components that were not satisfied with the width they were offered, and there is free
                 * width that has not already been guaranteed, then the remaining width is allocated to the unsatisfied columns and the
                 * algorithm runs again. If all components are satisfied, then the remaining width is allocated as proportional space
                 * according to the colWeights.
                 *
                 * The guaranteed width for each column is monotonically increasing as the algorithm iterates. Since it is deterministic
                 * and monotonically increasing, if the freeWidth does not change during an iteration it implies that no further progress
                 * is possible, so the algorithm will not continue iterating on that dimension's account.
                 *
                 * If the algorithm runs more than 5 times, we stop and just use whatever we arrived at. It's not clear under what
                 * circumstances this will happen or if it will happen at all. A message will be printed to the console if this occurs.
                 *
                 */
                var cols = d3.transpose(this.rows);
                var availableWidthAfterPadding = availableWidth - this.colPadding * (this.nCols - 1);
                var availableHeightAfterPadding = availableHeight - this.rowPadding * (this.nRows - 1);
                var rowWeights = Table.calcComponentWeights(this.rowWeights, this.rows, function (c) { return (c == null) || c._isFixedHeight(); });
                var colWeights = Table.calcComponentWeights(this.colWeights, cols, function (c) { return (c == null) || c._isFixedWidth(); });
                // To give the table a good starting position to iterate from, we give the fixed-width components half-weight
                // so that they will get some initial space allocated to work with
                var heuristicColWeights = colWeights.map(function (c) { return c === 0 ? 0.5 : c; });
                var heuristicRowWeights = rowWeights.map(function (c) { return c === 0 ? 0.5 : c; });
                var colProportionalSpace = Table.calcProportionalSpace(heuristicColWeights, availableWidthAfterPadding);
                var rowProportionalSpace = Table.calcProportionalSpace(heuristicRowWeights, availableHeightAfterPadding);
                var guaranteedWidths = Plottable._Util.Methods.createFilledArray(0, this.nCols);
                var guaranteedHeights = Plottable._Util.Methods.createFilledArray(0, this.nRows);
                var freeWidth;
                var freeHeight;
                var nIterations = 0;
                while (true) {
                    var offeredHeights = Plottable._Util.Methods.addArrays(guaranteedHeights, rowProportionalSpace);
                    var offeredWidths = Plottable._Util.Methods.addArrays(guaranteedWidths, colProportionalSpace);
                    var guarantees = this.determineGuarantees(offeredWidths, offeredHeights);
                    guaranteedWidths = guarantees.guaranteedWidths;
                    guaranteedHeights = guarantees.guaranteedHeights;
                    var wantsWidth = guarantees.wantsWidthArr.some(function (x) { return x; });
                    var wantsHeight = guarantees.wantsHeightArr.some(function (x) { return x; });
                    var lastFreeWidth = freeWidth;
                    var lastFreeHeight = freeHeight;
                    freeWidth = availableWidthAfterPadding - d3.sum(guarantees.guaranteedWidths);
                    freeHeight = availableHeightAfterPadding - d3.sum(guarantees.guaranteedHeights);
                    var xWeights;
                    if (wantsWidth) {
                        xWeights = guarantees.wantsWidthArr.map(function (x) { return x ? 0.1 : 0; });
                        xWeights = Plottable._Util.Methods.addArrays(xWeights, colWeights);
                    }
                    else {
                        xWeights = colWeights;
                    }
                    var yWeights;
                    if (wantsHeight) {
                        yWeights = guarantees.wantsHeightArr.map(function (x) { return x ? 0.1 : 0; });
                        yWeights = Plottable._Util.Methods.addArrays(yWeights, rowWeights);
                    }
                    else {
                        yWeights = rowWeights;
                    }
                    colProportionalSpace = Table.calcProportionalSpace(xWeights, freeWidth);
                    rowProportionalSpace = Table.calcProportionalSpace(yWeights, freeHeight);
                    nIterations++;
                    var canImproveWidthAllocation = freeWidth > 0 && wantsWidth && freeWidth !== lastFreeWidth;
                    var canImproveHeightAllocation = freeHeight > 0 && wantsHeight && freeHeight !== lastFreeHeight;
                    if (!(canImproveWidthAllocation || canImproveHeightAllocation)) {
                        break;
                    }
                    if (nIterations > 5) {
                        break;
                    }
                }
                // Redo the proportional space one last time, to ensure we use the real weights not the wantsWidth/Height weights
                freeWidth = availableWidthAfterPadding - d3.sum(guarantees.guaranteedWidths);
                freeHeight = availableHeightAfterPadding - d3.sum(guarantees.guaranteedHeights);
                colProportionalSpace = Table.calcProportionalSpace(colWeights, freeWidth);
                rowProportionalSpace = Table.calcProportionalSpace(rowWeights, freeHeight);
                return { colProportionalSpace: colProportionalSpace, rowProportionalSpace: rowProportionalSpace, guaranteedWidths: guarantees.guaranteedWidths, guaranteedHeights: guarantees.guaranteedHeights, wantsWidth: wantsWidth, wantsHeight: wantsHeight };
            };
            Table.prototype.determineGuarantees = function (offeredWidths, offeredHeights) {
                var requestedWidths = Plottable._Util.Methods.createFilledArray(0, this.nCols);
                var requestedHeights = Plottable._Util.Methods.createFilledArray(0, this.nRows);
                var layoutWantsWidth = Plottable._Util.Methods.createFilledArray(false, this.nCols);
                var layoutWantsHeight = Plottable._Util.Methods.createFilledArray(false, this.nRows);
                this.rows.forEach(function (row, rowIndex) {
                    row.forEach(function (component, colIndex) {
                        var spaceRequest;
                        if (component != null) {
                            spaceRequest = component._requestedSpace(offeredWidths[colIndex], offeredHeights[rowIndex]);
                        }
                        else {
                            spaceRequest = { width: 0, height: 0, wantsWidth: false, wantsHeight: false };
                        }
                        var allocatedWidth = Math.min(spaceRequest.width, offeredWidths[colIndex]);
                        var allocatedHeight = Math.min(spaceRequest.height, offeredHeights[rowIndex]);
                        requestedWidths[colIndex] = Math.max(requestedWidths[colIndex], allocatedWidth);
                        requestedHeights[rowIndex] = Math.max(requestedHeights[rowIndex], allocatedHeight);
                        layoutWantsWidth[colIndex] = layoutWantsWidth[colIndex] || spaceRequest.wantsWidth;
                        layoutWantsHeight[rowIndex] = layoutWantsHeight[rowIndex] || spaceRequest.wantsHeight;
                    });
                });
                return { guaranteedWidths: requestedWidths, guaranteedHeights: requestedHeights, wantsWidthArr: layoutWantsWidth, wantsHeightArr: layoutWantsHeight };
            };
            Table.prototype._requestedSpace = function (offeredWidth, offeredHeight) {
                var layout = this.iterateLayout(offeredWidth, offeredHeight);
                return { width: d3.sum(layout.guaranteedWidths), height: d3.sum(layout.guaranteedHeights), wantsWidth: layout.wantsWidth, wantsHeight: layout.wantsHeight };
            };
            // xOffset is relative to parent element, not absolute
            Table.prototype._computeLayout = function (xOffset, yOffset, availableWidth, availableHeight) {
                var _this = this;
                _super.prototype._computeLayout.call(this, xOffset, yOffset, availableWidth, availableHeight);
                var layout = this.iterateLayout(this.width(), this.height());
                var sumPair = function (p) { return p[0] + p[1]; };
                var rowHeights = Plottable._Util.Methods.addArrays(layout.rowProportionalSpace, layout.guaranteedHeights);
                var colWidths = Plottable._Util.Methods.addArrays(layout.colProportionalSpace, layout.guaranteedWidths);
                var childYOffset = 0;
                this.rows.forEach(function (row, rowIndex) {
                    var childXOffset = 0;
                    row.forEach(function (component, colIndex) {
                        // recursively compute layout
                        if (component != null) {
                            component._computeLayout(childXOffset, childYOffset, colWidths[colIndex], rowHeights[rowIndex]);
                        }
                        childXOffset += colWidths[colIndex] + _this.colPadding;
                    });
                    childYOffset += rowHeights[rowIndex] + _this.rowPadding;
                });
            };
            /**
             * Sets the row and column padding on the Table.
             *
             * @param {number} rowPadding The padding above and below each row, in pixels.
             * @param {number} colPadding the padding to the left and right of each column, in pixels.
             * @returns {Table} The calling Table.
             */
            Table.prototype.padding = function (rowPadding, colPadding) {
                this.rowPadding = rowPadding;
                this.colPadding = colPadding;
                this._invalidateLayout();
                return this;
            };
            /**
             * Sets the layout weight of a particular row.
             * Space is allocated to rows based on their weight. Rows with higher weights receive proportionally more space.
             *
             * A common case would be to have one row take up 2/3rds of the space,
             * and the other row take up 1/3rd.
             *
             * Example:
             *
             * ```JavaScript
             * plot = new Plottable.Component.Table([
             *  [row1],
             *  [row2]
             * ]);
             *
             * // assign twice as much space to the first row
             * plot
             *  .rowWeight(0, 2)
             *  .rowWeight(1, 1)
             * ```
             *
             * @param {number} index The index of the row.
             * @param {number} weight The weight to be set on the row.
             * @returns {Table} The calling Table.
             */
            Table.prototype.rowWeight = function (index, weight) {
                this.rowWeights[index] = weight;
                this._invalidateLayout();
                return this;
            };
            /**
             * Sets the layout weight of a particular column.
             * Space is allocated to columns based on their weight. Columns with higher weights receive proportionally more space.
             *
             * Please see `rowWeight` docs for an example.
             *
             * @param {number} index The index of the column.
             * @param {number} weight The weight to be set on the column.
             * @returns {Table} The calling Table.
             */
            Table.prototype.colWeight = function (index, weight) {
                this.colWeights[index] = weight;
                this._invalidateLayout();
                return this;
            };
            Table.prototype._isFixedWidth = function () {
                var cols = d3.transpose(this.rows);
                return Table.fixedSpace(cols, function (c) { return (c == null) || c._isFixedWidth(); });
            };
            Table.prototype._isFixedHeight = function () {
                return Table.fixedSpace(this.rows, function (c) { return (c == null) || c._isFixedHeight(); });
            };
            Table.prototype.padTableToSize = function (nRows, nCols) {
                for (var i = 0; i < nRows; i++) {
                    if (this.rows[i] === undefined) {
                        this.rows[i] = [];
                        this.rowWeights[i] = null;
                    }
                    for (var j = 0; j < nCols; j++) {
                        if (this.rows[i][j] === undefined) {
                            this.rows[i][j] = null;
                        }
                    }
                }
                for (j = 0; j < nCols; j++) {
                    if (this.colWeights[j] === undefined) {
                        this.colWeights[j] = null;
                    }
                }
            };
            Table.calcComponentWeights = function (setWeights, componentGroups, fixityAccessor) {
                // If the row/col weight was explicitly set, then return it outright
                // If the weight was not explicitly set, then guess it using the heuristic that if all components are fixed-space
                // then weight is 0, otherwise weight is 1
                return setWeights.map(function (w, i) {
                    if (w != null) {
                        return w;
                    }
                    var fixities = componentGroups[i].map(fixityAccessor);
                    var allFixed = fixities.reduce(function (a, b) { return a && b; }, true);
                    return allFixed ? 0 : 1;
                });
            };
            Table.calcProportionalSpace = function (weights, freeSpace) {
                var weightSum = d3.sum(weights);
                if (weightSum === 0) {
                    return Plottable._Util.Methods.createFilledArray(0, weights.length);
                }
                else {
                    return weights.map(function (w) { return freeSpace * w / weightSum; });
                }
            };
            Table.fixedSpace = function (componentGroup, fixityAccessor) {
                var all = function (bools) { return bools.reduce(function (a, b) { return a && b; }, true); };
                var group_isFixed = function (components) { return all(components.map(fixityAccessor)); };
                return all(componentGroup.map(group_isFixed));
            };
            return Table;
        })(Component.AbstractComponentContainer);
        Component.Table = Table;
    })(Plottable.Component || (Plottable.Component = {}));
    var Component = Plottable.Component;
})(Plottable || (Plottable = {}));

///<reference path="../../reference.ts" />
var __extends = this.__extends || function (d, b) {
    for (var p in b) if (b.hasOwnProperty(p)) d[p] = b[p];
    function __() { this.constructor = d; }
    __.prototype = b.prototype;
    d.prototype = new __();
};
var Plottable;
(function (Plottable) {
    (function (Plot) {
        var AbstractPlot = (function (_super) {
            __extends(AbstractPlot, _super);
            /**
             * Constructs a Plot.
             *
             * Plots render data. Common example include Plot.Scatter, Plot.Bar, and Plot.Line.
             *
             * A bare Plot has a DataSource and any number of projectors, which take
             * data and "project" it onto the Plot, such as "x", "y", "fill", "r".
             *
             * @constructor
             * @param {any[]|Dataset} [dataset] If provided, the data or Dataset to be associated with this Plot.
             */
            function AbstractPlot() {
                _super.call(this);
                this._dataChanged = false;
                this._projections = {};
                this._animate = false;
                this._animators = {};
                this._animateOnNextRender = true;
                this.clipPathEnabled = true;
                this.classed("plot", true);
                this._key2PlotDatasetKey = d3.map();
                this._datasetKeysInOrder = [];
                this._nextSeriesIndex = 0;
            }
            AbstractPlot.prototype._anchor = function (element) {
                _super.prototype._anchor.call(this, element);
                this._animateOnNextRender = true;
                this._dataChanged = true;
                this._updateScaleExtents();
            };
            AbstractPlot.prototype._setup = function () {
                var _this = this;
                _super.prototype._setup.call(this);
                this._renderArea = this._content.append("g").classed("render-area", true);
                // HACKHACK on 591
                this._getDrawersInOrder().forEach(function (d) { return d.setup(_this._renderArea.append("g")); });
            };
            AbstractPlot.prototype.remove = function () {
                var _this = this;
                _super.prototype.remove.call(this);
                this._datasetKeysInOrder.forEach(function (k) { return _this.removeDataset(k); });
                // deregister from all scales
                var properties = Object.keys(this._projections);
                properties.forEach(function (property) {
                    var projector = _this._projections[property];
                    if (projector.scale) {
                        projector.scale.broadcaster.deregisterListener(_this);
                    }
                });
            };
            AbstractPlot.prototype.addDataset = function (keyOrDataset, dataset) {
                if (typeof (keyOrDataset) !== "string" && dataset !== undefined) {
                    throw new Error("invalid input to addDataset");
                }
                if (typeof (keyOrDataset) === "string" && keyOrDataset[0] === "_") {
                    Plottable._Util.Methods.warn("Warning: Using _named series keys may produce collisions with unlabeled data sources");
                }
                var key = typeof (keyOrDataset) === "string" ? keyOrDataset : "_" + this._nextSeriesIndex++;
                var data = typeof (keyOrDataset) !== "string" ? keyOrDataset : dataset;
                dataset = (data instanceof Plottable.Dataset) ? data : new Plottable.Dataset(data);
                this._addDataset(key, dataset);
                return this;
            };
            AbstractPlot.prototype._addDataset = function (key, dataset) {
                var _this = this;
                if (this._key2PlotDatasetKey.has(key)) {
                    this.removeDataset(key);
                }
                ;
                var drawer = this._getDrawer(key);
                var metadata = this._getPlotMetadataForDataset(key);
                var pdk = { drawer: drawer, dataset: dataset, key: key, plotMetadata: metadata };
                this._datasetKeysInOrder.push(key);
                this._key2PlotDatasetKey.set(key, pdk);
                if (this._isSetup) {
                    drawer.setup(this._renderArea.append("g"));
                }
                dataset.broadcaster.registerListener(this, function () { return _this._onDatasetUpdate(); });
                this._onDatasetUpdate();
            };
            AbstractPlot.prototype._getDrawer = function (key) {
                return new Plottable._Drawer.AbstractDrawer(key);
            };
            AbstractPlot.prototype._getAnimator = function (key) {
                if (this._animate && this._animateOnNextRender) {
                    return this._animators[key] || new Plottable.Animator.Null();
                }
                else {
                    return new Plottable.Animator.Null();
                }
            };
            AbstractPlot.prototype._onDatasetUpdate = function () {
                this._updateScaleExtents();
                this._animateOnNextRender = true;
                this._dataChanged = true;
                this._render();
            };
            /**
             * Sets an attribute of every data point.
             *
             * Here's a common use case:
             * ```typescript
             * plot.attr("r", function(d) { return d.foo; });
             * ```
             * This will set the radius of each datum `d` to be `d.foo`.
             *
             * @param {string} attrToSet The attribute to set across each data
             * point. Popular examples include "x", "y", "r". Scales that inherit from
             * Plot define their meaning.
             *
             * @param {Function|string|any} accessor Function to apply to each element
             * of the dataSource. If a Function, use `accessor(d, i)`. If a string,
             * `d[accessor]` is used. If anything else, use `accessor` as a constant
             * across all data points.
             *
             * @param {Scale.AbstractScale} scale If provided, the result of the accessor
             * is passed through the scale, such as `scale.scale(accessor(d, i))`.
             *
             * @returns {Plot} The calling Plot.
             */
            AbstractPlot.prototype.attr = function (attrToSet, accessor, scale) {
                return this.project(attrToSet, accessor, scale);
            };
            /**
             * Identical to plot.attr
             */
            AbstractPlot.prototype.project = function (attrToSet, accessor, scale) {
                var _this = this;
                attrToSet = attrToSet.toLowerCase();
                var currentProjection = this._projections[attrToSet];
                var existingScale = currentProjection && currentProjection.scale;
                if (existingScale) {
                    this._datasetKeysInOrder.forEach(function (key) {
                        existingScale._removeExtent(_this._plottableID.toString() + "_" + key, attrToSet);
                        existingScale.broadcaster.deregisterListener(_this);
                    });
                }
                if (scale) {
                    scale.broadcaster.registerListener(this, function () { return _this._render(); });
                }
                accessor = Plottable._Util.Methods.accessorize(accessor);
                this._projections[attrToSet] = { accessor: accessor, scale: scale, attribute: attrToSet };
                this._updateScaleExtent(attrToSet);
                this._render(); // queue a re-render upon changing projector
                return this;
            };
            AbstractPlot.prototype._generateAttrToProjector = function () {
                var _this = this;
                var h = {};
                d3.keys(this._projections).forEach(function (a) {
                    var projection = _this._projections[a];
                    var accessor = projection.accessor;
                    var scale = projection.scale;
                    var fn = scale ? function (d, i, u, m) { return scale.scale(accessor(d, i, u, m)); } : accessor;
                    h[a] = fn;
                });
                return h;
            };
            AbstractPlot.prototype._doRender = function () {
                if (this._isAnchored) {
                    this._paint();
                    this._dataChanged = false;
                    this._animateOnNextRender = false;
                }
            };
            /**
             * Enables or disables animation.
             *
             * @param {boolean} enabled Whether or not to animate.
             */
            AbstractPlot.prototype.animate = function (enabled) {
                this._animate = enabled;
                return this;
            };
            AbstractPlot.prototype.detach = function () {
                _super.prototype.detach.call(this);
                // make the domain resize
                this._updateScaleExtents();
                return this;
            };
            /**
             * This function makes sure that all of the scales in this._projections
             * have an extent that includes all the data that is projected onto them.
             */
            AbstractPlot.prototype._updateScaleExtents = function () {
                var _this = this;
                d3.keys(this._projections).forEach(function (attr) { return _this._updateScaleExtent(attr); });
            };
            AbstractPlot.prototype._updateScaleExtent = function (attr) {
                var _this = this;
                var projector = this._projections[attr];
                if (projector.scale) {
                    this._key2PlotDatasetKey.forEach(function (key, pdk) {
                        var extent = pdk.dataset._getExtent(projector.accessor, projector.scale._typeCoercer, pdk.plotMetadata);
                        var scaleKey = _this._plottableID.toString() + "_" + key;
                        if (extent.length === 0 || !_this._isAnchored) {
                            projector.scale._removeExtent(scaleKey, attr);
                        }
                        else {
                            projector.scale._updateExtent(scaleKey, attr, extent);
                        }
                    });
                }
            };
            AbstractPlot.prototype.animator = function (animatorKey, animator) {
                if (animator === undefined) {
                    return this._animators[animatorKey];
                }
                else {
                    this._animators[animatorKey] = animator;
                    return this;
                }
            };
            AbstractPlot.prototype.datasetOrder = function (order) {
                if (order === undefined) {
                    return this._datasetKeysInOrder;
                }
                function isPermutation(l1, l2) {
                    var intersection = Plottable._Util.Methods.intersection(d3.set(l1), d3.set(l2));
                    var size = intersection.size(); // HACKHACK pending on borisyankov/definitelytyped/ pr #2653
                    return size === l1.length && size === l2.length;
                }
                if (isPermutation(order, this._datasetKeysInOrder)) {
                    this._datasetKeysInOrder = order;
                    this._onDatasetUpdate();
                }
                else {
                    Plottable._Util.Methods.warn("Attempted to change datasetOrder, but new order is not permutation of old. Ignoring.");
                }
                return this;
            };
            AbstractPlot.prototype.removeDataset = function (datasetOrKeyOrArray) {
                var key;
                if (typeof (datasetOrKeyOrArray) === "string") {
                    key = datasetOrKeyOrArray;
                }
                else if (datasetOrKeyOrArray instanceof Plottable.Dataset || datasetOrKeyOrArray instanceof Array) {
                    var array = (datasetOrKeyOrArray instanceof Plottable.Dataset) ? this.datasets() : this.datasets().map(function (d) { return d.data(); });
                    var idx = array.indexOf(datasetOrKeyOrArray);
                    if (idx !== -1) {
                        key = this._datasetKeysInOrder[idx];
                    }
                }
                return this._removeDataset(key);
            };
            AbstractPlot.prototype._removeDataset = function (key) {
                if (key != null && this._key2PlotDatasetKey.has(key)) {
                    var pdk = this._key2PlotDatasetKey.get(key);
                    pdk.drawer.remove();
                    var projectors = d3.values(this._projections);
                    var scaleKey = this._plottableID.toString() + "_" + key;
                    projectors.forEach(function (p) {
                        if (p.scale != null) {
                            p.scale._removeExtent(scaleKey, p.attribute);
                        }
                    });
                    pdk.dataset.broadcaster.deregisterListener(this);
                    this._datasetKeysInOrder.splice(this._datasetKeysInOrder.indexOf(key), 1);
                    this._key2PlotDatasetKey.remove(key);
                    this._onDatasetUpdate();
                }
                return this;
            };
            AbstractPlot.prototype.datasets = function () {
                var _this = this;
                return this._datasetKeysInOrder.map(function (k) { return _this._key2PlotDatasetKey.get(k).dataset; });
            };
            AbstractPlot.prototype._getDrawersInOrder = function () {
                var _this = this;
                return this._datasetKeysInOrder.map(function (k) { return _this._key2PlotDatasetKey.get(k).drawer; });
            };
            AbstractPlot.prototype._generateDrawSteps = function () {
                return [{ attrToProjector: this._generateAttrToProjector(), animator: new Plottable.Animator.Null() }];
            };
            AbstractPlot.prototype._additionalPaint = function (time) {
                // no-op
            };
            AbstractPlot.prototype._getDataToDraw = function () {
                var _this = this;
                var datasets = d3.map();
                this._datasetKeysInOrder.forEach(function (key) {
                    datasets.set(key, _this._key2PlotDatasetKey.get(key).dataset.data());
                });
                return datasets;
            };
            /**
             * Gets the new plot metadata for new dataset with provided key
             *
             * @param {string} key The key of new dataset
             */
            AbstractPlot.prototype._getPlotMetadataForDataset = function (key) {
                return {
                    datasetKey: key
                };
            };
            AbstractPlot.prototype._paint = function () {
                var _this = this;
                var drawSteps = this._generateDrawSteps();
                var dataToDraw = this._getDataToDraw();
                var drawers = this._getDrawersInOrder();
                // TODO: Use metadata instead of dataToDraw #1297.
                var times = this._datasetKeysInOrder.map(function (k, i) { return drawers[i].draw(dataToDraw.get(k), drawSteps, _this._key2PlotDatasetKey.get(k).dataset.metadata(), _this._key2PlotDatasetKey.get(k).plotMetadata); });
                var maxTime = Plottable._Util.Methods.max(times, 0);
                this._additionalPaint(maxTime);
            };
            return AbstractPlot;
        })(Plottable.Component.AbstractComponent);
        Plot.AbstractPlot = AbstractPlot;
    })(Plottable.Plot || (Plottable.Plot = {}));
    var Plot = Plottable.Plot;
})(Plottable || (Plottable = {}));

///<reference path="../../reference.ts" />
var __extends = this.__extends || function (d, b) {
    for (var p in b) if (b.hasOwnProperty(p)) d[p] = b[p];
    function __() { this.constructor = d; }
    __.prototype = b.prototype;
    d.prototype = new __();
};
var Plottable;
(function (Plottable) {
    (function (Plot) {
        /*
         * A PiePlot is a plot meant to show how much out of a total an attribute's value is.
         * One usecase is to show how much funding departments are given out of a total budget.
         *
         * Primary projection attributes:
         *   "fill" - Accessor determining the color of each sector
         *   "inner-radius" - Accessor determining the distance from the center to the inner edge of the sector
         *   "outer-radius" - Accessor determining the distance from the center to the outer edge of the sector
         *   "value" - Accessor to extract the value determining the proportion of each slice to the total
         */
        var Pie = (function (_super) {
            __extends(Pie, _super);
            /**
             * Constructs a PiePlot.
             *
             * @constructor
             */
            function Pie() {
                _super.call(this);
                this._colorScale = new Plottable.Scale.Color();
                this.classed("pie-plot", true);
            }
            Pie.prototype._computeLayout = function (xOffset, yOffset, availableWidth, availableHeight) {
                _super.prototype._computeLayout.call(this, xOffset, yOffset, availableWidth, availableHeight);
                this._renderArea.attr("transform", "translate(" + this.width() / 2 + "," + this.height() / 2 + ")");
            };
            Pie.prototype.addDataset = function (keyOrDataset, dataset) {
                if (this._datasetKeysInOrder.length === 1) {
                    Plottable._Util.Methods.warn("Only one dataset is supported in Pie plots");
                    return this;
                }
                _super.prototype.addDataset.call(this, keyOrDataset, dataset);
                return this;
            };
            Pie.prototype._generateAttrToProjector = function () {
                var _this = this;
                var attrToProjector = _super.prototype._generateAttrToProjector.call(this);
                attrToProjector["inner-radius"] = attrToProjector["inner-radius"] || d3.functor(0);
                attrToProjector["outer-radius"] = attrToProjector["outer-radius"] || d3.functor(Math.min(this.width(), this.height()) / 2);
                var defaultFillFunction = function (d, i) { return _this._colorScale.scale(String(i)); };
                attrToProjector["fill"] = attrToProjector["fill"] || defaultFillFunction;
                return attrToProjector;
            };
            Pie.prototype._getDrawer = function (key) {
                return new Plottable._Drawer.Arc(key).setClass("arc");
            };
            return Pie;
        })(Plot.AbstractPlot);
        Plot.Pie = Pie;
    })(Plottable.Plot || (Plottable.Plot = {}));
    var Plot = Plottable.Plot;
})(Plottable || (Plottable = {}));

///<reference path="../../reference.ts" />
var __extends = this.__extends || function (d, b) {
    for (var p in b) if (b.hasOwnProperty(p)) d[p] = b[p];
    function __() { this.constructor = d; }
    __.prototype = b.prototype;
    d.prototype = new __();
};
var Plottable;
(function (Plottable) {
    (function (Plot) {
        var AbstractXYPlot = (function (_super) {
            __extends(AbstractXYPlot, _super);
            /**
             * Constructs an XYPlot.
             *
             * An XYPlot is a plot from drawing 2-dimensional data. Common examples
             * include Scale.Line and Scale.Bar.
             *
             * @constructor
             * @param {any[]|Dataset} [dataset] The data or Dataset to be associated with this Renderer.
             * @param {Scale} xScale The x scale to use.
             * @param {Scale} yScale The y scale to use.
             */
            function AbstractXYPlot(xScale, yScale) {
                var _this = this;
                _super.call(this);
                this._autoAdjustXScaleDomain = false;
                this._autoAdjustYScaleDomain = false;
                if (xScale == null || yScale == null) {
                    throw new Error("XYPlots require an xScale and yScale");
                }
                this.classed("xy-plot", true);
                this._xScale = xScale;
                this._yScale = yScale;
                this._updateXDomainer();
                xScale.broadcaster.registerListener("yDomainAdjustment" + this._plottableID, function () { return _this._adjustYDomainOnChangeFromX(); });
                this._updateYDomainer();
                yScale.broadcaster.registerListener("xDomainAdjustment" + this._plottableID, function () { return _this._adjustXDomainOnChangeFromY(); });
            }
            /**
             * @param {string} attrToSet One of ["x", "y"] which determines the point's
             * x and y position in the Plot.
             */
            AbstractXYPlot.prototype.project = function (attrToSet, accessor, scale) {
                var _this = this;
                // We only want padding and nice-ing on scales that will correspond to axes / pixel layout.
                // So when we get an "x" or "y" scale, enable autoNiceing and autoPadding.
                if (attrToSet === "x" && scale) {
                    if (this._xScale) {
                        this._xScale.broadcaster.deregisterListener("yDomainAdjustment" + this._plottableID);
                    }
                    this._xScale = scale;
                    this._updateXDomainer();
                    scale.broadcaster.registerListener("yDomainAdjustment" + this._plottableID, function () { return _this._adjustYDomainOnChangeFromX(); });
                }
                if (attrToSet === "y" && scale) {
                    if (this._yScale) {
                        this._yScale.broadcaster.deregisterListener("xDomainAdjustment" + this._plottableID);
                    }
                    this._yScale = scale;
                    this._updateYDomainer();
                    scale.broadcaster.registerListener("xDomainAdjustment" + this._plottableID, function () { return _this._adjustXDomainOnChangeFromY(); });
                }
                _super.prototype.project.call(this, attrToSet, accessor, scale);
                return this;
            };
            AbstractXYPlot.prototype.remove = function () {
                _super.prototype.remove.call(this);
                if (this._xScale) {
                    this._xScale.broadcaster.deregisterListener("yDomainAdjustment" + this._plottableID);
                }
                if (this._yScale) {
                    this._yScale.broadcaster.deregisterListener("xDomainAdjustment" + this._plottableID);
                }
                return this;
            };
            /**
             * Sets the automatic domain adjustment over visible points for y scale.
             *
             * If autoAdjustment is true adjustment is immediately performend.
             *
             * @param {boolean} autoAdjustment The new value for the automatic adjustment domain for y scale.
             * @returns {AbstractXYPlot} The calling AbstractXYPlot.
             */
            AbstractXYPlot.prototype.automaticallyAdjustYScaleOverVisiblePoints = function (autoAdjustment) {
                this._autoAdjustYScaleDomain = autoAdjustment;
                this._adjustYDomainOnChangeFromX();
                return this;
            };
            /**
             * Sets the automatic domain adjustment over visible points for x scale.
             *
             * If autoAdjustment is true adjustment is immediately performend.
             *
             * @param {boolean} autoAdjustment The new value for the automatic adjustment domain for x scale.
             * @returns {AbstractXYPlot} The calling AbstractXYPlot.
             */
            AbstractXYPlot.prototype.automaticallyAdjustXScaleOverVisiblePoints = function (autoAdjustment) {
                this._autoAdjustXScaleDomain = autoAdjustment;
                this._adjustXDomainOnChangeFromY();
                return this;
            };
            AbstractXYPlot.prototype._generateAttrToProjector = function () {
                var attrToProjector = _super.prototype._generateAttrToProjector.call(this);
                var positionXFn = attrToProjector["x"];
                var positionYFn = attrToProjector["y"];
                attrToProjector["defined"] = function (d, i, u, m) {
                    var positionX = positionXFn(d, i, u, m);
                    var positionY = positionYFn(d, i, u, m);
                    return positionX != null && positionX === positionX && positionY != null && positionY === positionY;
                };
                return attrToProjector;
            };
            AbstractXYPlot.prototype._computeLayout = function (xOffset, yOffset, availableWidth, availableHeight) {
                _super.prototype._computeLayout.call(this, xOffset, yOffset, availableWidth, availableHeight);
                this._xScale.range([0, this.width()]);
                if (this._yScale instanceof Plottable.Scale.Ordinal) {
                    this._yScale.range([0, this.height()]);
                }
                else {
                    this._yScale.range([this.height(), 0]);
                }
            };
            AbstractXYPlot.prototype._updateXDomainer = function () {
                if (this._xScale instanceof Plottable.Scale.AbstractQuantitative) {
                    var scale = this._xScale;
                    if (!scale._userSetDomainer) {
                        scale.domainer().pad().nice();
                    }
                }
            };
            AbstractXYPlot.prototype._updateYDomainer = function () {
                if (this._yScale instanceof Plottable.Scale.AbstractQuantitative) {
                    var scale = this._yScale;
                    if (!scale._userSetDomainer) {
                        scale.domainer().pad().nice();
                    }
                }
            };
            /**
             * Adjusts both domains' extents to show all datasets.
             *
             * This call does not override auto domain adjustment behavior over visible points.
             */
            AbstractXYPlot.prototype.showAllData = function () {
                this._xScale.autoDomain();
                if (!this._autoAdjustYScaleDomain) {
                    this._yScale.autoDomain();
                }
            };
            AbstractXYPlot.prototype._adjustYDomainOnChangeFromX = function () {
                if (!this._projectorsReady()) {
                    return;
                }
                if (this._autoAdjustYScaleDomain) {
                    this._adjustDomainToVisiblePoints(this._xScale, this._yScale, true);
                }
            };
            AbstractXYPlot.prototype._adjustXDomainOnChangeFromY = function () {
                if (!this._projectorsReady()) {
                    return;
                }
                if (this._autoAdjustXScaleDomain) {
                    this._adjustDomainToVisiblePoints(this._yScale, this._xScale, false);
                }
            };
            AbstractXYPlot.prototype._adjustDomainToVisiblePoints = function (fromScale, toScale, fromX) {
                if (toScale instanceof Plottable.Scale.AbstractQuantitative) {
                    var toScaleQ = toScale;
                    var normalizedData = this._normalizeDatasets(fromX);
                    var adjustedDomain = this._adjustDomainOverVisiblePoints(normalizedData, fromScale.domain());
                    if (adjustedDomain.length === 0) {
                        return;
                    }
                    adjustedDomain = toScaleQ.domainer().computeDomain([adjustedDomain], toScaleQ);
                    toScaleQ.domain(adjustedDomain);
                }
            };
            AbstractXYPlot.prototype._normalizeDatasets = function (fromX) {
                var _this = this;
                var aAccessor = this._projections[fromX ? "x" : "y"].accessor;
                var bAccessor = this._projections[fromX ? "y" : "x"].accessor;
                return Plottable._Util.Methods.flatten(this._datasetKeysInOrder.map(function (key) {
                    var dataset = _this._key2PlotDatasetKey.get(key).dataset;
                    var plotMetadata = _this._key2PlotDatasetKey.get(key).plotMetadata;
                    return dataset.data().map(function (d, i) {
                        return { a: aAccessor(d, i, dataset.metadata(), plotMetadata), b: bAccessor(d, i, dataset.metadata(), plotMetadata) };
                    });
                }));
            };
            AbstractXYPlot.prototype._adjustDomainOverVisiblePoints = function (values, fromDomain) {
                var bVals = values.filter(function (v) { return fromDomain[0] <= v.a && v.a <= fromDomain[1]; }).map(function (v) { return v.b; });
                var retVal = [];
                if (bVals.length !== 0) {
                    retVal = [Plottable._Util.Methods.min(bVals, null), Plottable._Util.Methods.max(bVals, null)];
                }
                return retVal;
            };
            AbstractXYPlot.prototype._projectorsReady = function () {
                return this._projections["x"] && this._projections["y"];
            };
            return AbstractXYPlot;
        })(Plot.AbstractPlot);
        Plot.AbstractXYPlot = AbstractXYPlot;
    })(Plottable.Plot || (Plottable.Plot = {}));
    var Plot = Plottable.Plot;
})(Plottable || (Plottable = {}));

///<reference path="../../reference.ts" />
var __extends = this.__extends || function (d, b) {
    for (var p in b) if (b.hasOwnProperty(p)) d[p] = b[p];
    function __() { this.constructor = d; }
    __.prototype = b.prototype;
    d.prototype = new __();
};
var Plottable;
(function (Plottable) {
    (function (Plot) {
        var Scatter = (function (_super) {
            __extends(Scatter, _super);
            /**
             * Constructs a ScatterPlot.
             *
             * @constructor
             * @param {Scale} xScale The x scale to use.
             * @param {Scale} yScale The y scale to use.
             */
            function Scatter(xScale, yScale) {
                _super.call(this, xScale, yScale);
                this._closeDetectionRadius = 5;
                this.classed("scatter-plot", true);
                this._defaultFillColor = new Plottable.Scale.Color().range()[0];
                this.animator("circles-reset", new Plottable.Animator.Null());
                this.animator("circles", new Plottable.Animator.Base().duration(250).delay(5));
            }
            /**
             * @param {string} attrToSet One of ["x", "y", "cx", "cy", "r",
             * "fill"]. "cx" and "cy" are aliases for "x" and "y". "r" is the datum's
             * radius, and "fill" is the CSS color of the datum.
             */
            Scatter.prototype.project = function (attrToSet, accessor, scale) {
                attrToSet = attrToSet === "cx" ? "x" : attrToSet;
                attrToSet = attrToSet === "cy" ? "y" : attrToSet;
                _super.prototype.project.call(this, attrToSet, accessor, scale);
                return this;
            };
            Scatter.prototype._getDrawer = function (key) {
                return new Plottable._Drawer.Element(key).svgElement("circle");
            };
            Scatter.prototype._generateAttrToProjector = function () {
                var attrToProjector = _super.prototype._generateAttrToProjector.call(this);
                attrToProjector["cx"] = attrToProjector["x"];
                delete attrToProjector["x"];
                attrToProjector["cy"] = attrToProjector["y"];
                delete attrToProjector["y"];
                attrToProjector["r"] = attrToProjector["r"] || d3.functor(3);
                attrToProjector["opacity"] = attrToProjector["opacity"] || d3.functor(0.6);
                attrToProjector["fill"] = attrToProjector["fill"] || d3.functor(this._defaultFillColor);
                return attrToProjector;
            };
            Scatter.prototype._generateDrawSteps = function () {
                var drawSteps = [];
                if (this._dataChanged && this._animate) {
                    var resetAttrToProjector = this._generateAttrToProjector();
                    resetAttrToProjector["r"] = function () { return 0; };
                    drawSteps.push({ attrToProjector: resetAttrToProjector, animator: this._getAnimator("circles-reset") });
                }
                drawSteps.push({ attrToProjector: this._generateAttrToProjector(), animator: this._getAnimator("circles") });
                return drawSteps;
            };
            // HACKHACK User and plot metada should be applied - #1306.
            Scatter.prototype._getClosestStruckPoint = function (p, range) {
                var drawers = this._getDrawersInOrder();
                var attrToProjector = this._generateAttrToProjector();
                var getDistSq = function (d, i) {
                    var dx = attrToProjector["cx"](d, i, null, null) - p.x;
                    var dy = attrToProjector["cy"](d, i, null, null) - p.y;
                    return (dx * dx + dy * dy);
                };
                var overAPoint = false;
                var closestElement;
                var closestIndex;
                var minDistSq = range * range;
                drawers.forEach(function (drawer) {
                    drawer._getDrawSelection().each(function (d, i) {
                        var distSq = getDistSq(d, i);
                        var r = attrToProjector["r"](d, i, null, null);
                        if (distSq < r * r) {
                            if (!overAPoint || distSq < minDistSq) {
                                closestElement = this;
                                closestIndex = i;
                                minDistSq = distSq;
                            }
                            overAPoint = true;
                        }
                        else if (!overAPoint && distSq < minDistSq) {
                            closestElement = this;
                            closestIndex = i;
                            minDistSq = distSq;
                        }
                    });
                });
                if (!closestElement) {
                    return {
                        selection: null,
                        pixelPositions: null,
                        data: null
                    };
                }
                var closestSelection = d3.select(closestElement);
                var closestData = closestSelection.data();
                var closestPoint = {
                    x: attrToProjector["cx"](closestData[0], closestIndex, null, null),
                    y: attrToProjector["cy"](closestData[0], closestIndex, null, null)
                };
                return {
                    selection: closestSelection,
                    pixelPositions: [closestPoint],
                    data: closestData
                };
            };
            //===== Hover logic =====
            Scatter.prototype._hoverOverComponent = function (p) {
                // no-op
            };
            Scatter.prototype._hoverOutComponent = function (p) {
                // no-op
            };
            Scatter.prototype._doHover = function (p) {
                return this._getClosestStruckPoint(p, this._closeDetectionRadius);
            };
            return Scatter;
        })(Plot.AbstractXYPlot);
        Plot.Scatter = Scatter;
    })(Plottable.Plot || (Plottable.Plot = {}));
    var Plot = Plottable.Plot;
})(Plottable || (Plottable = {}));

///<reference path="../../reference.ts" />
var __extends = this.__extends || function (d, b) {
    for (var p in b) if (b.hasOwnProperty(p)) d[p] = b[p];
    function __() { this.constructor = d; }
    __.prototype = b.prototype;
    d.prototype = new __();
};
var Plottable;
(function (Plottable) {
    (function (Plot) {
        var Grid = (function (_super) {
            __extends(Grid, _super);
            /**
             * Constructs a GridPlot.
             *
             * A GridPlot is used to shade a grid of data. Each datum is a cell on the
             * grid, and the datum can control what color it is.
             *
             * @constructor
             * @param {Scale.Ordinal} xScale The x scale to use.
             * @param {Scale.Ordinal} yScale The y scale to use.
             * @param {Scale.Color|Scale.InterpolatedColor} colorScale The color scale
             * to use for each grid cell.
             */
            function Grid(xScale, yScale, colorScale) {
                _super.call(this, xScale, yScale);
                this.classed("grid-plot", true);
                // The x and y scales should render in bands with no padding
                this._xScale.rangeType("bands", 0, 0);
                this._yScale.rangeType("bands", 0, 0);
                this._colorScale = colorScale;
                this.animator("cells", new Plottable.Animator.Null());
            }
            Grid.prototype.addDataset = function (keyOrDataset, dataset) {
                if (this._datasetKeysInOrder.length === 1) {
                    Plottable._Util.Methods.warn("Only one dataset is supported in Grid plots");
                    return this;
                }
                _super.prototype.addDataset.call(this, keyOrDataset, dataset);
                return this;
            };
            Grid.prototype._getDrawer = function (key) {
                return new Plottable._Drawer.Element(key).svgElement("rect");
            };
            /**
             * @param {string} attrToSet One of ["x", "y", "fill"]. If "fill" is used,
             * the data should return a valid CSS color.
             */
            Grid.prototype.project = function (attrToSet, accessor, scale) {
                _super.prototype.project.call(this, attrToSet, accessor, scale);
                if (attrToSet === "fill") {
                    this._colorScale = this._projections["fill"].scale;
                }
                return this;
            };
            Grid.prototype._generateAttrToProjector = function () {
                var attrToProjector = _super.prototype._generateAttrToProjector.call(this);
                var xStep = this._xScale.rangeBand();
                var yStep = this._yScale.rangeBand();
                attrToProjector["width"] = function () { return xStep; };
                attrToProjector["height"] = function () { return yStep; };
                return attrToProjector;
            };
            Grid.prototype._generateDrawSteps = function () {
                return [{ attrToProjector: this._generateAttrToProjector(), animator: this._getAnimator("cells") }];
            };
            return Grid;
        })(Plot.AbstractXYPlot);
        Plot.Grid = Grid;
    })(Plottable.Plot || (Plottable.Plot = {}));
    var Plot = Plottable.Plot;
})(Plottable || (Plottable = {}));

///<reference path="../../reference.ts" />
var __extends = this.__extends || function (d, b) {
    for (var p in b) if (b.hasOwnProperty(p)) d[p] = b[p];
    function __() { this.constructor = d; }
    __.prototype = b.prototype;
    d.prototype = new __();
};
var Plottable;
(function (Plottable) {
    (function (Plot) {
        var AbstractBarPlot = (function (_super) {
            __extends(AbstractBarPlot, _super);
            /**
             * Constructs a BarPlot.
             *
             * @constructor
             * @param {Scale} xScale The x scale to use.
             * @param {Scale} yScale The y scale to use.
             */
            function AbstractBarPlot(xScale, yScale) {
                _super.call(this, xScale, yScale);
                this._barAlignmentFactor = 0.5;
                this._barLabelFormatter = Plottable.Formatters.identity();
                this._barLabelsEnabled = false;
                this._hoverMode = "point";
                this._hideBarsIfAnyAreTooWide = true;
                this.classed("bar-plot", true);
                this._defaultFillColor = new Plottable.Scale.Color().range()[0];
                this.animator("bars-reset", new Plottable.Animator.Null());
                this.animator("bars", new Plottable.Animator.Base());
                this.animator("baseline", new Plottable.Animator.Null());
                this.baseline(0);
            }
            AbstractBarPlot.prototype._getDrawer = function (key) {
                return new Plottable._Drawer.Rect(key, this._isVertical);
            };
            AbstractBarPlot.prototype._setup = function () {
                _super.prototype._setup.call(this);
                this._baseline = this._renderArea.append("line").classed("baseline", true);
            };
            AbstractBarPlot.prototype.baseline = function (value) {
                if (value == null) {
                    return this._baselineValue;
                }
                this._baselineValue = value;
                this._updateXDomainer();
                this._updateYDomainer();
                this._render();
                return this;
            };
            /**
             * Sets the bar alignment relative to the independent axis.
             * VerticalBarPlot supports "left", "center", "right"
             * HorizontalBarPlot supports "top", "center", "bottom"
             *
             * @param {string} alignment The desired alignment.
             * @returns {AbstractBarPlot} The calling AbstractBarPlot.
             */
            AbstractBarPlot.prototype.barAlignment = function (alignment) {
                var alignmentLC = alignment.toLowerCase();
                var align2factor = this.constructor._BarAlignmentToFactor;
                if (align2factor[alignmentLC] === undefined) {
                    throw new Error("unsupported bar alignment");
                }
                this._barAlignmentFactor = align2factor[alignmentLC];
                this._render();
                return this;
            };
            AbstractBarPlot.prototype._parseExtent = function (input) {
                if (typeof (input) === "number") {
                    return { min: input, max: input };
                }
                else if (input instanceof Object && "min" in input && "max" in input) {
                    return input;
                }
                else {
                    throw new Error("input '" + input + "' can't be parsed as an Extent");
                }
            };
            AbstractBarPlot.prototype.barLabelsEnabled = function (enabled) {
                if (enabled === undefined) {
                    return this._barLabelsEnabled;
                }
                else {
                    this._barLabelsEnabled = enabled;
                    this._render();
                    return this;
                }
            };
            AbstractBarPlot.prototype.barLabelFormatter = function (formatter) {
                if (formatter == null) {
                    return this._barLabelFormatter;
                }
                else {
                    this._barLabelFormatter = formatter;
                    this._render();
                    return this;
                }
            };
            /**
             * Gets all the bars in the bar plot
             *
             * @returns {D3.Selection} All of the bars in the bar plot.
             */
            AbstractBarPlot.prototype.getAllBars = function () {
                return this._renderArea.selectAll("rect");
            };
            AbstractBarPlot.prototype.getBars = function (xValOrExtent, yValOrExtent) {
                if (!this._isSetup) {
                    return d3.select();
                }
                var bars = [];
                var xExtent = this._parseExtent(xValOrExtent);
                var yExtent = this._parseExtent(yValOrExtent);
                // the SVGRects are positioned with sub-pixel accuracy (the default unit
                // for the x, y, height & width attributes), but user selections (e.g. via
                // mouse events) usually have pixel accuracy. A tolerance of half-a-pixel
                // seems appropriate:
                var tolerance = 0.5;
                // currently, linear scan the bars. If inversion is implemented on non-numeric scales we might be able to do better.
                this._getDrawersInOrder().forEach(function (d) {
                    d._renderArea.selectAll("rect").each(function (d) {
                        var bbox = this.getBBox();
                        if (bbox.x + bbox.width >= xExtent.min - tolerance && bbox.x <= xExtent.max + tolerance && bbox.y + bbox.height >= yExtent.min - tolerance && bbox.y <= yExtent.max + tolerance) {
                            bars.push(this);
                        }
                    });
                });
                return d3.selectAll(bars);
            };
            /**
             * Deselects all bars.
             * @returns {AbstractBarPlot} The calling AbstractBarPlot.
             */
            AbstractBarPlot.prototype.deselectAll = function () {
                if (this._isSetup) {
                    this._getDrawersInOrder().forEach(function (d) { return d._renderArea.selectAll("rect").classed("selected", false); });
                }
                return this;
            };
            AbstractBarPlot.prototype._updateDomainer = function (scale) {
                if (scale instanceof Plottable.Scale.AbstractQuantitative) {
                    var qscale = scale;
                    if (!qscale._userSetDomainer) {
                        if (this._baselineValue != null) {
                            qscale.domainer().addPaddingException(this._baselineValue, "BAR_PLOT+" + this._plottableID).addIncludedValue(this._baselineValue, "BAR_PLOT+" + this._plottableID);
                        }
                        else {
                            qscale.domainer().removePaddingException("BAR_PLOT+" + this._plottableID).removeIncludedValue("BAR_PLOT+" + this._plottableID);
                        }
                        qscale.domainer().pad();
                    }
                    // prepending "BAR_PLOT" is unnecessary but reduces likely of user accidentally creating collisions
                    qscale._autoDomainIfAutomaticMode();
                }
            };
            AbstractBarPlot.prototype._updateYDomainer = function () {
                if (this._isVertical) {
                    this._updateDomainer(this._yScale);
                }
                else {
                    _super.prototype._updateYDomainer.call(this);
                }
            };
            AbstractBarPlot.prototype._updateXDomainer = function () {
                if (!this._isVertical) {
                    this._updateDomainer(this._xScale);
                }
                else {
                    _super.prototype._updateXDomainer.call(this);
                }
            };
            AbstractBarPlot.prototype._additionalPaint = function (time) {
                var _this = this;
                var primaryScale = this._isVertical ? this._yScale : this._xScale;
                var scaledBaseline = primaryScale.scale(this._baselineValue);
                var baselineAttr = {
                    "x1": this._isVertical ? 0 : scaledBaseline,
                    "y1": this._isVertical ? scaledBaseline : 0,
                    "x2": this._isVertical ? this.width() : scaledBaseline,
                    "y2": this._isVertical ? scaledBaseline : this.height()
                };
                this._getAnimator("baseline").animate(this._baseline, baselineAttr);
                var drawers = this._getDrawersInOrder();
                drawers.forEach(function (d) { return d.removeLabels(); });
                if (this._barLabelsEnabled) {
                    Plottable._Util.Methods.setTimeout(function () { return _this._drawLabels(); }, time);
                }
            };
            AbstractBarPlot.prototype._drawLabels = function () {
                var _this = this;
                var drawers = this._getDrawersInOrder();
                var attrToProjector = this._generateAttrToProjector();
                var dataToDraw = this._getDataToDraw();
                this._datasetKeysInOrder.forEach(function (k, i) { return drawers[i].drawText(dataToDraw.get(k), attrToProjector, _this._key2PlotDatasetKey.get(k).dataset.metadata(), _this._key2PlotDatasetKey.get(k).plotMetadata); });
                if (this._hideBarsIfAnyAreTooWide && drawers.some(function (d) { return d._someLabelsTooWide; })) {
                    drawers.forEach(function (d) { return d.removeLabels(); });
                }
            };
            AbstractBarPlot.prototype._generateDrawSteps = function () {
                var drawSteps = [];
                if (this._dataChanged && this._animate) {
                    var resetAttrToProjector = this._generateAttrToProjector();
                    var primaryScale = this._isVertical ? this._yScale : this._xScale;
                    var scaledBaseline = primaryScale.scale(this._baselineValue);
                    var positionAttr = this._isVertical ? "y" : "x";
                    var dimensionAttr = this._isVertical ? "height" : "width";
                    resetAttrToProjector[positionAttr] = function () { return scaledBaseline; };
                    resetAttrToProjector[dimensionAttr] = function () { return 0; };
                    drawSteps.push({ attrToProjector: resetAttrToProjector, animator: this._getAnimator("bars-reset") });
                }
                drawSteps.push({ attrToProjector: this._generateAttrToProjector(), animator: this._getAnimator("bars") });
                return drawSteps;
            };
            AbstractBarPlot.prototype._generateAttrToProjector = function () {
                var _this = this;
                // Primary scale/direction: the "length" of the bars
                // Secondary scale/direction: the "width" of the bars
                var attrToProjector = _super.prototype._generateAttrToProjector.call(this);
                var primaryScale = this._isVertical ? this._yScale : this._xScale;
                var secondaryScale = this._isVertical ? this._xScale : this._yScale;
                var primaryAttr = this._isVertical ? "y" : "x";
                var secondaryAttr = this._isVertical ? "x" : "y";
                var scaledBaseline = primaryScale.scale(this._baselineValue);
                if (!attrToProjector["width"]) {
                    attrToProjector["width"] = function () { return _this._getBarPixelWidth(); };
                }
                var positionF = attrToProjector[secondaryAttr];
                var widthF = attrToProjector["width"];
                var bandsMode = (secondaryScale instanceof Plottable.Scale.Ordinal) && secondaryScale.rangeType() === "bands";
                if (!bandsMode) {
                    attrToProjector[secondaryAttr] = function (d, i, u, m) { return positionF(d, i, u, m) - widthF(d, i, u, m) * _this._barAlignmentFactor; };
                }
                else {
                    var bandWidth = secondaryScale.rangeBand();
                    attrToProjector[secondaryAttr] = function (d, i, u, m) { return positionF(d, i, u, m) - widthF(d, i, u, m) / 2 + bandWidth / 2; };
                }
                var originalPositionFn = attrToProjector[primaryAttr];
                attrToProjector[primaryAttr] = function (d, i, u, m) {
                    var originalPos = originalPositionFn(d, i, u, m);
                    // If it is past the baseline, it should start at the baselin then width/height
                    // carries it over. If it's not past the baseline, leave it at original position and
                    // then width/height carries it to baseline
                    return (originalPos > scaledBaseline) ? scaledBaseline : originalPos;
                };
                attrToProjector["height"] = function (d, i, u, m) {
                    return Math.abs(scaledBaseline - originalPositionFn(d, i, u, m));
                };
                var primaryAccessor = this._projections[primaryAttr].accessor;
                if (this.barLabelsEnabled && this.barLabelFormatter) {
                    attrToProjector["label"] = function (d, i, u, m) {
                        return _this._barLabelFormatter(primaryAccessor(d, i, u, m));
                    };
                    attrToProjector["positive"] = function (d, i, u, m) { return originalPositionFn(d, i, u, m) <= scaledBaseline; };
                }
                attrToProjector["fill"] = attrToProjector["fill"] || d3.functor(this._defaultFillColor);
                return attrToProjector;
            };
            /**
             * Computes the barPixelWidth of all the bars in the plot.
             *
             * If the position scale of the plot is an OrdinalScale and in bands mode, then the rangeBands function will be used.
             * If the position scale of the plot is an OrdinalScale and in points mode, then
             *   from https://github.com/mbostock/d3/wiki/Ordinal-Scales#ordinal_rangePoints, the max barPixelWidth is step * padding
             * If the position scale of the plot is a QuantitativeScale, then _getMinimumDataWidth is scaled to compute the barPixelWidth
             */
            AbstractBarPlot.prototype._getBarPixelWidth = function () {
                var _this = this;
                var barPixelWidth;
                var barScale = this._isVertical ? this._xScale : this._yScale;
                if (barScale instanceof Plottable.Scale.Ordinal) {
                    var ordScale = barScale;
                    if (ordScale.rangeType() === "bands") {
                        barPixelWidth = ordScale.rangeBand();
                    }
                    else {
                        // padding is defined as 2 * the ordinal scale's _outerPadding variable
                        // HACKHACK need to use _outerPadding for formula as above
                        var padding = ordScale._outerPadding * 2;
                        // step is defined as the range_interval / (padding + number of bars)
                        var secondaryDimension = this._isVertical ? this.width() : this.height();
                        var step = secondaryDimension / (padding + ordScale.domain().length - 1);
                        barPixelWidth = step * padding * 0.5;
                    }
                }
                else {
                    var barAccessor = this._isVertical ? this._projections["x"].accessor : this._projections["y"].accessor;
                    var barAccessorData = d3.set(Plottable._Util.Methods.flatten(this._datasetKeysInOrder.map(function (k) {
                        var dataset = _this._key2PlotDatasetKey.get(k).dataset;
                        var plotMetadata = _this._key2PlotDatasetKey.get(k).plotMetadata;
                        return dataset.data().map(function (d, i) { return barAccessor(d, i, dataset.metadata(), plotMetadata); });
                    }))).values();
                    if (barAccessorData.some(function (datum) { return datum === "undefined"; })) {
                        return -1;
                    }
                    var numberBarAccessorData = d3.set(Plottable._Util.Methods.flatten(this._datasetKeysInOrder.map(function (k) {
                        var dataset = _this._key2PlotDatasetKey.get(k).dataset;
                        var plotMetadata = _this._key2PlotDatasetKey.get(k).plotMetadata;
                        return dataset.data().map(function (d, i) { return barAccessor(d, i, dataset.metadata(), plotMetadata).valueOf(); });
                    }))).values().map(function (value) { return +value; });
                    numberBarAccessorData.sort(function (a, b) { return a - b; });
                    var barAccessorDataPairs = d3.pairs(numberBarAccessorData);
                    var barWidthDimension = this._isVertical ? this.width() : this.height();
                    barPixelWidth = Plottable._Util.Methods.min(barAccessorDataPairs, function (pair, i) {
                        return Math.abs(barScale.scale(pair[1]) - barScale.scale(pair[0]));
                    }, barWidthDimension * 0.4) * 0.95;
                }
                return barPixelWidth;
            };
            AbstractBarPlot.prototype.hoverMode = function (mode) {
                if (mode == null) {
                    return this._hoverMode;
                }
                var modeLC = mode.toLowerCase();
                if (modeLC !== "point" && modeLC !== "line") {
                    throw new Error(mode + " is not a valid hover mode");
                }
                this._hoverMode = modeLC;
                return this;
            };
            AbstractBarPlot.prototype._clearHoverSelection = function () {
                this._getDrawersInOrder().forEach(function (d, i) {
                    d._renderArea.selectAll("rect").classed("not-hovered hovered", false);
                });
            };
            //===== Hover logic =====
            AbstractBarPlot.prototype._hoverOverComponent = function (p) {
                // no-op
            };
            AbstractBarPlot.prototype._hoverOutComponent = function (p) {
                this._clearHoverSelection();
            };
            // HACKHACK User and plot metadata should be applied here - #1306.
            AbstractBarPlot.prototype._doHover = function (p) {
                var _this = this;
                var xPositionOrExtent = p.x;
                var yPositionOrExtent = p.y;
                if (this._hoverMode === "line") {
                    var maxExtent = { min: -Infinity, max: Infinity };
                    if (this._isVertical) {
                        yPositionOrExtent = maxExtent;
                    }
                    else {
                        xPositionOrExtent = maxExtent;
                    }
                }
                var bars = this.getBars(xPositionOrExtent, yPositionOrExtent);
                if (!bars.empty()) {
                    this._getDrawersInOrder().forEach(function (d, i) {
                        d._renderArea.selectAll("rect").classed({ "hovered": false, "not-hovered": true });
                    });
                    bars.classed({ "hovered": true, "not-hovered": false });
                }
                else {
                    this._clearHoverSelection();
                    return {
                        data: null,
                        pixelPositions: null,
                        selection: null
                    };
                }
                var points = [];
                var projectors = this._generateAttrToProjector();
                bars.each(function (d, i) {
                    if (_this._isVertical) {
                        points.push({
                            x: projectors["x"](d, i, null, null) + projectors["width"](d, i, null, null) / 2,
                            y: projectors["y"](d, i, null, null) + (projectors["positive"](d, i, null, null) ? 0 : projectors["height"](d, i, null, null))
                        });
                    }
                    else {
                        points.push({
                            x: projectors["x"](d, i, null, null) + (projectors["positive"](d, i, null, null) ? 0 : projectors["width"](d, i, null, null)),
                            y: projectors["y"](d, i, null, null) + projectors["height"](d, i, null, null) / 2
                        });
                    }
                });
                return {
                    data: bars.data(),
                    pixelPositions: points,
                    selection: bars
                };
            };
            AbstractBarPlot._BarAlignmentToFactor = {};
            AbstractBarPlot._DEFAULT_WIDTH = 10;
            return AbstractBarPlot;
        })(Plot.AbstractXYPlot);
        Plot.AbstractBarPlot = AbstractBarPlot;
    })(Plottable.Plot || (Plottable.Plot = {}));
    var Plot = Plottable.Plot;
})(Plottable || (Plottable = {}));

///<reference path="../../reference.ts" />
var __extends = this.__extends || function (d, b) {
    for (var p in b) if (b.hasOwnProperty(p)) d[p] = b[p];
    function __() { this.constructor = d; }
    __.prototype = b.prototype;
    d.prototype = new __();
};
var Plottable;
(function (Plottable) {
    (function (Plot) {
        /**
         * A VerticalBarPlot draws bars vertically.
         * Key projected attributes:
         *  - "width" - the horizontal width of a bar.
         *      - if an ordinal scale is attached, this defaults to ordinalScale.rangeBand()
         *      - if a quantitative scale is attached, this defaults to 10
         *  - "x" - the horizontal position of a bar
         *  - "y" - the vertical height of a bar
         */
        var VerticalBar = (function (_super) {
            __extends(VerticalBar, _super);
            /**
             * Constructs a VerticalBarPlot.
             *
             * @constructor
             * @param {Scale} xScale The x scale to use.
             * @param {QuantitativeScale} yScale The y scale to use.
             */
            function VerticalBar(xScale, yScale) {
                this._isVertical = true; // Has to be set before super()
                _super.call(this, xScale, yScale);
            }
            VerticalBar.prototype._updateYDomainer = function () {
                this._updateDomainer(this._yScale);
            };
            VerticalBar._BarAlignmentToFactor = { "left": 0, "center": 0.5, "right": 1 };
            return VerticalBar;
        })(Plot.AbstractBarPlot);
        Plot.VerticalBar = VerticalBar;
    })(Plottable.Plot || (Plottable.Plot = {}));
    var Plot = Plottable.Plot;
})(Plottable || (Plottable = {}));

///<reference path="../../reference.ts" />
var __extends = this.__extends || function (d, b) {
    for (var p in b) if (b.hasOwnProperty(p)) d[p] = b[p];
    function __() { this.constructor = d; }
    __.prototype = b.prototype;
    d.prototype = new __();
};
var Plottable;
(function (Plottable) {
    (function (Plot) {
        /**
         * A HorizontalBarPlot draws bars horizontally.
         * Key projected attributes:
         *  - "width" - the vertical height of a bar (since the bar is rotated horizontally)
         *      - if an ordinal scale is attached, this defaults to ordinalScale.rangeBand()
         *      - if a quantitative scale is attached, this defaults to 10
         *  - "x" - the horizontal length of a bar
         *  - "y" - the vertical position of a bar
         */
        var HorizontalBar = (function (_super) {
            __extends(HorizontalBar, _super);
            /**
             * Constructs a HorizontalBarPlot.
             *
             * @constructor
             * @param {QuantitativeScale} xScale The x scale to use.
             * @param {Scale} yScale The y scale to use.
             */
            function HorizontalBar(xScale, yScale) {
                _super.call(this, xScale, yScale);
            }
            HorizontalBar.prototype._updateXDomainer = function () {
                this._updateDomainer(this._xScale);
            };
            HorizontalBar.prototype._generateAttrToProjector = function () {
                var attrToProjector = _super.prototype._generateAttrToProjector.call(this);
                // by convention, for API users the 2ndary dimension of a bar is always called its "width", so
                // the "width" of a horziontal bar plot is actually its "height" from the perspective of a svg rect
                var widthF = attrToProjector["width"];
                attrToProjector["width"] = attrToProjector["height"];
                attrToProjector["height"] = widthF;
                return attrToProjector;
            };
            HorizontalBar._BarAlignmentToFactor = { "top": 0, "center": 0.5, "bottom": 1 };
            return HorizontalBar;
        })(Plot.AbstractBarPlot);
        Plot.HorizontalBar = HorizontalBar;
    })(Plottable.Plot || (Plottable.Plot = {}));
    var Plot = Plottable.Plot;
})(Plottable || (Plottable = {}));

///<reference path="../../reference.ts" />
var __extends = this.__extends || function (d, b) {
    for (var p in b) if (b.hasOwnProperty(p)) d[p] = b[p];
    function __() { this.constructor = d; }
    __.prototype = b.prototype;
    d.prototype = new __();
};
var Plottable;
(function (Plottable) {
    (function (Plot) {
        var Line = (function (_super) {
            __extends(Line, _super);
            /**
             * Constructs a LinePlot.
             *
             * @constructor
             * @param {QuantitativeScale} xScale The x scale to use.
             * @param {QuantitativeScale} yScale The y scale to use.
             */
            function Line(xScale, yScale) {
                _super.call(this, xScale, yScale);
                this._hoverDetectionRadius = 15;
                this.classed("line-plot", true);
                this.animator("reset", new Plottable.Animator.Null());
                this.animator("main", new Plottable.Animator.Base().duration(600).easing("exp-in-out"));
                this._defaultStrokeColor = new Plottable.Scale.Color().range()[0];
            }
            Line.prototype._setup = function () {
                _super.prototype._setup.call(this);
                this._hoverTarget = this._foregroundContainer.append("circle").classed("hover-target", true).style("visibility", "hidden");
            };
            Line.prototype._rejectNullsAndNaNs = function (d, i, userMetdata, plotMetadata, accessor) {
                var value = accessor(d, i, userMetdata, plotMetadata);
                return value != null && value === value;
            };
            Line.prototype._getDrawer = function (key) {
                return new Plottable._Drawer.Line(key);
            };
            Line.prototype._getResetYFunction = function () {
                // gets the y-value generator for the animation start point
                var yDomain = this._yScale.domain();
                var domainMax = Math.max(yDomain[0], yDomain[1]);
                var domainMin = Math.min(yDomain[0], yDomain[1]);
                // start from zero, or the closest domain value to zero
                // avoids lines zooming on from offscreen.
                var startValue = (domainMax < 0 && domainMax) || (domainMin > 0 && domainMin) || 0;
                var scaledStartValue = this._yScale.scale(startValue);
                return function (d, i, u, m) { return scaledStartValue; };
            };
            Line.prototype._generateDrawSteps = function () {
                var drawSteps = [];
                if (this._dataChanged && this._animate) {
                    var attrToProjector = this._generateAttrToProjector();
                    attrToProjector["y"] = this._getResetYFunction();
                    drawSteps.push({ attrToProjector: attrToProjector, animator: this._getAnimator("reset") });
                }
                drawSteps.push({ attrToProjector: this._generateAttrToProjector(), animator: this._getAnimator("main") });
                return drawSteps;
            };
            Line.prototype._generateAttrToProjector = function () {
                var _this = this;
                var attrToProjector = _super.prototype._generateAttrToProjector.call(this);
                var wholeDatumAttributes = this._wholeDatumAttributes();
                var isSingleDatumAttr = function (attr) { return wholeDatumAttributes.indexOf(attr) === -1; };
                var singleDatumAttributes = d3.keys(attrToProjector).filter(isSingleDatumAttr);
                singleDatumAttributes.forEach(function (attribute) {
                    var projector = attrToProjector[attribute];
                    attrToProjector[attribute] = function (data, i, u, m) { return data.length > 0 ? projector(data[0], i, u, m) : null; };
                });
                var xFunction = attrToProjector["x"];
                var yFunction = attrToProjector["y"];
                attrToProjector["defined"] = function (d, i, u, m) { return _this._rejectNullsAndNaNs(d, i, u, m, xFunction) && _this._rejectNullsAndNaNs(d, i, u, m, yFunction); };
                attrToProjector["stroke"] = attrToProjector["stroke"] || d3.functor(this._defaultStrokeColor);
                attrToProjector["stroke-width"] = attrToProjector["stroke-width"] || d3.functor("2px");
                return attrToProjector;
            };
            Line.prototype._wholeDatumAttributes = function () {
                return ["x", "y"];
            };
            // HACKHACK User and plot metadata should be applied here - #1306.
            Line.prototype._getClosestWithinRange = function (p, range) {
                var attrToProjector = this._generateAttrToProjector();
                var xProjector = attrToProjector["x"];
                var yProjector = attrToProjector["y"];
                var getDistSq = function (d, i) {
                    var dx = +xProjector(d, i, null, null) - p.x;
                    var dy = +yProjector(d, i, null, null) - p.y;
                    return (dx * dx + dy * dy);
                };
                var closestOverall;
                var closestPoint;
                var closestDistSq = range * range;
                this.datasets().forEach(function (dataset) {
                    dataset.data().forEach(function (d, i) {
                        var distSq = getDistSq(d, i);
                        if (distSq < closestDistSq) {
                            closestOverall = d;
                            closestPoint = {
                                x: xProjector(d, i, null, null),
                                y: yProjector(d, i, null, null)
                            };
                            closestDistSq = distSq;
                        }
                    });
                });
                return {
                    closestValue: closestOverall,
                    closestPoint: closestPoint
                };
            };
            //===== Hover logic =====
            Line.prototype._hoverOverComponent = function (p) {
                // no-op
            };
            Line.prototype._hoverOutComponent = function (p) {
                // no-op
            };
            Line.prototype._doHover = function (p) {
                var closestInfo = this._getClosestWithinRange(p, this._hoverDetectionRadius);
                var closestValue = closestInfo.closestValue;
                if (closestValue === undefined) {
                    return {
                        data: null,
                        pixelPositions: null,
                        selection: null
                    };
                }
                var closestPoint = closestInfo.closestPoint;
                this._hoverTarget.attr({
                    "cx": closestInfo.closestPoint.x,
                    "cy": closestInfo.closestPoint.y
                });
                return {
                    data: [closestValue],
                    pixelPositions: [closestPoint],
                    selection: this._hoverTarget
                };
            };
            return Line;
        })(Plot.AbstractXYPlot);
        Plot.Line = Line;
    })(Plottable.Plot || (Plottable.Plot = {}));
    var Plot = Plottable.Plot;
})(Plottable || (Plottable = {}));

///<reference path="../../reference.ts" />
var __extends = this.__extends || function (d, b) {
    for (var p in b) if (b.hasOwnProperty(p)) d[p] = b[p];
    function __() { this.constructor = d; }
    __.prototype = b.prototype;
    d.prototype = new __();
};
var Plottable;
(function (Plottable) {
    (function (Plot) {
        /**
         * An AreaPlot draws a filled region (area) between the plot's projected "y" and projected "y0" values.
         */
        var Area = (function (_super) {
            __extends(Area, _super);
            /**
             * Constructs an AreaPlot.
             *
             * @constructor
             * @param {QuantitativeScale} xScale The x scale to use.
             * @param {QuantitativeScale} yScale The y scale to use.
             */
            function Area(xScale, yScale) {
                _super.call(this, xScale, yScale);
                this.classed("area-plot", true);
                this.project("y0", 0, yScale); // default
                this.animator("reset", new Plottable.Animator.Null());
                this.animator("main", new Plottable.Animator.Base().duration(600).easing("exp-in-out"));
                this._defaultFillColor = new Plottable.Scale.Color().range()[0];
            }
            Area.prototype._onDatasetUpdate = function () {
                _super.prototype._onDatasetUpdate.call(this);
                if (this._yScale != null) {
                    this._updateYDomainer();
                }
            };
            Area.prototype._getDrawer = function (key) {
                return new Plottable._Drawer.Area(key);
            };
            Area.prototype._updateYDomainer = function () {
                var _this = this;
                _super.prototype._updateYDomainer.call(this);
                var constantBaseline;
                var y0Projector = this._projections["y0"];
                var y0Accessor = y0Projector && y0Projector.accessor;
                if (y0Accessor != null) {
                    var extents = this.datasets().map(function (d) { return d._getExtent(y0Accessor, _this._yScale._typeCoercer); });
                    var extent = Plottable._Util.Methods.flatten(extents);
                    var uniqExtentVals = Plottable._Util.Methods.uniq(extent);
                    if (uniqExtentVals.length === 1) {
                        constantBaseline = uniqExtentVals[0];
                    }
                }
                if (!this._yScale._userSetDomainer) {
                    if (constantBaseline != null) {
                        this._yScale.domainer().addPaddingException(constantBaseline, "AREA_PLOT+" + this._plottableID);
                    }
                    else {
                        this._yScale.domainer().removePaddingException("AREA_PLOT+" + this._plottableID);
                    }
                    // prepending "AREA_PLOT" is unnecessary but reduces likely of user accidentally creating collisions
                    this._yScale._autoDomainIfAutomaticMode();
                }
            };
            Area.prototype.project = function (attrToSet, accessor, scale) {
                _super.prototype.project.call(this, attrToSet, accessor, scale);
                if (attrToSet === "y0") {
                    this._updateYDomainer();
                }
                return this;
            };
            Area.prototype._getResetYFunction = function () {
                return this._generateAttrToProjector()["y0"];
            };
            Area.prototype._wholeDatumAttributes = function () {
                var wholeDatumAttributes = _super.prototype._wholeDatumAttributes.call(this);
                wholeDatumAttributes.push("y0");
                return wholeDatumAttributes;
            };
            Area.prototype._generateAttrToProjector = function () {
                var attrToProjector = _super.prototype._generateAttrToProjector.call(this);
                attrToProjector["fill-opacity"] = attrToProjector["fill-opacity"] || d3.functor(0.25);
                attrToProjector["fill"] = attrToProjector["fill"] || d3.functor(this._defaultFillColor);
                attrToProjector["stroke"] = attrToProjector["stroke"] || d3.functor(this._defaultFillColor);
                return attrToProjector;
            };
            return Area;
        })(Plot.Line);
        Plot.Area = Area;
    })(Plottable.Plot || (Plottable.Plot = {}));
    var Plot = Plottable.Plot;
})(Plottable || (Plottable = {}));

///<reference path="../../reference.ts" />
var __extends = this.__extends || function (d, b) {
    for (var p in b) if (b.hasOwnProperty(p)) d[p] = b[p];
    function __() { this.constructor = d; }
    __.prototype = b.prototype;
    d.prototype = new __();
};
var Plottable;
(function (Plottable) {
    (function (Plot) {
        var ClusteredBar = (function (_super) {
            __extends(ClusteredBar, _super);
            /**
             * Creates a ClusteredBarPlot.
             *
             * A ClusteredBarPlot is a plot that plots several bar plots next to each
             * other. For example, when plotting life expectancy across each country,
             * you would want each country to have a "male" and "female" bar.
             *
             * @constructor
             * @param {Scale} xScale The x scale to use.
             * @param {Scale} yScale The y scale to use.
             */
            function ClusteredBar(xScale, yScale, isVertical) {
                if (isVertical === void 0) { isVertical = true; }
                this._isVertical = isVertical; // Has to be set before super()
                _super.call(this, xScale, yScale);
            }
            ClusteredBar.prototype._generateAttrToProjector = function () {
                var _this = this;
                var attrToProjector = _super.prototype._generateAttrToProjector.call(this);
                // the width is constant, so set the inner scale range to that
                var innerScale = this._makeInnerScale();
                var innerWidthF = function (d, i) { return innerScale.rangeBand(); };
                var heightF = attrToProjector["height"];
                attrToProjector["width"] = this._isVertical ? innerWidthF : heightF;
                attrToProjector["height"] = this._isVertical ? heightF : innerWidthF;
                var positionF = function (d, i, u, m) { return m.position; };
                var xAttr = attrToProjector["x"];
                var yAttr = attrToProjector["y"];
                attrToProjector["x"] = function (d, i, u, m) { return xAttr(d, i, u, m) + (_this._isVertical ? positionF(d, i, u, m) : 0); };
                attrToProjector["y"] = function (d, i, u, m) { return yAttr(d, i, u, m) + (_this._isVertical ? 0 : positionF(d, i, u, m)); };
                return attrToProjector;
            };
            ClusteredBar.prototype._updateClusterPosition = function () {
                var _this = this;
<<<<<<< HEAD
                var innerScale = this.makeInnerScale();
=======
                var accessor = this._isVertical ? this._projections["x"].accessor : this._projections["y"].accessor;
                var innerScale = this._makeInnerScale();
                var clusters = d3.map();
>>>>>>> 3adc8ea0
                this._datasetKeysInOrder.forEach(function (key) {
                    var plotMetadata = _this._key2PlotDatasetKey.get(key).plotMetadata;
                    plotMetadata.position = innerScale.scale(key);
                });
            };
            ClusteredBar.prototype._makeInnerScale = function () {
                var innerScale = new Plottable.Scale.Ordinal();
                innerScale.domain(this._datasetKeysInOrder);
                // TODO: it might be replaced with _getBarPixelWidth call after closing #1180.
                if (!this._projections["width"]) {
                    var secondaryScale = this._isVertical ? this._xScale : this._yScale;
                    var bandsMode = (secondaryScale instanceof Plottable.Scale.Ordinal) && secondaryScale.rangeType() === "bands";
                    var constantWidth = bandsMode ? secondaryScale.rangeBand() : Plot.AbstractBarPlot._DEFAULT_WIDTH;
                    innerScale.range([0, constantWidth]);
                }
                else {
                    var projection = this._projections["width"];
                    var accessor = projection.accessor;
                    var scale = projection.scale;
                    // HACKHACK Metadata should be passed
                    var fn = scale ? function (d, i, u, m) { return scale.scale(accessor(d, i, u, m)); } : accessor;
                    innerScale.range([0, fn(null, 0, null, null)]);
                }
                return innerScale;
            };
            ClusteredBar.prototype._getDataToDraw = function () {
                this._updateClusterPosition();
                return _super.prototype._getDataToDraw.call(this);
            };
            ClusteredBar.prototype._getPlotMetadataForDataset = function (key) {
                var metadata = _super.prototype._getPlotMetadataForDataset.call(this, key);
                metadata.position = 0;
                return metadata;
            };
            return ClusteredBar;
        })(Plot.AbstractBarPlot);
        Plot.ClusteredBar = ClusteredBar;
    })(Plottable.Plot || (Plottable.Plot = {}));
    var Plot = Plottable.Plot;
})(Plottable || (Plottable = {}));

///<reference path="../../reference.ts" />
var __extends = this.__extends || function (d, b) {
    for (var p in b) if (b.hasOwnProperty(p)) d[p] = b[p];
    function __() { this.constructor = d; }
    __.prototype = b.prototype;
    d.prototype = new __();
};
var Plottable;
(function (Plottable) {
    (function (Plot) {
        var AbstractStacked = (function (_super) {
            __extends(AbstractStacked, _super);
            function AbstractStacked() {
                _super.apply(this, arguments);
                this._stackedExtent = [0, 0];
            }
            AbstractStacked.prototype.project = function (attrToSet, accessor, scale) {
                _super.prototype.project.call(this, attrToSet, accessor, scale);
                if (this._projections["x"] && this._projections["y"] && (attrToSet === "x" || attrToSet === "y")) {
                    this._updateStackOffsets();
                }
                return this;
            };
            AbstractStacked.prototype._onDatasetUpdate = function () {
                _super.prototype._onDatasetUpdate.call(this);
                // HACKHACK Caused since onDataSource is called before projectors are set up.  Should be fixed by #803
                if (this._datasetKeysInOrder && this._projections["x"] && this._projections["y"]) {
                    this._updateStackOffsets();
                }
            };
            AbstractStacked.prototype._updateStackOffsets = function () {
                var dataMapArray = this._generateDefaultMapArray();
                var domainKeys = this._getDomainKeys();
                var positiveDataMapArray = dataMapArray.map(function (dataMap) {
                    return Plottable._Util.Methods.populateMap(domainKeys, function (domainKey) {
                        return { key: domainKey, value: Math.max(0, dataMap.get(domainKey).value) };
                    });
                });
                var negativeDataMapArray = dataMapArray.map(function (dataMap) {
                    return Plottable._Util.Methods.populateMap(domainKeys, function (domainKey) {
                        return { key: domainKey, value: Math.min(dataMap.get(domainKey).value, 0) };
                    });
                });
                this._setDatasetStackOffsets(this._stack(positiveDataMapArray), this._stack(negativeDataMapArray));
                this._updateStackExtents();
            };
            AbstractStacked.prototype._updateStackExtents = function () {
                var _this = this;
                var datasets = this.datasets();
                var valueAccessor = this._valueAccessor();
                var maxStackExtent = Plottable._Util.Methods.max(this._datasetKeysInOrder, function (k) {
                    var dataset = _this._key2PlotDatasetKey.get(k).dataset;
                    var plotMetadata = _this._key2PlotDatasetKey.get(k).plotMetadata;
                    return Plottable._Util.Methods.max(dataset.data(), function (datum, i) {
                        return +valueAccessor(datum, i, dataset.metadata(), plotMetadata) + datum["_PLOTTABLE_PROTECTED_FIELD_STACK_OFFSET"];
                    }, 0);
                }, 0);
                var minStackExtent = Plottable._Util.Methods.min(this._datasetKeysInOrder, function (k) {
                    var dataset = _this._key2PlotDatasetKey.get(k).dataset;
                    var plotMetadata = _this._key2PlotDatasetKey.get(k).plotMetadata;
                    return Plottable._Util.Methods.min(dataset.data(), function (datum, i) {
                        return +valueAccessor(datum, i, dataset.metadata(), plotMetadata) + datum["_PLOTTABLE_PROTECTED_FIELD_STACK_OFFSET"];
                    }, 0);
                }, 0);
                this._stackedExtent = [Math.min(minStackExtent, 0), Math.max(0, maxStackExtent)];
            };
            /**
             * Feeds the data through d3's stack layout function which will calculate
             * the stack offsets and use the the function declared in .out to set the offsets on the data.
             */
            AbstractStacked.prototype._stack = function (dataArray) {
                var _this = this;
                var outFunction = function (d, y0, y) {
                    d.offset = y0;
                };
                d3.layout.stack().x(function (d) { return d.key; }).y(function (d) { return +d.value; }).values(function (d) { return _this._getDomainKeys().map(function (domainKey) { return d.get(domainKey); }); }).out(outFunction)(dataArray);
                return dataArray;
            };
            /**
             * After the stack offsets have been determined on each separate dataset, the offsets need
             * to be determined correctly on the overall datasets
             */
            AbstractStacked.prototype._setDatasetStackOffsets = function (positiveDataMapArray, negativeDataMapArray) {
                var _this = this;
                var keyAccessor = this._keyAccessor();
                var valueAccessor = this._valueAccessor();
                this._datasetKeysInOrder.forEach(function (k, index) {
                    var dataset = _this._key2PlotDatasetKey.get(k).dataset;
                    var plotMetadata = _this._key2PlotDatasetKey.get(k).plotMetadata;
                    var positiveDataMap = positiveDataMapArray[index];
                    var negativeDataMap = negativeDataMapArray[index];
                    var isAllNegativeValues = dataset.data().every(function (datum, i) { return valueAccessor(datum, i, dataset.metadata(), plotMetadata) <= 0; });
                    dataset.data().forEach(function (datum, datumIndex) {
                        var positiveOffset = positiveDataMap.get(keyAccessor(datum, datumIndex, dataset.metadata(), plotMetadata)).offset;
                        var negativeOffset = negativeDataMap.get(keyAccessor(datum, datumIndex, dataset.metadata(), plotMetadata)).offset;
                        var value = valueAccessor(datum, datumIndex, dataset.metadata(), plotMetadata);
                        if (value === 0) {
                            datum["_PLOTTABLE_PROTECTED_FIELD_STACK_OFFSET"] = isAllNegativeValues ? negativeOffset : positiveOffset;
                        }
                        else {
                            datum["_PLOTTABLE_PROTECTED_FIELD_STACK_OFFSET"] = value > 0 ? positiveOffset : negativeOffset;
                        }
                    });
                });
            };
            AbstractStacked.prototype._getDomainKeys = function () {
                var _this = this;
                var keyAccessor = this._keyAccessor();
                var domainKeys = d3.set();
                var datasets = this.datasets();
                this._datasetKeysInOrder.forEach(function (k) {
                    var dataset = _this._key2PlotDatasetKey.get(k).dataset;
                    var plotMetadata = _this._key2PlotDatasetKey.get(k).plotMetadata;
                    dataset.data().forEach(function (datum, index) {
                        domainKeys.add(keyAccessor(datum, index, dataset.metadata(), plotMetadata));
                    });
                });
                return domainKeys.values();
            };
            AbstractStacked.prototype._generateDefaultMapArray = function () {
                var _this = this;
                var keyAccessor = this._keyAccessor();
                var valueAccessor = this._valueAccessor();
                var datasets = this.datasets();
                var domainKeys = this._getDomainKeys();
                var dataMapArray = datasets.map(function () {
                    return Plottable._Util.Methods.populateMap(domainKeys, function (domainKey) {
                        return { key: domainKey, value: 0 };
                    });
                });
                this._datasetKeysInOrder.forEach(function (k, datasetIndex) {
                    var dataset = _this._key2PlotDatasetKey.get(k).dataset;
                    var plotMetadata = _this._key2PlotDatasetKey.get(k).plotMetadata;
                    dataset.data().forEach(function (datum, index) {
                        var key = keyAccessor(datum, index, dataset.metadata(), plotMetadata);
                        var value = valueAccessor(datum, index, dataset.metadata(), plotMetadata);
                        dataMapArray[datasetIndex].set(key, { key: key, value: value });
                    });
                });
                return dataMapArray;
            };
            AbstractStacked.prototype._updateScaleExtents = function () {
                _super.prototype._updateScaleExtents.call(this);
                var primaryScale = this._isVertical ? this._yScale : this._xScale;
                if (!primaryScale) {
                    return;
                }
                if (this._isAnchored && this._stackedExtent.length > 0) {
                    primaryScale._updateExtent(this._plottableID.toString(), "_PLOTTABLE_PROTECTED_FIELD_STACK_EXTENT", this._stackedExtent);
                }
                else {
                    primaryScale._removeExtent(this._plottableID.toString(), "_PLOTTABLE_PROTECTED_FIELD_STACK_EXTENT");
                }
            };
            AbstractStacked.prototype._keyAccessor = function () {
                return this._isVertical ? this._projections["x"].accessor : this._projections["y"].accessor;
            };
            AbstractStacked.prototype._valueAccessor = function () {
                return this._isVertical ? this._projections["y"].accessor : this._projections["x"].accessor;
            };
            return AbstractStacked;
        })(Plot.AbstractXYPlot);
        Plot.AbstractStacked = AbstractStacked;
    })(Plottable.Plot || (Plottable.Plot = {}));
    var Plot = Plottable.Plot;
})(Plottable || (Plottable = {}));

///<reference path="../../reference.ts" />
var __extends = this.__extends || function (d, b) {
    for (var p in b) if (b.hasOwnProperty(p)) d[p] = b[p];
    function __() { this.constructor = d; }
    __.prototype = b.prototype;
    d.prototype = new __();
};
var Plottable;
(function (Plottable) {
    (function (Plot) {
        var StackedArea = (function (_super) {
            __extends(StackedArea, _super);
            /**
             * Constructs a StackedArea plot.
             *
             * @constructor
             * @param {QuantitativeScale} xScale The x scale to use.
             * @param {QuantitativeScale} yScale The y scale to use.
             */
            function StackedArea(xScale, yScale) {
                _super.call(this, xScale, yScale);
                this._baselineValue = 0;
                this.classed("area-plot", true);
                this._isVertical = true;
                this._defaultFillColor = new Plottable.Scale.Color().range()[0];
            }
            StackedArea.prototype._getDrawer = function (key) {
                return new Plottable._Drawer.Area(key).drawLine(false);
            };
            StackedArea.prototype._setup = function () {
                _super.prototype._setup.call(this);
                this._baseline = this._renderArea.append("line").classed("baseline", true);
            };
            StackedArea.prototype._updateStackOffsets = function () {
                var _this = this;
                if (!this._projectorsReady()) {
                    return;
                }
                var domainKeys = this._getDomainKeys();
                var keyAccessor = this._isVertical ? this._projections["x"].accessor : this._projections["y"].accessor;
                var keySets = this._datasetKeysInOrder.map(function (k) {
                    var dataset = _this._key2PlotDatasetKey.get(k).dataset;
                    var plotMetadata = _this._key2PlotDatasetKey.get(k).plotMetadata;
                    return d3.set(dataset.data().map(function (datum, i) { return keyAccessor(datum, i, dataset.metadata(), plotMetadata).toString(); })).values();
                });
                if (keySets.some(function (keySet) { return keySet.length !== domainKeys.length; })) {
                    Plottable._Util.Methods.warn("the domains across the datasets are not the same.  Plot may produce unintended behavior.");
                }
                _super.prototype._updateStackOffsets.call(this);
            };
            StackedArea.prototype._additionalPaint = function () {
                var scaledBaseline = this._yScale.scale(this._baselineValue);
                var baselineAttr = {
                    "x1": 0,
                    "y1": scaledBaseline,
                    "x2": this.width(),
                    "y2": scaledBaseline
                };
                this._getAnimator("baseline").animate(this._baseline, baselineAttr);
            };
            StackedArea.prototype._updateYDomainer = function () {
                _super.prototype._updateYDomainer.call(this);
                var scale = this._yScale;
                if (!scale._userSetDomainer) {
                    scale.domainer().addPaddingException(0, "STACKED_AREA_PLOT+" + this._plottableID);
                    // prepending "AREA_PLOT" is unnecessary but reduces likely of user accidentally creating collisions
                    scale._autoDomainIfAutomaticMode();
                }
            };
            StackedArea.prototype._onDatasetUpdate = function () {
                _super.prototype._onDatasetUpdate.call(this);
                Plot.Area.prototype._onDatasetUpdate.apply(this);
            };
            StackedArea.prototype._generateAttrToProjector = function () {
                var _this = this;
                var attrToProjector = _super.prototype._generateAttrToProjector.call(this);
                var wholeDatumAttributes = this._wholeDatumAttributes();
                var isSingleDatumAttr = function (attr) { return wholeDatumAttributes.indexOf(attr) === -1; };
                var singleDatumAttributes = d3.keys(attrToProjector).filter(isSingleDatumAttr);
                singleDatumAttributes.forEach(function (attribute) {
                    var projector = attrToProjector[attribute];
                    attrToProjector[attribute] = function (data, i, u, m) { return data.length > 0 ? projector(data[0], i, u, m) : null; };
                });
                var yAccessor = this._projections["y"].accessor;
                attrToProjector["y"] = function (d, i, u, m) { return _this._yScale.scale(+yAccessor(d, i, u, m) + d["_PLOTTABLE_PROTECTED_FIELD_STACK_OFFSET"]); };
                attrToProjector["y0"] = function (d, i, u, m) { return _this._yScale.scale(d["_PLOTTABLE_PROTECTED_FIELD_STACK_OFFSET"]); };
                attrToProjector["fill"] = attrToProjector["fill"] || d3.functor(this._defaultFillColor);
                return attrToProjector;
            };
            StackedArea.prototype._wholeDatumAttributes = function () {
                return ["x", "y", "defined"];
            };
            return StackedArea;
        })(Plot.AbstractStacked);
        Plot.StackedArea = StackedArea;
    })(Plottable.Plot || (Plottable.Plot = {}));
    var Plot = Plottable.Plot;
})(Plottable || (Plottable = {}));

///<reference path="../../reference.ts" />
var __extends = this.__extends || function (d, b) {
    for (var p in b) if (b.hasOwnProperty(p)) d[p] = b[p];
    function __() { this.constructor = d; }
    __.prototype = b.prototype;
    d.prototype = new __();
};
var Plottable;
(function (Plottable) {
    (function (Plot) {
        var StackedBar = (function (_super) {
            __extends(StackedBar, _super);
            /**
             * Constructs a StackedBar plot.
             * A StackedBarPlot is a plot that plots several bar plots stacking on top of each
             * other.
             * @constructor
             * @param {Scale} xScale the x scale of the plot.
             * @param {Scale} yScale the y scale of the plot.
             * @param {boolean} isVertical if the plot if vertical.
             */
            function StackedBar(xScale, yScale, isVertical) {
                if (isVertical === void 0) { isVertical = true; }
                this._isVertical = isVertical; // Has to be set before super()
                _super.call(this, xScale, yScale);
                this.classed("bar-plot", true);
                this.baseline(0);
                this._isVertical = isVertical;
            }
            StackedBar.prototype._getAnimator = function (key) {
                if (this._animate && this._animateOnNextRender) {
                    if (this.animator(key)) {
                        return this.animator(key);
                    }
                    else if (key === "stacked-bar") {
                        var primaryScale = this._isVertical ? this._yScale : this._xScale;
                        var scaledBaseline = primaryScale.scale(this.baseline());
                        return new Plottable.Animator.MovingRect(scaledBaseline, this._isVertical);
                    }
                }
                return new Plottable.Animator.Null();
            };
            StackedBar.prototype._generateAttrToProjector = function () {
                var _this = this;
                var attrToProjector = _super.prototype._generateAttrToProjector.call(this);
                var primaryAttr = this._isVertical ? "y" : "x";
                var primaryScale = this._isVertical ? this._yScale : this._xScale;
                var primaryAccessor = this._projections[primaryAttr].accessor;
                var getStart = function (d, i, u, m) { return primaryScale.scale(d["_PLOTTABLE_PROTECTED_FIELD_STACK_OFFSET"]); };
                var getEnd = function (d, i, u, m) { return primaryScale.scale(+primaryAccessor(d, i, u, m) + d["_PLOTTABLE_PROTECTED_FIELD_STACK_OFFSET"]); };
                var heightF = function (d, i, u, m) { return Math.abs(getEnd(d, i, u, m) - getStart(d, i, u, m)); };
                var widthF = attrToProjector["width"];
                attrToProjector["height"] = this._isVertical ? heightF : widthF;
                attrToProjector["width"] = this._isVertical ? widthF : heightF;
                var attrFunction = function (d, i, u, m) { return +primaryAccessor(d, i, u, m) < 0 ? getStart(d, i, u, m) : getEnd(d, i, u, m); };
                attrToProjector[primaryAttr] = function (d, i, u, m) { return _this._isVertical ? attrFunction(d, i, u, m) : attrFunction(d, i, u, m) - heightF(d, i, u, m); };
                return attrToProjector;
            };
            StackedBar.prototype._generateDrawSteps = function () {
                return [{ attrToProjector: this._generateAttrToProjector(), animator: this._getAnimator("stacked-bar") }];
            };
            StackedBar.prototype.project = function (attrToSet, accessor, scale) {
                _super.prototype.project.call(this, attrToSet, accessor, scale);
                Plot.AbstractStacked.prototype.project.apply(this, [attrToSet, accessor, scale]);
                return this;
            };
            StackedBar.prototype._onDatasetUpdate = function () {
                _super.prototype._onDatasetUpdate.call(this);
                Plot.AbstractStacked.prototype._onDatasetUpdate.apply(this);
                return this;
            };
            //===== Stack logic from AbstractStackedPlot =====
            StackedBar.prototype._updateStackOffsets = function () {
                Plot.AbstractStacked.prototype._updateStackOffsets.call(this);
            };
            StackedBar.prototype._updateStackExtents = function () {
                Plot.AbstractStacked.prototype._updateStackExtents.call(this);
            };
            StackedBar.prototype._stack = function (dataArray) {
                return Plot.AbstractStacked.prototype._stack.call(this, dataArray);
            };
            StackedBar.prototype._setDatasetStackOffsets = function (positiveDataMapArray, negativeDataMapArray) {
                Plot.AbstractStacked.prototype._setDatasetStackOffsets.call(this, positiveDataMapArray, negativeDataMapArray);
            };
            StackedBar.prototype._getDomainKeys = function () {
                return Plot.AbstractStacked.prototype._getDomainKeys.call(this);
            };
            StackedBar.prototype._generateDefaultMapArray = function () {
                return Plot.AbstractStacked.prototype._generateDefaultMapArray.call(this);
            };
            StackedBar.prototype._updateScaleExtents = function () {
                Plot.AbstractStacked.prototype._updateScaleExtents.call(this);
            };
            StackedBar.prototype._keyAccessor = function () {
                return Plot.AbstractStacked.prototype._keyAccessor.call(this);
            };
            StackedBar.prototype._valueAccessor = function () {
                return Plot.AbstractStacked.prototype._valueAccessor.call(this);
            };
            return StackedBar;
        })(Plot.AbstractBarPlot);
        Plot.StackedBar = StackedBar;
    })(Plottable.Plot || (Plottable.Plot = {}));
    var Plot = Plottable.Plot;
})(Plottable || (Plottable = {}));

///<reference path="../reference.ts" />

///<reference path="../reference.ts" />
var Plottable;
(function (Plottable) {
    (function (Animator) {
        /**
         * An animator implementation with no animation. The attributes are
         * immediately set on the selection.
         */
        var Null = (function () {
            function Null() {
            }
            Null.prototype.getTiming = function (selection) {
                return 0;
            };
            Null.prototype.animate = function (selection, attrToProjector) {
                return selection.attr(attrToProjector);
            };
            return Null;
        })();
        Animator.Null = Null;
    })(Plottable.Animator || (Plottable.Animator = {}));
    var Animator = Plottable.Animator;
})(Plottable || (Plottable = {}));

///<reference path="../reference.ts" />
var Plottable;
(function (Plottable) {
    (function (Animator) {
        /**
         * The base animator implementation with easing, duration, and delay.
         *
         * The maximum delay between animations can be configured with maxIterativeDelay.
         *
         * The maximum total animation duration can be configured with maxTotalDuration.
         * maxTotalDuration does not set actual total animation duration.
         *
         * The actual interval delay is calculated by following formula:
         * min(maxIterativeDelay(),
         *   max(maxTotalDuration() - duration(), 0) / <number of iterations>)
         */
        var Base = (function () {
            /**
             * Constructs the default animator
             *
             * @constructor
             */
            function Base() {
                this._duration = Base.DEFAULT_DURATION_MILLISECONDS;
                this._delay = Base.DEFAULT_DELAY_MILLISECONDS;
                this._easing = Base.DEFAULT_EASING;
                this._maxIterativeDelay = Base.DEFAULT_MAX_ITERATIVE_DELAY_MILLISECONDS;
                this._maxTotalDuration = Base.DEFAULT_MAX_TOTAL_DURATION_MILLISECONDS;
            }
            Base.prototype.getTiming = function (numberOfIterations) {
                var maxDelayForLastIteration = Math.max(this.maxTotalDuration() - this.duration(), 0);
                var adjustedIterativeDelay = Math.min(this.maxIterativeDelay(), maxDelayForLastIteration / Math.max(numberOfIterations - 1, 1));
                var time = adjustedIterativeDelay * numberOfIterations + this.delay() + this.duration();
                return time;
            };
            Base.prototype.animate = function (selection, attrToProjector) {
                var _this = this;
                var numberOfIterations = selection[0].length;
                var maxDelayForLastIteration = Math.max(this.maxTotalDuration() - this.duration(), 0);
                var adjustedIterativeDelay = Math.min(this.maxIterativeDelay(), maxDelayForLastIteration / Math.max(numberOfIterations - 1, 1));
                return selection.transition().ease(this.easing()).duration(this.duration()).delay(function (d, i) { return _this.delay() + adjustedIterativeDelay * i; }).attr(attrToProjector);
            };
            Base.prototype.duration = function (duration) {
                if (duration == null) {
                    return this._duration;
                }
                else {
                    this._duration = duration;
                    return this;
                }
            };
            Base.prototype.delay = function (delay) {
                if (delay == null) {
                    return this._delay;
                }
                else {
                    this._delay = delay;
                    return this;
                }
            };
            Base.prototype.easing = function (easing) {
                if (easing == null) {
                    return this._easing;
                }
                else {
                    this._easing = easing;
                    return this;
                }
            };
            Base.prototype.maxIterativeDelay = function (maxIterDelay) {
                if (maxIterDelay == null) {
                    return this._maxIterativeDelay;
                }
                else {
                    this._maxIterativeDelay = maxIterDelay;
                    return this;
                }
            };
            Base.prototype.maxTotalDuration = function (maxDuration) {
                if (maxDuration == null) {
                    return this._maxTotalDuration;
                }
                else {
                    this._maxTotalDuration = maxDuration;
                    return this;
                }
            };
            /**
             * The default duration of the animation in milliseconds
             */
            Base.DEFAULT_DURATION_MILLISECONDS = 300;
            /**
             * The default starting delay of the animation in milliseconds
             */
            Base.DEFAULT_DELAY_MILLISECONDS = 0;
            /**
             * The default maximum start delay between each start of an animation
             */
            Base.DEFAULT_MAX_ITERATIVE_DELAY_MILLISECONDS = 15;
            /**
             * The default maximum total animation duration
             */
            Base.DEFAULT_MAX_TOTAL_DURATION_MILLISECONDS = 600;
            /**
             * The default easing of the animation
             */
            Base.DEFAULT_EASING = "exp-out";
            return Base;
        })();
        Animator.Base = Base;
    })(Plottable.Animator || (Plottable.Animator = {}));
    var Animator = Plottable.Animator;
})(Plottable || (Plottable = {}));

///<reference path="../reference.ts" />
var __extends = this.__extends || function (d, b) {
    for (var p in b) if (b.hasOwnProperty(p)) d[p] = b[p];
    function __() { this.constructor = d; }
    __.prototype = b.prototype;
    d.prototype = new __();
};
var Plottable;
(function (Plottable) {
    (function (Animator) {
        /**
         * The default animator implementation with easing, duration, and delay.
         */
        var Rect = (function (_super) {
            __extends(Rect, _super);
            function Rect(isVertical, isReverse) {
                if (isVertical === void 0) { isVertical = true; }
                if (isReverse === void 0) { isReverse = false; }
                _super.call(this);
                this.isVertical = isVertical;
                this.isReverse = isReverse;
            }
            Rect.prototype.animate = function (selection, attrToProjector) {
                var startAttrToProjector = {};
                Rect.ANIMATED_ATTRIBUTES.forEach(function (attr) { return startAttrToProjector[attr] = attrToProjector[attr]; });
                startAttrToProjector[this.getMovingAttr()] = this._startMovingProjector(attrToProjector);
                startAttrToProjector[this.getGrowingAttr()] = function () { return 0; };
                selection.attr(startAttrToProjector);
                return _super.prototype.animate.call(this, selection, attrToProjector);
            };
            Rect.prototype._startMovingProjector = function (attrToProjector) {
                if (this.isVertical === this.isReverse) {
                    return attrToProjector[this.getMovingAttr()];
                }
                var movingAttrProjector = attrToProjector[this.getMovingAttr()];
                var growingAttrProjector = attrToProjector[this.getGrowingAttr()];
                return function (d, i, u, m) { return movingAttrProjector(d, i, u, m) + growingAttrProjector(d, i, u, m); };
            };
            Rect.prototype.getGrowingAttr = function () {
                return this.isVertical ? "height" : "width";
            };
            Rect.prototype.getMovingAttr = function () {
                return this.isVertical ? "y" : "x";
            };
            Rect.ANIMATED_ATTRIBUTES = ["height", "width", "x", "y", "fill"];
            return Rect;
        })(Animator.Base);
        Animator.Rect = Rect;
    })(Plottable.Animator || (Plottable.Animator = {}));
    var Animator = Plottable.Animator;
})(Plottable || (Plottable = {}));

///<reference path="../reference.ts" />
var __extends = this.__extends || function (d, b) {
    for (var p in b) if (b.hasOwnProperty(p)) d[p] = b[p];
    function __() { this.constructor = d; }
    __.prototype = b.prototype;
    d.prototype = new __();
};
var Plottable;
(function (Plottable) {
    (function (Animator) {
        /**
         * A child class of RectAnimator that will move the rectangle
         * as well as animate its growth.
         */
        var MovingRect = (function (_super) {
            __extends(MovingRect, _super);
            /**
             * Constructs a MovingRectAnimator
             *
             * @param {number} basePixel The pixel value to start moving from
             * @param {boolean} isVertical If the movement/animation is vertical
             */
            function MovingRect(startPixelValue, isVertical) {
                if (isVertical === void 0) { isVertical = true; }
                _super.call(this, isVertical);
                this.startPixelValue = startPixelValue;
            }
            MovingRect.prototype._startMovingProjector = function (attrToProjector) {
                return d3.functor(this.startPixelValue);
            };
            return MovingRect;
        })(Animator.Rect);
        Animator.MovingRect = MovingRect;
    })(Plottable.Animator || (Plottable.Animator = {}));
    var Animator = Plottable.Animator;
})(Plottable || (Plottable = {}));

///<reference path="../reference.ts" />
var __extends = this.__extends || function (d, b) {
    for (var p in b) if (b.hasOwnProperty(p)) d[p] = b[p];
    function __() { this.constructor = d; }
    __.prototype = b.prototype;
    d.prototype = new __();
};
var Plottable;
(function (Plottable) {
    (function (Dispatcher) {
        var AbstractDispatcher = (function (_super) {
            __extends(AbstractDispatcher, _super);
            /**
             * Constructs a Dispatcher with the specified target.
             *
             * @constructor
             * @param {D3.Selection} [target] The selection to listen for events on.
             */
            function AbstractDispatcher(target) {
                _super.call(this);
                this._event2Callback = {};
                this.connected = false;
                this._target = target;
            }
            AbstractDispatcher.prototype.target = function (targetElement) {
                if (targetElement == null) {
                    return this._target;
                }
                var wasConnected = this.connected;
                this.disconnect();
                this._target = targetElement;
                if (wasConnected) {
                    // re-connect to the new target
                    this.connect();
                }
                return this;
            };
            /**
             * Gets a namespaced version of the event name.
             */
            AbstractDispatcher.prototype._getEventString = function (eventName) {
                return eventName + ".dispatcher" + this._plottableID;
            };
            /**
             * Attaches the Dispatcher's listeners to the Dispatcher's target element.
             *
             * @returns {Dispatcher} The calling Dispatcher.
             */
            AbstractDispatcher.prototype.connect = function () {
                var _this = this;
                if (this.connected) {
                    throw new Error("Can't connect dispatcher twice!");
                }
                if (this._target) {
                    this.connected = true;
                    Object.keys(this._event2Callback).forEach(function (event) {
                        var callback = _this._event2Callback[event];
                        _this._target.on(_this._getEventString(event), callback);
                    });
                }
                return this;
            };
            /**
             * Detaches the Dispatcher's listeners from the Dispatchers' target element.
             *
             * @returns {Dispatcher} The calling Dispatcher.
             */
            AbstractDispatcher.prototype.disconnect = function () {
                var _this = this;
                this.connected = false;
                if (this._target) {
                    Object.keys(this._event2Callback).forEach(function (event) {
                        _this._target.on(_this._getEventString(event), null);
                    });
                }
                return this;
            };
            return AbstractDispatcher;
        })(Plottable.Core.PlottableObject);
        Dispatcher.AbstractDispatcher = AbstractDispatcher;
    })(Plottable.Dispatcher || (Plottable.Dispatcher = {}));
    var Dispatcher = Plottable.Dispatcher;
})(Plottable || (Plottable = {}));

///<reference path="../reference.ts" />
var __extends = this.__extends || function (d, b) {
    for (var p in b) if (b.hasOwnProperty(p)) d[p] = b[p];
    function __() { this.constructor = d; }
    __.prototype = b.prototype;
    d.prototype = new __();
};
var Plottable;
(function (Plottable) {
    (function (Dispatcher) {
        var Mouse = (function (_super) {
            __extends(Mouse, _super);
            /**
             * Constructs a Mouse Dispatcher with the specified target.
             *
             * @param {D3.Selection} target The selection to listen for events on.
             */
            function Mouse(target) {
                var _this = this;
                _super.call(this, target);
                this._event2Callback["mouseover"] = function () {
                    if (_this._mouseover != null) {
                        _this._mouseover(_this.getMousePosition());
                    }
                };
                this._event2Callback["mousemove"] = function () {
                    if (_this._mousemove != null) {
                        _this._mousemove(_this.getMousePosition());
                    }
                };
                this._event2Callback["mouseout"] = function () {
                    if (_this._mouseout != null) {
                        _this._mouseout(_this.getMousePosition());
                    }
                };
            }
            Mouse.prototype.getMousePosition = function () {
                var xy = d3.mouse(this._target.node());
                return {
                    x: xy[0],
                    y: xy[1]
                };
            };
            Mouse.prototype.mouseover = function (callback) {
                if (callback === undefined) {
                    return this._mouseover;
                }
                this._mouseover = callback;
                return this;
            };
            Mouse.prototype.mousemove = function (callback) {
                if (callback === undefined) {
                    return this._mousemove;
                }
                this._mousemove = callback;
                return this;
            };
            Mouse.prototype.mouseout = function (callback) {
                if (callback === undefined) {
                    return this._mouseout;
                }
                this._mouseout = callback;
                return this;
            };
            return Mouse;
        })(Dispatcher.AbstractDispatcher);
        Dispatcher.Mouse = Mouse;
    })(Plottable.Dispatcher || (Plottable.Dispatcher = {}));
    var Dispatcher = Plottable.Dispatcher;
})(Plottable || (Plottable = {}));

///<reference path="../reference.ts" />
var __extends = this.__extends || function (d, b) {
    for (var p in b) if (b.hasOwnProperty(p)) d[p] = b[p];
    function __() { this.constructor = d; }
    __.prototype = b.prototype;
    d.prototype = new __();
};
var Plottable;
(function (Plottable) {
    (function (Dispatcher) {
        var Keypress = (function (_super) {
            __extends(Keypress, _super);
            /**
             * Constructs a Keypress Dispatcher with the specified target.
             *
             * @constructor
             * @param {D3.Selection} [target] The selection to listen for events on.
             */
            function Keypress(target) {
                var _this = this;
                _super.call(this, target);
                this.mousedOverTarget = false;
                // Can't attach the key listener to the target (a sub-svg element)
                // because "focusable" is only in SVG 1.2 / 2, which most browsers don't
                // yet implement
                this.keydownListenerTarget = d3.select(document);
                this._event2Callback["mouseover"] = function () {
                    _this.mousedOverTarget = true;
                };
                this._event2Callback["mouseout"] = function () {
                    _this.mousedOverTarget = false;
                };
            }
            Keypress.prototype.connect = function () {
                var _this = this;
                _super.prototype.connect.call(this);
                this.keydownListenerTarget.on(this._getEventString("keydown"), function () {
                    if (_this.mousedOverTarget && _this._onKeyDown) {
                        _this._onKeyDown(d3.event);
                    }
                });
                return this;
            };
            Keypress.prototype.disconnect = function () {
                _super.prototype.disconnect.call(this);
                this.keydownListenerTarget.on(this._getEventString("keydown"), null);
                return this;
            };
            Keypress.prototype.onKeyDown = function (callback) {
                if (callback === undefined) {
                    return this._onKeyDown;
                }
                this._onKeyDown = callback;
                return this;
            };
            return Keypress;
        })(Dispatcher.AbstractDispatcher);
        Dispatcher.Keypress = Keypress;
    })(Plottable.Dispatcher || (Plottable.Dispatcher = {}));
    var Dispatcher = Plottable.Dispatcher;
})(Plottable || (Plottable = {}));

///<reference path="../reference.ts" />
var __extends = this.__extends || function (d, b) {
    for (var p in b) if (b.hasOwnProperty(p)) d[p] = b[p];
    function __() { this.constructor = d; }
    __.prototype = b.prototype;
    d.prototype = new __();
};
var Plottable;
(function (Plottable) {
    (function (Interaction) {
        var AbstractInteraction = (function (_super) {
            __extends(AbstractInteraction, _super);
            function AbstractInteraction() {
                _super.apply(this, arguments);
            }
            AbstractInteraction.prototype._anchor = function (component, hitBox) {
                this._componentToListenTo = component;
                this._hitBox = hitBox;
            };
            return AbstractInteraction;
        })(Plottable.Core.PlottableObject);
        Interaction.AbstractInteraction = AbstractInteraction;
    })(Plottable.Interaction || (Plottable.Interaction = {}));
    var Interaction = Plottable.Interaction;
})(Plottable || (Plottable = {}));

///<reference path="../reference.ts" />
var __extends = this.__extends || function (d, b) {
    for (var p in b) if (b.hasOwnProperty(p)) d[p] = b[p];
    function __() { this.constructor = d; }
    __.prototype = b.prototype;
    d.prototype = new __();
};
var Plottable;
(function (Plottable) {
    (function (Interaction) {
        var Click = (function (_super) {
            __extends(Click, _super);
            function Click() {
                _super.apply(this, arguments);
            }
            Click.prototype._anchor = function (component, hitBox) {
                var _this = this;
                _super.prototype._anchor.call(this, component, hitBox);
                hitBox.on(this._listenTo(), function () {
                    var xy = d3.mouse(hitBox.node());
                    var x = xy[0];
                    var y = xy[1];
                    _this._callback({ x: x, y: y });
                });
            };
            Click.prototype._listenTo = function () {
                return "click";
            };
            /**
             * Sets a callback to be called when a click is received.
             *
             * @param {(p: Point) => any} cb Callback that takes the pixel position of the click event.
             */
            Click.prototype.callback = function (cb) {
                this._callback = cb;
                return this;
            };
            return Click;
        })(Interaction.AbstractInteraction);
        Interaction.Click = Click;
        var DoubleClick = (function (_super) {
            __extends(DoubleClick, _super);
            function DoubleClick() {
                _super.apply(this, arguments);
            }
            DoubleClick.prototype._listenTo = function () {
                return "dblclick";
            };
            return DoubleClick;
        })(Click);
        Interaction.DoubleClick = DoubleClick;
    })(Plottable.Interaction || (Plottable.Interaction = {}));
    var Interaction = Plottable.Interaction;
})(Plottable || (Plottable = {}));

///<reference path="../reference.ts" />
var __extends = this.__extends || function (d, b) {
    for (var p in b) if (b.hasOwnProperty(p)) d[p] = b[p];
    function __() { this.constructor = d; }
    __.prototype = b.prototype;
    d.prototype = new __();
};
var Plottable;
(function (Plottable) {
    (function (Interaction) {
        var Key = (function (_super) {
            __extends(Key, _super);
            /**
             * Creates a KeyInteraction.
             *
             * KeyInteraction listens to key events that occur while the component is
             * moused over.
             *
             * @constructor
             */
            function Key() {
                _super.call(this);
                this.activated = false;
                this.keyCode2Callback = {};
                this.dispatcher = new Plottable.Dispatcher.Keypress();
            }
            Key.prototype._anchor = function (component, hitBox) {
                var _this = this;
                _super.prototype._anchor.call(this, component, hitBox);
                this.dispatcher.target(this._hitBox);
                this.dispatcher.onKeyDown(function (e) {
                    if (_this.keyCode2Callback[e.keyCode]) {
                        _this.keyCode2Callback[e.keyCode]();
                    }
                });
                this.dispatcher.connect();
            };
            /**
             * Sets a callback to be called when the key with the given keyCode is
             * pressed and the user is moused over the Component.
             *
             * @param {number} keyCode The key code associated with the key.
             * @param {() => void} callback Callback to be called.
             * @returns The calling Interaction.Key.
             */
            Key.prototype.on = function (keyCode, callback) {
                this.keyCode2Callback[keyCode] = callback;
                return this;
            };
            return Key;
        })(Interaction.AbstractInteraction);
        Interaction.Key = Key;
    })(Plottable.Interaction || (Plottable.Interaction = {}));
    var Interaction = Plottable.Interaction;
})(Plottable || (Plottable = {}));

///<reference path="../reference.ts" />
var __extends = this.__extends || function (d, b) {
    for (var p in b) if (b.hasOwnProperty(p)) d[p] = b[p];
    function __() { this.constructor = d; }
    __.prototype = b.prototype;
    d.prototype = new __();
};
var Plottable;
(function (Plottable) {
    (function (Interaction) {
        var PanZoom = (function (_super) {
            __extends(PanZoom, _super);
            /**
             * Creates a PanZoomInteraction.
             *
             * The allows you to move around and zoom in on a plot, interactively. It
             * does so by changing the xScale and yScales' domains repeatedly.
             *
             * @constructor
             * @param {QuantitativeScale} [xScale] The X scale to update on panning/zooming.
             * @param {QuantitativeScale} [yScale] The Y scale to update on panning/zooming.
             */
            function PanZoom(xScale, yScale) {
                var _this = this;
                _super.call(this);
                if (xScale == null) {
                    xScale = new Plottable.Scale.Linear();
                }
                if (yScale == null) {
                    yScale = new Plottable.Scale.Linear();
                }
                this._xScale = xScale;
                this._yScale = yScale;
                this.zoom = d3.behavior.zoom();
                this.zoom.x(this._xScale._d3Scale);
                this.zoom.y(this._yScale._d3Scale);
                this.zoom.on("zoom", function () { return _this.rerenderZoomed(); });
            }
            /**
             * Sets the scales back to their original domains.
             */
            PanZoom.prototype.resetZoom = function () {
                var _this = this;
                // HACKHACK #254
                this.zoom = d3.behavior.zoom();
                this.zoom.x(this._xScale._d3Scale);
                this.zoom.y(this._yScale._d3Scale);
                this.zoom.on("zoom", function () { return _this.rerenderZoomed(); });
                this.zoom(this._hitBox);
            };
            PanZoom.prototype._anchor = function (component, hitBox) {
                _super.prototype._anchor.call(this, component, hitBox);
                this.zoom(hitBox);
            };
            PanZoom.prototype.rerenderZoomed = function () {
                // HACKHACK since the d3.zoom.x modifies d3 scales and not our TS scales, and the TS scales have the
                // event listener machinery, let's grab the domain out of the d3 scale and pipe it back into the TS scale
                var xDomain = this._xScale._d3Scale.domain();
                var yDomain = this._yScale._d3Scale.domain();
                this._xScale.domain(xDomain);
                this._yScale.domain(yDomain);
            };
            return PanZoom;
        })(Interaction.AbstractInteraction);
        Interaction.PanZoom = PanZoom;
    })(Plottable.Interaction || (Plottable.Interaction = {}));
    var Interaction = Plottable.Interaction;
})(Plottable || (Plottable = {}));

///<reference path="../../reference.ts" />
var __extends = this.__extends || function (d, b) {
    for (var p in b) if (b.hasOwnProperty(p)) d[p] = b[p];
    function __() { this.constructor = d; }
    __.prototype = b.prototype;
    d.prototype = new __();
};
var Plottable;
(function (Plottable) {
    (function (Interaction) {
        var Drag = (function (_super) {
            __extends(Drag, _super);
            /**
             * Constructs a Drag. A Drag will signal its callbacks on mouse drag.
             */
            function Drag() {
                var _this = this;
                _super.call(this);
                this.dragInitialized = false;
                this.origin = [0, 0];
                this.location = [0, 0];
                this._isDragging = false;
                this.dragBehavior = d3.behavior.drag();
                this.dragBehavior.on("dragstart", function () { return _this._dragstart(); });
                this.dragBehavior.on("drag", function () { return _this._drag(); });
                this.dragBehavior.on("dragend", function () { return _this._dragend(); });
            }
            Drag.prototype.dragstart = function (cb) {
                if (cb === undefined) {
                    return this.ondragstart;
                }
                else {
                    this.ondragstart = cb;
                    return this;
                }
            };
            // we access origin and location through setOrigin and setLocation so that on XDragBox and YDragBox we can overwrite so that
            // we always have the uncontrolled dimension of the box extending across the entire component
            // this ensures that the callback values are synchronized with the actual box being drawn
            Drag.prototype._setOrigin = function (x, y) {
                this.origin = [x, y];
            };
            Drag.prototype._getOrigin = function () {
                return this.origin.slice();
            };
            Drag.prototype._setLocation = function (x, y) {
                this.location = [x, y];
            };
            Drag.prototype._getLocation = function () {
                return this.location.slice();
            };
            Drag.prototype.drag = function (cb) {
                if (cb === undefined) {
                    return this.ondrag;
                }
                else {
                    this.ondrag = cb;
                    return this;
                }
            };
            Drag.prototype.dragend = function (cb) {
                if (cb === undefined) {
                    return this.ondragend;
                }
                else {
                    this.ondragend = cb;
                    return this;
                }
            };
            Drag.prototype._dragstart = function () {
                this._isDragging = true;
                var width = this._componentToListenTo.width();
                var height = this._componentToListenTo.height();
                // the constraint functions ensure that the selection rectangle will not exceed the hit box
                var constraintFunction = function (min, max) { return function (x) { return Math.min(Math.max(x, min), max); }; };
                this._constrainX = constraintFunction(0, width);
                this._constrainY = constraintFunction(0, height);
                var origin = d3.mouse(this._hitBox[0][0].parentNode);
                this._setOrigin(origin[0], origin[1]);
                this._doDragstart();
            };
            Drag.prototype._doDragstart = function () {
                if (this.ondragstart != null) {
                    this.ondragstart({ x: this._getOrigin()[0], y: this._getOrigin()[1] });
                }
            };
            Drag.prototype._drag = function () {
                this._setLocation(this._constrainX(d3.event.x), this._constrainY(d3.event.y));
                this._doDrag();
            };
            Drag.prototype._doDrag = function () {
                if (this.ondrag != null) {
                    var start = { x: this._getOrigin()[0], y: this._getOrigin()[1] };
                    var end = { x: this._getLocation()[0], y: this._getLocation()[1] };
                    this.ondrag(start, end);
                }
            };
            Drag.prototype._dragend = function () {
                var location = d3.mouse(this._hitBox[0][0].parentNode);
                this._setLocation(location[0], location[1]);
                this._isDragging = false;
                this._doDragend();
            };
            Drag.prototype._doDragend = function () {
                if (this.ondragend != null) {
                    var start = { x: this._getOrigin()[0], y: this._getOrigin()[1] };
                    var end = { x: this._getLocation()[0], y: this._getLocation()[1] };
                    this.ondragend(start, end);
                }
            };
            Drag.prototype._anchor = function (component, hitBox) {
                _super.prototype._anchor.call(this, component, hitBox);
                hitBox.call(this.dragBehavior);
                return this;
            };
            /**
             * Sets up so that the xScale and yScale that are passed have their
             * domains automatically changed as you zoom.
             *
             * @param {QuantitativeScale} xScale The scale along the x-axis.
             * @param {QuantitativeScale} yScale The scale along the y-axis.
             * @returns {Drag} The calling Drag.
             */
            Drag.prototype.setupZoomCallback = function (xScale, yScale) {
                var xDomainOriginal = xScale != null ? xScale.domain() : null;
                var yDomainOriginal = yScale != null ? yScale.domain() : null;
                var resetOnNextClick = false;
                function callback(upperLeft, lowerRight) {
                    if (upperLeft == null || lowerRight == null) {
                        if (resetOnNextClick) {
                            if (xScale != null) {
                                xScale.domain(xDomainOriginal);
                            }
                            if (yScale != null) {
                                yScale.domain(yDomainOriginal);
                            }
                        }
                        resetOnNextClick = !resetOnNextClick;
                        return;
                    }
                    resetOnNextClick = false;
                    if (xScale != null) {
                        xScale.domain([xScale.invert(upperLeft.x), xScale.invert(lowerRight.x)]);
                    }
                    if (yScale != null) {
                        yScale.domain([yScale.invert(lowerRight.y), yScale.invert(upperLeft.y)]);
                    }
                    this.clearBox();
                    return;
                }
                this.drag(callback);
                this.dragend(callback);
                return this;
            };
            return Drag;
        })(Interaction.AbstractInteraction);
        Interaction.Drag = Drag;
    })(Plottable.Interaction || (Plottable.Interaction = {}));
    var Interaction = Plottable.Interaction;
})(Plottable || (Plottable = {}));

///<reference path="../../reference.ts" />
var __extends = this.__extends || function (d, b) {
    for (var p in b) if (b.hasOwnProperty(p)) d[p] = b[p];
    function __() { this.constructor = d; }
    __.prototype = b.prototype;
    d.prototype = new __();
};
var Plottable;
(function (Plottable) {
    (function (Interaction) {
        var DragBox = (function (_super) {
            __extends(DragBox, _super);
            function DragBox() {
                _super.apply(this, arguments);
                this._boxIsDrawn = false;
                this._resizeXEnabled = false;
                this._resizeYEnabled = false;
                this.cursorStyle = "";
            }
            DragBox.prototype.resizeEnabled = function (enabled) {
                if (enabled == null) {
                    return this._resizeXEnabled || this._resizeYEnabled;
                }
                else {
                    this._resizeXEnabled = enabled && this.constructor._CAN_RESIZE_X;
                    this._resizeYEnabled = enabled && this.constructor._CAN_RESIZE_Y;
                    return this;
                }
            };
            /**
             * Return true if box is resizing on the X dimension.
             *
             * @returns {boolean}
             */
            DragBox.prototype.isResizingX = function () {
                return !!this.xResizing;
            };
            /**
             * Return true if box is resizing on the Y dimension.
             *
             * @returns {boolean}
             */
            DragBox.prototype.isResizingY = function () {
                return !!this.yResizing;
            };
            /**
             * Whether or not dragBox has been rendered in a visible area.
             *
             * @returns {boolean}
             */
            DragBox.prototype.boxIsDrawn = function () {
                return this._boxIsDrawn;
            };
            /**
             * Return true if box is resizing.
             *
             * @returns {boolean}
             */
            DragBox.prototype.isResizing = function () {
                return this.isResizingX() || this.isResizingY();
            };
            DragBox.prototype._dragstart = function () {
                var mouse = d3.mouse(this._hitBox[0][0].parentNode);
                if (this.boxIsDrawn()) {
                    var resizeInfo = this.getResizeInfo(mouse[0], mouse[1]);
                    this.xResizing = resizeInfo.xResizing;
                    this.yResizing = resizeInfo.yResizing;
                    if (this.isResizing()) {
                        // we are resizing; don't clear the box, don't call the dragstart callback
                        return;
                    }
                }
                _super.prototype._dragstart.call(this);
                this.clearBox();
            };
            DragBox.prototype.getResizeInfo = function (xPosition, yPosition) {
                var xResizing = null;
                var yResizing = null;
                var xStart = this._getOrigin()[0];
                var yStart = this._getOrigin()[1];
                var xEnd = this._getLocation()[0];
                var yEnd = this._getLocation()[1];
                function inPaddedRange(position, start, end, padding) {
                    return Math.min(start, end) - padding <= position && position <= Math.max(start, end) + padding;
                }
                function getResizeDimension(origin, destination, position, padding) {
                    // origin: where the drag began
                    // destination: where the drag ended
                    // position: where the cursor currently is (possibly the start of a resize)
                    var min = Math.min(origin, destination);
                    var max = Math.max(origin, destination);
                    var interiorPadding = Math.min(padding, (max - min) / 2);
                    if (min - padding < position && position < min + interiorPadding) {
                        return { offset: position - min, positive: false, origin: origin === min };
                    }
                    if (max - interiorPadding < position && position < max + padding) {
                        return { offset: position - max, positive: true, origin: origin === max };
                    }
                    return null;
                }
                if (this._resizeXEnabled && inPaddedRange(yPosition, yStart, yEnd, DragBox.RESIZE_PADDING)) {
                    xResizing = getResizeDimension(xStart, xEnd, xPosition, DragBox.RESIZE_PADDING);
                }
                if (this._resizeYEnabled && inPaddedRange(xPosition, xStart, xEnd, DragBox.RESIZE_PADDING)) {
                    yResizing = getResizeDimension(yStart, yEnd, yPosition, DragBox.RESIZE_PADDING);
                }
                return { xResizing: xResizing, yResizing: yResizing };
            };
            DragBox.prototype._drag = function () {
                if (this.isResizing()) {
                    // Eases the mouse into the center of the dragging line, in case dragging started with the mouse
                    // away from the center due to `DragBox.RESIZE_PADDING`.
                    if (this.isResizingX()) {
                        var diffX = this.xResizing.offset;
                        var x = d3.event.x;
                        if (diffX !== 0) {
                            x += diffX;
                            this.xResizing.offset += diffX > 0 ? -1 : 1;
                        }
                        if (this.xResizing.origin) {
                            this._setOrigin(this._constrainX(x), this._getOrigin()[1]);
                        }
                        else {
                            this._setLocation(this._constrainX(x), this._getLocation()[1]);
                        }
                    }
                    if (this.isResizingY()) {
                        var diffY = this.yResizing.offset;
                        var y = d3.event.y;
                        if (diffY !== 0) {
                            y += diffY;
                            this.yResizing.offset += diffY > 0 ? -1 : 1;
                        }
                        if (this.yResizing.origin) {
                            this._setOrigin(this._getOrigin()[0], this._constrainY(y));
                        }
                        else {
                            this._setLocation(this._getLocation()[0], this._constrainY(y));
                        }
                    }
                    this._doDrag();
                }
                else {
                    _super.prototype._drag.call(this);
                }
                this.setBox(this._getOrigin()[0], this._getLocation()[0], this._getOrigin()[1], this._getLocation()[1]);
            };
            DragBox.prototype._dragend = function () {
                this.xResizing = null;
                this.yResizing = null;
                _super.prototype._dragend.call(this);
            };
            /**
             * Clears the highlighted drag-selection box drawn by the DragBox.
             *
             * @returns {DragBox} The calling DragBox.
             */
            DragBox.prototype.clearBox = function () {
                if (this.dragBox == null) {
                    return;
                } // HACKHACK #593
                this.dragBox.attr("height", 0).attr("width", 0);
                this._boxIsDrawn = false;
                return this;
            };
            /**
             * Set where the box is draw explicitly.
             *
             * @param {number} x0 Left.
             * @param {number} x1 Right.
             * @param {number} y0 Top.
             * @param {number} y1 Bottom.
             *
             * @returns {DragBox} The calling DragBox.
             */
            DragBox.prototype.setBox = function (x0, x1, y0, y1) {
                if (this.dragBox == null) {
                    return;
                } // HACKHACK #593
                var w = Math.abs(x0 - x1);
                var h = Math.abs(y0 - y1);
                var xo = Math.min(x0, x1);
                var yo = Math.min(y0, y1);
                this.dragBox.attr({ x: xo, y: yo, width: w, height: h });
                this._boxIsDrawn = (w > 0 && h > 0);
                return this;
            };
            DragBox.prototype._anchor = function (component, hitBox) {
                var _this = this;
                _super.prototype._anchor.call(this, component, hitBox);
                var cname = DragBox.CLASS_DRAG_BOX;
                var background = this._componentToListenTo._backgroundContainer;
                this.dragBox = background.append("rect").classed(cname, true).attr("x", 0).attr("y", 0);
                hitBox.on("mousemove", function () { return _this._hover(); });
                return this;
            };
            DragBox.prototype._hover = function () {
                if (this.resizeEnabled() && !this._isDragging && this._boxIsDrawn) {
                    var position = d3.mouse(this._hitBox[0][0].parentNode);
                    this.cursorStyle = this.getCursorStyle(position[0], position[1]);
                }
                else if (!this._boxIsDrawn) {
                    this.cursorStyle = "";
                }
                this._hitBox.style("cursor", this.cursorStyle);
            };
            DragBox.prototype.getCursorStyle = function (xOrigin, yOrigin) {
                var resizeInfo = this.getResizeInfo(xOrigin, yOrigin);
                var left = resizeInfo.xResizing && !resizeInfo.xResizing.positive;
                var right = resizeInfo.xResizing && resizeInfo.xResizing.positive;
                var top = resizeInfo.yResizing && !resizeInfo.yResizing.positive;
                var bottom = resizeInfo.yResizing && resizeInfo.yResizing.positive;
                if (left && top || bottom && right) {
                    return "nwse-resize";
                }
                else if (top && right || bottom && left) {
                    return "nesw-resize";
                }
                else if (left || right) {
                    return "ew-resize";
                }
                else if (top || bottom) {
                    return "ns-resize";
                }
                else {
                    return "";
                }
            };
            DragBox.CLASS_DRAG_BOX = "drag-box";
            DragBox.RESIZE_PADDING = 10;
            DragBox._CAN_RESIZE_X = true;
            DragBox._CAN_RESIZE_Y = true;
            return DragBox;
        })(Interaction.Drag);
        Interaction.DragBox = DragBox;
    })(Plottable.Interaction || (Plottable.Interaction = {}));
    var Interaction = Plottable.Interaction;
})(Plottable || (Plottable = {}));

///<reference path="../../reference.ts" />
var __extends = this.__extends || function (d, b) {
    for (var p in b) if (b.hasOwnProperty(p)) d[p] = b[p];
    function __() { this.constructor = d; }
    __.prototype = b.prototype;
    d.prototype = new __();
};
var Plottable;
(function (Plottable) {
    (function (Interaction) {
        var XDragBox = (function (_super) {
            __extends(XDragBox, _super);
            function XDragBox() {
                _super.apply(this, arguments);
            }
            XDragBox.prototype._setOrigin = function (x, y) {
                _super.prototype._setOrigin.call(this, x, 0);
            };
            XDragBox.prototype._setLocation = function (x, y) {
                _super.prototype._setLocation.call(this, x, this._componentToListenTo.height());
            };
            XDragBox._CAN_RESIZE_Y = false;
            return XDragBox;
        })(Interaction.DragBox);
        Interaction.XDragBox = XDragBox;
    })(Plottable.Interaction || (Plottable.Interaction = {}));
    var Interaction = Plottable.Interaction;
})(Plottable || (Plottable = {}));

///<reference path="../../reference.ts" />
var __extends = this.__extends || function (d, b) {
    for (var p in b) if (b.hasOwnProperty(p)) d[p] = b[p];
    function __() { this.constructor = d; }
    __.prototype = b.prototype;
    d.prototype = new __();
};
var Plottable;
(function (Plottable) {
    (function (Interaction) {
        var XYDragBox = (function (_super) {
            __extends(XYDragBox, _super);
            function XYDragBox() {
                Plottable._Util.Methods.warn("XYDragBox is deprecated; use DragBox instead");
                _super.call(this);
            }
            return XYDragBox;
        })(Interaction.DragBox);
        Interaction.XYDragBox = XYDragBox;
    })(Plottable.Interaction || (Plottable.Interaction = {}));
    var Interaction = Plottable.Interaction;
})(Plottable || (Plottable = {}));

///<reference path="../../reference.ts" />
var __extends = this.__extends || function (d, b) {
    for (var p in b) if (b.hasOwnProperty(p)) d[p] = b[p];
    function __() { this.constructor = d; }
    __.prototype = b.prototype;
    d.prototype = new __();
};
var Plottable;
(function (Plottable) {
    (function (Interaction) {
        var YDragBox = (function (_super) {
            __extends(YDragBox, _super);
            function YDragBox() {
                _super.apply(this, arguments);
            }
            YDragBox.prototype._setOrigin = function (x, y) {
                _super.prototype._setOrigin.call(this, 0, y);
            };
            YDragBox.prototype._setLocation = function (x, y) {
                _super.prototype._setLocation.call(this, this._componentToListenTo.width(), y);
            };
            YDragBox._CAN_RESIZE_X = false;
            return YDragBox;
        })(Interaction.DragBox);
        Interaction.YDragBox = YDragBox;
    })(Plottable.Interaction || (Plottable.Interaction = {}));
    var Interaction = Plottable.Interaction;
})(Plottable || (Plottable = {}));

///<reference path="../reference.ts" />
var __extends = this.__extends || function (d, b) {
    for (var p in b) if (b.hasOwnProperty(p)) d[p] = b[p];
    function __() { this.constructor = d; }
    __.prototype = b.prototype;
    d.prototype = new __();
};
var Plottable;
(function (Plottable) {
    (function (Interaction) {
        var Hover = (function (_super) {
            __extends(Hover, _super);
            function Hover() {
                _super.apply(this, arguments);
                this.currentHoverData = {
                    data: null,
                    pixelPositions: null,
                    selection: null
                };
            }
            Hover.prototype._anchor = function (component, hitBox) {
                var _this = this;
                _super.prototype._anchor.call(this, component, hitBox);
                this.dispatcher = new Plottable.Dispatcher.Mouse(this._hitBox);
                this.dispatcher.mouseover(function (p) {
                    _this._componentToListenTo._hoverOverComponent(p);
                    _this.handleHoverOver(p);
                });
                this.dispatcher.mouseout(function (p) {
                    _this._componentToListenTo._hoverOutComponent(p);
                    _this.safeHoverOut(_this.currentHoverData);
                    _this.currentHoverData = {
                        data: null,
                        pixelPositions: null,
                        selection: null
                    };
                });
                this.dispatcher.mousemove(function (p) { return _this.handleHoverOver(p); });
                this.dispatcher.connect();
            };
            /**
             * Returns a HoverData consisting of all data and selections in a but not in b.
             */
            Hover.diffHoverData = function (a, b) {
                if (a.data == null || b.data == null) {
                    return a;
                }
                var diffData = [];
                var diffPoints = [];
                var diffElements = [];
                a.data.forEach(function (d, i) {
                    if (b.data.indexOf(d) === -1) {
                        diffData.push(d);
                        diffPoints.push(a.pixelPositions[i]);
                        diffElements.push(a.selection[0][i]);
                    }
                });
                if (diffData.length === 0) {
                    return {
                        data: null,
                        pixelPositions: null,
                        selection: null
                    };
                }
                return {
                    data: diffData,
                    pixelPositions: diffPoints,
                    selection: d3.selectAll(diffElements)
                };
            };
            Hover.prototype.handleHoverOver = function (p) {
                var lastHoverData = this.currentHoverData;
                var newHoverData = this._componentToListenTo._doHover(p);
                this.currentHoverData = newHoverData;
                var outData = Hover.diffHoverData(lastHoverData, newHoverData);
                this.safeHoverOut(outData);
                var overData = Hover.diffHoverData(newHoverData, lastHoverData);
                this.safeHoverOver(overData);
            };
            Hover.prototype.safeHoverOut = function (outData) {
                if (this.hoverOutCallback && outData.data) {
                    this.hoverOutCallback(outData);
                }
            };
            Hover.prototype.safeHoverOver = function (overData) {
                if (this.hoverOverCallback && overData.data) {
                    this.hoverOverCallback(overData);
                }
            };
            /**
             * Attaches an callback to be called when the user mouses over an element.
             *
             * @param {(hoverData: HoverData) => any} callback The callback to be called.
             *      The callback will be passed data for newly hovered-over elements.
             * @return {Interaction.Hover} The calling Interaction.Hover.
             */
            Hover.prototype.onHoverOver = function (callback) {
                this.hoverOverCallback = callback;
                return this;
            };
            /**
             * Attaches a callback to be called when the user mouses off of an element.
             *
             * @param {(hoverData: HoverData) => any} callback The callback to be called.
             *      The callback will be passed data from the hovered-out elements.
             * @return {Interaction.Hover} The calling Interaction.Hover.
             */
            Hover.prototype.onHoverOut = function (callback) {
                this.hoverOutCallback = callback;
                return this;
            };
            /**
             * Retrieves the HoverData associated with the elements the user is currently hovering over.
             *
             * @return {HoverData} The data and selection corresponding to the elements
             *                     the user is currently hovering over.
             */
            Hover.prototype.getCurrentHoverData = function () {
                return this.currentHoverData;
            };
            return Hover;
        })(Interaction.AbstractInteraction);
        Interaction.Hover = Hover;
    })(Plottable.Interaction || (Plottable.Interaction = {}));
    var Interaction = Plottable.Interaction;
})(Plottable || (Plottable = {}));<|MERGE_RESOLUTION|>--- conflicted
+++ resolved
@@ -7866,13 +7866,7 @@
             };
             ClusteredBar.prototype._updateClusterPosition = function () {
                 var _this = this;
-<<<<<<< HEAD
-                var innerScale = this.makeInnerScale();
-=======
-                var accessor = this._isVertical ? this._projections["x"].accessor : this._projections["y"].accessor;
                 var innerScale = this._makeInnerScale();
-                var clusters = d3.map();
->>>>>>> 3adc8ea0
                 this._datasetKeysInOrder.forEach(function (key) {
                     var plotMetadata = _this._key2PlotDatasetKey.get(key).plotMetadata;
                     plotMetadata.position = innerScale.scale(key);
