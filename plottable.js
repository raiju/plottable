--- conflicted
+++ resolved
@@ -999,16 +999,6 @@
     (function (Formatter) {
         var Custom = (function (_super) {
             __extends(Custom, _super);
-            /**
-            * Creates a Custom Formatter.
-            *
-            * @constructor
-            * @param {(d: any, formatter: Formatter.Custom) => string} customFormatFunction A
-            *                           formatting function that is passed a datum
-            *                           and the Custom Formatter itself.
-            * @param {number} precision The precision of the Custom Formatter. The
-            *                           actual behavior will depend on the customFormatFunction.
-            */
             function Custom(customFormatFunction, precision) {
                 if (precision === void 0) { precision = 0; }
                 _super.call(this, precision);
@@ -3326,12 +3316,11 @@
                     return this;
                 }
             };
-<<<<<<< HEAD
-
             Axis.prototype.gutter = function (size) {
                 if (size == null) {
                     return this._gutter;
-                } else {
+                }
+                else {
                     if (size < 0) {
                         throw new Error("gutter size must be positive");
                     }
@@ -3340,9 +3329,6 @@
                     return this;
                 }
             };
-
-=======
->>>>>>> 7ac859fa
             Axis.prototype.orient = function (newOrientation) {
                 if (newOrientation == null) {
                     return this._orientation;
@@ -3669,52 +3655,27 @@
                 this.showLastTickLabel = false;
             }
             Numeric.prototype._computeWidth = function () {
-<<<<<<< HEAD
                 var _this = this;
                 var tickValues = this._getTickValues();
-=======
-                var tickValues = this._getTickValues();
-                var valueLength = function (v) {
-                    var logLength = Math.floor(Math.log(Math.abs(v)) / Math.LN10);
-                    return (logLength > 0) ? logLength : 1;
-                };
-                var pow10 = Math.max.apply(null, tickValues.map(valueLength));
-                var precision = this._formatter.precision();
-                var testValue = -(Math.pow(10, pow10) + Math.pow(10, -precision));
->>>>>>> 7ac859fa
                 var testTextEl = this._tickLabelContainer.append("text").classed(Plottable.Abstract.Axis.TICK_LABEL_CLASS, true);
                 var epsilon = Math.pow(10, -this._formatter.precision());
-
-                // create a new text measurerer every time; see issue #643
                 var measurer = Plottable.Util.Text.getTextMeasure(testTextEl);
                 var textLengths = tickValues.map(function (v) {
                     var formattedValue = _this._formatter.format(v);
                     return measurer(formattedValue).width;
-                    // return measurer("X" + formattedValue).width; // extra character of padding
                 });
                 testTextEl.remove();
-<<<<<<< HEAD
-
                 var maxTextLength = Math.max.apply(null, textLengths);
-
                 if (this.tickLabelPositioning === "center") {
                     this._computedWidth = this.tickLength() + this.tickLabelPadding() + maxTextLength;
-                } else {
+                }
+                else {
                     this._computedWidth = Math.max(this.tickLength(), this.tickLabelPadding() + maxTextLength);
-=======
-                if (this.tickLabelPositioning === "center") {
-                    this._computedWidth = this.tickLength() + this.tickLabelPadding() + textLength;
-                }
-                else {
-                    this._computedWidth = Math.max(this.tickLength(), this.tickLabelPadding() + textLength);
->>>>>>> 7ac859fa
                 }
                 return this._computedWidth;
             };
             Numeric.prototype._computeHeight = function () {
                 var testTextEl = this._tickLabelContainer.append("text").classed(Plottable.Abstract.Axis.TICK_LABEL_CLASS, true);
-
-                // create a new text measurerer every time; see issue #643
                 var measurer = Plottable.Util.Text.getTextMeasure(testTextEl);
                 var textHeight = measurer("test").height;
                 testTextEl.remove();
