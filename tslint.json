--- conflicted
+++ resolved
@@ -10,10 +10,7 @@
     "max-line-length": [true, 140],
     "no-arg": true,
     "no-bitwise": true,
-<<<<<<< HEAD
     "no-consecutive-blank-lines": true,
-=======
->>>>>>> da40dcf2
     "no-console": [true,
         "log",
         "debug",
@@ -24,10 +21,7 @@
         "warn"
     ],
     "no-construct": true,
-<<<<<<< HEAD
-=======
     "no-constructor-vars": true,
->>>>>>> da40dcf2
     "no-duplicate-key": true,
     "no-duplicate-variable": true,
     "no-empty": true,
