{
  "rules": {
    "ban": [true,
        ["d3", "max"],
        ["d3", "min"],
        ["assert", "equal"]
    ],
    "class-name": true,
    "comment-format": [true, "check-space"],
    "curly": true,
    "eofline": true,
    "forin": true,
    "jsdoc-format": true,
    "label-position": true,
    "label-undefined": true,
    "max-line-length": [true, 140],
    "no-arg": true,
    "no-bitwise": true,
    "no-consecutive-blank-lines": true,
    "no-console": [true,
        "log",
        "debug",
        "info",
        "time",
        "timeEnd",
        "trace",
        "warn"
    ],
    "no-construct": true,
    "no-constructor-vars": true,
    "no-debugger": true,
    "no-duplicate-key": true,
    "no-duplicate-variable": true,
    "no-empty": true,
    "no-eval": true,
    "no-switch-case-fall-through": true,
    "no-trailing-comma": true,
    "no-trailing-whitespace": true,
    "no-unreachable": true,
    "no-unused-expression": true,
    "no-unused-variable": true,
    "no-use-before-declare": true,
    "one-line": [true,
        "check-catch",
        "check-else",
        "check-open-brace",
        "check-whitespace"
    ],
    "quotemark": [true,
        "double"
    ],
    "radix": true,
    "semicolon": true,
    "triple-equals": [true,
        "allow-null-check"
    ],
    "typedef-whitespace": [true, {
        "call-signature": "nospace",
        "index-signature": "nospace",
        "parameter": "nospace",
        "property-declaration": "nospace",
        "variable-declaration": "nospace"
    }],
    "variable-name": false,
<<<<<<< HEAD
    "whitespace": [true,
        "check-branch",
        "check-decl",
        "check-operator",
        "check-separator",
        "check-type"
    ],
    "ban": [true, ["d3", "max"], ["d3", "min"]]
=======
    "whitespace": ["check-branch", "check-decl", "check-operator", "check-separator", "check-type"]
>>>>>>> 318cf203
  }
}<|MERGE_RESOLUTION|>--- conflicted
+++ resolved
@@ -62,17 +62,12 @@
         "variable-declaration": "nospace"
     }],
     "variable-name": false,
-<<<<<<< HEAD
     "whitespace": [true,
         "check-branch",
         "check-decl",
         "check-operator",
         "check-separator",
         "check-type"
-    ],
-    "ban": [true, ["d3", "max"], ["d3", "min"]]
-=======
-    "whitespace": ["check-branch", "check-decl", "check-operator", "check-separator", "check-type"]
->>>>>>> 318cf203
+    ]
   }
 }