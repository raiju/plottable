
declare module Plottable {
    module Util {
        module Methods {
            /**
            * Checks if x is between a and b.
            *
            * @param {number} x The value to test if in range
            * @param {number} a The beginning of the (inclusive) range
            * @param {number} b The ending of the (inclusive) range
            * @return {boolean} Whether x is in [a, b]
            */
            function inRange(x: number, a: number, b: number): boolean;
            /**
            * Takes two arrays of numbers and adds them together
            *
            * @param {number[]} alist The first array of numbers
            * @param {number[]} blist The second array of numbers
            * @return {number[]} An array of numbers where x[i] = alist[i] + blist[i]
            */
            function addArrays(alist: number[], blist: number[]): number[];
            /**
            * Takes two sets and returns the intersection
            *
            * @param {D3.Set} set1 The first set
            * @param {D3.Set} set2 The second set
            * @return {D3.Set} A set that contains elements that appear in both set1 and set2
            */
            function intersection(set1: D3.Set, set2: D3.Set): D3.Set;
            function accessorize(accessor: any): IAccessor;
            function applyAccessor(accessor: IAccessor, dataSource: DataSource): (d: any, i: number) => any;
            function uniq(strings: string[]): string[];
            /**
            * Creates an array of length `count`, filled with value or (if value is a function), value()
            *
            * @param {any} value The value to fill the array with, or, if a function, a generator for values
            * @param {number} count The length of the array to generate
            * @return {any[]}
            */
            function createFilledArray(value: any, count: number): any[];
            /**
            * @param {T[][]} a The 2D array that will have its elements joined together.
            * @return {T[]} Every array in a, concatenated together in the order they appear.
            */
            function flatten<T>(a: T[][]): T[];
        }
    }
}


declare module Plottable {
    module Util {
        module OpenSource {
            /**
            * Returns the sortedIndex for inserting a value into an array.
            * Takes a number and an array of numbers OR an array of objects and an accessor that returns a number.
            * @param {number} value: The numerical value to insert
            * @param {any[]} arr: Array to find insertion index, can be number[] or any[] (if accessor provided)
            * @param {IAccessor} accessor: If provided, this function is called on members of arr to determine insertion index
            * @returns {number} The insertion index.
            * The behavior is undefined for arrays that are unsorted
            * If there are multiple valid insertion indices that maintain sorted order (e.g. addign 1 to [1,1,1,1,1]) then
            * the behavior must satisfy that the array is sorted post-insertion, but is otherwise unspecified.
            * This is a modified version of Underscore.js's implementation of sortedIndex.
            * Underscore.js is released under the MIT License:
            *  Copyright (c) 2009-2014 Jeremy Ashkenas, DocumentCloud and Investigative
            *  Reporters & Editors
            *
            *  Permission is hereby granted, free of charge, to any person
            *  obtaining a copy of this software and associated documentation
            *  files (the "Software"), to deal in the Software without
            *  restriction, including without limitation the rights to use,
            *  copy, modify, merge, publish, distribute, sublicense, and/or sell
            *  copies of the Software, and to permit persons to whom the
            *  Software is furnished to do so, subject to the following
            *  conditions:
            *
            *  The above copyright notice and this permission notice shall be
            *  included in all copies or substantial portions of the Software.
            *
            *  THE SOFTWARE IS PROVIDED "AS IS", WITHOUT WARRANTY OF ANY KIND,
            *  EXPRESS OR IMPLIED, INCLUDING BUT NOT LIMITED TO THE WARRANTIES
            *  OF MERCHANTABILITY, FITNESS FOR A PARTICULAR PURPOSE AND
            *  NONINFRINGEMENT. IN NO EVENT SHALL THE AUTHORS OR COPYRIGHT
            *  HOLDERS BE LIABLE FOR ANY CLAIM, DAMAGES OR OTHER LIABILITY,
            *  WHETHER IN AN ACTION OF CONTRACT, TORT OR OTHERWISE, ARISING
            *  FROM, OUT OF OR IN CONNECTION WITH THE SOFTWARE OR THE USE OR
            *  OTHER DEALINGS IN THE SOFTWARE.
            */
            function sortedIndex(val: number, arr: number[]): number;
            function sortedIndex(val: number, arr: any[], accessor: IAccessor): number;
        }
    }
}


declare module Plottable {
    module Util {
        class IDCounter {
            public increment(id: any): number;
            public decrement(id: any): number;
            public get(id: any): number;
        }
    }
}


declare module Plottable {
    module Util {
        /**
        * An associative array that can be keyed by anything (inc objects).
        * Uses pointer equality checks which is why this works.
        * This power has a price: everything is linear time since it is actually backed by an array...
        */
        class StrictEqualityAssociativeArray {
            /**
            * Set a new key/value pair in the store.
            *
            * @param {any} key Key to set in the store
            * @param {any} value Value to set in the store
            * @return {boolean} True if key already in store, false otherwise
            */
            public set(key: any, value: any): boolean;
            /**
            * Get a value from the store, given a key.
            *
            * @param {any} key Key associated with value to retrieve
            * @return {any} Value if found, undefined otherwise
            */
            public get(key: any): any;
            /**
            * Test whether store has a value associated with given key.
            *
            * Will return true if there is a key/value entry,
            * even if the value is explicitly `undefined`.
            *
            * @param {any} key Key to test for presence of an entry
            * @return {boolean} Whether there was a matching entry for that key
            */
            public has(key: any): boolean;
            /**
            * Return an array of the values in the key-value store
            *
            * @return {any[]} The values in the store
            */
            public values(): any[];
            /**
            * Return an array of keys in the key-value store
            *
            * @return {any[]} The keys in the store
            */
            public keys(): any[];
            /**
            * Execute a callback for each entry in the array.
            *
            * @param {(key: any, val?: any, index?: number) => any} callback The callback to eecute
            * @return {any[]} The results of mapping the callback over the entries
            */
            public map(cb: (key?: any, val?: any, index?: number) => any): any[];
            /**
            * Delete a key from the key-value store. Return whether the key was present.
            *
            * @param {any} The key to remove
            * @return {boolean} Whether a matching entry was found and removed
            */
            public delete(key: any): boolean;
        }
    }
}


declare module Plottable {
    module Util {
        module Text {
            interface TextMeasurer {
                (s: string): number[];
            }
            /**
            * Returns a quasi-pure function of typesignature (t: string) => number[] which measures height and width of text
            *
            * @param {D3.Selection} selection: The selection in which text will be drawn and measured
            * @returns {number[]} width and height of the text
            */
            function getTextMeasure(selection: D3.Selection): TextMeasurer;
            /**
            * Gets a truncated version of a sting that fits in the available space, given the element in which to draw the text
            *
            * @param {string} text: The string to be truncated
            * @param {number} availableWidth: The available width, in pixels
            * @param {D3.Selection} element: The text element used to measure the text
            * @returns {string} text - the shortened text
            */
            function getTruncatedText(text: string, availableWidth: number, element: D3.Selection): string;
            /**
            * Gets the height of a text element, as rendered.
            *
            * @param {D3.Selection} textElement
            * @return {number} The height of the text element, in pixels.
            */
            function getTextHeight(selection: D3.Selection): number;
            /**
            * Gets the width of a text element, as rendered.
            *
            * @param {D3.Selection} textElement
            * @return {number} The width of the text element, in pixels.
            */
            function getTextWidth(textElement: D3.Selection, text: string): number;
            /**
            * Takes a line, a width to fit it in, and a text measurer. Will attempt to add ellipses to the end of the line,
            * shortening the line as required to ensure that it fits within width.
            */
            function addEllipsesToLine(line: string, width: number, measureText: TextMeasurer): string;
            function writeLineHorizontally(line: string, g: D3.Selection, width: number, height: number, xAlign?: string, yAlign?: string): number[];
            function writeLineVertically(line: string, g: D3.Selection, width: number, height: number, xAlign?: string, yAlign?: string, rotation?: string): number[];
            function writeTextHorizontally(brokenText: string[], g: D3.Selection, width: number, height: number, xAlign?: string, yAlign?: string): number[];
            function writeTextVertically(brokenText: string[], g: D3.Selection, width: number, height: number, xAlign?: string, yAlign?: string, rotation?: string): number[];
            interface IWriteTextResult {
                textFits: boolean;
                usedWidth: number;
                usedHeight: number;
            }
            /**
            * Attempt to write the string 'text' to a D3.Selection containing a svg.g.
            * Contains the text within a rectangle with dimensions width, height. Tries to
            * orient the text using xOrient and yOrient parameters.
            * Will align the text vertically if it seems like that is appropriate.
            * Returns an IWriteTextResult with info on whether the text fit, and how much width/height was used.
            */
            function writeText(text: string, g: D3.Selection, width: number, height: number, xAlign: string, yAlign: string, horizontally?: boolean): IWriteTextResult;
        }
    }
}


declare module Plottable {
    module Util {
        module WordWrap {
            interface IWrappedText {
                originalText: string;
                lines: string[];
                textFits: boolean;
            }
            /**
            * Takes a block of text, a width and height to fit it in, and a 2-d text measurement function.
            * Wraps words and fits as much of the text as possible into the given width and height.
            */
            function breakTextToFitRect(text: string, width: number, height: number, measureText: Text.TextMeasurer): IWrappedText;
            /**
            * Splits up the text so that it will fit in width (or splits into a list of single characters if it is impossible
            * to fit in width). Tries to avoid breaking words on non-linebreak-or-space characters, and will only break a word if
            * the word is too big to fit within width on its own.
            */
            function breakTextToFitWidth(text: string, width: number, widthMeasure: (s: string) => number): string[];
            /**
            * Determines if it is possible to fit a given text within width without breaking any of the words.
            * Simple algorithm, split the text up into tokens, and make sure that the widest token doesn't exceed
            * allowed width.
            */
            function canWrapWithoutBreakingWords(text: string, width: number, widthMeasure: (s: string) => number): boolean;
        }
    }
}

declare module Plottable {
    module Util {
        module DOM {
            /**
            * Gets the bounding box of an element.
            * @param {D3.Selection} element
            * @returns {SVGRed} The bounding box.
            */
            function getBBox(element: D3.Selection): SVGRect;
            var POLYFILL_TIMEOUT_MSEC: number;
            function requestAnimationFramePolyfill(fn: () => any): void;
            function isSelectionRemovedFromSVG(selection: D3.Selection): boolean;
            function getElementWidth(elem: HTMLScriptElement): number;
            function getElementHeight(elem: HTMLScriptElement): number;
            function getSVGPixelWidth(svg: D3.Selection): number;
            function translate(s: D3.Selection, x?: number, y?: number): any;
        }
    }
}


declare module Plottable {
    module Abstract {
        class Formatter {
            constructor(precision: number);
            /**
            * Format an input value.
            *
            * @param {any} d The value to be formatted.
            * @returns {string} The formatted value.
            */
            public format(d: any): string;
            /**
            * Gets the current precision of the Formatter.
            * The meaning depends on the implementation.
            *
            * @returns {number} The current precision.
            */
            public precision(): number;
            /**
            * Sets the precision of the Formatter.
            * The meaning depends on the implementation.
            *
            * @param {number} [value] The new precision.
            * @returns {Formatter} The calling Formatter.
            */
            public precision(value: number): Formatter;
            /**
            * Checks if this formatter will show only unchanged values.
            *
            * @returns {boolean}
            */
            public showOnlyUnchangedValues(): boolean;
            /**
            * Sets whether this formatter will show only unchanged values.
            * If true, inputs whose value is changed by the formatter will be formatted
            * to an empty string.
            *
            * @param {boolean} showUnchanged Whether or not to show only unchanged values.
            * @returns {Formatter} The calling Formatter.
            */
            public showOnlyUnchangedValues(showUnchanged: boolean): Formatter;
        }
    }
}


declare module Plottable {
    module Formatter {
        class Identity extends Abstract.Formatter {
            /**
            * Creates an formatter that simply stringifies the input.
            *
            * @constructor
            */
            constructor();
        }
    }
}


declare module Plottable {
    module Formatter {
        class General extends Abstract.Formatter {
            /**
            * Creates a formatter that formats numbers to show no more than
            * [precision] decimal places. All other values are stringified.
            *
            * @constructor
            * @param {number} [precision] The maximum number of decimal places to display.
            */
            constructor(precision?: number);
        }
    }
}


declare module Plottable {
    module Formatter {
        class Fixed extends Abstract.Formatter {
            /**
            * Creates a formatter that displays exactly [precision] decimal places.
            *
            * @constructor
            * @param {number} [precision] The number of decimal places to display.
            */
            constructor(precision?: number);
        }
    }
}


declare module Plottable {
    module Formatter {
        class Currency extends Fixed {
            /**
            * Creates a formatter for currency values.
            *
            * @param {number} [precision] The number of decimal places to show.
            * @param {string} [symbol] The currency symbol to use.
            * @param {boolean} [prefix] Whether to prepend or append the currency symbol.
            *
            * @returns {IFormatter} A formatter for currency values.
            */
            constructor(precision?: number, symbol?: string, prefix?: boolean);
            public format(d: any): string;
        }
    }
}


declare module Plottable {
    module Formatter {
        class Percentage extends Fixed {
            /**
            * Creates a formatter for percentage values.
            * Multiplies the supplied value by 100 and appends "%".
            *
            * @constructor
            * @param {number} [precision] The number of decimal places to display.
            */
            constructor(precision?: number);
            public format(d: any): string;
        }
    }
}


declare module Plottable {
    module Formatter {
        class Custom extends Abstract.Formatter {
            constructor(precision: number, customFormatFunction: (d: any, formatter: Custom) => string);
        }
    }
}


declare module Plottable {
    module Abstract {
        class PlottableObject {
        }
    }
}


declare module Plottable {
    module Core {
        interface IListenable {
            broadcaster: Broadcaster;
        }
        interface IBroadcasterCallback {
            (listenable: IListenable, ...args: any[]): any;
        }
        class Broadcaster extends Abstract.PlottableObject {
            constructor(listenable: IListenable);
            /**
            * Registers a callback to be called when the broadcast method is called. Also takes a listener which
            * is used to support deregistering the same callback later, by passing in the same listener.
            * If there is already a callback associated with that listener, then the callback will be replaced.
            *
            * This should NOT be called directly by a Component; registerToBroadcaster should be used instead.
            *
            * @param listener The listener associated with the callback.
            * @param {IBroadcasterCallback} callback A callback to be called when the Scale's domain changes.
            * @returns {Broadcaster} this object
            */
            public registerListener(listener: any, callback: IBroadcasterCallback): Broadcaster;
            /**
            * Call all listening callbacks, optionally with arguments passed through.
            *
            * @param ...args A variable number of optional arguments
            * @returns {Broadcaster} this object
            */
            public broadcast(...args: any[]): Broadcaster;
            /**
            * Deregisters the callback associated with a listener.
            *
            * @param listener The listener to deregister.
            * @returns {Broadcaster} this object
            */
            public deregisterListener(listener: any): Broadcaster;
            /**
            * Deregisters all listeners and callbacks associated with the broadcaster.
            *
            * @returns {Broadcaster} this object
            */
            public deregisterAllListeners(): void;
        }
    }
}


declare module Plottable {
    class DataSource extends Abstract.PlottableObject implements Core.IListenable {
        /**
        * Creates a new DataSource.
        *
        * @constructor
        * @param {any[]} data
        * @param {any} metadata An object containing additional information.
        */
        constructor(data?: any[], metadata?: any);
        /**
        * Retrieves the current data from the DataSource, or sets the data.
        *
        * @param {any[]} [data] The new data.
        * @returns {any[]|DataSource} The current data, or the calling DataSource.
        */
        public data(): any[];
        public data(data: any[]): DataSource;
        /**
        * Retrieves the current metadata from the DataSource, or sets the metadata.
        *
        * @param {any[]} [metadata] The new metadata.
        * @returns {any[]|DataSource} The current metadata, or the calling DataSource.
        */
        public metadata(): any;
        public metadata(metadata: any): DataSource;
    }
}


declare module Plottable {
    module Abstract {
        class Component extends PlottableObject {
            static AUTORESIZE_BY_DEFAULT: boolean;
            /**
            * Renders the Component into a given DOM element.
            *
            * @param {String|D3.Selection} element A D3 selection or a selector for getting the element to render into.
            * @return {Component} The calling component.
            */
            public renderTo(element: any): Component;
            /**
            * Cause the Component to recompute layout and redraw. If passed arguments, will resize the root SVG it lives in.
            *
            * @param {number} [availableWidth]  - the width of the container element
            * @param {number} [availableHeight] - the height of the container element
            */
            public resize(width?: number, height?: number): Component;
            /**
            * Enables and disables auto-resize.
            *
            * If enabled, window resizes will enqueue this component for a re-layout
            * and re-render. Animations are disabled during window resizes when auto-
            * resize is enabled.
            *
            * @param {boolean} flag - Enables (true) or disables (false) auto-resize.
            */
            public autoResize(flag: boolean): Component;
            /**
            * Sets the x alignment of the Component.
            *
            * @param {string} alignment The x alignment of the Component (one of LEFT/CENTER/RIGHT).
            * @returns {Component} The calling Component.
            */
            public xAlign(alignment: string): Component;
            /**
            * Sets the y alignment of the Component.
            *
            * @param {string} alignment The y alignment of the Component (one of TOP/CENTER/BOTTOM).
            * @returns {Component} The calling Component.
            */
            public yAlign(alignment: string): Component;
            /**
            * Sets the x offset of the Component.
            *
            * @param {number} offset The desired x offset, in pixels.
            * @returns {Component} The calling Component.
            */
            public xOffset(offset: number): Component;
            /**
            * Sets the y offset of the Component.
            *
            * @param {number} offset The desired y offset, in pixels.
            * @returns {Component} The calling Component.
            */
            public yOffset(offset: number): Component;
            /**
            * Attaches an Interaction to the Component, so that the Interaction will listen for events on the Component.
            *
            * @param {Interaction} interaction The Interaction to attach to the Component.
            * @return {Component} The calling Component.
            */
            public registerInteraction(interaction: Interaction): Component;
            /**
            * Adds/removes a given CSS class to/from the Component, or checks if the Component has a particular CSS class.
            *
            * @param {string} cssClass The CSS class to add/remove/check for.
            * @param {boolean} [addClass] Whether to add or remove the CSS class. If not supplied, checks for the CSS class.
            * @return {boolean|Component} Whether the Component has the given CSS class, or the calling Component (if addClass is supplied).
            */
            public classed(cssClass: string): boolean;
            public classed(cssClass: string, addClass: boolean): Component;
            /**
            * Merges this Component with another Component, returning a ComponentGroup.
            * There are four cases:
            * Component + Component: Returns a ComponentGroup with both components inside it.
            * ComponentGroup + Component: Returns the ComponentGroup with the Component appended.
            * Component + ComponentGroup: Returns the ComponentGroup with the Component prepended.
            * ComponentGroup + ComponentGroup: Returns a new ComponentGroup with two ComponentGroups inside it.
            *
            * @param {Component} c The component to merge in.
            * @return {ComponentGroup}
            */
            public merge(c: Component): Component.Group;
            /**
            * Removes a Component from the DOM.
            */
            public remove(): Component;
        }
    }
}


declare module Plottable {
    module Abstract {
        class ComponentContainer extends Component {
            /**
            * Returns a list of components in the ComponentContainer
            *
            * @returns{Component[]} the contained Components
            */
            public components(): Component[];
            /**
            * Returns true iff the ComponentContainer is empty.
            *
            * @returns {boolean} Whether the calling ComponentContainer is empty.
            */
            public empty(): boolean;
            /**
            * Remove all components contained in the  ComponentContainer
            *
            * @returns {ComponentContainer} The calling ComponentContainer
            */
            public removeAll(): ComponentContainer;
        }
    }
}


declare module Plottable {
    module Component {
        class Group extends Abstract.ComponentContainer {
            /**
            * Creates a ComponentGroup.
            *
            * @constructor
            * @param {Component[]} [components] The Components in the Group.
            */
            constructor(components?: Abstract.Component[]);
            public merge(c: Abstract.Component): Group;
        }
    }
}


declare module Plottable {
    module Component {
        interface IterateLayoutResult {
            colProportionalSpace: number[];
            rowProportionalSpace: number[];
            guaranteedWidths: number[];
            guaranteedHeights: number[];
            wantsWidth: boolean;
            wantsHeight: boolean;
        }
        class Table extends Abstract.ComponentContainer {
            /**
            * Creates a Table.
            *
            * @constructor
            * @param {Component[][]} [rows] A 2-D array of the Components to place in the table.
            * null can be used if a cell is empty.
            */
            constructor(rows?: Abstract.Component[][]);
            /**
            * Adds a Component in the specified cell.
            *
            * @param {number} row The row in which to add the Component.
            * @param {number} col The column in which to add the Component.
            * @param {Component} component The Component to be added.
            */
            public addComponent(row: number, col: number, component: Abstract.Component): Table;
            /**
            * Sets the row and column padding on the Table.
            *
            * @param {number} rowPadding The padding above and below each row, in pixels.
            * @param {number} colPadding the padding to the left and right of each column, in pixels.
            * @returns {Table} The calling Table.
            */
            public padding(rowPadding: number, colPadding: number): Table;
            /**
            * Sets the layout weight of a particular row.
            * Space is allocated to rows based on their weight. Rows with higher weights receive proportionally more space.
            *
            * @param {number} index The index of the row.
            * @param {number} weight The weight to be set on the row.
            * @returns {Table} The calling Table.
            */
            public rowWeight(index: number, weight: number): Table;
            /**
            * Sets the layout weight of a particular column.
            * Space is allocated to columns based on their weight. Columns with higher weights receive proportionally more space.
            *
            * @param {number} index The index of the column.
            * @param {number} weight The weight to be set on the column.
            * @returns {Table} The calling Table.
            */
            public colWeight(index: number, weight: number): Table;
        }
    }
}


declare module Plottable {
    module Abstract {
        class Scale extends PlottableObject implements Core.IListenable {
            /**
            * Creates a new Scale.
            *
            * @constructor
            * @param {D3.Scale.Scale} scale The D3 scale backing the Scale.
            */
            constructor(scale: D3.Scale.Scale);
            /**
            * Modify the domain on the scale so that it includes the extent of all
            * perspectives it depends on. Extent: The (min, max) pair for a
            * QuantitiativeScale, all covered strings for an OrdinalScale.
            * Perspective: A combination of a DataSource and an Accessor that
            * represents a view in to the data.
            */
            public autoDomain(): Scale;
            /**
            * Returns the range value corresponding to a given domain value.
            *
            * @param value {any} A domain value to be scaled.
            * @returns {any} The range value corresponding to the supplied domain value.
            */
            public scale(value: any): any;
            /**
            * Retrieves the current domain, or sets the Scale's domain to the specified values.
            *
            * @param {any[]} [values] The new value for the domain. This array may
            *     contain more than 2 values if the scale type allows it (e.g.
            *     ordinal scales). Other scales such as quantitative scales accept
            *     only a 2-value extent array.
            * @returns {any[]|Scale} The current domain, or the calling Scale (if values is supplied).
            */
            public domain(): any[];
            public domain(values: any[]): Scale;
            /**
            * Retrieves the current range, or sets the Scale's range to the specified values.
            *
            * @param {any[]} [values] The new value for the range.
            * @returns {any[]|Scale} The current range, or the calling Scale (if values is supplied).
            */
            public range(): any[];
            public range(values: any[]): Scale;
            /**
            * Creates a copy of the Scale with the same domain and range but without any registered listeners.
            *
            * @returns {Scale} A copy of the calling Scale.
            */
            public copy(): Scale;
            /**
            * When a renderer determines that the extent of a projector has changed,
            * it will call this function. This function should ensure that
            * the scale has a domain at least large enough to include extent.
            *
            * @param {number} rendererID A unique indentifier of the renderer sending
            *                 the new extent.
            * @param {string} attr The attribute being projected, e.g. "x", "y0", "r"
            * @param {any[]} extent The new extent to be included in the scale.
            */
            public updateExtent(rendererID: number, attr: string, extent: any[]): Scale;
            public removeExtent(rendererID: number, attr: string): Scale;
        }
    }
}


declare module Plottable {
    module Abstract {
        interface _IProjector {
            accessor: IAccessor;
            scale?: Scale;
        }
        interface IAttributeToProjector {
            [attrToSet: string]: IAppliedAccessor;
        }
        class Plot extends Component {
            /**
            * Creates a Plot.
            *
            * @constructor
            * @param {any[]|DataSource} [dataset] The data or DataSource to be associated with this Plot.
            */
            constructor();
            constructor(dataset: any[]);
            constructor(dataset: DataSource);
            /**
            * Retrieves the current DataSource, or sets a DataSource if the Plot doesn't yet have one.
            *
            * @param {DataSource} [source] The DataSource the Plot should use, if it doesn't yet have one.
            * @return {DataSource|Plot} The current DataSource or the calling Plot.
            */
            public dataSource(): DataSource;
            public dataSource(source: DataSource): Plot;
            public project(attrToSet: string, accessor: any, scale?: Scale): Plot;
            /**
            * Enables or disables animation.
            *
            * @param {boolean} enabled Whether or not to animate.
            */
            public animate(enabled: boolean): Plot;
            /**
            * Gets or sets the animator associated with the specified animator key.
            *
            * @param {string} animatorKey The key for the animator.
            * @param {Animator.IPlotAnimator} animator If specified, will be stored as the
            *     animator for the key.
            * @return {Animator.IPlotAnimator|Plot} If an animator is specified, we return
            *     this object to enable chaining, otherwise we return the animator
            *     stored at the specified key.
            */
            public animator(animatorKey: string): Animator.IPlotAnimator;
            public animator(animatorKey: string, animator: Animator.IPlotAnimator): Plot;
        }
    }
}


declare module Plottable {
    module Core {
        module RenderController {
            module RenderPolicy {
                interface IRenderPolicy {
                    render(): any;
                }
                class Immediate implements IRenderPolicy {
                    public render(): void;
                }
                class AnimationFrame implements IRenderPolicy {
                    public render(): void;
                }
                class Timeout implements IRenderPolicy {
                    public render(): void;
                }
            }
        }
    }
}


declare module Plottable {
    module Core {
        /**
        * The RenderController is responsible for enqueueing and synchronizing
        * layout and render calls for Plottable components.
        *
        * Layouts and renders occur inside an animation callback
        * (window.requestAnimationFrame if available).
        *
        * If you require immediate rendering, call RenderController.flush() to
        * perform enqueued layout and rendering serially.
        */
        module RenderController {
            var _renderPolicy: RenderPolicy.IRenderPolicy;
            function setRenderPolicy(policy: RenderPolicy.IRenderPolicy): any;
            /**
            * If the RenderController is enabled, we enqueue the component for
            * render. Otherwise, it is rendered immediately.
            *
            * @param {Abstract.Component} component Any Plottable component.
            */
            function registerToRender(c: Abstract.Component): void;
            /**
            * If the RenderController is enabled, we enqueue the component for
            * layout and render. Otherwise, it is rendered immediately.
            *
            * @param {Abstract.Component} component Any Plottable component.
            */
            function registerToComputeLayout(c: Abstract.Component): void;
            function flush(): void;
        }
    }
}


declare module Plottable {
    module Core {
        /**
        * The ResizeBroadcaster will broadcast a notification to any registered
        * components when the window is resized.
        *
        * The broadcaster and single event listener are lazily constructed.
        *
        * Upon resize, the _resized flag will be set to true until after the next
        * flush of the RenderController. This is used, for example, to disable
        * animations during resize.
        */
        module ResizeBroadcaster {
            /**
            * Returns true if the window has been resized and the RenderController
            * has not yet been flushed.
            */
            function resizing(): boolean;
            function clearResizing(): any;
            /**
            * Registers a component.
            *
            * When the window is resized, we invoke ._invalidateLayout() on the
            * component, which will enqueue the component for layout and rendering
            * with the RenderController.
            *
            * @param {Abstract.Component} component Any Plottable component.
            */
            function register(c: Abstract.Component): void;
            /**
            * Deregisters the components.
            *
            * The component will no longer receive updates on window resize.
            *
            * @param {Abstract.Component} component Any Plottable component.
            */
            function deregister(c: Abstract.Component): void;
        }
    }
}


declare module Plottable {
    module Animator {
        interface IPlotAnimator {
            /**
            * Applies the supplied attributes to a D3.Selection with some animation.
            *
            * @param {D3.Selection} selection The update selection or transition selection that we wish to animate.
            * @param {Abstract.IAttributeToProjector} attrToProjector The set of
            *     IAccessors that we will use to set attributes on the selection.
            * @param {Abstract.Plot} plot The plot being animated.
            * @return {D3.Selection} Animators should return the selection or
            *     transition object so that plots may chain the transitions between
            *     animators.
            */
            animate(selection: any, attrToProjector: Abstract.IAttributeToProjector, plot: Abstract.Plot): any;
        }
        interface IPlotAnimatorMap {
            [animatorKey: string]: IPlotAnimator;
        }
    }
}

declare module Plottable {
    interface IDataset {
        data: any[];
        metadata: IMetadata;
    }
    interface IMetadata {
        cssClass?: string;
        color?: string;
    }
    interface IAccessor {
        (datum: any, index?: number, metadata?: any): any;
    }
    interface IAppliedAccessor {
        (datum: any, index: number): any;
    }
    interface SelectionArea {
        xMin: number;
        xMax: number;
        yMin: number;
        yMax: number;
    }
    interface FullSelectionArea {
        pixel: SelectionArea;
        data: SelectionArea;
    }
    interface ISpaceRequest {
        width: number;
        height: number;
        wantsWidth: boolean;
        wantsHeight: boolean;
    }
    interface IPixelArea {
        xMin: number;
        xMax: number;
        yMin: number;
        yMax: number;
    }
    interface IExtent {
        min: number;
        max: number;
    }
<<<<<<< HEAD
=======
}


declare module Plottable {
    class Domainer {
        /**
        * @param {(extents: any[][]) => any[]} combineExtents
        *        If present, this function will be used by the Domainer to merge
        *        all the extents that are present on a scale.
        *
        *        A plot may draw multiple things relative to a scale, e.g.
        *        different stocks over time. The plot computes their extents,
        *        which are a [min, max] pair. combineExtents is responsible for
        *        merging them all into one [min, max] pair. It defaults to taking
        *        the min of the first elements and the max of the second arguments.
        */
        constructor(combineExtents?: (extents: any[][]) => any[]);
        /**
        * @param {any[][]} extents The list of extents to be reduced to a single
        *        extent.
        * @param {Abstract.QuantitiveScale} scale
        *        Since nice() must do different things depending on Linear, Log,
        *        or Time scale, the scale must be passed in for nice() to work.
        * @return {any[]} The domain, as a merging of all exents, as a [min, max]
        *                 pair.
        */
        public computeDomain(extents: any[][], scale: Abstract.QuantitiveScale): any[];
        /**
        * Sets the Domainer to pad by a given ratio.
        *
        * @param {number} [padProportion] Proportionally how much bigger the
        *         new domain should be (0.05 = 5% larger).
        * @return {Domainer} The calling Domainer.
        */
        public pad(padProportion?: number): Domainer;
        /**
        * Adds a value that will not be padded if either end of the domain.
        * For example, after paddingException(0), a domainer will pad
        * [0, 100] to [0, 102.5].
        *
        * @param {any} exception The value that will not be padded.
        * @param {boolean} add Defaults to true. If true, add the exception,
        *                  if false, removes the exception.
        * @return {Domainer} The calling Domainer.
        */
        public paddingException(exception: any, add?: boolean): Domainer;
        /**
        * Extends the scale's domain so it starts and ends with "nice" values.
        *
        * @param {number} [count] The number of ticks that should fit inside the new domain.
        * @return {Domainer} The calling Domainer.
        */
        public nice(count?: number): Domainer;
    }
>>>>>>> abf842e4
}


declare module Plottable {
    module Abstract {
        class QuantitiveScale extends Scale {
            /**
            * Creates a new QuantitiveScale.
            *
            * @constructor
            * @param {D3.Scale.QuantitiveScale} scale The D3 QuantitiveScale backing the QuantitiveScale.
            */
            constructor(scale: D3.Scale.QuantitiveScale);
            public autoDomain(): QuantitiveScale;
            /**
            * Retrieves the domain value corresponding to a supplied range value.
            *
            * @param {number} value: A value from the Scale's range.
            * @returns {number} The domain value corresponding to the supplied range value.
            */
            public invert(value: number): number;
            /**
            * Creates a copy of the QuantitiveScale with the same domain and range but without any registered listeners.
            *
            * @returns {QuantitiveScale} A copy of the calling QuantitiveScale.
            */
            public copy(): QuantitiveScale;
            public domain(): any[];
            public domain(values: any[]): QuantitiveScale;
            /**
            * Sets or gets the QuantitiveScale's output interpolator
            *
            * @param {D3.Transition.Interpolate} [factory] The output interpolator to use.
            * @returns {D3.Transition.Interpolate|QuantitiveScale} The current output interpolator, or the calling QuantitiveScale.
            */
            public interpolate(): D3.Transition.Interpolate;
            public interpolate(factory: D3.Transition.Interpolate): QuantitiveScale;
            /**
            * Sets the range of the QuantitiveScale and sets the interpolator to d3.interpolateRound.
            *
            * @param {number[]} values The new range value for the range.
            */
            public rangeRound(values: number[]): QuantitiveScale;
            /**
            * Gets or sets the clamp status of the QuantitiveScale (whether to cut off values outside the ouput range).
            *
            * @param {boolean} [clamp] Whether or not to clamp the QuantitiveScale.
            * @returns {boolean|QuantitiveScale} The current clamp status, or the calling QuantitiveScale.
            */
            public clamp(): boolean;
            public clamp(clamp: boolean): QuantitiveScale;
            /**
            * Generates tick values.
            *
            * @param {number} [count] The number of ticks to generate.
            * @returns {any[]} The generated ticks.
            */
            public ticks(count?: number): any[];
            /**
            * Gets a tick formatting function for displaying tick values.
            *
            * @param {number} count The number of ticks to be displayed
            * @param {string} [format] A format specifier string.
            * @returns {(n: number) => string} A formatting function.
            */
            public tickFormat(count: number, format?: string): (n: number) => string;
            /**
            * Sets a Domainer of a scale. A Domainer is responsible for combining
            * multiple extents into a single domain.
            *
            * @param {Domainer} domainer The domainer to be set.
            * @return {QuantitiveScale} The calling scale.
            */
            public domainer(): Domainer;
            public domainer(domainer: Domainer): QuantitiveScale;
        }
    }
}


declare module Plottable {
    module Scale {
        class Linear extends Abstract.QuantitiveScale {
            /**
            * Creates a new LinearScale.
            *
            * @constructor
            * @param {D3.Scale.LinearScale} [scale] The D3 LinearScale backing the LinearScale. If not supplied, uses a default scale.
            */
            constructor();
            constructor(scale: D3.Scale.LinearScale);
            /**
            * Creates a copy of the LinearScale with the same domain and range but without any registered listeners.
            *
            * @returns {LinearScale} A copy of the calling LinearScale.
            */
            public copy(): Linear;
        }
    }
}


declare module Plottable {
    module Scale {
        class Log extends Abstract.QuantitiveScale {
            /**
            * Creates a new Scale.Log.
            *
            * @constructor
            * @param {D3.Scale.LogScale} [scale] The D3 Scale.Log backing the Scale.Log. If not supplied, uses a default scale.
            */
            constructor();
            constructor(scale: D3.Scale.LogScale);
            /**
            * Creates a copy of the Scale.Log with the same domain and range but without any registered listeners.
            *
            * @returns {Scale.Log} A copy of the calling Scale.Log.
            */
            public copy(): Log;
        }
    }
}


declare module Plottable {
    module Scale {
        class Ordinal extends Abstract.Scale {
            /**
            * Creates a new OrdinalScale. Domain and Range are set later.
            *
            * @constructor
            */
            constructor(scale?: D3.Scale.OrdinalScale);
            /**
            * Retrieves the current domain, or sets the Scale's domain to the specified values.
            *
            * @param {any[]} [values] The new values for the domain. This array may contain more than 2 values.
            * @returns {any[]|Scale} The current domain, or the calling Scale (if values is supplied).
            */
            public domain(): any[];
            public domain(values: any[]): Ordinal;
            /**
            * Returns the range of pixels spanned by the scale, or sets the range.
            *
            * @param {number[]} [values] The pixel range to set on the scale.
            * @returns {number[]|OrdinalScale} The pixel range, or the calling OrdinalScale.
            */
            public range(): any[];
            public range(values: number[]): Ordinal;
            /**
            * Returns the width of the range band. Only valid when rangeType is set to "bands".
            *
            * @returns {number} The range band width or 0 if rangeType isn't "bands".
            */
            public rangeBand(): number;
            public innerPadding(): number;
            public fullBandStartAndWidth(v: any): number[];
            /**
            * Returns the range type, or sets the range type.
            *
            * @param {string} [rangeType] Either "points" or "bands" indicating the
            *     d3 method used to generate range bounds.
            * @param {number} [outerPadding] The padding outside the range,
            *     proportional to the range step.
            * @param {number} [innerPadding] The padding between bands in the range,
            *     proportional to the range step. This parameter is only used in
            *     "bands" type ranges.
            * @returns {string|OrdinalScale} The current range type, or the calling
            *     OrdinalScale.
            */
            public rangeType(): string;
            public rangeType(rangeType: string, outerPadding?: number, innerPadding?: number): Ordinal;
        }
    }
}


declare module Plottable {
    module Scale {
        class Color extends Abstract.Scale {
            /**
            * Creates a ColorScale.
            *
            * @constructor
            * @param {string} [scaleType] the type of color scale to create
            *     (Category10/Category20/Category20b/Category20c).
            */
            constructor(scaleType?: string);
        }
    }
}


declare module Plottable {
    module Scale {
        class Time extends Abstract.QuantitiveScale {
            /**
            * Creates a new TimeScale.
            *
            * @constructor
            */
            constructor();
        }
    }
}


declare module Plottable {
    module Scale {
        class InterpolatedColor extends Abstract.QuantitiveScale {
            /**
            * Creates a InterpolatedColorScale.
            *
            * @constructor
            * @param {string|string[]} [colorRange] the type of color scale to
            *     create. Default is "reds". @see {@link colorRange} for further
            *     options.
            * @param {string} [scaleType] the type of underlying scale to use
            *     (linear/pow/log/sqrt). Default is "linear". @see {@link scaleType}
            *     for further options.
            */
            constructor(colorRange?: any, scaleType?: string);
            /**
            * Gets or sets the color range.
            *
            * @param {string|string[]} [colorRange]. If no argument is passed,
            *     returns the current range of colors. If the param is one of
            *     (reds/blues/posneg) we lookup the scale from the built-in color
            *     groups. Finally, if params is an array of strings with at least 2
            *     values (e.g. ["#FF00FF", "red", "dodgerblue"], the resulting scale
            *     will interpolate between the color values across the domain.
            *
            * @returns the current color values for the range as strings or this
            *     InterpolatedColorScale object.
            */
            public colorRange(): string[];
            public colorRange(colorRange: any): InterpolatedColor;
            /**
            * Gets or sets the internal scale type.
            *
            * @param {string} [scaleType]. If no argument is passed, returns the
            *     current scale type string. Otherwise, we set the internal scale
            *     using the d3 scale name. These scales must be quantitative scales,
            *     so the valid values are (linear/log/sqrt/pow).
            *
            * @returns the current scale type or this InterpolatedColorScale object.
            */
            public scaleType(): string;
            public scaleType(scaleType: string): InterpolatedColor;
        }
    }
}


declare module Plottable {
    module Util {
        class ScaleDomainCoordinator {
            /**
            * Creates a ScaleDomainCoordinator.
            *
            * @constructor
            * @param {Scale[]} scales A list of scales whose domains should be linked.
            */
            constructor(scales: Abstract.Scale[]);
            public rescale(scale: Abstract.Scale): void;
        }
    }
}


declare module Plottable {
    module Axis {
        class Axis extends Abstract.Component {
            static _DEFAULT_TICK_SIZE: number;
            /**
            * Creates an Axis.
            *
            * @constructor
            * @param {Scale} scale The Scale to base the Axis on.
            * @param {string} orientation The orientation of the Axis (top/bottom/left/right)
            * @param {any} [formatter] a D3 formatter or a Plottable Formatter.
            */
            constructor(axisScale: Abstract.Scale, orientation: string, formatter?: any);
            public showEndTickLabels(): boolean;
            public showEndTickLabels(show: boolean): Axis;
            public scale(): Abstract.Scale;
            public scale(newScale: Abstract.Scale): Axis;
            /**
            * Sets or gets the tick label position relative to the tick marks.
            * The exact consequences of particular tick label positionings depends on the subclass implementation.
            *
            * @param {string} [position] The relative position of the tick label.
            * @returns {string|Axis} The current tick label position, or the calling Axis.
            */
            public tickLabelPosition(): string;
            public tickLabelPosition(position: string): Axis;
            public orient(): string;
            public orient(newOrient: string): Axis;
            public ticks(): any[];
            public ticks(...args: any[]): Axis;
            public tickValues(): any[];
            public tickValues(...args: any[]): Axis;
            public tickSize(): number;
            public tickSize(inner: number): Axis;
            public tickSize(inner: number, outer: number): Axis;
            public innerTickSize(): number;
            public innerTickSize(val: number): Axis;
            public outerTickSize(): number;
            public outerTickSize(val: number): Axis;
            public tickPadding(): number;
            public tickPadding(val: number): Axis;
            /**
            * Gets the current tick formatting function, or sets the tick formatting function.
            *
            * @param {(value: any) => string} [formatter] The new tick formatting function.
            * @returns The current tick formatting function, or the calling Axis.
            */
            public tickFormat(): (value: any) => string;
            public tickFormat(formatter: (value: any) => string): Axis;
        }
        class XAxis extends Axis {
            /**
            * Creates an XAxis (a horizontal Axis).
            *
            * @constructor
            * @param {Scale} scale The Scale to base the Axis on.
            * @param {string} orientation The orientation of the Axis (top/bottom)
            * @param {any} [formatter] a D3 formatter
            */
            constructor(scale: Abstract.Scale, orientation?: string, formatter?: any);
            public height(h: number): XAxis;
            /**
            * Sets or gets the tick label position relative to the tick marks.
            *
            * @param {string} [position] The relative position of the tick label (left/center/right).
            * @returns {string|XAxis} The current tick label position, or the calling XAxis.
            */
            public tickLabelPosition(): string;
            public tickLabelPosition(position: string): XAxis;
        }
        class YAxis extends Axis {
            /**
            * Creates a YAxis (a vertical Axis).
            *
            * @constructor
            * @param {Scale} scale The Scale to base the Axis on.
            * @param {string} orientation The orientation of the Axis (left/right)
            * @param {any} [formatter] a D3 formatter
            */
            constructor(scale: Abstract.Scale, orientation?: string, formatter?: any);
            public width(w: number): YAxis;
            /**
            * Sets or gets the tick label position relative to the tick marks.
            *
            * @param {string} [position] The relative position of the tick label (top/middle/bottom).
            * @returns {string|YAxis} The current tick label position, or the calling YAxis.
            */
            public tickLabelPosition(): string;
            public tickLabelPosition(position: string): YAxis;
        }
    }
}


declare module Plottable {
    module Abstract {
        class Axis extends Component {
            /**
            * Creates a BaseAxis.
            *
            * @constructor
            * @param {Scale} scale The Scale to base the BaseAxis on.
            * @param {string} orientation The orientation of the BaseAxis (top/bottom/left/right)
            * @param {(n: any) => string} [formatter] A function to format tick labels.
            */
            constructor(scale: Scale, orientation: string, formatter?: (n: any) => string);
            /**
            * Sets a new tick formatter.
            *
            * @param {(n: any) => string} formatter A function to format tick labels.
            * @returns {BaseAxis} The calling BaseAxis.
            */
            public formatter(formatFunction: (n: any) => string): Axis;
            /**
            * Gets or sets the length of each tick mark.
            *
            * @param {number} [length] The length of each tick.
            * @returns {number|BaseAxis} The current tick mark length, or the calling BaseAxis.
            */
            public tickLength(): number;
            public tickLength(length: number): Axis;
            /**
            * Gets or sets the padding between each tick mark and its associated label.
            *
            * @param {number} [length] The length of each tick.
            * @returns {number|BaseAxis} The current tick mark length, or the calling BaseAxis.
            */
            public tickLabelPadding(): number;
            public tickLabelPadding(padding: number): Axis;
            public orient(): string;
            public orient(newOrientation: string): Axis;
        }
    }
}


declare module Plottable {
    module Axis {
        class Category extends Abstract.Axis {
            /**
            * Creates a CategoryAxis.
            *
            * A CategoryAxis takes an OrdinalScale and includes word-wrapping algorithms and advanced layout logic to tyr to
            * display the scale as efficiently as possible.
            *
            * @constructor
            * @param {OrdinalScale} scale The scale to base the Axis on.
            * @param {string} orientation The orientation of the Axis (top/bottom/left/right)
            */
            constructor(scale: Scale.Ordinal, orientation?: string);
        }
    }
}


declare module Plottable {
    module Component {
        class Label extends Abstract.Component {
            /**
            * Creates a Label.
            *
            * @constructor
            * @param {string} [text] The text of the Label.
            * @param {string} [orientation] The orientation of the Label (horizontal/vertical-left/vertical-right).
            */
            constructor(text?: string, orientation?: string);
            /**
            * Sets the text on the Label.
            *
            * @param {string} text The new text for the Label.
            * @returns {Label} The calling Label.
            */
            public setText(text: string): Label;
        }
        class TitleLabel extends Label {
            constructor(text?: string, orientation?: string);
        }
        class AxisLabel extends Label {
            constructor(text?: string, orientation?: string);
        }
    }
}


declare module Plottable {
    module Component {
        interface ToggleCallback {
            (datum: string, newState: boolean): any;
        }
        interface HoverCallback {
            (datum?: string): any;
        }
        class Legend extends Abstract.Component {
            /**
            * Creates a Legend.
            * A legend consists of a series of legend rows, each with a color and label taken from the colorScale.
            * The rows will be displayed in the order of the colorScale domain.
            * This legend also allows interactions, through the functions "toggleCallback" and "hoverCallback"
            * Setting a callback will also put classes on the individual rows.
            *
            * @constructor
            * @param {ColorScale} colorScale
            */
            constructor(colorScale?: Scale.Color);
            /**
            * Assigns or gets the callback to the Legend
            * This callback is associated with toggle events, which trigger when a legend row is clicked.
            * Internally, this will change the state of of the row from "toggled-on" to "toggled-off" and vice versa.
            * Setting a callback will also set a class to each individual legend row as "toggled-on" or "toggled-off".
            * Call with argument of null to remove the callback. This will also remove the above classes to legend rows.
            *
            * @param{ToggleCallback} callback The new callback function
            */
            public toggleCallback(callback: ToggleCallback): Legend;
            public toggleCallback(): ToggleCallback;
            /**
            * Assigns or gets the callback to the Legend
            * This callback is associated with hover events, which trigger when the mouse enters or leaves a legend row
            * Setting a callback will also set the class "hover" to all legend row,
            * as well as the class "focus" to the legend row being hovered over.
            * Call with argument of null to remove the callback. This will also remove the above classes to legend rows.
            *
            * @param{HoverCallback} callback The new callback function
            */
            public hoverCallback(callback: HoverCallback): Legend;
            public hoverCallback(): HoverCallback;
            /**
            * Assigns a new ColorScale to the Legend.
            *
            * @param {ColorScale} scale
            * @returns {Legend} The calling Legend.
            */
            public scale(scale: Scale.Color): Legend;
            public scale(): Scale.Color;
        }
    }
}


declare module Plottable {
    module Component {
        class Gridlines extends Abstract.Component {
            /**
            * Creates a set of Gridlines.
            * @constructor
            *
            * @param {QuantitiveScale} xScale The scale to base the x gridlines on. Pass null if no gridlines are desired.
            * @param {QuantitiveScale} yScale The scale to base the y gridlines on. Pass null if no gridlines are desired.
            */
            constructor(xScale: Abstract.QuantitiveScale, yScale: Abstract.QuantitiveScale);
        }
    }
}


declare module Plottable {
    module Util {
        module Axis {
            var ONE_DAY: number;
            /**
            * Generates a relative date axis formatter.
            *
            * @param {number} baseValue The start date (as epoch time) used in computing relative dates
            * @param {number} increment The unit used in calculating relative date tick values
            * @param {string} label The label to append to tick values
            */
            function generateRelativeDateFormatter(baseValue: number, increment?: number, label?: string): (tickValue: any) => string;
        }
    }
}


declare module Plottable {
    module Abstract {
        class XYPlot extends Plot {
            /**
            * Creates an XYPlot.
            *
            * @constructor
            * @param {any[]|DataSource} [dataset] The data or DataSource to be associated with this Renderer.
            * @param {Scale} xScale The x scale to use.
            * @param {Scale} yScale The y scale to use.
            */
            constructor(dataset: any, xScale: Scale, yScale: Scale);
            public project(attrToSet: string, accessor: any, scale?: Scale): XYPlot;
        }
    }
}


declare module Plottable {
    module Plot {
        class Scatter extends Abstract.XYPlot {
            /**
            * Creates a ScatterPlot.
            *
            * @constructor
            * @param {IDataset} dataset The dataset to render.
            * @param {Scale} xScale The x scale to use.
            * @param {Scale} yScale The y scale to use.
            */
            constructor(dataset: any, xScale: Abstract.Scale, yScale: Abstract.Scale);
            public project(attrToSet: string, accessor: any, scale?: Abstract.Scale): Scatter;
        }
    }
}


declare module Plottable {
    module Plot {
        class Grid extends Abstract.XYPlot {
            /**
            * Creates a GridPlot.
            *
            * @constructor
            * @param {IDataset} dataset The dataset to render.
            * @param {OrdinalScale} xScale The x scale to use.
            * @param {OrdinalScale} yScale The y scale to use.
            * @param {ColorScale|InterpolatedColorScale} colorScale The color scale to use for each grid
            *     cell.
            */
            constructor(dataset: any, xScale: Scale.Ordinal, yScale: Scale.Ordinal, colorScale: Abstract.Scale);
            public project(attrToSet: string, accessor: any, scale?: Abstract.Scale): Grid;
        }
    }
}


declare module Plottable {
    module Abstract {
        class BarPlot extends XYPlot {
            /**
            * Creates an AbstractBarPlot.
            *
            * @constructor
            * @param {IDataset} dataset The dataset to render.
            * @param {Scale} xScale The x scale to use.
            * @param {Scale} yScale The y scale to use.
            */
            constructor(dataset: any, xScale: Scale, yScale: Scale);
            /**
            * Sets the baseline for the bars to the specified value.
            *
            * @param {number} value The value to position the baseline at.
            * @return {AbstractBarPlot} The calling AbstractBarPlot.
            */
            public baseline(value: number): BarPlot;
            /**
            * Sets the bar alignment relative to the independent axis.
            * Behavior depends on subclass implementation.
            *
            * @param {string} alignment The desired alignment.
            * @return {AbstractBarPlot} The calling AbstractBarPlot.
            */
            public barAlignment(alignment: string): BarPlot;
            /**
            * Selects the bar under the given pixel position (if [xValOrExtent]
            * and [yValOrExtent] are {number}s), under a given line (if only one
            * of [xValOrExtent] or [yValOrExtent] are {IExtent}s) or are under a
            * 2D area (if [xValOrExtent] and [yValOrExtent] are both {IExtent}s).
            *
            * @param {any} xValOrExtent The pixel x position, or range of x values.
            * @param {any} yValOrExtent The pixel y position, or range of y values.
            * @param {boolean} [select] Whether or not to select the bar (by classing it "selected");
            * @return {D3.Selection} The selected bar, or null if no bar was selected.
            */
            public selectBar(xValOrExtent: IExtent, yValOrExtent: IExtent, select?: boolean): D3.Selection;
            public selectBar(xValOrExtent: number, yValOrExtent: IExtent, select?: boolean): D3.Selection;
            public selectBar(xValOrExtent: IExtent, yValOrExtent: number, select?: boolean): D3.Selection;
            public selectBar(xValOrExtent: number, yValOrExtent: number, select?: boolean): D3.Selection;
            /**
            * Deselects all bars.
            * @return {AbstractBarPlot} The calling AbstractBarPlot.
            */
            public deselectAll(): BarPlot;
        }
    }
}


declare module Plottable {
    module Plot {
        class VerticalBar extends Abstract.BarPlot {
            /**
            * Creates a VerticalBarPlot.
            *
            * @constructor
            * @param {IDataset} dataset The dataset to render.
            * @param {Scale} xScale The x scale to use.
            * @param {QuantitiveScale} yScale The y scale to use.
            */
            constructor(dataset: any, xScale: Abstract.Scale, yScale: Abstract.QuantitiveScale);
            /**
            * Sets the horizontal alignment of the bars.
            *
            * @param {string} alignment Which part of the bar should align with the bar's x-value (left/center/right).
            * @return {BarPlot} The calling BarPlot.
            */
            public barAlignment(alignment: string): VerticalBar;
        }
    }
}


declare module Plottable {
    module Plot {
        class HorizontalBar extends Abstract.BarPlot {
            /**
            * Creates a HorizontalBarPlot.
            *
            * @constructor
            * @param {IDataset} dataset The dataset to render.
            * @param {QuantitiveScale} xScale The x scale to use.
            * @param {Scale} yScale The y scale to use.
            */
            constructor(dataset: any, xScale: Abstract.QuantitiveScale, yScale: Abstract.Scale);
            /**
            * Sets the vertical alignment of the bars.
            *
            * @param {string} alignment Which part of the bar should align with the bar's x-value (top/middle/bottom).
            * @return {HorizontalBarPlot} The calling HorizontalBarPlot.
            */
            public barAlignment(alignment: string): HorizontalBar;
        }
    }
}


declare module Plottable {
    module Plot {
        class Area extends Abstract.XYPlot {
            /**
            * Creates an AreaPlot.
            *
            * @constructor
            * @param {IDataset} dataset The dataset to render.
            * @param {Scale} xScale The x scale to use.
            * @param {Scale} yScale The y scale to use.
            */
            constructor(dataset: any, xScale: Abstract.Scale, yScale: Abstract.Scale);
        }
    }
}


declare module Plottable {
    module Plot {
        class Line extends Area {
            /**
            * Creates a LinePlot.
            *
            * @constructor
            * @param {IDataset} dataset The dataset to render.
            * @param {Scale} xScale The x scale to use.
            * @param {Scale} yScale The y scale to use.
            */
            constructor(dataset: any, xScale: Abstract.Scale, yScale: Abstract.Scale);
        }
    }
}


declare module Plottable {
    module Animator {
        /**
        * An animator implementation with no animation. The attributes are
        * immediately set on the selection.
        */
        class Null implements IPlotAnimator {
            public animate(selection: any, attrToProjector: Abstract.IAttributeToProjector, plot: Abstract.Plot): any;
        }
    }
}


declare module Plottable {
    module Animator {
        /**
        * The default animator implementation with easing, duration, and delay.
        */
        class Default implements IPlotAnimator {
            public animate(selection: any, attrToProjector: Abstract.IAttributeToProjector, plot: Abstract.Plot): any;
            /**
            * Gets or sets the duration of the animation in milliseconds.
            *
            * @param {Number} duration The duration in milliseconds.
            * @return {Number|Default} Returns this object for chaining or
            *     the current duration if no argument is supplied.
            */
            public duration(): Number;
            public duration(duration: Number): Default;
            /**
            * Gets or sets the delay of the animation in milliseconds.
            *
            * @param {Number} delay The delay in milliseconds.
            * @return {Number|Default} Returns this object for chaining or
            *     the current delay if no argument is supplied.
            */
            public delay(): Number;
            public delay(delay: Number): Default;
            /**
            * Gets or sets the easing string of the animation in milliseconds.
            *
            * @param {string} easing The easing string.
            * @return {string|Default} Returns this object for chaining or
            *     the current easing string if no argument is supplied.
            */
            public easing(): string;
            public easing(easing: string): Default;
        }
    }
}


declare module Plottable {
    module Animator {
        /**
        * An animator that delays the animation of the attributes using the index
        * of the selection data.
        *
        * The delay between animations can be configured with the .delay getter/setter.
        */
        class IterativeDelay extends Default {
            public animate(selection: any, attrToProjector: Abstract.IAttributeToProjector, plot: Abstract.Plot): any;
        }
    }
}


declare module Plottable {
    module Core {
        interface IKeyEventListenerCallback {
            (e: D3.Event): any;
        }
        module KeyEventListener {
            function initialize(): void;
            function addCallback(keyCode: number, cb: IKeyEventListenerCallback): void;
        }
    }
}


declare module Plottable {
    module Abstract {
        class Interaction {
            /**
            * Creates an Interaction.
            *
            * @constructor
            * @param {Component} componentToListenTo The component to listen for interactions on.
            */
            constructor(componentToListenTo: Component);
            /**
            * Registers the Interaction on the Component it's listening to.
            * This needs to be called to activate the interaction.
            */
            public registerWithComponent(): Interaction;
        }
    }
}


declare module Plottable {
    module Interaction {
        class Click extends Abstract.Interaction {
            /**
            * Creates a ClickInteraction.
            *
            * @constructor
            * @param {Component} componentToListenTo The component to listen for clicks on.
            */
            constructor(componentToListenTo: Abstract.Component);
            /**
            * Sets an callback to be called when a click is received.
            *
            * @param {(x: number, y: number) => any} cb: Callback to be called. Takes click x and y in pixels.
            */
            public callback(cb: (x: number, y: number) => any): Click;
        }
        class DoubleClick extends Click {
            /**
            * Creates a DoubleClickInteraction.
            *
            * @constructor
            * @param {Component} componentToListenTo The component to listen for clicks on.
            */
            constructor(componentToListenTo: Abstract.Component);
        }
    }
}


declare module Plottable {
    module Interaction {
        class Mousemove extends Abstract.Interaction {
            constructor(componentToListenTo: Abstract.Component);
            public mousemove(x: number, y: number): void;
        }
    }
}


declare module Plottable {
    module Interaction {
        class Key extends Abstract.Interaction {
            /**
            * Creates a KeyInteraction.
            *
            * @constructor
            * @param {Component} componentToListenTo The component to listen for keypresses on.
            * @param {number} keyCode The key code to listen for.
            */
            constructor(componentToListenTo: Abstract.Component, keyCode: number);
            /**
            * Sets an callback to be called when the designated key is pressed.
            *
            * @param {() => any} cb: Callback to be called.
            */
            public callback(cb: () => any): Key;
        }
    }
}


declare module Plottable {
    module Interaction {
        class PanZoom extends Abstract.Interaction {
            /**
            * Creates a PanZoomInteraction.
            *
            * @constructor
            * @param {Component} componentToListenTo The component to listen for interactions on.
            * @param {QuantitiveScale} xScale The X scale to update on panning/zooming.
            * @param {QuantitiveScale} yScale The Y scale to update on panning/zooming.
            */
            constructor(componentToListenTo: Abstract.Component, xScale: Abstract.QuantitiveScale, yScale: Abstract.QuantitiveScale);
            public resetZoom(): void;
        }
    }
}


declare module Plottable {
    module Interaction {
        class Drag extends Abstract.Interaction {
            public callbackToCall: (dragInfo: any) => any;
            /**
            * Creates a Drag.
            *
            * @param {Component} componentToListenTo The component to listen for interactions on.
            */
            constructor(componentToListenTo: Abstract.Component);
            /**
            * Adds a callback to be called when the AreaInteraction triggers.
            *
            * @param {(a: SelectionArea) => any} cb The function to be called. Takes in a SelectionArea in pixels.
            * @returns {AreaInteraction} The calling AreaInteraction.
            */
            public callback(cb?: (a: any) => any): Drag;
            public setupZoomCallback(xScale?: Abstract.QuantitiveScale, yScale?: Abstract.QuantitiveScale): Drag;
        }
    }
}


declare module Plottable {
    module Interaction {
        class DragBox extends Drag {
            /**
            * Clears the highlighted drag-selection box drawn by the AreaInteraction.
            *
            * @returns {AreaInteraction} The calling AreaInteraction.
            */
            public clearBox(): DragBox;
            public setBox(x0: number, x1: number, y0: number, y1: number): DragBox;
        }
    }
}


declare module Plottable {
    module Interaction {
        class XDragBox extends DragBox {
            public setBox(x0: number, x1: number): XDragBox;
        }
    }
}


declare module Plottable {
    module Interaction {
        class XYDragBox extends DragBox {
        }
    }
}


declare module Plottable {
    module Interaction {
        class YDragBox extends DragBox {
            public setBox(y0: number, y1: number): YDragBox;
        }
    }
}


declare module Plottable {
    module Template {
        class StandardChart extends Component.Table {
            constructor();
            public yAxis(y: Axis.YAxis): StandardChart;
            public yAxis(): Axis.YAxis;
            public xAxis(x: Axis.XAxis): StandardChart;
            public xAxis(): Axis.XAxis;
            public yLabel(y: Component.AxisLabel): StandardChart;
            public yLabel(y: string): StandardChart;
            public yLabel(): Component.AxisLabel;
            public xLabel(x: Component.AxisLabel): StandardChart;
            public xLabel(x: string): StandardChart;
            public xLabel(): Component.AxisLabel;
            public titleLabel(x: Component.TitleLabel): StandardChart;
            public titleLabel(x: string): StandardChart;
            public titleLabel(): Component.TitleLabel;
            public center(c: Abstract.Component): StandardChart;
        }
    }
}<|MERGE_RESOLUTION|>--- conflicted
+++ resolved
@@ -976,8 +976,6 @@
         min: number;
         max: number;
     }
-<<<<<<< HEAD
-=======
 }
 
 
@@ -1032,7 +1030,6 @@
         */
         public nice(count?: number): Domainer;
     }
->>>>>>> abf842e4
 }
 
 
