
declare module Plottable {
<<<<<<< HEAD
    module Utils {
        /**
        * Checks if x is between a and b.
        *
        * @param {number} x The value to test if in range
        * @param {number} a The beginning of the (inclusive) range
        * @param {number} b The ending of the (inclusive) range
        * @return {boolean} Whether x is in [a, b]
        */
        function inRange(x: number, a: number, b: number): boolean;
        /**
        * Takes two arrays of numbers and adds them together
        *
        * @param {number[]} alist The first array of numbers
        * @param {number[]} blist The second array of numbers
        * @return {number[]} An array of numbers where x[i] = alist[i] + blist[i]
        */
        function addArrays(alist: number[], blist: number[]): number[];
        /**
        * Takes two sets and returns the intersection
        *
        * @param {D3.Set} set1 The first set
        * @param {D3.Set} set2 The second set
        * @return {D3.Set} A set that contains elements that appear in both set1 and set2
        */
        function intersection(set1: D3.Set, set2: D3.Set): D3.Set;
        function accessorize(accessor: any): IAccessor;
        function applyAccessor(accessor: IAccessor, dataSource: DataSource): (d: any, i: number) => any;
        function uniq(strings: string[]): string[];
        /**
        * Creates an array of length `count`, filled with value or (if value is a function), value()
        *
        * @param {any} value The value to fill the array with, or, if a function, a generator for values
        * @param {number} count The length of the array to generate
        * @return {any[]}
        */
        function createFilledArray(value: any, count: number): any[];
        function arrayEqual<T>(a: T[], b: T[]): boolean;
=======
    module Util {
        module Methods {
            /**
            * Checks if x is between a and b.
            *
            * @param {number} x The value to test if in range
            * @param {number} a The beginning of the (inclusive) range
            * @param {number} b The ending of the (inclusive) range
            * @return {boolean} Whether x is in [a, b]
            */
            function inRange(x: number, a: number, b: number): boolean;
            /**
            * Takes two arrays of numbers and adds them together
            *
            * @param {number[]} alist The first array of numbers
            * @param {number[]} blist The second array of numbers
            * @return {number[]} An array of numbers where x[i] = alist[i] + blist[i]
            */
            function addArrays(alist: number[], blist: number[]): number[];
            /**
            * Takes two sets and returns the intersection
            *
            * @param {D3.Set} set1 The first set
            * @param {D3.Set} set2 The second set
            * @return {D3.Set} A set that contains elements that appear in both set1 and set2
            */
            function intersection(set1: D3.Set, set2: D3.Set): D3.Set;
            function accessorize(accessor: any): IAccessor;
            function applyAccessor(accessor: IAccessor, dataSource: DataSource): (d: any, i: number) => any;
            function uniq(strings: string[]): string[];
            /**
            * Creates an array of length `count`, filled with value or (if value is a function), value()
            *
            * @param {any} value The value to fill the array with, or, if a function, a generator for values
            * @param {number} count The length of the array to generate
            * @return {any[]}
            */
            function createFilledArray(value: any, count: number): any[];
        }
>>>>>>> 2634de8a
    }
}


declare module Plottable {
    module Util {
        module OpenSource {
            /**
            * Returns the sortedIndex for inserting a value into an array.
            * Takes a number and an array of numbers OR an array of objects and an accessor that returns a number.
            * @param {number} value: The numerical value to insert
            * @param {any[]} arr: Array to find insertion index, can be number[] or any[] (if accessor provided)
            * @param {IAccessor} accessor: If provided, this function is called on members of arr to determine insertion index
            * @returns {number} The insertion index.
            * The behavior is undefined for arrays that are unsorted
            * If there are multiple valid insertion indices that maintain sorted order (e.g. addign 1 to [1,1,1,1,1]) then
            * the behavior must satisfy that the array is sorted post-insertion, but is otherwise unspecified.
            * This is a modified version of Underscore.js's implementation of sortedIndex.
            * Underscore.js is released under the MIT License:
            *  Copyright (c) 2009-2014 Jeremy Ashkenas, DocumentCloud and Investigative
            *  Reporters & Editors
            *
            *  Permission is hereby granted, free of charge, to any person
            *  obtaining a copy of this software and associated documentation
            *  files (the "Software"), to deal in the Software without
            *  restriction, including without limitation the rights to use,
            *  copy, modify, merge, publish, distribute, sublicense, and/or sell
            *  copies of the Software, and to permit persons to whom the
            *  Software is furnished to do so, subject to the following
            *  conditions:
            *
            *  The above copyright notice and this permission notice shall be
            *  included in all copies or substantial portions of the Software.
            *
            *  THE SOFTWARE IS PROVIDED "AS IS", WITHOUT WARRANTY OF ANY KIND,
            *  EXPRESS OR IMPLIED, INCLUDING BUT NOT LIMITED TO THE WARRANTIES
            *  OF MERCHANTABILITY, FITNESS FOR A PARTICULAR PURPOSE AND
            *  NONINFRINGEMENT. IN NO EVENT SHALL THE AUTHORS OR COPYRIGHT
            *  HOLDERS BE LIABLE FOR ANY CLAIM, DAMAGES OR OTHER LIABILITY,
            *  WHETHER IN AN ACTION OF CONTRACT, TORT OR OTHERWISE, ARISING
            *  FROM, OUT OF OR IN CONNECTION WITH THE SOFTWARE OR THE USE OR
            *  OTHER DEALINGS IN THE SOFTWARE.
            */
            function sortedIndex(val: number, arr: number[]): number;
            function sortedIndex(val: number, arr: any[], accessor: IAccessor): number;
        }
    }
}


declare module Plottable {
    module Util {
        class IDCounter {
            public increment(id: any): number;
            public decrement(id: any): number;
            public get(id: any): number;
        }
    }
}


declare module Plottable {
    module Util {
        /**
        * An associative array that can be keyed by anything (inc objects).
        * Uses pointer equality checks which is why this works.
        * This power has a price: everything is linear time since it is actually backed by an array...
        */
        class StrictEqualityAssociativeArray {
            /**
            * Set a new key/value pair in the store.
            *
            * @param {any} Key to set in the store
            * @param {any} Value to set in the store
            * @return {boolean} True if key already in store, false otherwise
            */
            public set(key: any, value: any): boolean;
            public get(key: any): any;
            public has(key: any): boolean;
            public values(): any[];
            public delete(key: any): boolean;
        }
    }
}


declare module Plottable {
    module Util {
        module Text {
            interface TextMeasurer {
                (s: string): number[];
            }
            /**
            * Returns a quasi-pure function of typesignature (t: string) => number[] which measures height and width of text
            *
            * @param {D3.Selection} selection: The selection in which text will be drawn and measured
            * @returns {number[]} width and height of the text
            */
            function getTextMeasure(selection: D3.Selection): TextMeasurer;
            /**
            * Gets a truncated version of a sting that fits in the available space, given the element in which to draw the text
            *
            * @param {string} text: The string to be truncated
            * @param {number} availableWidth: The available width, in pixels
            * @param {D3.Selection} element: The text element used to measure the text
            * @returns {string} text - the shortened text
            */
            function getTruncatedText(text: string, availableWidth: number, element: D3.Selection): string;
            /**
            * Gets the height of a text element, as rendered.
            *
            * @param {D3.Selection} textElement
            * @return {number} The height of the text element, in pixels.
            */
            function getTextHeight(selection: D3.Selection): number;
            /**
            * Gets the width of a text element, as rendered.
            *
            * @param {D3.Selection} textElement
            * @return {number} The width of the text element, in pixels.
            */
            function getTextWidth(textElement: D3.Selection, text: string): number;
            /**
            * Takes a line, a width to fit it in, and a text measurer. Will attempt to add ellipses to the end of the line,
            * shortening the line as required to ensure that it fits within width.
            */
            function addEllipsesToLine(line: string, width: number, measureText: TextMeasurer): string;
            function writeLineHorizontally(line: string, g: D3.Selection, width: number, height: number, xAlign?: string, yAlign?: string): number[];
            function writeLineVertically(line: string, g: D3.Selection, width: number, height: number, xAlign?: string, yAlign?: string, rotation?: string): number[];
            function writeTextHorizontally(brokenText: string[], g: D3.Selection, width: number, height: number, xAlign?: string, yAlign?: string): number[];
            function writeTextVertically(brokenText: string[], g: D3.Selection, width: number, height: number, xAlign?: string, yAlign?: string, rotation?: string): number[];
            interface IWriteTextResult {
                textFits: boolean;
                usedWidth: number;
                usedHeight: number;
            }
            /**
            * Attempt to write the string 'text' to a D3.Selection containing a svg.g.
            * Contains the text within a rectangle with dimensions width, height. Tries to
            * orient the text using xOrient and yOrient parameters.
            * Will align the text vertically if it seems like that is appropriate.
            * Returns an IWriteTextResult with info on whether the text fit, and how much width/height was used.
            */
            function writeText(text: string, g: D3.Selection, width: number, height: number, xAlign: string, yAlign: string): IWriteTextResult;
        }
    }
}


declare module Plottable {
    module Util {
        module WordWrap {
            interface IWrappedText {
                originalText: string;
                lines: string[];
                textFits: boolean;
            }
            /**
            * Takes a block of text, a width and height to fit it in, and a 2-d text measurement function.
            * Wraps words and fits as much of the text as possible into the given width and height.
            */
            function breakTextToFitRect(text: string, width: number, height: number, measureText: Text.TextMeasurer): IWrappedText;
            /**
            * Splits up the text so that it will fit in width (or splits into a list of single characters if it is impossible
            * to fit in width). Tries to avoid breaking words on non-linebreak-or-space characters, and will only break a word if
            * the word is too big to fit within width on its own.
            */
            function breakTextToFitWidth(text: string, width: number, widthMeasure: (s: string) => number): string[];
            /**
            * Determines if it is possible to fit a given text within width without breaking any of the words.
            * Simple algorithm, split the text up into tokens, and make sure that the widest token doesn't exceed
            * allowed width.
            */
            function canWrapWithoutBreakingWords(text: string, width: number, widthMeasure: (s: string) => number): boolean;
        }
    }
}

declare module Plottable {
    module Util {
        module DOM {
            /**
            * Gets the bounding box of an element.
            * @param {D3.Selection} element
            * @returns {SVGRed} The bounding box.
            */
            function getBBox(element: D3.Selection): SVGRect;
            function isSelectionRemoved(selection: D3.Selection): boolean;
            function getElementWidth(elem: HTMLScriptElement): number;
            function getElementHeight(elem: HTMLScriptElement): number;
            function getSVGPixelWidth(svg: D3.Selection): number;
            function translate(s: D3.Selection, x?: number, y?: number): any;
        }
    }
}


declare module Plottable {
    module Abstract {
        class PlottableObject {
        }
    }
}


declare module Plottable {
    module Abstract {
        class Broadcaster extends PlottableObject {
            /**
            * Registers a callback to be called when the broadcast method is called. Also takes a listener which
            * is used to support deregistering the same callback later, by passing in the same listener.
            * If there is already a callback associated with that listener, then the callback will be replaced.
            *
            * This should NOT be called directly by a Component; registerToBroadcaster should be used instead.
            *
            * @param listener The listener associated with the callback.
            * @param {IBroadcasterCallback} callback A callback to be called when the Scale's domain changes.
            * @returns {Broadcaster} this object
            */
            public registerListener(listener: any, callback: IBroadcasterCallback): Broadcaster;
            /**
            * Registers deregister the callback associated with a listener.
            *
            * @param listener The listener to deregister.
            * @returns {Broadcaster} this object
            */
            public deregisterListener(listener: any): Broadcaster;
        }
    }
}


declare module Plottable {
    class DataSource extends Abstract.Broadcaster {
        /**
        * Creates a new DataSource.
        *
        * @constructor
        * @param {any[]} data
        * @param {any} metadata An object containing additional information.
        */
        constructor(data?: any[], metadata?: any);
        /**
        * Retrieves the current data from the DataSource, or sets the data.
        *
        * @param {any[]} [data] The new data.
        * @returns {any[]|DataSource} The current data, or the calling DataSource.
        */
        public data(): any[];
        public data(data: any[]): DataSource;
        /**
        * Retrieves the current metadata from the DataSource, or sets the metadata.
        *
        * @param {any[]} [metadata] The new metadata.
        * @returns {any[]|DataSource} The current metadata, or the calling DataSource.
        */
        public metadata(): any;
        public metadata(metadata: any): DataSource;
    }
}


declare module Plottable {
    module Abstract {
        class Component extends PlottableObject {
            /**
            * Renders the Component into a given DOM element.
            *
            * @param {String|D3.Selection} element A D3 selection or a selector for getting the element to render into.
            * @return {Component} The calling component.
            */
            public renderTo(element: any): Component;
            /**
            * Cause the Component to recompute layout and redraw. If passed arguments, will resize the root SVG it lives in.
            *
            * @param {number} [availableWidth]  - the width of the container element
            * @param {number} [availableHeight] - the height of the container element
            */
            public resize(width?: number, height?: number): Component;
            /**
            * Sets the x alignment of the Component.
            *
            * @param {string} alignment The x alignment of the Component (one of LEFT/CENTER/RIGHT).
            * @returns {Component} The calling Component.
            */
            public xAlign(alignment: string): Component;
            /**
            * Sets the y alignment of the Component.
            *
            * @param {string} alignment The y alignment of the Component (one of TOP/CENTER/BOTTOM).
            * @returns {Component} The calling Component.
            */
            public yAlign(alignment: string): Component;
            /**
            * Sets the x offset of the Component.
            *
            * @param {number} offset The desired x offset, in pixels.
            * @returns {Component} The calling Component.
            */
            public xOffset(offset: number): Component;
            /**
            * Sets the y offset of the Component.
            *
            * @param {number} offset The desired y offset, in pixels.
            * @returns {Component} The calling Component.
            */
            public yOffset(offset: number): Component;
            /**
            * Attaches an Interaction to the Component, so that the Interaction will listen for events on the Component.
            *
            * @param {Interaction} interaction The Interaction to attach to the Component.
            * @return {Component} The calling Component.
            */
            public registerInteraction(interaction: Interaction): Component;
            /**
            * Adds/removes a given CSS class to/from the Component, or checks if the Component has a particular CSS class.
            *
            * @param {string} cssClass The CSS class to add/remove/check for.
            * @param {boolean} [addClass] Whether to add or remove the CSS class. If not supplied, checks for the CSS class.
            * @return {boolean|Component} Whether the Component has the given CSS class, or the calling Component (if addClass is supplied).
            */
            public classed(cssClass: string): boolean;
            public classed(cssClass: string, addClass: boolean): Component;
            /**
            * Merges this Component with another Component, returning a ComponentGroup.
            * There are four cases:
            * Component + Component: Returns a ComponentGroup with both components inside it.
            * ComponentGroup + Component: Returns the ComponentGroup with the Component appended.
            * Component + ComponentGroup: Returns the ComponentGroup with the Component prepended.
            * ComponentGroup + ComponentGroup: Returns a new ComponentGroup with two ComponentGroups inside it.
            *
            * @param {Component} c The component to merge in.
            * @return {ComponentGroup}
            */
            public merge(c: Component): Component.Group;
            /**
            * Removes a Component from the DOM.
            */
            public remove(): Component;
        }
    }
}


declare module Plottable {
    module Abstract {
        class ComponentContainer extends Component {
            /**
            * Returns a list of components in the ComponentContainer
            *
            * @returns{Component[]} the contained Components
            */
            public components(): Component[];
            /**
            * Returns true iff the ComponentContainer is empty.
            *
            * @returns {boolean} Whether the calling ComponentContainer is empty.
            */
            public empty(): boolean;
            /**
            * Remove all components contained in the  ComponentContainer
            *
            * @returns {ComponentContainer} The calling ComponentContainer
            */
            public removeAll(): ComponentContainer;
        }
    }
}


declare module Plottable {
    module Component {
        class Group extends Abstract.ComponentContainer {
            /**
            * Creates a ComponentGroup.
            *
            * @constructor
            * @param {Component[]} [components] The Components in the Group.
            */
            constructor(components?: Abstract.Component[]);
            public merge(c: Abstract.Component): Group;
        }
    }
}


declare module Plottable {
    module Component {
        interface IterateLayoutResult {
            colProportionalSpace: number[];
            rowProportionalSpace: number[];
            guaranteedWidths: number[];
            guaranteedHeights: number[];
            wantsWidth: boolean;
            wantsHeight: boolean;
        }
        class Table extends Abstract.ComponentContainer {
            /**
            * Creates a Table.
            *
            * @constructor
            * @param {Component[][]} [rows] A 2-D array of the Components to place in the table.
            * null can be used if a cell is empty.
            */
            constructor(rows?: Abstract.Component[][]);
            /**
            * Adds a Component in the specified cell.
            *
            * @param {number} row The row in which to add the Component.
            * @param {number} col The column in which to add the Component.
            * @param {Component} component The Component to be added.
            */
            public addComponent(row: number, col: number, component: Abstract.Component): Table;
            /**
            * Sets the row and column padding on the Table.
            *
            * @param {number} rowPadding The padding above and below each row, in pixels.
            * @param {number} colPadding the padding to the left and right of each column, in pixels.
            * @returns {Table} The calling Table.
            */
            public padding(rowPadding: number, colPadding: number): Table;
            /**
            * Sets the layout weight of a particular row.
            * Space is allocated to rows based on their weight. Rows with higher weights receive proportionally more space.
            *
            * @param {number} index The index of the row.
            * @param {number} weight The weight to be set on the row.
            * @returns {Table} The calling Table.
            */
            public rowWeight(index: number, weight: number): Table;
            /**
            * Sets the layout weight of a particular column.
            * Space is allocated to columns based on their weight. Columns with higher weights receive proportionally more space.
            *
            * @param {number} index The index of the column.
            * @param {number} weight The weight to be set on the column.
            * @returns {Table} The calling Table.
            */
            public colWeight(index: number, weight: number): Table;
        }
    }
}


declare module Plottable {
<<<<<<< HEAD
    class Scale extends Broadcaster {
        /**
        * Creates a new Scale.
        *
        * @constructor
        * @param {D3.Scale.Scale} scale The D3 scale backing the Scale.
        */
        constructor(scale: D3.Scale.Scale);
        /**
        * Modify the domain on the scale so that it includes the extent of all
        * perspectives it depends on. Extent: The (min, max) pair for a
        * QuantitiativeScale, all covered strings for an OrdinalScale.
        * Perspective: A combination of a DataSource and an Accessor that
        * represents a view in to the data.
        */
        public autoDomain(): Scale;
        /**
        * Returns the range value corresponding to a given domain value.
        *
        * @param value {any} A domain value to be scaled.
        * @returns {any} The range value corresponding to the supplied domain value.
        */
        public scale(value: any): any;
        /**
        * Retrieves the current domain, or sets the Scale's domain to the specified values.
        *
        * @param {any[]} [values] The new value for the domain. This array may
        *     contain more than 2 values if the scale type allows it (e.g.
        *     ordinal scales). Other scales such as quantitative scales accept
        *     only a 2-value extent array.
        * @returns {any[]|Scale} The current domain, or the calling Scale (if values is supplied).
        */
        public domain(): any[];
        public domain(values: any[]): Scale;
        /**
        * Retrieves the current range, or sets the Scale's range to the specified values.
        *
        * @param {any[]} [values] The new value for the range.
        * @returns {any[]|Scale} The current range, or the calling Scale (if values is supplied).
        */
        public range(): any[];
        public range(values: any[]): Scale;
        /**
        * Creates a copy of the Scale with the same domain and range but without any registered listeners.
        *
        * @returns {Scale} A copy of the calling Scale.
        */
        public copy(): Scale;
        public extentChanged(rendererID: number, extent: any[]): Scale;
=======
    module Abstract {
        class Scale extends Broadcaster {
            /**
            * Creates a new Scale.
            *
            * @constructor
            * @param {D3.Scale.Scale} scale The D3 scale backing the Scale.
            */
            constructor(scale: D3.Scale.Scale);
            /**
            * Modify the domain on the scale so that it includes the extent of all
            * perspectives it depends on. Extent: The (min, max) pair for a
            * QuantitiativeScale, all covered strings for an OrdinalScale.
            * Perspective: A combination of a DataSource and an Accessor that
            * represents a view in to the data.
            */
            public autoDomain(): Scale;
            /**
            * Returns the range value corresponding to a given domain value.
            *
            * @param value {any} A domain value to be scaled.
            * @returns {any} The range value corresponding to the supplied domain value.
            */
            public scale(value: any): any;
            /**
            * Retrieves the current domain, or sets the Scale's domain to the specified values.
            *
            * @param {any[]} [values] The new value for the domain. This array may
            *     contain more than 2 values if the scale type allows it (e.g.
            *     ordinal scales). Other scales such as quantitative scales accept
            *     only a 2-value extent array.
            * @returns {any[]|Scale} The current domain, or the calling Scale (if values is supplied).
            */
            public domain(): any[];
            public domain(values: any[]): Scale;
            /**
            * Retrieves the current range, or sets the Scale's range to the specified values.
            *
            * @param {any[]} [values] The new value for the range.
            * @returns {any[]|Scale} The current range, or the calling Scale (if values is supplied).
            */
            public range(): any[];
            public range(values: any[]): Scale;
            /**
            * Creates a copy of the Scale with the same domain and range but without any registered listeners.
            *
            * @returns {Scale} A copy of the calling Scale.
            */
            public copy(): Scale;
        }
>>>>>>> 2634de8a
    }
}


declare module Plottable {
<<<<<<< HEAD
    interface _IProjector {
        accessor: IAccessor;
        scale?: Scale;
    }
    class Renderer extends Component {
        /**
        * Creates a Renderer.
        *
        * @constructor
        * @param {any[]|DataSource} [dataset] The data or DataSource to be associated with this Renderer.
        */
        constructor();
        constructor(dataset: any[]);
        constructor(dataset: DataSource);
        /**
        * Retrieves the current DataSource, or sets a DataSource if the Renderer doesn't yet have one.
        *
        * @param {DataSource} [source] The DataSource the Renderer should use, if it doesn't yet have one.
        * @return {DataSource|Renderer} The current DataSource or the calling Renderer.
        */
        public dataSource(): DataSource;
        public dataSource(source: DataSource): Renderer;
        public project(attrToSet: string, accessor: any, scale?: Scale): Renderer;
        /**
        * Enables or disables animation.
        *
        * @param {boolean} enabled Whether or not to animate.
        */
        public animate(enabled: boolean): Renderer;
        public addScale(scale: Scale): void;
=======
    module Abstract {
        interface _IProjector {
            accessor: IAccessor;
            scale?: Scale;
        }
        class Plot extends Component {
            /**
            * Creates a Plot.
            *
            * @constructor
            * @param {any[]|DataSource} [dataset] The data or DataSource to be associated with this Plot.
            */
            constructor();
            constructor(dataset: any[]);
            constructor(dataset: DataSource);
            /**
            * Retrieves the current DataSource, or sets a DataSource if the Plot doesn't yet have one.
            *
            * @param {DataSource} [source] The DataSource the Plot should use, if it doesn't yet have one.
            * @return {DataSource|Plot} The current DataSource or the calling Plot.
            */
            public dataSource(): DataSource;
            public dataSource(source: DataSource): Plot;
            public project(attrToSet: string, accessor: any, scale?: Scale): Plot;
            /**
            * Enables or disables animation.
            *
            * @param {boolean} enabled Whether or not to animate.
            */
            public animate(enabled: boolean): Plot;
        }
>>>>>>> 2634de8a
    }
}


declare module Plottable {
    module Singleton {
        class RenderController {
            static enabled: boolean;
            static registerToRender(c: Abstract.Component): void;
            static registerToComputeLayout(c: Abstract.Component): void;
            static flush(): void;
        }
    }
}

declare module Plottable {
    interface IDataset {
        data: any[];
        metadata: IMetadata;
    }
    interface IMetadata {
        cssClass?: string;
        color?: string;
    }
    interface IAccessor {
        (datum: any, index?: number, metadata?: any): any;
    }
    interface IAppliedAccessor {
        (datum: any, index: number): any;
    }
    interface SelectionArea {
        xMin: number;
        xMax: number;
        yMin: number;
        yMax: number;
    }
    interface FullSelectionArea {
        pixel: SelectionArea;
        data: SelectionArea;
    }
    interface IBroadcasterCallback {
        (broadcaster: Abstract.Broadcaster, ...args: any[]): any;
    }
    interface ISpaceRequest {
        width: number;
        height: number;
        wantsWidth: boolean;
        wantsHeight: boolean;
    }
    interface IPixelArea {
        xMin: number;
        xMax: number;
        yMin: number;
        yMax: number;
    }
}


declare module Plottable {
<<<<<<< HEAD
    class QuantitiveScale extends Scale {
        /**
        * Creates a new QuantitiveScale.
        *
        * @constructor
        * @param {D3.Scale.QuantitiveScale} scale The D3 QuantitiveScale backing the QuantitiveScale.
        */
        constructor(scale: D3.Scale.QuantitiveScale);
        public autoDomain(): QuantitiveScale;
        /**
        * Retrieves the domain value corresponding to a supplied range value.
        *
        * @param {number} value: A value from the Scale's range.
        * @returns {number} The domain value corresponding to the supplied range value.
        */
        public invert(value: number): number;
        /**
        * Creates a copy of the QuantitiveScale with the same domain and range but without any registered listeners.
        *
        * @returns {QuantitiveScale} A copy of the calling QuantitiveScale.
        */
        public copy(): QuantitiveScale;
        public domain(): any[];
        public domain(values: any[]): QuantitiveScale;
        /**
        * Sets or gets the QuantitiveScale's output interpolator
        *
        * @param {D3.Transition.Interpolate} [factory] The output interpolator to use.
        * @returns {D3.Transition.Interpolate|QuantitiveScale} The current output interpolator, or the calling QuantitiveScale.
        */
        public interpolate(): D3.Transition.Interpolate;
        public interpolate(factory: D3.Transition.Interpolate): QuantitiveScale;
        /**
        * Sets the range of the QuantitiveScale and sets the interpolator to d3.interpolateRound.
        *
        * @param {number[]} values The new range value for the range.
        */
        public rangeRound(values: number[]): QuantitiveScale;
        /**
        * Gets or sets the clamp status of the QuantitiveScale (whether to cut off values outside the ouput range).
        *
        * @param {boolean} [clamp] Whether or not to clamp the QuantitiveScale.
        * @returns {boolean|QuantitiveScale} The current clamp status, or the calling QuantitiveScale.
        */
        public clamp(): boolean;
        public clamp(clamp: boolean): QuantitiveScale;
        /**
        * Extends the scale's domain so it starts and ends with "nice" values.
        *
        * @param {number} [count] The number of ticks that should fit inside the new domain.
        */
        public nice(count?: number): QuantitiveScale;
        /**
        * Generates tick values.
        *
        * @param {number} [count] The number of ticks to generate.
        * @returns {any[]} The generated ticks.
        */
        public ticks(count?: number): any[];
        /**
        * Gets a tick formatting function for displaying tick values.
        *
        * @param {number} count The number of ticks to be displayed
        * @param {string} [format] A format specifier string.
        * @returns {(n: number) => string} A formatting function.
        */
        public tickFormat(count: number, format?: string): (n: number) => string;
        /**
        * Pads out the domain of the scale by a specified ratio.
        *
        * @param {number} [padProportion] Proportionally how much bigger the new domain should be (0.05 = 5% larger)
        * @returns {QuantitiveScale} The calling QuantitiveScale.
        */
        public padDomain(padProportion?: number): QuantitiveScale;
        public extentChanged(rendererID: number, extent: any[]): QuantitiveScale;
    }
}


declare module Plottable {
    class LinearScale extends QuantitiveScale {
        /**
        * Creates a new LinearScale.
        *
        * @constructor
        * @param {D3.Scale.LinearScale} [scale] The D3 LinearScale backing the LinearScale. If not supplied, uses a default scale.
        */
        constructor();
        constructor(scale: D3.Scale.LinearScale);
        /**
        * Creates a copy of the LinearScale with the same domain and range but without any registered listeners.
        *
        * @returns {LinearScale} A copy of the calling LinearScale.
        */
        public copy(): LinearScale;
=======
    module Abstract {
        class QuantitiveScale extends Scale {
            /**
            * Creates a new QuantitiveScale.
            *
            * @constructor
            * @param {D3.Scale.QuantitiveScale} scale The D3 QuantitiveScale backing the QuantitiveScale.
            */
            constructor(scale: D3.Scale.QuantitiveScale);
            public autoDomain(): QuantitiveScale;
            /**
            * Retrieves the domain value corresponding to a supplied range value.
            *
            * @param {number} value: A value from the Scale's range.
            * @returns {number} The domain value corresponding to the supplied range value.
            */
            public invert(value: number): number;
            /**
            * Creates a copy of the QuantitiveScale with the same domain and range but without any registered listeners.
            *
            * @returns {QuantitiveScale} A copy of the calling QuantitiveScale.
            */
            public copy(): QuantitiveScale;
            public domain(): any[];
            public domain(values: any[]): QuantitiveScale;
            /**
            * Sets or gets the QuantitiveScale's output interpolator
            *
            * @param {D3.Transition.Interpolate} [factory] The output interpolator to use.
            * @returns {D3.Transition.Interpolate|QuantitiveScale} The current output interpolator, or the calling QuantitiveScale.
            */
            public interpolate(): D3.Transition.Interpolate;
            public interpolate(factory: D3.Transition.Interpolate): QuantitiveScale;
            /**
            * Sets the range of the QuantitiveScale and sets the interpolator to d3.interpolateRound.
            *
            * @param {number[]} values The new range value for the range.
            */
            public rangeRound(values: number[]): QuantitiveScale;
            /**
            * Gets or sets the clamp status of the QuantitiveScale (whether to cut off values outside the ouput range).
            *
            * @param {boolean} [clamp] Whether or not to clamp the QuantitiveScale.
            * @returns {boolean|QuantitiveScale} The current clamp status, or the calling QuantitiveScale.
            */
            public clamp(): boolean;
            public clamp(clamp: boolean): QuantitiveScale;
            /**
            * Extends the scale's domain so it starts and ends with "nice" values.
            *
            * @param {number} [count] The number of ticks that should fit inside the new domain.
            */
            public nice(count?: number): QuantitiveScale;
            /**
            * Generates tick values.
            *
            * @param {number} [count] The number of ticks to generate.
            * @returns {any[]} The generated ticks.
            */
            public ticks(count?: number): any[];
            /**
            * Gets a tick formatting function for displaying tick values.
            *
            * @param {number} count The number of ticks to be displayed
            * @param {string} [format] A format specifier string.
            * @returns {(n: number) => string} A formatting function.
            */
            public tickFormat(count: number, format?: string): (n: number) => string;
            /**
            * Pads out the domain of the scale by a specified ratio.
            *
            * @param {number} [padProportion] Proportionally how much bigger the new domain should be (0.05 = 5% larger)
            * @returns {QuantitiveScale} The calling QuantitiveScale.
            */
            public padDomain(padProportion?: number): QuantitiveScale;
        }
>>>>>>> 2634de8a
    }
}


declare module Plottable {
    module Scale {
        class Linear extends Abstract.QuantitiveScale {
            /**
            * Creates a new LinearScale.
            *
            * @constructor
            * @param {D3.Scale.LinearScale} [scale] The D3 LinearScale backing the LinearScale. If not supplied, uses a default scale.
            */
            constructor();
            constructor(scale: D3.Scale.LinearScale);
            /**
            * Creates a copy of the LinearScale with the same domain and range but without any registered listeners.
            *
            * @returns {LinearScale} A copy of the calling LinearScale.
            */
            public copy(): Linear;
        }
    }
}


declare module Plottable {
<<<<<<< HEAD
    class OrdinalScale extends Scale {
        /**
        * Creates a new OrdinalScale. Domain and Range are set later.
        *
        * @constructor
        */
        constructor(scale?: D3.Scale.OrdinalScale);
        /**
        * Retrieves the current domain, or sets the Scale's domain to the specified values.
        *
        * @param {any[]} [values] The new values for the domain. This array may contain more than 2 values.
        * @returns {any[]|Scale} The current domain, or the calling Scale (if values is supplied).
        */
        public domain(): any[];
        public domain(values: any[]): OrdinalScale;
        /**
        * Returns the range of pixels spanned by the scale, or sets the range.
        *
        * @param {number[]} [values] The pixel range to set on the scale.
        * @returns {number[]|OrdinalScale} The pixel range, or the calling OrdinalScale.
        */
        public range(): any[];
        public range(values: number[]): OrdinalScale;
        /**
        * Returns the width of the range band. Only valid when rangeType is set to "bands".
        *
        * @returns {number} The range band width or 0 if rangeType isn't "bands".
        */
        public rangeBand(): number;
        public innerPadding(): number;
        public fullBandStartAndWidth(v: any): number[];
        /**
        * Returns the range type, or sets the range type.
        *
        * @param {string} [rangeType] Either "points" or "bands" indicating the
        *     d3 method used to generate range bounds.
        * @param {number} [outerPadding] The padding outside the range,
        *     proportional to the range step.
        * @param {number} [innerPadding] The padding between bands in the range,
        *     proportional to the range step. This parameter is only used in
        *     "bands" type ranges.
        * @returns {string|OrdinalScale} The current range type, or the calling
        *     OrdinalScale.
        */
        public rangeType(): string;
        public rangeType(rangeType: string, outerPadding?: number, innerPadding?: number): OrdinalScale;
        public extentChanged(rendererID: number, extent: any[]): OrdinalScale;
=======
    module Scale {
        class Log extends Abstract.QuantitiveScale {
            /**
            * Creates a new Scale.Log.
            *
            * @constructor
            * @param {D3.Scale.LogScale} [scale] The D3 Scale.Log backing the Scale.Log. If not supplied, uses a default scale.
            */
            constructor();
            constructor(scale: D3.Scale.LogScale);
            /**
            * Creates a copy of the Scale.Log with the same domain and range but without any registered listeners.
            *
            * @returns {Scale.Log} A copy of the calling Scale.Log.
            */
            public copy(): Log;
        }
>>>>>>> 2634de8a
    }
}


declare module Plottable {
    module Scale {
        class Ordinal extends Abstract.Scale {
            /**
            * Creates a new OrdinalScale. Domain and Range are set later.
            *
            * @constructor
            */
            constructor(scale?: D3.Scale.OrdinalScale);
            /**
            * Retrieves the current domain, or sets the Scale's domain to the specified values.
            *
            * @param {any[]} [values] The new values for the domain. This array may contain more than 2 values.
            * @returns {any[]|Scale} The current domain, or the calling Scale (if values is supplied).
            */
            public domain(): any[];
            public domain(values: any[]): Ordinal;
            /**
            * Returns the range of pixels spanned by the scale, or sets the range.
            *
            * @param {number[]} [values] The pixel range to set on the scale.
            * @returns {number[]|OrdinalScale} The pixel range, or the calling OrdinalScale.
            */
            public range(): any[];
            public range(values: number[]): Ordinal;
            /**
            * Returns the width of the range band. Only valid when rangeType is set to "bands".
            *
            * @returns {number} The range band width or 0 if rangeType isn't "bands".
            */
            public rangeBand(): number;
            public innerPadding(): number;
            public fullBandStartAndWidth(v: any): number[];
            /**
            * Returns the range type, or sets the range type.
            *
            * @param {string} [rangeType] Either "points" or "bands" indicating the
            *     d3 method used to generate range bounds.
            * @param {number} [outerPadding] The padding outside the range,
            *     proportional to the range step.
            * @param {number} [innerPadding] The padding between bands in the range,
            *     proportional to the range step. This parameter is only used in
            *     "bands" type ranges.
            * @returns {string|OrdinalScale} The current range type, or the calling
            *     OrdinalScale.
            */
            public rangeType(): string;
            public rangeType(rangeType: string, outerPadding?: number, innerPadding?: number): Ordinal;
        }
    }
}


declare module Plottable {
    module Scale {
        class Color extends Abstract.Scale {
            /**
            * Creates a ColorScale.
            *
            * @constructor
            * @param {string} [scaleType] the type of color scale to create
            *     (Category10/Category20/Category20b/Category20c).
            */
            constructor(scaleType?: string);
        }
    }
}


declare module Plottable {
    module Scale {
        class Time extends Abstract.QuantitiveScale {
            /**
            * Creates a new TimeScale.
            *
            * @constructor
            */
            constructor();
        }
    }
}


declare module Plottable {
    module Scale {
        class InterpolatedColor extends Abstract.QuantitiveScale {
            /**
            * Creates a InterpolatedColorScale.
            *
            * @constructor
            * @param {string|string[]} [colorRange] the type of color scale to
            *     create. Default is "reds". @see {@link colorRange} for further
            *     options.
            * @param {string} [scaleType] the type of underlying scale to use
            *     (linear/pow/log/sqrt). Default is "linear". @see {@link scaleType}
            *     for further options.
            */
            constructor(colorRange?: any, scaleType?: string);
            /**
            * Gets or sets the color range.
            *
            * @param {string|string[]} [colorRange]. If no argument is passed,
            *     returns the current range of colors. If the param is one of
            *     (reds/blues/posneg) we lookup the scale from the built-in color
            *     groups. Finally, if params is an array of strings with at least 2
            *     values (e.g. ["#FF00FF", "red", "dodgerblue"], the resulting scale
            *     will interpolate between the color values across the domain.
            *
            * @returns the current color values for the range as strings or this
            *     InterpolatedColorScale object.
            */
            public colorRange(): string[];
            public colorRange(colorRange: any): InterpolatedColor;
            /**
            * Gets or sets the internal scale type.
            *
            * @param {string} [scaleType]. If no argument is passed, returns the
            *     current scale type string. Otherwise, we set the internal scale
            *     using the d3 scale name. These scales must be quantitative scales,
            *     so the valid values are (linear/log/sqrt/pow).
            *
            * @returns the current scale type or this InterpolatedColorScale object.
            */
            public scaleType(): string;
            public scaleType(scaleType: string): InterpolatedColor;
        }
    }
}


declare module Plottable {
    module Util {
        class ScaleDomainCoordinator {
            /**
            * Creates a ScaleDomainCoordinator.
            *
            * @constructor
            * @param {Scale[]} scales A list of scales whose domains should be linked.
            */
            constructor(scales: Abstract.Scale[]);
            public rescale(scale: Abstract.Scale): void;
        }
    }
}


declare module Plottable {
    module Axis {
        class Axis extends Abstract.Component {
            };
            static _DEFAULT_TICK_SIZE: number;
            /**
            * Creates an Axis.
            *
            * @constructor
            * @param {Scale} scale The Scale to base the Axis on.
            * @param {string} orientation The orientation of the Axis (top/bottom/left/right)
            * @param {any} [formatter] a D3 formatter
            */
            constructor(axisScale: Abstract.Scale, orientation: string, formatter?: any);
            public showEndTickLabels(): boolean;
            public showEndTickLabels(show: boolean): Axis;
            public scale(): Abstract.Scale;
            public scale(newScale: Abstract.Scale): Axis;
            /**
            * Sets or gets the tick label position relative to the tick marks.
            * The exact consequences of particular tick label positionings depends on the subclass implementation.
            *
            * @param {string} [position] The relative position of the tick label.
            * @returns {string|Axis} The current tick label position, or the calling Axis.
            */
            public tickLabelPosition(): string;
            public tickLabelPosition(position: string): Axis;
            public orient(): string;
            public orient(newOrient: string): Axis;
            public ticks(): any[];
            public ticks(...args: any[]): Axis;
            public tickValues(): any[];
            public tickValues(...args: any[]): Axis;
            public tickSize(): number;
            public tickSize(inner: number): Axis;
            public tickSize(inner: number, outer: number): Axis;
            public innerTickSize(): number;
            public innerTickSize(val: number): Axis;
            public outerTickSize(): number;
            public outerTickSize(val: number): Axis;
            public tickPadding(): number;
            public tickPadding(val: number): Axis;
            /**
            * Gets the current tick formatting function, or sets the tick formatting function.
            *
            * @param {(value: any) => string} [formatter] The new tick formatting function.
            * @returns The current tick formatting function, or the calling Axis.
            */
            public tickFormat(): (value: any) => string;
            public tickFormat(formatter: (value: any) => string): Axis;
        }
        class XAxis extends Axis {
            /**
            * Creates an XAxis (a horizontal Axis).
            *
            * @constructor
            * @param {Scale} scale The Scale to base the Axis on.
            * @param {string} orientation The orientation of the Axis (top/bottom)
            * @param {any} [formatter] a D3 formatter
            */
            constructor(scale: Abstract.Scale, orientation?: string, formatter?: any);
            public height(h: number): XAxis;
            /**
            * Sets or gets the tick label position relative to the tick marks.
            *
            * @param {string} [position] The relative position of the tick label (left/center/right).
            * @returns {string|XAxis} The current tick label position, or the calling XAxis.
            */
            public tickLabelPosition(): string;
            public tickLabelPosition(position: string): XAxis;
        }
        class YAxis extends Axis {
            /**
            * Creates a YAxis (a vertical Axis).
            *
            * @constructor
            * @param {Scale} scale The Scale to base the Axis on.
            * @param {string} orientation The orientation of the Axis (left/right)
            * @param {any} [formatter] a D3 formatter
            */
            constructor(scale: Abstract.Scale, orientation?: string, formatter?: any);
            public width(w: number): YAxis;
            /**
            * Sets or gets the tick label position relative to the tick marks.
            *
            * @param {string} [position] The relative position of the tick label (top/middle/bottom).
            * @returns {string|YAxis} The current tick label position, or the calling YAxis.
            */
            public tickLabelPosition(): string;
            public tickLabelPosition(position: string): YAxis;
        }
    }
}


declare module Plottable {
    module Abstract {
        class Axis extends Component {
            /**
            * Creates a BaseAxis.
            *
            * @constructor
            * @param {Scale} scale The Scale to base the BaseAxis on.
            * @param {string} orientation The orientation of the BaseAxis (top/bottom/left/right)
            * @param {(n: any) => string} [formatter] A function to format tick labels.
            */
            constructor(scale: Scale, orientation: string, formatter?: (n: any) => string);
            /**
            * Sets a new tick formatter.
            *
            * @param {(n: any) => string} formatter A function to format tick labels.
            * @returns {BaseAxis} The calling BaseAxis.
            */
            public formatter(formatFunction: (n: any) => string): Axis;
            /**
            * Gets or sets the length of each tick mark.
            *
            * @param {number} [length] The length of each tick.
            * @returns {number|BaseAxis} The current tick mark length, or the calling BaseAxis.
            */
            public tickLength(): number;
            public tickLength(length: number): Axis;
            /**
            * Gets or sets the padding between each tick mark and its associated label.
            *
            * @param {number} [length] The length of each tick.
            * @returns {number|BaseAxis} The current tick mark length, or the calling BaseAxis.
            */
            public tickLabelPadding(): number;
            public tickLabelPadding(padding: number): Axis;
            public orient(): string;
            public orient(newOrientation: string): Axis;
        }
    }
}


declare module Plottable {
    module Axis {
        class Category extends Abstract.Axis {
            constructor(scale: Scale.Ordinal, orientation?: string);
        }
    }
}


declare module Plottable {
    module Component {
        class Label extends Abstract.Component {
            /**
            * Creates a Label.
            *
            * @constructor
            * @param {string} [text] The text of the Label.
            * @param {string} [orientation] The orientation of the Label (horizontal/vertical-left/vertical-right).
            */
            constructor(text?: string, orientation?: string);
            /**
            * Sets the text on the Label.
            *
            * @param {string} text The new text for the Label.
            * @returns {Label} The calling Label.
            */
            public setText(text: string): Label;
        }
        class TitleLabel extends Label {
            constructor(text?: string, orientation?: string);
        }
        class AxisLabel extends Label {
            constructor(text?: string, orientation?: string);
        }
    }
}


declare module Plottable {
    module Component {
        class Legend extends Abstract.Component {
            static _SUBELEMENT_CLASS: string;
            /**
            * Creates a Legend.
            *
            * @constructor
            * @param {ColorScale} colorScale
            */
            constructor(colorScale?: Scale.Color);
            /**
            * Assigns a new ColorScale to the Legend.
            *
            * @param {ColorScale} scale
            * @returns {Legend} The calling Legend.
            */
            public scale(scale: Scale.Color): Legend;
            public scale(): Scale.Color;
        }
    }
}


declare module Plottable {
    module Component {
        interface ToggleCallback {
            (datum: any, newState: boolean): any;
        }
        class ToggleLegend extends Legend {
            /**
            * Creates a ToggleLegend.
            *
            * @constructor
            * @param {ColorScale} colorScale
            * @param {ToggleCallback} callback The function to be called when a legend entry is clicked.
            */
            constructor(colorScale: Scale.Color, callback?: ToggleCallback);
            /**
            * Assigns or gets the callback to the ToggleLegend
            * Call with argument of null to remove the callback
            *
            * @param{ToggleCallback} callback The new callback function
            */
            public callback(callback: ToggleCallback): ToggleLegend;
            public callback(): ToggleCallback;
            /**
            * Assigns a new ColorScale to the ToggleLegend.
            *
            * @param {ColorScale} scale
            * @returns {ToggleLegend} The calling ToggleLegend.
            */
            public scale(scale?: Scale.Color): any;
        }
    }
}


declare module Plottable {
    module Component {
        class Gridlines extends Abstract.Component {
            /**
            * Creates a set of Gridlines.
            * @constructor
            *
            * @param {QuantitiveScale} xScale The scale to base the x gridlines on. Pass null if no gridlines are desired.
            * @param {QuantitiveScale} yScale The scale to base the y gridlines on. Pass null if no gridlines are desired.
            */
            constructor(xScale: Abstract.QuantitiveScale, yScale: Abstract.QuantitiveScale);
        }
    }
}


declare module Plottable {
    module Util {
        module Axis {
            var ONE_DAY: number;
            /**
            * Generates a relative date axis formatter.
            *
            * @param {number} baseValue The start date (as epoch time) used in computing relative dates
            * @param {number} increment The unit used in calculating relative date tick values
            * @param {string} label The label to append to tick values
            */
            function generateRelativeDateFormatter(baseValue: number, increment?: number, label?: string): (tickValue: any) => string;
        }
    }
}


declare module Plottable {
    module Abstract {
        class XYPlot extends Plot {
            /**
            * Creates an XYPlot.
            *
            * @constructor
            * @param {any[]|DataSource} [dataset] The data or DataSource to be associated with this Renderer.
            * @param {Scale} xScale The x scale to use.
            * @param {Scale} yScale The y scale to use.
            */
            constructor(dataset: any, xScale: Scale, yScale: Scale);
            public project(attrToSet: string, accessor: any, scale?: Scale): XYPlot;
        }
    }
}


declare module Plottable {
    module Plot {
        class Scatter extends Abstract.XYPlot {
            /**
            * Creates a ScatterPlot.
            *
            * @constructor
            * @param {IDataset} dataset The dataset to render.
            * @param {Scale} xScale The x scale to use.
            * @param {Scale} yScale The y scale to use.
            */
            constructor(dataset: any, xScale: Abstract.Scale, yScale: Abstract.Scale);
            public project(attrToSet: string, accessor: any, scale?: Abstract.Scale): Scatter;
        }
    }
}


declare module Plottable {
    module Plot {
        class Grid extends Abstract.XYPlot {
            /**
            * Creates a GridPlot.
            *
            * @constructor
            * @param {IDataset} dataset The dataset to render.
            * @param {OrdinalScale} xScale The x scale to use.
            * @param {OrdinalScale} yScale The y scale to use.
            * @param {ColorScale|InterpolatedColorScale} colorScale The color scale to use for each grid
            *     cell.
            */
            constructor(dataset: any, xScale: Scale.Ordinal, yScale: Scale.Ordinal, colorScale: Abstract.Scale);
            public project(attrToSet: string, accessor: any, scale?: Abstract.Scale): Grid;
        }
    }
}


declare module Plottable {
    module Abstract {
        class BarPlot extends XYPlot {
            /**
            * Creates an AbstractBarPlot.
            *
            * @constructor
            * @param {IDataset} dataset The dataset to render.
            * @param {Scale} xScale The x scale to use.
            * @param {Scale} yScale The y scale to use.
            */
            constructor(dataset: any, xScale: Scale, yScale: Scale);
            /**
            * Sets the baseline for the bars to the specified value.
            *
            * @param {number} value The value to position the baseline at.
            * @return {AbstractBarPlot} The calling AbstractBarPlot.
            */
            public baseline(value: number): BarPlot;
            /**
            * Sets the bar alignment relative to the independent axis.
            * Behavior depends on subclass implementation.
            *
            * @param {string} alignment The desired alignment.
            * @return {AbstractBarPlot} The calling AbstractBarPlot.
            */
            public barAlignment(alignment: string): BarPlot;
            /**
            * Selects the bar under the given pixel position.
            *
            * @param {number} x The pixel x position.
            * @param {number} y The pixel y position.
            * @param {boolean} [select] Whether or not to select the bar (by classing it "selected");
            * @return {D3.Selection} The selected bar, or null if no bar was selected.
            */
            public selectBar(x: number, y: number, select?: boolean): D3.Selection;
            /**
            * Deselects all bars.
            * @return {AbstractBarPlot} The calling AbstractBarPlot.
            */
            public deselectAll(): BarPlot;
        }
    }
}


declare module Plottable {
    module Plot {
        class VerticalBar extends Abstract.BarPlot {
            /**
            * Creates a VerticalBarPlot.
            *
            * @constructor
            * @param {IDataset} dataset The dataset to render.
            * @param {Scale} xScale The x scale to use.
            * @param {QuantitiveScale} yScale The y scale to use.
            */
            constructor(dataset: any, xScale: Abstract.Scale, yScale: Abstract.QuantitiveScale);
            /**
            * Sets the horizontal alignment of the bars.
            *
            * @param {string} alignment Which part of the bar should align with the bar's x-value (left/center/right).
            * @return {BarPlot} The calling BarPlot.
            */
            public barAlignment(alignment: string): VerticalBar;
        }
    }
}


declare module Plottable {
    module Plot {
        class HorizontalBar extends Abstract.BarPlot {
            /**
            * Creates a HorizontalBarPlot.
            *
            * @constructor
            * @param {IDataset} dataset The dataset to render.
            * @param {QuantitiveScale} xScale The x scale to use.
            * @param {Scale} yScale The y scale to use.
            */
            constructor(dataset: any, xScale: Abstract.QuantitiveScale, yScale: Abstract.Scale);
            /**
            * Sets the vertical alignment of the bars.
            *
            * @param {string} alignment Which part of the bar should align with the bar's x-value (top/middle/bottom).
            * @return {HorizontalBarPlot} The calling HorizontalBarPlot.
            */
            public barAlignment(alignment: string): HorizontalBar;
        }
    }
}


declare module Plottable {
    module Plot {
        class Area extends Abstract.XYPlot {
            /**
            * Creates an AreaPlot.
            *
            * @constructor
            * @param {IDataset} dataset The dataset to render.
            * @param {Scale} xScale The x scale to use.
            * @param {Scale} yScale The y scale to use.
            */
            constructor(dataset: any, xScale: Abstract.Scale, yScale: Abstract.Scale);
        }
    }
}


declare module Plottable {
    module Plot {
        class Line extends Area {
            /**
            * Creates a LinePlot.
            *
            * @constructor
            * @param {IDataset} dataset The dataset to render.
            * @param {Scale} xScale The x scale to use.
            * @param {Scale} yScale The y scale to use.
            */
            constructor(dataset: any, xScale: Abstract.Scale, yScale: Abstract.Scale);
        }
    }
}


declare module Plottable {
    module Singleton {
        interface IKeyEventListenerCallback {
            (e: D3.Event): any;
        }
        class KeyEventListener {
            static initialize(): void;
            static addCallback(keyCode: number, cb: IKeyEventListenerCallback): void;
        }
    }
}


declare module Plottable {
    module Abstract {
        class Interaction {
            /**
            * Creates an Interaction.
            *
            * @constructor
            * @param {Component} componentToListenTo The component to listen for interactions on.
            */
            constructor(componentToListenTo: Component);
            /**
            * Registers the Interaction on the Component it's listening to.
            * This needs to be called to activate the interaction.
            */
            public registerWithComponent(): Interaction;
        }
    }
}


declare module Plottable {
    module Interaction {
        class Click extends Abstract.Interaction {
            /**
            * Creates a ClickInteraction.
            *
            * @constructor
            * @param {Component} componentToListenTo The component to listen for clicks on.
            */
            constructor(componentToListenTo: Abstract.Component);
            /**
            * Sets an callback to be called when a click is received.
            *
            * @param {(x: number, y: number) => any} cb: Callback to be called. Takes click x and y in pixels.
            */
            public callback(cb: (x: number, y: number) => any): Click;
        }
    }
}


declare module Plottable {
    module Interaction {
        class Mousemove extends Abstract.Interaction {
            constructor(componentToListenTo: Abstract.Component);
            public mousemove(x: number, y: number): void;
        }
    }
}


declare module Plottable {
    module Interaction {
        class Key extends Abstract.Interaction {
            /**
            * Creates a KeyInteraction.
            *
            * @constructor
            * @param {Component} componentToListenTo The component to listen for keypresses on.
            * @param {number} keyCode The key code to listen for.
            */
            constructor(componentToListenTo: Abstract.Component, keyCode: number);
            /**
            * Sets an callback to be called when the designated key is pressed.
            *
            * @param {() => any} cb: Callback to be called.
            */
            public callback(cb: () => any): Key;
        }
    }
}


declare module Plottable {
    module Interaction {
        class PanZoom extends Abstract.Interaction {
            /**
            * Creates a PanZoomInteraction.
            *
            * @constructor
            * @param {Component} componentToListenTo The component to listen for interactions on.
            * @param {QuantitiveScale} xScale The X scale to update on panning/zooming.
            * @param {QuantitiveScale} yScale The Y scale to update on panning/zooming.
            */
            constructor(componentToListenTo: Abstract.Component, xScale: Abstract.QuantitiveScale, yScale: Abstract.QuantitiveScale);
            public resetZoom(): void;
        }
    }
}


declare module Plottable {
    module Interaction {
        class Drag extends Abstract.Interaction {
            public callbackToCall: (dragInfo: any) => any;
            /**
            * Creates a Drag.
            *
            * @param {Component} componentToListenTo The component to listen for interactions on.
            */
            constructor(componentToListenTo: Abstract.Component);
            /**
            * Adds a callback to be called when the AreaInteraction triggers.
            *
            * @param {(a: SelectionArea) => any} cb The function to be called. Takes in a SelectionArea in pixels.
            * @returns {AreaInteraction} The calling AreaInteraction.
            */
            public callback(cb?: (a: any) => any): Drag;
            public setupZoomCallback(xScale?: Abstract.QuantitiveScale, yScale?: Abstract.QuantitiveScale): Drag;
        }
    }
}


declare module Plottable {
    module Interaction {
        class DragBox extends Drag {
            /**
            * Clears the highlighted drag-selection box drawn by the AreaInteraction.
            *
            * @returns {AreaInteraction} The calling AreaInteraction.
            */
            public clearBox(): DragBox;
            public setBox(x0: number, x1: number, y0: number, y1: number): DragBox;
        }
    }
}


declare module Plottable {
    module Interaction {
        class XDragBox extends DragBox {
            public setBox(x0: number, x1: number): XDragBox;
        }
    }
}


declare module Plottable {
    module Interaction {
        class XYDragBox extends DragBox {
        }
    }
}


declare module Plottable {
    module Template {
        class StandardChart extends Component.Table {
            constructor();
            public yAxis(y: Axis.YAxis): StandardChart;
            public yAxis(): Axis.YAxis;
            public xAxis(x: Axis.XAxis): StandardChart;
            public xAxis(): Axis.XAxis;
            public yLabel(y: Component.AxisLabel): StandardChart;
            public yLabel(y: string): StandardChart;
            public yLabel(): Component.AxisLabel;
            public xLabel(x: Component.AxisLabel): StandardChart;
            public xLabel(x: string): StandardChart;
            public xLabel(): Component.AxisLabel;
            public titleLabel(x: Component.TitleLabel): StandardChart;
            public titleLabel(x: string): StandardChart;
            public titleLabel(): Component.TitleLabel;
            public center(c: Abstract.Component): StandardChart;
        }
    }
}<|MERGE_RESOLUTION|>--- conflicted
+++ resolved
@@ -1,45 +1,5 @@
 
 declare module Plottable {
-<<<<<<< HEAD
-    module Utils {
-        /**
-        * Checks if x is between a and b.
-        *
-        * @param {number} x The value to test if in range
-        * @param {number} a The beginning of the (inclusive) range
-        * @param {number} b The ending of the (inclusive) range
-        * @return {boolean} Whether x is in [a, b]
-        */
-        function inRange(x: number, a: number, b: number): boolean;
-        /**
-        * Takes two arrays of numbers and adds them together
-        *
-        * @param {number[]} alist The first array of numbers
-        * @param {number[]} blist The second array of numbers
-        * @return {number[]} An array of numbers where x[i] = alist[i] + blist[i]
-        */
-        function addArrays(alist: number[], blist: number[]): number[];
-        /**
-        * Takes two sets and returns the intersection
-        *
-        * @param {D3.Set} set1 The first set
-        * @param {D3.Set} set2 The second set
-        * @return {D3.Set} A set that contains elements that appear in both set1 and set2
-        */
-        function intersection(set1: D3.Set, set2: D3.Set): D3.Set;
-        function accessorize(accessor: any): IAccessor;
-        function applyAccessor(accessor: IAccessor, dataSource: DataSource): (d: any, i: number) => any;
-        function uniq(strings: string[]): string[];
-        /**
-        * Creates an array of length `count`, filled with value or (if value is a function), value()
-        *
-        * @param {any} value The value to fill the array with, or, if a function, a generator for values
-        * @param {number} count The length of the array to generate
-        * @return {any[]}
-        */
-        function createFilledArray(value: any, count: number): any[];
-        function arrayEqual<T>(a: T[], b: T[]): boolean;
-=======
     module Util {
         module Methods {
             /**
@@ -78,8 +38,8 @@
             * @return {any[]}
             */
             function createFilledArray(value: any, count: number): any[];
-        }
->>>>>>> 2634de8a
+            function arrayEqual<T>(a: T[], b: T[]): boolean;
+        }
     }
 }
 
@@ -525,57 +485,6 @@
 
 
 declare module Plottable {
-<<<<<<< HEAD
-    class Scale extends Broadcaster {
-        /**
-        * Creates a new Scale.
-        *
-        * @constructor
-        * @param {D3.Scale.Scale} scale The D3 scale backing the Scale.
-        */
-        constructor(scale: D3.Scale.Scale);
-        /**
-        * Modify the domain on the scale so that it includes the extent of all
-        * perspectives it depends on. Extent: The (min, max) pair for a
-        * QuantitiativeScale, all covered strings for an OrdinalScale.
-        * Perspective: A combination of a DataSource and an Accessor that
-        * represents a view in to the data.
-        */
-        public autoDomain(): Scale;
-        /**
-        * Returns the range value corresponding to a given domain value.
-        *
-        * @param value {any} A domain value to be scaled.
-        * @returns {any} The range value corresponding to the supplied domain value.
-        */
-        public scale(value: any): any;
-        /**
-        * Retrieves the current domain, or sets the Scale's domain to the specified values.
-        *
-        * @param {any[]} [values] The new value for the domain. This array may
-        *     contain more than 2 values if the scale type allows it (e.g.
-        *     ordinal scales). Other scales such as quantitative scales accept
-        *     only a 2-value extent array.
-        * @returns {any[]|Scale} The current domain, or the calling Scale (if values is supplied).
-        */
-        public domain(): any[];
-        public domain(values: any[]): Scale;
-        /**
-        * Retrieves the current range, or sets the Scale's range to the specified values.
-        *
-        * @param {any[]} [values] The new value for the range.
-        * @returns {any[]|Scale} The current range, or the calling Scale (if values is supplied).
-        */
-        public range(): any[];
-        public range(values: any[]): Scale;
-        /**
-        * Creates a copy of the Scale with the same domain and range but without any registered listeners.
-        *
-        * @returns {Scale} A copy of the calling Scale.
-        */
-        public copy(): Scale;
-        public extentChanged(rendererID: number, extent: any[]): Scale;
-=======
     module Abstract {
         class Scale extends Broadcaster {
             /**
@@ -625,45 +534,13 @@
             * @returns {Scale} A copy of the calling Scale.
             */
             public copy(): Scale;
-        }
->>>>>>> 2634de8a
-    }
-}
-
-
-declare module Plottable {
-<<<<<<< HEAD
-    interface _IProjector {
-        accessor: IAccessor;
-        scale?: Scale;
-    }
-    class Renderer extends Component {
-        /**
-        * Creates a Renderer.
-        *
-        * @constructor
-        * @param {any[]|DataSource} [dataset] The data or DataSource to be associated with this Renderer.
-        */
-        constructor();
-        constructor(dataset: any[]);
-        constructor(dataset: DataSource);
-        /**
-        * Retrieves the current DataSource, or sets a DataSource if the Renderer doesn't yet have one.
-        *
-        * @param {DataSource} [source] The DataSource the Renderer should use, if it doesn't yet have one.
-        * @return {DataSource|Renderer} The current DataSource or the calling Renderer.
-        */
-        public dataSource(): DataSource;
-        public dataSource(source: DataSource): Renderer;
-        public project(attrToSet: string, accessor: any, scale?: Scale): Renderer;
-        /**
-        * Enables or disables animation.
-        *
-        * @param {boolean} enabled Whether or not to animate.
-        */
-        public animate(enabled: boolean): Renderer;
-        public addScale(scale: Scale): void;
-=======
+            public extentChanged(rendererID: number, extent: any[]): Scale;
+        }
+    }
+}
+
+
+declare module Plottable {
     module Abstract {
         interface _IProjector {
             accessor: IAccessor;
@@ -694,8 +571,8 @@
             * @param {boolean} enabled Whether or not to animate.
             */
             public animate(enabled: boolean): Plot;
-        }
->>>>>>> 2634de8a
+            public addScale(scale: Scale): void;
+        }
     }
 }
 
@@ -755,103 +632,6 @@
 
 
 declare module Plottable {
-<<<<<<< HEAD
-    class QuantitiveScale extends Scale {
-        /**
-        * Creates a new QuantitiveScale.
-        *
-        * @constructor
-        * @param {D3.Scale.QuantitiveScale} scale The D3 QuantitiveScale backing the QuantitiveScale.
-        */
-        constructor(scale: D3.Scale.QuantitiveScale);
-        public autoDomain(): QuantitiveScale;
-        /**
-        * Retrieves the domain value corresponding to a supplied range value.
-        *
-        * @param {number} value: A value from the Scale's range.
-        * @returns {number} The domain value corresponding to the supplied range value.
-        */
-        public invert(value: number): number;
-        /**
-        * Creates a copy of the QuantitiveScale with the same domain and range but without any registered listeners.
-        *
-        * @returns {QuantitiveScale} A copy of the calling QuantitiveScale.
-        */
-        public copy(): QuantitiveScale;
-        public domain(): any[];
-        public domain(values: any[]): QuantitiveScale;
-        /**
-        * Sets or gets the QuantitiveScale's output interpolator
-        *
-        * @param {D3.Transition.Interpolate} [factory] The output interpolator to use.
-        * @returns {D3.Transition.Interpolate|QuantitiveScale} The current output interpolator, or the calling QuantitiveScale.
-        */
-        public interpolate(): D3.Transition.Interpolate;
-        public interpolate(factory: D3.Transition.Interpolate): QuantitiveScale;
-        /**
-        * Sets the range of the QuantitiveScale and sets the interpolator to d3.interpolateRound.
-        *
-        * @param {number[]} values The new range value for the range.
-        */
-        public rangeRound(values: number[]): QuantitiveScale;
-        /**
-        * Gets or sets the clamp status of the QuantitiveScale (whether to cut off values outside the ouput range).
-        *
-        * @param {boolean} [clamp] Whether or not to clamp the QuantitiveScale.
-        * @returns {boolean|QuantitiveScale} The current clamp status, or the calling QuantitiveScale.
-        */
-        public clamp(): boolean;
-        public clamp(clamp: boolean): QuantitiveScale;
-        /**
-        * Extends the scale's domain so it starts and ends with "nice" values.
-        *
-        * @param {number} [count] The number of ticks that should fit inside the new domain.
-        */
-        public nice(count?: number): QuantitiveScale;
-        /**
-        * Generates tick values.
-        *
-        * @param {number} [count] The number of ticks to generate.
-        * @returns {any[]} The generated ticks.
-        */
-        public ticks(count?: number): any[];
-        /**
-        * Gets a tick formatting function for displaying tick values.
-        *
-        * @param {number} count The number of ticks to be displayed
-        * @param {string} [format] A format specifier string.
-        * @returns {(n: number) => string} A formatting function.
-        */
-        public tickFormat(count: number, format?: string): (n: number) => string;
-        /**
-        * Pads out the domain of the scale by a specified ratio.
-        *
-        * @param {number} [padProportion] Proportionally how much bigger the new domain should be (0.05 = 5% larger)
-        * @returns {QuantitiveScale} The calling QuantitiveScale.
-        */
-        public padDomain(padProportion?: number): QuantitiveScale;
-        public extentChanged(rendererID: number, extent: any[]): QuantitiveScale;
-    }
-}
-
-
-declare module Plottable {
-    class LinearScale extends QuantitiveScale {
-        /**
-        * Creates a new LinearScale.
-        *
-        * @constructor
-        * @param {D3.Scale.LinearScale} [scale] The D3 LinearScale backing the LinearScale. If not supplied, uses a default scale.
-        */
-        constructor();
-        constructor(scale: D3.Scale.LinearScale);
-        /**
-        * Creates a copy of the LinearScale with the same domain and range but without any registered listeners.
-        *
-        * @returns {LinearScale} A copy of the calling LinearScale.
-        */
-        public copy(): LinearScale;
-=======
     module Abstract {
         class QuantitiveScale extends Scale {
             /**
@@ -927,8 +707,8 @@
             * @returns {QuantitiveScale} The calling QuantitiveScale.
             */
             public padDomain(padProportion?: number): QuantitiveScale;
-        }
->>>>>>> 2634de8a
+            public extentChanged(rendererID: number, extent: any[]): QuantitiveScale;
+        }
     }
 }
 
@@ -956,55 +736,6 @@
 
 
 declare module Plottable {
-<<<<<<< HEAD
-    class OrdinalScale extends Scale {
-        /**
-        * Creates a new OrdinalScale. Domain and Range are set later.
-        *
-        * @constructor
-        */
-        constructor(scale?: D3.Scale.OrdinalScale);
-        /**
-        * Retrieves the current domain, or sets the Scale's domain to the specified values.
-        *
-        * @param {any[]} [values] The new values for the domain. This array may contain more than 2 values.
-        * @returns {any[]|Scale} The current domain, or the calling Scale (if values is supplied).
-        */
-        public domain(): any[];
-        public domain(values: any[]): OrdinalScale;
-        /**
-        * Returns the range of pixels spanned by the scale, or sets the range.
-        *
-        * @param {number[]} [values] The pixel range to set on the scale.
-        * @returns {number[]|OrdinalScale} The pixel range, or the calling OrdinalScale.
-        */
-        public range(): any[];
-        public range(values: number[]): OrdinalScale;
-        /**
-        * Returns the width of the range band. Only valid when rangeType is set to "bands".
-        *
-        * @returns {number} The range band width or 0 if rangeType isn't "bands".
-        */
-        public rangeBand(): number;
-        public innerPadding(): number;
-        public fullBandStartAndWidth(v: any): number[];
-        /**
-        * Returns the range type, or sets the range type.
-        *
-        * @param {string} [rangeType] Either "points" or "bands" indicating the
-        *     d3 method used to generate range bounds.
-        * @param {number} [outerPadding] The padding outside the range,
-        *     proportional to the range step.
-        * @param {number} [innerPadding] The padding between bands in the range,
-        *     proportional to the range step. This parameter is only used in
-        *     "bands" type ranges.
-        * @returns {string|OrdinalScale} The current range type, or the calling
-        *     OrdinalScale.
-        */
-        public rangeType(): string;
-        public rangeType(rangeType: string, outerPadding?: number, innerPadding?: number): OrdinalScale;
-        public extentChanged(rendererID: number, extent: any[]): OrdinalScale;
-=======
     module Scale {
         class Log extends Abstract.QuantitiveScale {
             /**
@@ -1022,7 +753,6 @@
             */
             public copy(): Log;
         }
->>>>>>> 2634de8a
     }
 }
 
@@ -1075,6 +805,7 @@
             */
             public rangeType(): string;
             public rangeType(rangeType: string, outerPadding?: number, innerPadding?: number): Ordinal;
+            public extentChanged(rendererID: number, extent: any[]): Ordinal;
         }
     }
 }
