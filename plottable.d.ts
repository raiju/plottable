--- conflicted
+++ resolved
@@ -2435,13 +2435,8 @@
          * @returns {Plot} The calling Plot.
          */
         addDataset(dataset: Dataset): Plot;
-<<<<<<< HEAD
         protected _getDrawer(dataset: Dataset): Drawers.AbstractDrawer;
-        protected _getAnimator(key: string): Animators.PlotAnimator;
-=======
-        protected _getDrawer(key: string): Drawers.AbstractDrawer;
         protected _getAnimator(key: string): Animators.Plot;
->>>>>>> a23f2909
         protected _onDatasetUpdate(): void;
         attr<A>(attr: string): Plots.AccessorScaleBinding<A, number | string>;
         attr(attr: string, attrValue: number | string | Accessor<number> | Accessor<string>): Plot;
@@ -2919,12 +2914,7 @@
              * @param {QuantitativeScale} yScale The y scale to use.
              */
             constructor(xScale: QuantitativeScale<X>, yScale: QuantitativeScale<number>);
-<<<<<<< HEAD
-            protected _getAnimator(key: string): Animators.PlotAnimator;
-=======
-            protected _getDrawer(key: string): Drawers.Area;
             protected _getAnimator(key: string): Animators.Plot;
->>>>>>> a23f2909
             protected _setup(): void;
             x(x?: number | Accessor<number> | X | Accessor<X>, xScale?: Scale<X, number>): any;
             y(y?: number | Accessor<number>, yScale?: Scale<number, number>): any;
