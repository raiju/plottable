
declare module Plottable {
    module _Util {
        module Methods {
            /**
             * Checks if x is between a and b.
             *
             * @param {number} x The value to test if in range
             * @param {number} a The beginning of the (inclusive) range
             * @param {number} b The ending of the (inclusive) range
             * @return {boolean} Whether x is in [a, b]
             */
            function inRange(x: number, a: number, b: number): boolean;
            /** Print a warning message to the console, if it is available.
             *
             * @param {string} The warnings to print
             */
            function warn(warning: string): void;
            /**
             * Takes two arrays of numbers and adds them together
             *
             * @param {number[]} alist The first array of numbers
             * @param {number[]} blist The second array of numbers
             * @return {number[]} An array of numbers where x[i] = alist[i] + blist[i]
             */
            function addArrays(alist: number[], blist: number[]): number[];
            /**
             * Takes two sets and returns the intersection
             *
             * Due to the fact that D3.Sets store strings internally, return type is always a string set
             *
             * @param {D3.Set<T>} set1 The first set
             * @param {D3.Set<T>} set2 The second set
             * @return {D3.Set<string>} A set that contains elements that appear in both set1 and set2
             */
            function intersection<T>(set1: D3.Set<T>, set2: D3.Set<T>): D3.Set<string>;
            /**
             * Take an accessor object (may be a string to be made into a key, or a value, or a color code)
             * and "activate" it by turning it into a function in (datum, index, metadata)
             */
            function accessorize(accessor: any): _Accessor;
            /**
             * Takes two sets and returns the union
             *
             * Due to the fact that D3.Sets store strings internally, return type is always a string set
             *
             * @param {D3.Set<T>} set1 The first set
             * @param {D3.Set<T>} set2 The second set
             * @return {D3.Set<string>} A set that contains elements that appear in either set1 or set2
             */
            function union<T>(set1: D3.Set<T>, set2: D3.Set<T>): D3.Set<string>;
            /**
             * Populates a map from an array of keys and a transformation function.
             *
             * @param {string[]} keys The array of keys.
             * @param {(string, number) => T} transform A transformation function to apply to the keys.
             * @return {D3.Map<T>} A map mapping keys to their transformed values.
             */
            function populateMap<T>(keys: string[], transform: (key: string, index: number) => T): D3.Map<T>;
            /**
             * Take an array of values, and return the unique values.
             * Will work iff ∀ a, b, a.toString() == b.toString() => a == b; will break on Object inputs
             *
             * @param {T[]} values The values to find uniqueness for
             * @return {T[]} The unique values
             */
            function uniq<T>(arr: T[]): T[];
            /**
             * Creates an array of length `count`, filled with value or (if value is a function), value()
             *
             * @param {any} value The value to fill the array with, or, if a function, a generator for values (called with index as arg)
             * @param {number} count The length of the array to generate
             * @return {any[]}
             */
            function createFilledArray<T>(value: T, count: number): T[];
            function createFilledArray<T>(func: (index?: number) => T, count: number): T[];
            /**
             * @param {T[][]} a The 2D array that will have its elements joined together.
             * @return {T[]} Every array in a, concatenated together in the order they appear.
             */
            function flatten<T>(a: T[][]): T[];
            /**
             * Check if two arrays are equal by strict equality.
             */
            function arrayEq<T>(a: T[], b: T[]): boolean;
            /**
             * @param {any} a Object to check against b for equality.
             * @param {any} b Object to check against a for equality.
             *
             * @returns {boolean} whether or not two objects share the same keys, and
             *          values associated with those keys. Values will be compared
             *          with ===.
             */
            function objEq(a: any, b: any): boolean;
            /**
             * Computes the max value from the array.
             *
             * If type is not comparable then t will be converted to a comparable before computing max.
             */
            function max<C>(arr: C[], default_val: C): C;
            function max<T, C>(arr: T[], acc: (x?: T, i?: number) => C, default_val: C): C;
            /**
             * Computes the min value from the array.
             *
             * If type is not comparable then t will be converted to a comparable before computing min.
             */
            function min<C>(arr: C[], default_val: C): C;
            function min<T, C>(arr: T[], acc: (x?: T, i?: number) => C, default_val: C): C;
            /**
             * Creates shallow copy of map.
             * @param {{ [key: string]: any }} oldMap Map to copy
             *
             * @returns {[{ [key: string]: any }} coppied map.
             */
            function copyMap<T>(oldMap: {
                [key: string]: T;
            }): {
                [key: string]: T;
            };
            function range(start: number, stop: number, step?: number): number[];
            /** Is like setTimeout, but activates synchronously if time=0
             * We special case 0 because of an observed issue where calling setTimeout causes visible flickering.
             * We believe this is because when requestAnimationFrame calls into the paint function, as soon as that function finishes
             * evaluating, the results are painted to the screen. As a result, if we want something to occur immediately but call setTimeout
             * with time=0, then it is pushed to the call stack and rendered in the next frame, so the component that was rendered via
             * setTimeout appears out-of-sync with the rest of the plot.
             */
            function setTimeout(f: Function, time: number, ...args: any[]): number;
            function colorTest(colorTester: D3.Selection, className: string): string;
            function lightenColor(color: string, factor: number): string;
            function darkenColor(color: string, factor: number, darkenAmount: number): string;
        }
    }
}


declare module Plottable {
    module _Util {
        module OpenSource {
            /**
             * Returns the sortedIndex for inserting a value into an array.
             * Takes a number and an array of numbers OR an array of objects and an accessor that returns a number.
             * @param {number} value: The numerical value to insert
             * @param {any[]} arr: Array to find insertion index, can be number[] or any[] (if accessor provided)
             * @param {_Accessor} accessor: If provided, this function is called on members of arr to determine insertion index
             * @returns {number} The insertion index.
             * The behavior is undefined for arrays that are unsorted
             * If there are multiple valid insertion indices that maintain sorted order (e.g. addign 1 to [1,1,1,1,1]) then
             * the behavior must satisfy that the array is sorted post-insertion, but is otherwise unspecified.
             * This is a modified version of Underscore.js's implementation of sortedIndex.
             * Underscore.js is released under the MIT License:
             *  Copyright (c) 2009-2014 Jeremy Ashkenas, DocumentCloud and Investigative
             *  Reporters & Editors
             *
             *  Permission is hereby granted, free of charge, to any person
             *  obtaining a copy of this software and associated documentation
             *  files (the "Software"), to deal in the Software without
             *  restriction, including without limitation the rights to use,
             *  copy, modify, merge, publish, distribute, sublicense, and/or sell
             *  copies of the Software, and to permit persons to whom the
             *  Software is furnished to do so, subject to the following
             *  conditions:
             *
             *  The above copyright notice and this permission notice shall be
             *  included in all copies or substantial portions of the Software.
             *
             *  THE SOFTWARE IS PROVIDED "AS IS", WITHOUT WARRANTY OF ANY KIND,
             *  EXPRESS OR IMPLIED, INCLUDING BUT NOT LIMITED TO THE WARRANTIES
             *  OF MERCHANTABILITY, FITNESS FOR A PARTICULAR PURPOSE AND
             *  NONINFRINGEMENT. IN NO EVENT SHALL THE AUTHORS OR COPYRIGHT
             *  HOLDERS BE LIABLE FOR ANY CLAIM, DAMAGES OR OTHER LIABILITY,
             *  WHETHER IN AN ACTION OF CONTRACT, TORT OR OTHERWISE, ARISING
             *  FROM, OUT OF OR IN CONNECTION WITH THE SOFTWARE OR THE USE OR
             *  OTHER DEALINGS IN THE SOFTWARE.
             */
            function sortedIndex(val: number, arr: number[]): number;
            function sortedIndex(val: number, arr: any[], accessor: _Accessor): number;
        }
    }
}


declare module Plottable {
    module _Util {
        class IDCounter {
            increment(id: any): number;
            decrement(id: any): number;
            get(id: any): number;
        }
    }
}


declare module Plottable {
    module _Util {
        /**
         * An associative array that can be keyed by anything (inc objects).
         * Uses pointer equality checks which is why this works.
         * This power has a price: everything is linear time since it is actually backed by an array...
         */
        class StrictEqualityAssociativeArray {
            /**
             * Set a new key/value pair in the store.
             *
             * @param {any} key Key to set in the store
             * @param {any} value Value to set in the store
             * @return {boolean} True if key already in store, false otherwise
             */
            set(key: any, value: any): boolean;
            /**
             * Get a value from the store, given a key.
             *
             * @param {any} key Key associated with value to retrieve
             * @return {any} Value if found, undefined otherwise
             */
            get(key: any): any;
            /**
             * Test whether store has a value associated with given key.
             *
             * Will return true if there is a key/value entry,
             * even if the value is explicitly `undefined`.
             *
             * @param {any} key Key to test for presence of an entry
             * @return {boolean} Whether there was a matching entry for that key
             */
            has(key: any): boolean;
            /**
             * Return an array of the values in the key-value store
             *
             * @return {any[]} The values in the store
             */
            values(): any[];
            /**
             * Return an array of keys in the key-value store
             *
             * @return {any[]} The keys in the store
             */
            keys(): any[];
            /**
             * Execute a callback for each entry in the array.
             *
             * @param {(key: any, val?: any, index?: number) => any} callback The callback to eecute
             * @return {any[]} The results of mapping the callback over the entries
             */
            map(cb: (key?: any, val?: any, index?: number) => any): any[];
            /**
             * Delete a key from the key-value store. Return whether the key was present.
             *
             * @param {any} The key to remove
             * @return {boolean} Whether a matching entry was found and removed
             */
            delete(key: any): boolean;
        }
    }
}

declare module Plottable {
    module _Util {
        module DOM {
            /**
             * Gets the bounding box of an element.
             * @param {D3.Selection} element
             * @returns {SVGRed} The bounding box.
             */
            function getBBox(element: D3.Selection): SVGRect;
            var POLYFILL_TIMEOUT_MSEC: number;
            function requestAnimationFramePolyfill(fn: () => any): void;
            function isSelectionRemovedFromSVG(selection: D3.Selection): boolean;
            function getElementWidth(elem: HTMLScriptElement): number;
            function getElementHeight(elem: HTMLScriptElement): number;
            function getSVGPixelWidth(svg: D3.Selection): number;
            function translate(s: D3.Selection, x?: number, y?: number): any;
            function boxesOverlap(boxA: ClientRect, boxB: ClientRect): boolean;
<<<<<<< HEAD
            function containedInBoundingBox(container: ClientRect, element: ClientRect): boolean;
=======
            function boxIsInside(inner: ClientRect, outer: ClientRect): boolean;
>>>>>>> 830ddd3b
        }
    }
}


declare module Plottable {
    module _Util {
        module Color {
            /**
             * Return contrast ratio between two colors
             * Based on implementation from chroma.js by Gregor Aisch (gka) (licensed under BSD)
             * chroma.js may be found here: https://github.com/gka/chroma.js
             * License may be found here: https://github.com/gka/chroma.js/blob/master/LICENSE
             * see http://www.w3.org/TR/2008/REC-WCAG20-20081211/#contrast-ratiodef
             */
            function contrast(a: string, b: string): number;
            /**
             * Converts an RGB color value to HSL. Conversion formula
             * adapted from http://en.wikipedia.org/wiki/HSL_color_space.
             * Assumes r, g, and b are contained in the set [0, 255] and
             * returns h, s, and l in the set [0, 1].
             * Source: https://stackoverflow.com/questions/2353211/hsl-to-rgb-color-conversion
             *
             * @param   Number  r       The red color value
             * @param   Number  g       The green color value
             * @param   Number  b       The blue color value
             * @return  Array           The HSL representation
             */
            function rgbToHsl(r: number, g: number, b: number): number[];
            /**
             * Converts an HSL color value to RGB. Conversion formula
             * adapted from http://en.wikipedia.org/wiki/HSL_color_space.
             * Assumes h, s, and l are contained in the set [0, 1] and
             * returns r, g, and b in the set [0, 255].
             * Source: https://stackoverflow.com/questions/2353211/hsl-to-rgb-color-conversion
             *
             * @param   Number  h       The hue
             * @param   Number  s       The saturation
             * @param   Number  l       The lightness
             * @return  Array           The RGB representation
             */
            function hslToRgb(h: number, s: number, l: number): number[];
        }
    }
}


declare module Plottable {
    interface Formatter {
        (d: any): string;
    }
    var MILLISECONDS_IN_ONE_DAY: number;
    module Formatters {
        /**
         * Creates a formatter for currency values.
         *
         * @param {number} [precision] The number of decimal places to show (default 2).
         * @param {string} [symbol] The currency symbol to use (default "$").
         * @param {boolean} [prefix] Whether to prepend or append the currency symbol (default true).
         * @param {boolean} [onlyShowUnchanged] Whether to return a value if value changes after formatting (default true).
         *
         * @returns {Formatter} A formatter for currency values.
         */
        function currency(precision?: number, symbol?: string, prefix?: boolean): (d: any) => string;
        /**
         * Creates a formatter that displays exactly [precision] decimal places.
         *
         * @param {number} [precision] The number of decimal places to show (default 3).
         * @param {boolean} [onlyShowUnchanged] Whether to return a value if value changes after formatting (default true).
         *
         * @returns {Formatter} A formatter that displays exactly [precision] decimal places.
         */
        function fixed(precision?: number): (d: any) => string;
        /**
         * Creates a formatter that formats numbers to show no more than
         * [precision] decimal places. All other values are stringified.
         *
         * @param {number} [precision] The number of decimal places to show (default 3).
         * @param {boolean} [onlyShowUnchanged] Whether to return a value if value changes after formatting (default true).
         *
         * @returns {Formatter} A formatter for general values.
         */
        function general(precision?: number): (d: any) => string;
        /**
         * Creates a formatter that stringifies its input.
         *
         * @returns {Formatter} A formatter that stringifies its input.
         */
        function identity(): (d: any) => string;
        /**
         * Creates a formatter for percentage values.
         * Multiplies the input by 100 and appends "%".
         *
         * @param {number} [precision] The number of decimal places to show (default 0).
         * @param {boolean} [onlyShowUnchanged] Whether to return a value if value changes after formatting (default true).
         *
         * @returns {Formatter} A formatter for percentage values.
         */
        function percentage(precision?: number): (d: any) => string;
        /**
         * Creates a formatter for values that displays [precision] significant figures
         * and puts SI notation.
         *
         * @param {number} [precision] The number of significant figures to show (default 3).
         *
         * @returns {Formatter} A formatter for SI values.
         */
        function siSuffix(precision?: number): (d: any) => string;
        /**
         * Creates a multi time formatter that displays dates.
         *
         * @returns {Formatter} A formatter for time/date values.
         */
        function multiTime(): (d: any) => string;
        /**
         * Creates a time formatter that displays time/date using given specifier.
         *
         * List of directives can be found on: https://github.com/mbostock/d3/wiki/Time-Formatting#format
         *
         * @param {string} [specifier] The specifier for the formatter.
         *
         * @returns {Formatter} A formatter for time/date values.
         */
        function time(specifier: string): Formatter;
        /**
         * Creates a formatter for relative dates.
         *
         * @param {number} baseValue The start date (as epoch time) used in computing relative dates (default 0)
         * @param {number} increment The unit used in calculating relative date values (default MILLISECONDS_IN_ONE_DAY)
         * @param {string} label The label to append to the formatted string (default "")
         *
         * @returns {Formatter} A formatter for time/date values.
         */
        function relativeDate(baseValue?: number, increment?: number, label?: string): (d: any) => string;
    }
}


declare module Plottable {
    module Config {
        /**
         * Specifies if Plottable should show warnings.
         */
        var SHOW_WARNINGS: boolean;
    }
}


declare module Plottable {
    var version: string;
}


declare module Plottable {
    module Core {
        /**
         * Colors we use as defaults on a number of graphs.
         */
        class Colors {
            static CORAL_RED: string;
            static INDIGO: string;
            static ROBINS_EGG_BLUE: string;
            static FERN: string;
            static BURNING_ORANGE: string;
            static ROYAL_HEATH: string;
            static CONIFER: string;
            static CERISE_RED: string;
            static BRIGHT_SUN: string;
            static JACARTA: string;
            static PLOTTABLE_COLORS: string[];
        }
    }
}


declare module Plottable {
    module Core {
        /**
         * A class most other Plottable classes inherit from, in order to have a
         * unique ID.
         */
        class PlottableObject {
            getID(): number;
        }
    }
}


declare module Plottable {
    module Core {
        /**
         * This interface represents anything in Plottable which can have a listener attached.
         * Listeners attach by referencing the Listenable's broadcaster, and calling registerListener
         * on it.
         *
         * e.g.:
         * listenable: Plottable.Listenable;
         * listenable.broadcaster.registerListener(callbackToCallOnBroadcast)
         */
        interface Listenable {
            broadcaster: Broadcaster;
        }
        /**
         * This interface represents the callback that should be passed to the Broadcaster on a Listenable.
         *
         * The callback will be called with the attached Listenable as the first object, and optional arguments
         * as the subsequent arguments.
         *
         * The Listenable is passed as the first argument so that it is easy for the callback to reference the
         * current state of the Listenable in the resolution logic.
         */
        interface BroadcasterCallback {
            (listenable: Listenable, ...args: any[]): any;
        }
        /**
         * The Broadcaster class is owned by an Listenable. Third parties can register and deregister listeners
         * from the broadcaster. When the broadcaster.broadcast method is activated, all registered callbacks are
         * called. The registered callbacks are called with the registered Listenable that the broadcaster is attached
         * to, along with optional arguments passed to the `broadcast` method.
         *
         * The listeners are called synchronously.
         */
        class Broadcaster extends Core.PlottableObject {
            listenable: Listenable;
            /**
             * Constructs a broadcaster, taking the Listenable that the broadcaster will be attached to.
             *
             * @constructor
             * @param {Listenable} listenable The Listenable-object that this broadcaster is attached to.
             */
            constructor(listenable: Listenable);
            /**
             * Registers a callback to be called when the broadcast method is called. Also takes a key which
             * is used to support deregistering the same callback later, by passing in the same key.
             * If there is already a callback associated with that key, then the callback will be replaced.
             *
             * @param key The key associated with the callback. Key uniqueness is determined by deep equality.
             * @param {BroadcasterCallback} callback A callback to be called when the Scale's domain changes.
             * @returns {Broadcaster} this object
             */
            registerListener(key: any, callback: BroadcasterCallback): Broadcaster;
            /**
             * Call all listening callbacks, optionally with arguments passed through.
             *
             * @param ...args A variable number of optional arguments
             * @returns {Broadcaster} this object
             */
            broadcast(...args: any[]): Broadcaster;
            /**
             * Deregisters the callback associated with a key.
             *
             * @param key The key to deregister.
             * @returns {Broadcaster} this object
             */
            deregisterListener(key: any): Broadcaster;
            /**
             * Deregisters all listeners and callbacks associated with the broadcaster.
             *
             * @returns {Broadcaster} this object
             */
            deregisterAllListeners(): void;
        }
    }
}


declare module Plottable {
    class Dataset extends Core.PlottableObject implements Core.Listenable {
        broadcaster: Core.Broadcaster;
        /**
         * Constructs a new set.
         *
         * A Dataset is mostly just a wrapper around an any[], Dataset is the
         * data you're going to plot.
         *
         * @constructor
         * @param {any[]} data The data for this DataSource (default = []).
         * @param {any} metadata An object containing additional information (default = {}).
         */
        constructor(data?: any[], metadata?: any);
        /**
         * Gets the data.
         *
         * @returns {DataSource|any[]} The calling DataSource, or the current data.
         */
        data(): any[];
        /**
         * Sets the data.
         *
         * @param {any[]} data The new data.
         * @returns {Dataset} The calling Dataset.
         */
        data(data: any[]): Dataset;
        /**
         * Get the metadata.
         *
         * @returns {any} the current
         * metadata.
         */
        metadata(): any;
        /**
         * Set the metadata.
         *
         * @param {any} metadata The new metadata.
         * @returns {Dataset} The calling Dataset.
         */
        metadata(metadata: any): Dataset;
        _getExtent(accessor: _Accessor, typeCoercer: (d: any) => any, plotMetadata?: any): any[];
    }
}


declare module Plottable {
    module Core {
        module RenderController {
            module RenderPolicy {
                /**
                 * A policy to render components.
                 */
                interface RenderPolicy {
                    render(): any;
                }
                /**
                 * Never queue anything, render everything immediately. Useful for
                 * debugging, horrible for performance.
                 */
                class Immediate implements RenderPolicy {
                    render(): void;
                }
                /**
                 * The default way to render, which only tries to render every frame
                 * (usually, 1/60th of a second).
                 */
                class AnimationFrame implements RenderPolicy {
                    render(): void;
                }
                /**
                 * Renders with `setTimeout`. This is generally an inferior way to render
                 * compared to `requestAnimationFrame`, but it's still there if you want
                 * it.
                 */
                class Timeout implements RenderPolicy {
                    _timeoutMsec: number;
                    render(): void;
                }
            }
        }
    }
}


declare module Plottable {
    module Core {
        /**
         * The RenderController is responsible for enqueueing and synchronizing
         * layout and render calls for Plottable components.
         *
         * Layouts and renders occur inside an animation callback
         * (window.requestAnimationFrame if available).
         *
         * If you require immediate rendering, call RenderController.flush() to
         * perform enqueued layout and rendering serially.
         *
         * If you want to always have immediate rendering (useful for debugging),
         * call
         * ```typescript
         * Plottable.Core.RenderController.setRenderPolicy(
         *   new Plottable.Core.RenderController.RenderPolicy.Immediate()
         * );
         * ```
         */
        module RenderController {
            var _renderPolicy: RenderPolicy.RenderPolicy;
            function setRenderPolicy(policy: string): void;
            function setRenderPolicy(policy: RenderPolicy.RenderPolicy): void;
            /**
             * If the RenderController is enabled, we enqueue the component for
             * render. Otherwise, it is rendered immediately.
             *
             * @param {AbstractComponent} component Any Plottable component.
             */
            function registerToRender(c: Component.AbstractComponent): void;
            /**
             * If the RenderController is enabled, we enqueue the component for
             * layout and render. Otherwise, it is rendered immediately.
             *
             * @param {AbstractComponent} component Any Plottable component.
             */
            function registerToComputeLayout(c: Component.AbstractComponent): void;
            /**
             * Render everything that is waiting to be rendered right now, instead of
             * waiting until the next frame.
             *
             * Useful to call when debugging.
             */
            function flush(): void;
        }
    }
}


declare module Plottable {
    module Core {
        /**
         * The ResizeBroadcaster will broadcast a notification to any registered
         * components when the window is resized.
         *
         * The broadcaster and single event listener are lazily constructed.
         *
         * Upon resize, the _resized flag will be set to true until after the next
         * flush of the RenderController. This is used, for example, to disable
         * animations during resize.
         */
        module ResizeBroadcaster {
            /**
             * Checks if the window has been resized and the RenderController
             * has not yet been flushed.
             *
             * @returns {boolean} If the window has been resized/RenderController
             * has not yet been flushed.
             */
            function resizing(): boolean;
            /**
             * Sets that it is not resizing anymore. Good if it stubbornly thinks
             * it is still resizing, or for cancelling the effects of resizing
             * prematurely.
             */
            function clearResizing(): void;
            /**
             * Registers a component.
             *
             * When the window is resized, ._invalidateLayout() is invoked on the
             * component, which will enqueue the component for layout and rendering
             * with the RenderController.
             *
             * @param {Component} component Any Plottable component.
             */
            function register(c: Component.AbstractComponent): void;
            /**
             * Deregisters the components.
             *
             * The component will no longer receive updates on window resize.
             *
             * @param {Component} component Any Plottable component.
             */
            function deregister(c: Component.AbstractComponent): void;
        }
    }
}

declare module Plottable {
    /**
     * Access specific datum property.
     */
    interface _Accessor {
        (datum: any, index?: number, userMetadata?: any, plotMetadata?: Plot.PlotMetadata): any;
    }
    /**
     * Retrieves scaled datum property.
     */
    interface _Projector {
        (datum: any, index: number, userMetadata: any, plotMetadata: Plot.PlotMetadata): any;
    }
    /**
     * Projector with applied user and plot metadata
     */
    interface _AppliedProjector {
        (datum: any, index: number): any;
    }
    /**
     * Defines a way how specific attribute needs be retrieved before rendering.
     */
    interface _Projection {
        accessor: _Accessor;
        scale?: Scale.AbstractScale<any, any>;
        attribute: string;
    }
    /**
     * A mapping from attributes ("x", "fill", etc.) to the functions that get
     * that information out of the data.
     *
     * So if my data looks like `{foo: 5, bar: 6}` and I want the radius to scale
     * with both `foo` and `bar`, an entry in this type might be `{"r":
     * function(d) { return foo + bar; }`.
     */
    interface AttributeToProjector {
        [attrToSet: string]: _Projector;
    }
    interface _AttributeToAppliedProjector {
        [attrToSet: string]: _AppliedProjector;
    }
    /**
     * A simple bounding box.
     */
    interface SelectionArea {
        xMin: number;
        xMax: number;
        yMin: number;
        yMax: number;
    }
    interface _SpaceRequest {
        width: number;
        height: number;
        wantsWidth: boolean;
        wantsHeight: boolean;
    }
    interface _PixelArea {
        xMin: number;
        xMax: number;
        yMin: number;
        yMax: number;
    }
    /**
     * The range of your current data. For example, [1, 2, 6, -5] has the Extent
     * `{min: -5, max: 6}`.
     *
     * The point of this type is to hopefully replace the less-elegant `[min,
     * max]` extents produced by d3.
     */
    interface Extent {
        min: number;
        max: number;
    }
    /**
     * A simple location on the screen.
     */
    interface Point {
        x: number;
        y: number;
    }
}


declare module Plottable {
    class Domainer {
        /**
         * Constructs a new Domainer.
         *
         * @constructor
         * @param {(extents: any[][]) => any[]} combineExtents
         *        If present, this function will be used by the Domainer to merge
         *        all the extents that are present on a scale.
         *
         *        A plot may draw multiple things relative to a scale, e.g.
         *        different stocks over time. The plot computes their extents,
         *        which are a [min, max] pair. combineExtents is responsible for
         *        merging them all into one [min, max] pair. It defaults to taking
         *        the min of the first elements and the max of the second arguments.
         */
        constructor(combineExtents?: (extents: any[][]) => any[]);
        /**
         * @param {any[][]} extents The list of extents to be reduced to a single
         *        extent.
         * @param {QuantitativeScale} scale
         *        Since nice() must do different things depending on Linear, Log,
         *        or Time scale, the scale must be passed in for nice() to work.
         * @returns {any[]} The domain, as a merging of all exents, as a [min, max]
         *                 pair.
         */
        computeDomain(extents: any[][], scale: Scale.AbstractQuantitative<any>): any[];
        /**
         * Sets the Domainer to pad by a given ratio.
         *
         * @param {number} padProportion Proportionally how much bigger the
         *         new domain should be (0.05 = 5% larger).
         *
         *         A domainer will pad equal visual amounts on each side.
         *         On a linear scale, this means both sides are padded the same
         *         amount: [10, 20] will be padded to [5, 25].
         *         On a log scale, the top will be padded more than the bottom, so
         *         [10, 100] will be padded to [1, 1000].
         *
         * @returns {Domainer} The calling Domainer.
         */
        pad(padProportion?: number): Domainer;
        /**
         * Adds a padding exception, a value that will not be padded at either end of the domain.
         *
         * Eg, if a padding exception is added at x=0, then [0, 100] will pad to [0, 105] instead of [-2.5, 102.5].
         * If a key is provided, it will be registered under that key with standard map semantics. (Overwrite / remove by key)
         * If a key is not provided, it will be added with set semantics (Can be removed by value)
         *
         * @param {any} exception The padding exception to add.
         * @param {string} key The key to register the exception under.
         * @returns {Domainer} The calling domainer
         */
        addPaddingException(exception: any, key?: string): Domainer;
        /**
         * Removes a padding exception, allowing the domain to pad out that value again.
         *
         * If a string is provided, it is assumed to be a key and the exception associated with that key is removed.
         * If a non-string is provdied, it is assumed to be an unkeyed exception and that exception is removed.
         *
         * @param {any} keyOrException The key for the value to remove, or the value to remove
         * @return {Domainer} The calling domainer
         */
        removePaddingException(keyOrException: any): Domainer;
        /**
         * Adds an included value, a value that must be included inside the domain.
         *
         * Eg, if a value exception is added at x=0, then [50, 100] will expand to [0, 100] rather than [50, 100].
         * If a key is provided, it will be registered under that key with standard map semantics. (Overwrite / remove by key)
         * If a key is not provided, it will be added with set semantics (Can be removed by value)
         *
         * @param {any} value The included value to add.
         * @param {string} key The key to register the value under.
         * @returns {Domainer} The calling domainer
         */
        addIncludedValue(value: any, key?: string): Domainer;
        /**
         * Remove an included value, allowing the domain to not include that value gain again.
         *
         * If a string is provided, it is assumed to be a key and the value associated with that key is removed.
         * If a non-string is provdied, it is assumed to be an unkeyed value and that value is removed.
         *
         * @param {any} keyOrException The key for the value to remove, or the value to remove
         * @return {Domainer} The calling domainer
         */
        removeIncludedValue(valueOrKey: any): Domainer;
        /**
         * Extends the scale's domain so it starts and ends with "nice" values.
         *
         * @param {number} count The number of ticks that should fit inside the new domain.
         * @return {Domainer} The calling Domainer.
         */
        nice(count?: number): Domainer;
    }
}


declare module Plottable {
    module Scale {
        class AbstractScale<D, R> extends Core.PlottableObject implements Core.Listenable {
            protected _d3Scale: D3.Scale.Scale;
            broadcaster: Core.Broadcaster;
            _typeCoercer: (d: any) => any;
            /**
             * Constructs a new Scale.
             *
             * A Scale is a wrapper around a D3.Scale.Scale. A Scale is really just a
             * function. Scales have a domain (input), a range (output), and a function
             * from domain to range.
             *
             * @constructor
             * @param {D3.Scale.Scale} scale The D3 scale backing the Scale.
             */
            constructor(scale: D3.Scale.Scale);
            protected _getAllExtents(): D[][];
            protected _getExtent(): D[];
            /**
             * Modifies the domain on the scale so that it includes the extent of all
             * perspectives it depends on. This will normally happen automatically, but
             * if you set domain explicitly with `plot.domain(x)`, you will need to
             * call this function if you want the domain to neccessarily include all
             * the data.
             *
             * Extent: The [min, max] pair for a Scale.Quantitative, all covered
             * strings for a Scale.Ordinal.
             *
             * Perspective: A combination of a Dataset and an Accessor that
             * represents a view in to the data.
             *
             * @returns {Scale} The calling Scale.
             */
            autoDomain(): AbstractScale<D, R>;
            _autoDomainIfAutomaticMode(): void;
            /**
             * Computes the range value corresponding to a given domain value. In other
             * words, apply the function to value.
             *
             * @param {R} value A domain value to be scaled.
             * @returns {R} The range value corresponding to the supplied domain value.
             */
            scale(value: D): R;
            /**
             * Gets the domain.
             *
             * @returns {D[]} The current domain.
             */
            domain(): D[];
            /**
             * Sets the domain.
             *
             * @param {D[]} values If provided, the new value for the domain. On
             * a QuantitativeScale, this is a [min, max] pair, or a [max, min] pair to
             * make the function decreasing. On Scale.Ordinal, this is an array of all
             * input values.
             * @returns {Scale} The calling Scale.
             */
            domain(values: D[]): AbstractScale<D, R>;
            protected _getDomain(): any[];
            protected _setDomain(values: D[]): void;
            /**
             * Gets the range.
             *
             * In the case of having a numeric range, it will be a [min, max] pair. In
             * the case of string range (e.g. Scale.InterpolatedColor), it will be a
             * list of all possible outputs.
             *
             * @returns {R[]} The current range.
             */
            range(): R[];
            /**
             * Sets the range.
             *
             * In the case of having a numeric range, it will be a [min, max] pair. In
             * the case of string range (e.g. Scale.InterpolatedColor), it will be a
             * list of all possible outputs.
             *
             * @param {R[]} values If provided, the new values for the range.
             * @returns {Scale} The calling Scale.
             */
            range(values: R[]): AbstractScale<D, R>;
            /**
             * Constructs a copy of the Scale with the same domain and range but without
             * any registered listeners.
             *
             * @returns {Scale} A copy of the calling Scale.
             */
            copy(): AbstractScale<D, R>;
            /**
             * When a renderer determines that the extent of a projector has changed,
             * it will call this function. This function should ensure that
             * the scale has a domain at least large enough to include extent.
             *
             * @param {number} rendererID A unique indentifier of the renderer sending
             *                 the new extent.
             * @param {string} attr The attribute being projected, e.g. "x", "y0", "r"
             * @param {D[]} extent The new extent to be included in the scale.
             */
            _updateExtent(plotProvidedKey: string, attr: string, extent: D[]): AbstractScale<D, R>;
            _removeExtent(plotProvidedKey: string, attr: string): AbstractScale<D, R>;
        }
    }
}


declare module Plottable {
    module Scale {
        class AbstractQuantitative<D> extends AbstractScale<D, number> {
            protected _d3Scale: D3.Scale.QuantitativeScale;
            _userSetDomainer: boolean;
            _typeCoercer: (d: any) => number;
            /**
             * Constructs a new QuantitativeScale.
             *
             * A QuantitativeScale is a Scale that maps anys to numbers. It
             * is invertible and continuous.
             *
             * @constructor
             * @param {D3.Scale.QuantitativeScale} scale The D3 QuantitativeScale
             * backing the QuantitativeScale.
             */
            constructor(scale: D3.Scale.QuantitativeScale);
            protected _getExtent(): D[];
            /**
             * Retrieves the domain value corresponding to a supplied range value.
             *
             * @param {number} value: A value from the Scale's range.
             * @returns {D} The domain value corresponding to the supplied range value.
             */
            invert(value: number): D;
            /**
             * Creates a copy of the QuantitativeScale with the same domain and range but without any registered list.
             *
             * @returns {AbstractQuantitative} A copy of the calling QuantitativeScale.
             */
            copy(): AbstractQuantitative<D>;
            domain(): D[];
            domain(values: D[]): AbstractQuantitative<D>;
            protected _setDomain(values: D[]): void;
            /**
             * Sets or gets the QuantitativeScale's output interpolator
             *
             * @param {D3.Transition.Interpolate} [factory] The output interpolator to use.
             * @returns {D3.Transition.Interpolate|AbstractQuantitative} The current output interpolator, or the calling QuantitativeScale.
             */
            interpolate(): D3.Transition.Interpolate;
            interpolate(factory: D3.Transition.Interpolate): AbstractQuantitative<D>;
            /**
             * Sets the range of the QuantitativeScale and sets the interpolator to d3.interpolateRound.
             *
             * @param {number[]} values The new range value for the range.
             */
            rangeRound(values: number[]): AbstractQuantitative<D>;
            /**
             * Gets ticks generated by the default algorithm.
             */
            getDefaultTicks(): D[];
            /**
             * Gets the clamp status of the QuantitativeScale (whether to cut off values outside the ouput range).
             *
             * @returns {boolean} The current clamp status.
             */
            clamp(): boolean;
            /**
             * Sets the clamp status of the QuantitativeScale (whether to cut off values outside the ouput range).
             *
             * @param {boolean} clamp Whether or not to clamp the QuantitativeScale.
             * @returns {AbstractQuantitative} The calling QuantitativeScale.
             */
            clamp(clamp: boolean): AbstractQuantitative<D>;
            /**
             * Gets a set of tick values spanning the domain.
             *
             * @returns {any[]} The generated ticks.
             */
            ticks(): any[];
            /**
             * Gets the default number of ticks.
             *
             * @returns {number} The default number of ticks.
             */
            numTicks(): number;
            /**
             * Sets the default number of ticks to generate.
             *
             * @param {number} count The new default number of ticks.
             * @returns {Quantitative} The calling QuantitativeScale.
             */
            numTicks(count: number): AbstractQuantitative<D>;
            /**
             * Given a domain, expands its domain onto "nice" values, e.g. whole
             * numbers.
             */
            _niceDomain(domain: any[], count?: number): any[];
            /**
             * Gets a Domainer of a scale. A Domainer is responsible for combining
             * multiple extents into a single domain.
             *
             * @return {Domainer} The scale's current domainer.
             */
            domainer(): Domainer;
            /**
             * Sets a Domainer of a scale. A Domainer is responsible for combining
             * multiple extents into a single domain.
             *
             * When you set domainer, we assume that you know what you want the domain
             * to look like better that we do. Ensuring that the domain is padded,
             * includes 0, etc., will be the responsability of the new domainer.
             *
             * @param {Domainer} domainer If provided, the new domainer.
             * @return {AbstractQuantitative} The calling QuantitativeScale.
             */
            domainer(domainer: Domainer): AbstractQuantitative<D>;
            _defaultExtent(): any[];
            /**
             * Gets the tick generator of the AbstractQuantitative.
             *
             * @returns {TickGenerator} The current tick generator.
             */
            tickGenerator(): TickGenerators.TickGenerator<D>;
            /**
             * Sets a tick generator
             *
             * @param {TickGenerator} generator, the new tick generator.
             * @return {AbstractQuantitative} The calling AbstractQuantitative.
             */
            tickGenerator(generator: TickGenerators.TickGenerator<D>): AbstractQuantitative<D>;
        }
    }
}


declare module Plottable {
    module Scale {
        class Linear extends AbstractQuantitative<number> {
            /**
             * Constructs a new LinearScale.
             *
             * This scale maps from domain to range with a simple `mx + b` formula.
             *
             * @constructor
             * @param {D3.Scale.LinearScale} [scale] The D3 LinearScale backing the
             * LinearScale. If not supplied, uses a default scale.
             */
            constructor();
            constructor(scale: D3.Scale.LinearScale);
            /**
             * Constructs a copy of the LinearScale with the same domain and range but
             * without any registered listeners.
             *
             * @returns {Linear} A copy of the calling LinearScale.
             */
            copy(): Linear;
        }
    }
}


declare module Plottable {
    module Scale {
        class Log extends AbstractQuantitative<number> {
            /**
             * Constructs a new Scale.Log.
             *
             * Warning: Log is deprecated; if possible, use ModifiedLog. Log scales are
             * very unstable due to the fact that they can't handle 0 or negative
             * numbers. The only time when you would want to use a Log scale over a
             * ModifiedLog scale is if you're plotting very small data, such as all
             * data < 1.
             *
             * @constructor
             * @param {D3.Scale.LogScale} [scale] The D3 Scale.Log backing the Scale.Log. If not supplied, uses a default scale.
             */
            constructor();
            constructor(scale: D3.Scale.LogScale);
            /**
             * Creates a copy of the Scale.Log with the same domain and range but without any registered listeners.
             *
             * @returns {Log} A copy of the calling Log.
             */
            copy(): Log;
            _defaultExtent(): number[];
        }
    }
}


declare module Plottable {
    module Scale {
        class ModifiedLog extends AbstractQuantitative<number> {
            /**
             * Creates a new Scale.ModifiedLog.
             *
             * A ModifiedLog scale acts as a regular log scale for large numbers.
             * As it approaches 0, it gradually becomes linear. This means that the
             * scale won't freak out if you give it 0 or a negative number, where an
             * ordinary Log scale would.
             *
             * However, it does mean that scale will be effectively linear as values
             * approach 0. If you want very small values on a log scale, you should use
             * an ordinary Scale.Log instead.
             *
             * @constructor
             * @param {number} [base]
             *        The base of the log. Defaults to 10, and must be > 1.
             *
             *        For base <= x, scale(x) = log(x).
             *
             *        For 0 < x < base, scale(x) will become more and more
             *        linear as it approaches 0.
             *
             *        At x == 0, scale(x) == 0.
             *
             *        For negative values, scale(-x) = -scale(x).
             */
            constructor(base?: number);
            scale(x: number): number;
            invert(x: number): number;
            protected _getDomain(): number[];
            protected _setDomain(values: number[]): void;
            ticks(count?: number): number[];
            copy(): ModifiedLog;
            _niceDomain(domain: any[], count?: number): any[];
            /**
             * Gets whether or not to return tick values other than powers of base.
             *
             * This defaults to false, so you'll normally only see ticks like
             * [10, 100, 1000]. If you turn it on, you might see ticks values
             * like [10, 50, 100, 500, 1000].
             * @returns {boolean} the current setting.
             */
            showIntermediateTicks(): boolean;
            /**
             * Sets whether or not to return ticks values other than powers or base.
             *
             * @param {boolean} show If provided, the desired setting.
             * @returns {ModifiedLog} The calling ModifiedLog.
             */
            showIntermediateTicks(show: boolean): ModifiedLog;
        }
    }
}


declare module Plottable {
    module Scale {
        class Ordinal extends AbstractScale<string, number> {
            protected _d3Scale: D3.Scale.OrdinalScale;
            _typeCoercer: (d: any) => any;
            /**
             * Creates an OrdinalScale.
             *
             * An OrdinalScale maps strings to numbers. A common use is to map the
             * labels of a bar plot (strings) to their pixel locations (numbers).
             *
             * @constructor
             */
            constructor(scale?: D3.Scale.OrdinalScale);
            protected _getExtent(): string[];
            domain(): string[];
            domain(values: string[]): Ordinal;
            protected _setDomain(values: string[]): void;
            range(): number[];
            range(values: number[]): Ordinal;
            /**
             * Returns the width of the range band. Only valid when rangeType is set to "bands".
             *
             * @returns {number} The range band width or 0 if rangeType isn't "bands".
             */
            rangeBand(): number;
            innerPadding(): number;
            fullBandStartAndWidth(v: string): number[];
            /**
             * Get the range type.
             *
             * @returns {string} The current range type.
             */
            rangeType(): string;
            /**
             * Set the range type.
             *
             * @param {string} rangeType If provided, either "points" or "bands" indicating the
             *     d3 method used to generate range bounds.
             * @param {number} [outerPadding] If provided, the padding outside the range,
             *     proportional to the range step.
             * @param {number} [innerPadding] If provided, the padding between bands in the range,
             *     proportional to the range step. This parameter is only used in
             *     "bands" type ranges.
             * @returns {Ordinal} The calling Ordinal.
             */
            rangeType(rangeType: string, outerPadding?: number, innerPadding?: number): Ordinal;
            copy(): Ordinal;
        }
    }
}


declare module Plottable {
    module Scale {
        class Color extends AbstractScale<string, string> {
            /**
             * Constructs a ColorScale.
             *
             * @constructor
             * @param {string} [scaleType] the type of color scale to create
             *     (Category10/Category20/Category20b/Category20c).
             * See https://github.com/mbostock/d3/wiki/Ordinal-Scales#categorical-colors
             */
            constructor(scaleType?: string);
            protected _getExtent(): string[];
            scale(value: string): string;
        }
    }
}


declare module Plottable {
    module Scale {
        class Time extends AbstractQuantitative<any> {
            _typeCoercer: (d: any) => any;
            /**
             * Constructs a TimeScale.
             *
             * A TimeScale maps Date objects to numbers.
             *
             * @constructor
             * @param {D3.Scale.Time} scale The D3 LinearScale backing the Scale.Time. If not supplied, uses a default scale.
             */
            constructor();
            constructor(scale: D3.Scale.LinearScale);
            tickInterval(interval: D3.Time.Interval, step?: number): any[];
            protected _setDomain(values: any[]): void;
            copy(): Time;
            _defaultExtent(): any[];
        }
    }
}


declare module Plottable {
    module Scale {
        /**
         * This class implements a color scale that takes quantitive input and
         * interpolates between a list of color values. It returns a hex string
         * representing the interpolated color.
         *
         * By default it generates a linear scale internally.
         */
        class InterpolatedColor extends AbstractScale<number, string> {
            /**
             * Constructs an InterpolatedColorScale.
             *
             * An InterpolatedColorScale maps numbers evenly to color strings.
             *
             * @constructor
             * @param {string|string[]} colorRange the type of color scale to
             *     create. Default is "reds". @see {@link colorRange} for further
             *     options.
             * @param {string} scaleType the type of underlying scale to use
             *     (linear/pow/log/sqrt). Default is "linear". @see {@link scaleType}
             *     for further options.
             */
            constructor(colorRange?: any, scaleType?: string);
            /**
             * Gets the color range.
             *
             * @returns {string[]} the current color values for the range as strings.
             */
            colorRange(): string[];
            /**
             * Sets the color range.
             *
             * @param {string|string[]} [colorRange]. If provided and if colorRange is one of
             * (reds/blues/posneg), uses the built-in color groups. If colorRange is an
             * array of strings with at least 2 values (e.g. ["#FF00FF", "red",
             * "dodgerblue"], the resulting scale will interpolate between the color
             * values across the domain.
             * @returns {InterpolatedColor} The calling InterpolatedColor.
             */
            colorRange(colorRange: any): InterpolatedColor;
            /**
             * Gets the internal scale type.
             *
             * @returns {string} The current scale type.
             */
            scaleType(): string;
            /**
             * Sets the internal scale type.
             *
             * @param {string} scaleType If provided, the type of d3 scale to use internally.  (linear/log/sqrt/pow).
             * @returns {InterpolatedColor} The calling InterpolatedColor.
             */
            scaleType(scaleType: string): InterpolatedColor;
            autoDomain(): InterpolatedColor;
        }
    }
}


declare module Plottable {
    module _Util {
        class ScaleDomainCoordinator<D> {
            /**
             * Constructs a ScaleDomainCoordinator.
             *
             * @constructor
             * @param {Scale[]} scales A list of scales whose domains should be linked.
             */
            constructor(scales: Scale.AbstractScale<D, any>[]);
            rescale(scale: Scale.AbstractScale<D, any>): void;
        }
    }
}


declare module Plottable {
    module Scale {
        module TickGenerators {
            interface TickGenerator<D> {
                (scale: Plottable.Scale.AbstractQuantitative<D>): D[];
            }
            /**
             * Creates a tick generator using the specified interval.
             *
             * Generates ticks at multiples of the interval while also including the domain boundaries.
             *
             * @param {number} interval The interval between two ticks (not including the end ticks).
             *
             * @returns {TickGenerator} A tick generator using the specified interval.
             */
            function intervalTickGenerator(interval: number): TickGenerator<number>;
            /**
             * Creates a tick generator that will filter for only the integers in defaultTicks and return them.
             *
             * Will also include the end ticks.
             *
             * @returns {TickGenerator} A tick generator returning only integer ticks.
             */
            function integerTickGenerator(): TickGenerator<number>;
        }
    }
}


declare module Plottable {
    module _Drawer {
        /**
         * A step for the drawer to draw.
         *
         * Specifies how AttributeToProjector needs to be animated.
         */
        interface DrawStep {
            attrToProjector: AttributeToProjector;
            animator: Animator.PlotAnimator;
        }
        interface AppliedDrawStep {
            attrToProjector: _AttributeToAppliedProjector;
            animator: Animator.PlotAnimator;
        }
        class AbstractDrawer {
            protected _className: string;
            key: string;
            /**
             * Sets the class, which needs to be applied to bound elements.
             *
             * @param{string} className The class name to be applied.
             */
            setClass(className: string): AbstractDrawer;
            /**
             * Constructs a Drawer
             *
             * @constructor
             * @param{string} key The key associated with this Drawer
             */
            constructor(key: string);
            setup(area: D3.Selection): void;
            /**
             * Removes the Drawer and its renderArea
             */
            remove(): void;
            /**
             * Enter new data to render area and creates binding
             *
             * @param{any[]} data The data to be drawn
             */
            protected _enterData(data: any[]): void;
            /**
             * Draws data using one step
             *
             * @param{AppliedDrawStep} step The step, how data should be drawn.
             */
            protected _drawStep(step: AppliedDrawStep): void;
            protected _numberOfAnimationIterations(data: any[]): number;
            protected _prepareDrawSteps(drawSteps: AppliedDrawStep[]): void;
            protected _prepareData(data: any[], drawSteps: AppliedDrawStep[]): any[];
            /**
             * Draws the data into the renderArea using the spefic steps and metadata
             *
             * @param{any[]} data The data to be drawn
             * @param{DrawStep[]} drawSteps The list of steps, which needs to be drawn
             * @param{any} userMetadata The metadata provided by user
             * @param{any} plotMetadata The metadata provided by plot
             */
            draw(data: any[], drawSteps: DrawStep[], userMetadata: any, plotMetadata: Plot.PlotMetadata): number;
            /**
             * Retrieves the renderArea selection for the drawer
             *
             * @returns {D3.Selection} the renderArea selection
             */
            _getRenderArea(): D3.Selection;
            _getSelector(): string;
        }
    }
}


declare module Plottable {
    module _Drawer {
        class Line extends AbstractDrawer {
            protected _enterData(data: any[]): void;
            setup(area: D3.Selection): void;
            protected _numberOfAnimationIterations(data: any[]): number;
            protected _drawStep(step: AppliedDrawStep): void;
            _getSelector(): string;
        }
    }
}


declare module Plottable {
    module _Drawer {
        class Area extends Line {
            protected _enterData(data: any[]): void;
            /**
             * Sets the value determining if line should be drawn.
             *
             * @param{boolean} draw The value determing if line should be drawn.
             */
            drawLine(draw: boolean): Area;
            setup(area: D3.Selection): void;
            protected _drawStep(step: AppliedDrawStep): void;
            _getSelector(): string;
        }
    }
}


declare module Plottable {
    module _Drawer {
        class Element extends AbstractDrawer {
            protected _svgElement: string;
            /**
             * Sets the svg element, which needs to be bind to data
             *
             * @param{string} tag The svg element to be bind
             */
            svgElement(tag: string): Element;
            protected _drawStep(step: AppliedDrawStep): void;
            protected _enterData(data: any[]): void;
            protected _prepareDrawSteps(drawSteps: AppliedDrawStep[]): void;
            protected _prepareData(data: any[], drawSteps: AppliedDrawStep[]): any[];
            _getSelector(): string;
        }
    }
}


declare module Plottable {
    module _Drawer {
        class Rect extends Element {
            constructor(key: string, isVertical: boolean);
            setup(area: D3.Selection): void;
            removeLabels(): void;
            _getIfLabelsTooWide(): boolean;
            drawText(data: any[], attrToProjector: AttributeToProjector, userMetadata: any, plotMetadata: Plot.PlotMetadata): void;
        }
    }
}


declare module Plottable {
    module _Drawer {
        class Arc extends Element {
            constructor(key: string);
            _drawStep(step: AppliedDrawStep): void;
            draw(data: any[], drawSteps: DrawStep[], userMetadata: any, plotMetadata: Plot.PlotMetadata): number;
        }
    }
}


declare module Plottable {
    module Component {
        class AbstractComponent extends Core.PlottableObject {
            static AUTORESIZE_BY_DEFAULT: boolean;
            protected _element: D3.Selection;
            protected _content: D3.Selection;
            protected _boundingBox: D3.Selection;
            clipPathEnabled: boolean;
            _parent: AbstractComponentContainer;
            protected _fixedHeightFlag: boolean;
            protected _fixedWidthFlag: boolean;
            protected _isSetup: boolean;
            protected _isAnchored: boolean;
            /**
             * Attaches the Component as a child of a given a DOM element. Usually only directly invoked on root-level Components.
             *
             * @param {D3.Selection} element A D3 selection consisting of the element to anchor under.
             */
            _anchor(element: D3.Selection): void;
            /**
             * Creates additional elements as necessary for the Component to function.
             * Called during _anchor() if the Component's element has not been created yet.
             * Override in subclasses to provide additional functionality.
             */
            protected _setup(): void;
            _requestedSpace(availableWidth: number, availableHeight: number): _SpaceRequest;
            /**
             * Computes the size, position, and alignment from the specified values.
             * If no parameters are supplied and the component is a root node,
             * they are inferred from the size of the component's element.
             *
             * @param {number} xOrigin x-coordinate of the origin of the component
             * @param {number} yOrigin y-coordinate of the origin of the component
             * @param {number} availableWidth available width for the component to render in
             * @param {number} availableHeight available height for the component to render in
             */
            _computeLayout(xOrigin?: number, yOrigin?: number, availableWidth?: number, availableHeight?: number): void;
            _render(): void;
            _doRender(): void;
            _useLastCalculatedLayout(): boolean;
            _useLastCalculatedLayout(useLast: boolean): AbstractComponent;
            _invalidateLayout(): void;
            /**
             * Renders the Component into a given DOM element. The element must be as <svg>.
             *
             * @param {String|D3.Selection} element A D3 selection or a selector for getting the element to render into.
             * @returns {Component} The calling component.
             */
            renderTo(selector: String): AbstractComponent;
            renderTo(element: D3.Selection): AbstractComponent;
            /**
             * Causes the Component to recompute layout and redraw. If passed arguments, will resize the root SVG it lives in.
             *
             * This function should be called when CSS changes could influence the size
             * of the components, e.g. changing the font size.
             *
             * @param {number} [availableWidth]  - the width of the container element
             * @param {number} [availableHeight] - the height of the container element
             * @returns {Component} The calling component.
             */
            resize(width?: number, height?: number): AbstractComponent;
            /**
             * Enables or disables resize on window resizes.
             *
             * If enabled, window resizes will enqueue this component for a re-layout
             * and re-render. Animations are disabled during window resizes when auto-
             * resize is enabled.
             *
             * @param {boolean} flag Enable (true) or disable (false) auto-resize.
             * @returns {Component} The calling component.
             */
            autoResize(flag: boolean): AbstractComponent;
            /**
             * Sets the x alignment of the Component. This will be used if the
             * Component is given more space than it needs.
             *
             * For example, you may want to make a Legend postition itself it the top
             * right, so you would call `legend.xAlign("right")` and
             * `legend.yAlign("top")`.
             *
             * @param {string} alignment The x alignment of the Component (one of ["left", "center", "right"]).
             * @returns {Component} The calling Component.
             */
            xAlign(alignment: string): AbstractComponent;
            /**
             * Sets the y alignment of the Component. This will be used if the
             * Component is given more space than it needs.
             *
             * For example, you may want to make a Legend postition itself it the top
             * right, so you would call `legend.xAlign("right")` and
             * `legend.yAlign("top")`.
             *
             * @param {string} alignment The x alignment of the Component (one of ["top", "center", "bottom"]).
             * @returns {Component} The calling Component.
             */
            yAlign(alignment: string): AbstractComponent;
            /**
             * Sets the x offset of the Component. This will be used if the Component
             * is given more space than it needs.
             *
             * @param {number} offset The desired x offset, in pixels, from the left
             * side of the container.
             * @returns {Component} The calling Component.
             */
            xOffset(offset: number): AbstractComponent;
            /**
             * Sets the y offset of the Component. This will be used if the Component
             * is given more space than it needs.
             *
             * @param {number} offset The desired y offset, in pixels, from the top
             * side of the container.
             * @returns {Component} The calling Component.
             */
            yOffset(offset: number): AbstractComponent;
            /**
             * Attaches an Interaction to the Component, so that the Interaction will listen for events on the Component.
             *
             * @param {Interaction} interaction The Interaction to attach to the Component.
             * @returns {Component} The calling Component.
             */
            registerInteraction(interaction: Interaction.AbstractInteraction): AbstractComponent;
            /**
             * Adds/removes a given CSS class to/from the Component, or checks if the Component has a particular CSS class.
             *
             * @param {string} cssClass The CSS class to add/remove/check for.
             * @param {boolean} addClass Whether to add or remove the CSS class. If not supplied, checks for the CSS class.
             * @returns {boolean|Component} Whether the Component has the given CSS class, or the calling Component (if addClass is supplied).
             */
            classed(cssClass: string): boolean;
            classed(cssClass: string, addClass: boolean): AbstractComponent;
            /**
             * Checks if the Component has a fixed width or false if it grows to fill available space.
             * Returns false by default on the base Component class.
             *
             * @returns {boolean} Whether the component has a fixed width.
             */
            _isFixedWidth(): boolean;
            /**
             * Checks if the Component has a fixed height or false if it grows to fill available space.
             * Returns false by default on the base Component class.
             *
             * @returns {boolean} Whether the component has a fixed height.
             */
            _isFixedHeight(): boolean;
            /**
             * Merges this Component with another Component, returning a
             * ComponentGroup. This is used to layer Components on top of each other.
             *
             * There are four cases:
             * Component + Component: Returns a ComponentGroup with both components inside it.
             * ComponentGroup + Component: Returns the ComponentGroup with the Component appended.
             * Component + ComponentGroup: Returns the ComponentGroup with the Component prepended.
             * ComponentGroup + ComponentGroup: Returns a new ComponentGroup with two ComponentGroups inside it.
             *
             * @param {Component} c The component to merge in.
             * @returns {ComponentGroup} The relevant ComponentGroup out of the above four cases.
             */
            merge(c: AbstractComponent): Component.Group;
            /**
             * Detaches a Component from the DOM. The component can be reused.
             *
             * This should only be used if you plan on reusing the calling
             * Components. Otherwise, use remove().
             *
             * @returns The calling Component.
             */
            detach(): AbstractComponent;
            /**
             * Removes a Component from the DOM and disconnects it from everything it's
             * listening to (effectively destroying it).
             */
            remove(): void;
            /**
             * Return the width of the component
             *
             * @return {number} width of the component
             */
            width(): number;
            /**
             * Return the height of the component
             *
             * @return {number} height of the component
             */
            height(): number;
            /**
             * Returns the foreground selection for the component
             * (A selection covering the front of the component)
             *
             * Will return undefined if the component has not been anchored
             *
             * @return {D3.Selection} foreground selection for the component
             */
            foreground(): D3.Selection;
            /**
             * Returns the background selection for the component
             * (A selection appearing behind of the component)
             *
             * Will return undefined if the component has not been anchored
             *
             * @return {D3.Selection} background selection for the component
             */
            background(): D3.Selection;
            /**
             * Returns the hitbox selection for the component
             * (A selection in front of the foreground used mainly for interactions)
             *
             * Will return undefined if the component has not been anchored
             *
             * @return {D3.Selection} hitbox selection for the component
             */
            hitBox(): D3.Selection;
        }
    }
}


declare module Plottable {
    module Component {
        class AbstractComponentContainer extends AbstractComponent {
            _anchor(element: D3.Selection): void;
            _render(): void;
            _removeComponent(c: AbstractComponent): void;
            _addComponent(c: AbstractComponent, prepend?: boolean): boolean;
            /**
             * Returns a list of components in the ComponentContainer.
             *
             * @returns {Component[]} the contained Components
             */
            components(): AbstractComponent[];
            /**
             * Returns true iff the ComponentContainer is empty.
             *
             * @returns {boolean} Whether the calling ComponentContainer is empty.
             */
            empty(): boolean;
            /**
             * Detaches all components contained in the ComponentContainer, and
             * empties the ComponentContainer.
             *
             * @returns {ComponentContainer} The calling ComponentContainer
             */
            detachAll(): AbstractComponentContainer;
            remove(): void;
            _useLastCalculatedLayout(): boolean;
            _useLastCalculatedLayout(calculated: boolean): AbstractComponent;
        }
    }
}


declare module Plottable {
    module Component {
        class Group extends AbstractComponentContainer {
            /**
             * Constructs a GroupComponent.
             *
             * A GroupComponent is a set of Components that will be rendered on top of
             * each other. When you call Component.merge(Component), it creates and
             * returns a GroupComponent.
             *
             * @constructor
             * @param {Component[]} components The Components in the Group (default = []).
             */
            constructor(components?: AbstractComponent[]);
            _requestedSpace(offeredWidth: number, offeredHeight: number): _SpaceRequest;
            merge(c: AbstractComponent): Group;
            _computeLayout(xOrigin?: number, yOrigin?: number, availableWidth?: number, availableHeight?: number): Group;
            _isFixedWidth(): boolean;
            _isFixedHeight(): boolean;
        }
    }
}


declare module Plottable {
    module Axis {
        class AbstractAxis extends Component.AbstractComponent {
            /**
             * The css class applied to each end tick mark (the line on the end tick).
             */
            static END_TICK_MARK_CLASS: string;
            /**
             * The css class applied to each tick mark (the line on the tick).
             */
            static TICK_MARK_CLASS: string;
            /**
             * The css class applied to each tick label (the text associated with the tick).
             */
            static TICK_LABEL_CLASS: string;
            protected _tickMarkContainer: D3.Selection;
            protected _tickLabelContainer: D3.Selection;
            protected _baseline: D3.Selection;
            protected _scale: Scale.AbstractScale<any, number>;
            protected _computedWidth: number;
            protected _computedHeight: number;
            /**
             * Constructs an axis. An axis is a wrapper around a scale for rendering.
             *
             * @constructor
             * @param {Scale} scale The scale for this axis to render.
             * @param {string} orientation One of ["top", "left", "bottom", "right"];
             * on which side the axis will appear. On most axes, this is either "left"
             * or "bottom".
             * @param {Formatter} Data is passed through this formatter before being
             * displayed.
             */
            constructor(scale: Scale.AbstractScale<any, number>, orientation: string, formatter?: (d: any) => string);
            remove(): void;
            protected _isHorizontal(): boolean;
            protected _computeWidth(): number;
            protected _computeHeight(): number;
            _requestedSpace(offeredWidth: number, offeredHeight: number): _SpaceRequest;
            _isFixedHeight(): boolean;
            _isFixedWidth(): boolean;
            protected _rescale(): void;
            _computeLayout(xOffset?: number, yOffset?: number, availableWidth?: number, availableHeight?: number): void;
            protected _setup(): void;
            protected _getTickValues(): any[];
            _doRender(): void;
            protected _generateBaselineAttrHash(): {
                x1: number;
                y1: number;
                x2: number;
                y2: number;
            };
            protected _generateTickMarkAttrHash(isEndTickMark?: boolean): {
                x1: any;
                y1: any;
                x2: any;
                y2: any;
            };
            _invalidateLayout(): void;
            protected _setDefaultAlignment(): void;
            /**
             * Gets the current formatter on the axis. Data is passed through the
             * formatter before being displayed.
             *
             * @returns {Formatter} The calling Axis, or the current
             * Formatter.
             */
            formatter(): Formatter;
            /**
             * Sets the current formatter on the axis. Data is passed through the
             * formatter before being displayed.
             *
             * @param {Formatter} formatter If provided, data will be passed though `formatter(data)`.
             * @returns {Axis} The calling Axis.
             */
            formatter(formatter: Formatter): AbstractAxis;
            /**
             * Gets the current tick mark length.
             *
             * @returns {number} the current tick mark length.
             */
            tickLength(): number;
            /**
             * Sets the current tick mark length.
             *
             * @param {number} length If provided, length of each tick.
             * @returns {Axis} The calling Axis.
             */
            tickLength(length: number): AbstractAxis;
            /**
             * Gets the current end tick mark length.
             *
             * @returns {number} The current end tick mark length.
             */
            endTickLength(): number;
            /**
             * Sets the end tick mark length.
             *
             * @param {number} length If provided, the length of the end ticks.
             * @returns {BaseAxis} The calling Axis.
             */
            endTickLength(length: number): AbstractAxis;
            protected _maxLabelTickLength(): number;
            /**
             * Gets the padding between each tick mark and its associated label.
             *
             * @returns {number} the current padding.
             * length.
             */
            tickLabelPadding(): number;
            /**
             * Sets the padding between each tick mark and its associated label.
             *
             * @param {number} padding If provided, the desired padding.
             * @returns {Axis} The calling Axis.
             */
            tickLabelPadding(padding: number): AbstractAxis;
            /**
             * Gets the size of the gutter (the extra space between the tick
             * labels and the outer edge of the axis).
             *
             * @returns {number} the current gutter.
             * length.
             */
            gutter(): number;
            /**
             * Sets the size of the gutter (the extra space between the tick
             * labels and the outer edge of the axis).
             *
             * @param {number} size If provided, the desired gutter.
             * @returns {Axis} The calling Axis.
             */
            gutter(size: number): AbstractAxis;
            /**
             * Gets the orientation of the Axis.
             *
             * @returns {number} the current orientation.
             */
            orient(): string;
            /**
             * Sets the orientation of the Axis.
             *
             * @param {number} newOrientation If provided, the desired orientation
             * (top/bottom/left/right).
             * @returns {Axis} The calling Axis.
             */
            orient(newOrientation: string): AbstractAxis;
            /**
             * Gets whether the Axis is currently set to show the first and last
             * tick labels.
             *
             * @returns {boolean} whether or not the last
             * tick labels are showing.
             */
            showEndTickLabels(): boolean;
            /**
             * Sets whether the Axis is currently set to show the first and last tick
             * labels.
             *
             * @param {boolean} show Whether or not to show the first and last
             * labels.
             * @returns {Axis} The calling Axis.
             */
            showEndTickLabels(show: boolean): AbstractAxis;
            protected _hideEndTickLabels(): void;
            protected _hideOverflowingTickLabels(): void;
            protected _hideOverlappingTickLabels(): void;
        }
    }
}


declare module Plottable {
    module Axis {
        /**
         * Defines a configuration for a time axis tier.
         * For details on how ticks are generated see: https://github.com/mbostock/d3/wiki/Time-Scales#ticks
         * interval - A time unit associated with this configuration (seconds, minutes, hours, etc).
         * step - number of intervals between each tick.
         * formatter - formatter used to format tick labels.
         */
        interface TimeAxisTierConfiguration {
            interval: D3.Time.Interval;
            step: number;
            formatter: Formatter;
        }
        /**
         * An array of linked TimeAxisTierConfigurations.
         * Each configuration will be shown on a different tier.
         * Currently, up to two tiers are supported.
         */
        interface TimeAxisConfiguration {
            tierConfigurations: TimeAxisTierConfiguration[];
        }
        class Time extends AbstractAxis {
            /**
             * Constructs a TimeAxis.
             *
             * A TimeAxis is used for rendering a TimeScale.
             *
             * @constructor
             * @param {TimeScale} scale The scale to base the Axis on.
             * @param {string} orientation The orientation of the Axis (top/bottom)
             */
            constructor(scale: Scale.Time, orientation: string);
            tierLabelPositions(): string[];
            tierLabelPositions(newPositions: string[]): Time;
            /**
             * Gets the possible Axis configurations.
             *
             * @returns {TimeAxisConfiguration[]} The possible tier configurations.
             */
            axisConfigurations(): TimeAxisConfiguration[];
            /**
             * Sets possible Axis configurations.
             * The axis will choose the most precise configuration that will display in
             * its current width.
             *
             * @param {TimeAxisConfiguration[]} configurations Possible axis configurations.
             * @returns {Axis.Time} The calling Axis.Time.
             */
            axisConfigurations(configurations: TimeAxisConfiguration[]): Time;
            orient(): string;
            orient(orientation: string): Time;
            _computeHeight(): number;
            protected _setup(): void;
            protected _getTickValues(): any[];
            _doRender(): Time;
        }
    }
}

declare module Plottable {
    module Axis {
        class Numeric extends AbstractAxis {
            /**
             * Constructs a NumericAxis.
             *
             * Just as an CategoryAxis is for rendering an OrdinalScale, a NumericAxis
             * is for rendering a QuantitativeScale.
             *
             * @constructor
             * @param {QuantitativeScale} scale The QuantitativeScale to base the axis on.
             * @param {string} orientation The orientation of the QuantitativeScale (top/bottom/left/right)
             * @param {Formatter} formatter A function to format tick labels (default Formatters.general()).
             */
            constructor(scale: Scale.AbstractQuantitative<number>, orientation: string, formatter?: (d: any) => string);
            protected _setup(): void;
            _computeWidth(): number;
            _computeHeight(): number;
            protected _getTickValues(): any[];
            protected _rescale(): void;
            _doRender(): void;
            /**
             * Gets the tick label position relative to the tick marks.
             *
             * @returns {string} The current tick label position.
             */
            tickLabelPosition(): string;
            /**
             * Sets the tick label position relative to the tick marks.
             *
             * @param {string} position If provided, the relative position of the tick label.
             *                          [top/center/bottom] for a vertical NumericAxis,
             *                          [left/center/right] for a horizontal NumericAxis.
             *                          Defaults to center.
             * @returns {Numeric} The calling Axis.Numeric.
             */
            tickLabelPosition(position: string): Numeric;
            /**
             * Gets whether or not the tick labels at the end of the graph are
             * displayed when partially cut off.
             *
             * @param {string} orientation Where on the scale to change tick labels.
             *                 On a "top" or "bottom" axis, this can be "left" or
             *                 "right". On a "left" or "right" axis, this can be "top"
             *                 or "bottom".
             * @returns {boolean} The current setting.
             */
            showEndTickLabel(orientation: string): boolean;
            /**
             * Sets whether or not the tick labels at the end of the graph are
             * displayed when partially cut off.
             *
             * @param {string} orientation If provided, where on the scale to change tick labels.
             *                 On a "top" or "bottom" axis, this can be "left" or
             *                 "right". On a "left" or "right" axis, this can be "top"
             *                 or "bottom".
             * @param {boolean} show Whether or not the given tick should be
             * displayed.
             * @returns {Numeric} The calling NumericAxis.
             */
            showEndTickLabel(orientation: string, show: boolean): Numeric;
        }
    }
}


declare module Plottable {
    module Axis {
        class Category extends AbstractAxis {
            /**
             * Constructs a CategoryAxis.
             *
             * A CategoryAxis takes an OrdinalScale and includes word-wrapping
             * algorithms and advanced layout logic to try to display the scale as
             * efficiently as possible.
             *
             * @constructor
             * @param {OrdinalScale} scale The scale to base the Axis on.
             * @param {string} orientation The orientation of the Axis (top/bottom/left/right) (default = "bottom").
             * @param {Formatter} formatter The Formatter for the Axis (default Formatters.identity())
             */
            constructor(scale: Scale.Ordinal, orientation?: string, formatter?: (d: any) => string);
            protected _setup(): void;
            protected _rescale(): void;
            _requestedSpace(offeredWidth: number, offeredHeight: number): _SpaceRequest;
            protected _getTickValues(): string[];
            /**
             * Sets the angle for the tick labels. Right now vertical-left (-90), horizontal (0), and vertical-right (90) are the only options.
             * @param {number} angle The angle for the ticks
             * @returns {Category} The calling Category Axis.
             *
             * Warning - this is not currently well supported and is likely to behave badly unless all the tick labels are short.
             * See tracking at https://github.com/palantir/plottable/issues/504
             */
            tickLabelAngle(angle: number): Category;
            /**
             * Gets the tick label angle
             * @returns {number} the tick label angle
             */
            tickLabelAngle(): number;
            _doRender(): Category;
            _computeLayout(xOrigin?: number, yOrigin?: number, availableWidth?: number, availableHeight?: number): void;
        }
    }
}


declare module Plottable {
    module Component {
        class Label extends AbstractComponent {
            /**
             * Creates a Label.
             *
             * A label is component that renders just text. The most common use of
             * labels is to create a title or axis labels.
             *
             * @constructor
             * @param {string} displayText The text of the Label (default = "").
             * @param {string} orientation The orientation of the Label (horizontal/left/right) (default = "horizontal").
             */
            constructor(displayText?: string, orientation?: string);
            /**
             * Sets the horizontal side the label will go to given the label is given more space that it needs
             *
             * @param {string} alignment The new setting, one of `["left", "center",
             * "right"]`. Defaults to `"center"`.
             * @returns {Label} The calling Label.
             */
            xAlign(alignment: string): Label;
            /**
             * Sets the vertical side the label will go to given the label is given more space that it needs
             *
             * @param {string} alignment The new setting, one of `["top", "center",
             * "bottom"]`. Defaults to `"center"`.
             * @returns {Label} The calling Label.
             */
            yAlign(alignment: string): Label;
            _requestedSpace(offeredWidth: number, offeredHeight: number): _SpaceRequest;
            protected _setup(): void;
            /**
             * Gets the current text on the Label.
             *
             * @returns {string} the text on the label.
             */
            text(): string;
            /**
             * Sets the current text on the Label.
             *
             * @param {string} displayText If provided, the new text for the Label.
             * @returns {Label} The calling Label.
             */
            text(displayText: string): Label;
            /**
             * Gets the orientation of the Label.
             *
             * @returns {string} the current orientation.
             */
            orient(): string;
            /**
             * Sets the orientation of the Label.
             *
             * @param {string} newOrientation If provided, the desired orientation
             * (horizontal/left/right).
             * @returns {Label} The calling Label.
             */
            orient(newOrientation: string): Label;
            /**
             * Gets the amount of padding in pixels around the Label.
             *
             * @returns {number} the current padding amount.
             */
            padding(): number;
            /**
             * Sets the amount of padding in pixels around the Label.
             *
             * @param {number} padAmount The desired padding amount in pixel values
             * @returns {Label} The calling Label.
             */
            padding(padAmount: number): Label;
            _doRender(): void;
        }
        class TitleLabel extends Label {
            /**
             * Creates a TitleLabel, a type of label made for rendering titles.
             *
             * @constructor
             */
            constructor(text?: string, orientation?: string);
        }
        class AxisLabel extends Label {
            /**
             * Creates a AxisLabel, a type of label made for rendering axis labels.
             *
             * @constructor
             */
            constructor(text?: string, orientation?: string);
        }
    }
}


declare module Plottable {
    module Component {
        class Legend extends AbstractComponent {
            /**
             * The css class applied to each legend row
             */
            static LEGEND_ROW_CLASS: string;
            /**
             * The css class applied to each legend entry
             */
            static LEGEND_ENTRY_CLASS: string;
            /**
             * Creates a Legend.
             *
             * The legend consists of a series of legend entries, each with a color and label taken from the `colorScale`.
             * The entries will be displayed in the order of the `colorScale` domain.
             *
             * @constructor
             * @param {Scale.Color} colorScale
             */
            constructor(colorScale: Scale.Color);
            protected _setup(): void;
            /**
             * Gets the current max number of entries in Legend row.
             * @returns {number} The current max number of entries in row.
             */
            maxEntriesPerRow(): number;
            /**
             * Sets a new max number of entries in Legend row.
             *
             * @param {number} numEntries If provided, the new max number of entries in row.
             * @returns {Legend} The calling Legend.
             */
            maxEntriesPerRow(numEntries: number): Legend;
            /**
             * Gets the current sort function for Legend's entries.
             * @returns {(a: string, b: string) => number} The current sort function.
             */
            sortFunction(): (a: string, b: string) => number;
            /**
             * Sets a new sort function for Legend's entires.
             *
             * @param {(a: string, b: string) => number} newFn If provided, the new compare function.
             * @returns {Legend} The calling Legend.
             */
            sortFunction(newFn: (a: string, b: string) => number): Legend;
            /**
             * Gets the current color scale from the Legend.
             *
             * @returns {ColorScale} The current color scale.
             */
            scale(): Scale.Color;
            /**
             * Assigns a new color scale to the Legend.
             *
             * @param {Scale.Color} scale If provided, the new scale.
             * @returns {Legend} The calling Legend.
             */
            scale(scale: Scale.Color): Legend;
            remove(): void;
            _requestedSpace(offeredWidth: number, offeredHeight: number): _SpaceRequest;
            /**
             * Gets the legend entry under the given pixel position.
             *
             * @param {Point} position The pixel position.
             * @returns {D3.Selection} The selected entry, or null selection if no entry was selected.
             */
            getEntry(position: Point): D3.Selection;
            _doRender(): void;
        }
    }
}


declare module Plottable {
    module Component {
        class InterpolatedColorLegend extends AbstractComponent {
            /**
             * The css class applied to the legend labels.
             */
            static LEGEND_LABEL_CLASS: string;
            /**
             * Creates an InterpolatedColorLegend.
             *
             * The InterpolatedColorLegend consists of a sequence of swatches, showing the
             * associated Scale.InterpolatedColor sampled at various points. Two labels
             * show the maximum and minimum values of the Scale.InterpolatedColor.
             *
             * @constructor
             * @param {Scale.InterpolatedColor} interpolatedColorScale
             * @param {string} orientation (horizontal/left/right).
             * @param {Formatter} The labels are formatted using this function.
             */
            constructor(interpolatedColorScale: Scale.InterpolatedColor, orientation?: string, formatter?: (d: any) => string);
            remove(): void;
            /**
             * Gets the current formatter on the InterpolatedColorLegend.
             *
             * @returns {Formatter} The current Formatter.
             */
            formatter(): Formatter;
            /**
             * Sets the current formatter on the InterpolatedColorLegend.
             *
             * @param {Formatter} formatter If provided, data will be passed though `formatter(data)`.
             * @returns {InterpolatedColorLegend} The calling InterpolatedColorLegend.
             */
            formatter(formatter: Formatter): InterpolatedColorLegend;
            /**
             * Gets the orientation of the InterpolatedColorLegend.
             *
             * @returns {string} The current orientation.
             */
            orient(): string;
            /**
             * Sets the orientation of the InterpolatedColorLegend.
             *
             * @param {string} newOrientation The desired orientation (horizontal/left/right).
             *
             * @returns {InterpolatedColorLegend} The calling InterpolatedColorLegend.
             */
            orient(newOrientation: string): InterpolatedColorLegend;
            protected _setup(): void;
            _requestedSpace(offeredWidth: number, offeredHeight: number): _SpaceRequest;
            _doRender(): void;
        }
    }
}


declare module Plottable {
    module Component {
        class Gridlines extends AbstractComponent {
            /**
             * Creates a set of Gridlines.
             * @constructor
             *
             * @param {QuantitativeScale} xScale The scale to base the x gridlines on. Pass null if no gridlines are desired.
             * @param {QuantitativeScale} yScale The scale to base the y gridlines on. Pass null if no gridlines are desired.
             */
            constructor(xScale: Scale.AbstractQuantitative<any>, yScale: Scale.AbstractQuantitative<any>);
            remove(): Gridlines;
            protected _setup(): void;
            _doRender(): void;
        }
    }
}


declare module Plottable {
    module Component {
        interface _IterateLayoutResult {
            colProportionalSpace: number[];
            rowProportionalSpace: number[];
            guaranteedWidths: number[];
            guaranteedHeights: number[];
            wantsWidth: boolean;
            wantsHeight: boolean;
        }
        class Table extends AbstractComponentContainer {
            /**
             * Constructs a Table.
             *
             * A Table is used to combine multiple Components in the form of a grid. A
             * common case is combining a y-axis, x-axis, and the plotted data via
             * ```typescript
             * new Table([[yAxis, plot],
             *            [null,  xAxis]]);
             * ```
             *
             * @constructor
             * @param {Component[][]} [rows] A 2-D array of the Components to place in the table.
             * null can be used if a cell is empty. (default = [])
             */
            constructor(rows?: AbstractComponent[][]);
            /**
             * Adds a Component in the specified cell. The cell must be unoccupied.
             *
             * For example, instead of calling `new Table([[a, b], [null, c]])`, you
             * could call
             * ```typescript
             * var table = new Table();
             * table.addComponent(0, 0, a);
             * table.addComponent(0, 1, b);
             * table.addComponent(1, 1, c);
             * ```
             *
             * @param {number} row The row in which to add the Component.
             * @param {number} col The column in which to add the Component.
             * @param {Component} component The Component to be added.
             * @returns {Table} The calling Table.
             */
            addComponent(row: number, col: number, component: AbstractComponent): Table;
            _removeComponent(component: AbstractComponent): void;
            _requestedSpace(offeredWidth: number, offeredHeight: number): _SpaceRequest;
            _computeLayout(xOffset?: number, yOffset?: number, availableWidth?: number, availableHeight?: number): void;
            /**
             * Sets the row and column padding on the Table.
             *
             * @param {number} rowPadding The padding above and below each row, in pixels.
             * @param {number} colPadding the padding to the left and right of each column, in pixels.
             * @returns {Table} The calling Table.
             */
            padding(rowPadding: number, colPadding: number): Table;
            /**
             * Sets the layout weight of a particular row.
             * Space is allocated to rows based on their weight. Rows with higher weights receive proportionally more space.
             *
             * A common case would be to have one row take up 2/3rds of the space,
             * and the other row take up 1/3rd.
             *
             * Example:
             *
             * ```JavaScript
             * plot = new Plottable.Component.Table([
             *  [row1],
             *  [row2]
             * ]);
             *
             * // assign twice as much space to the first row
             * plot
             *  .rowWeight(0, 2)
             *  .rowWeight(1, 1)
             * ```
             *
             * @param {number} index The index of the row.
             * @param {number} weight The weight to be set on the row.
             * @returns {Table} The calling Table.
             */
            rowWeight(index: number, weight: number): Table;
            /**
             * Sets the layout weight of a particular column.
             * Space is allocated to columns based on their weight. Columns with higher weights receive proportionally more space.
             *
             * Please see `rowWeight` docs for an example.
             *
             * @param {number} index The index of the column.
             * @param {number} weight The weight to be set on the column.
             * @returns {Table} The calling Table.
             */
            colWeight(index: number, weight: number): Table;
            _isFixedWidth(): boolean;
            _isFixedHeight(): boolean;
        }
    }
}


declare module Plottable {
    module Plot {
        /**
         * A key that is also coupled with a dataset, a drawer and a metadata in Plot.
         */
        interface PlotDatasetKey {
            dataset: Dataset;
            drawer: _Drawer.AbstractDrawer;
            plotMetadata: PlotMetadata;
            key: string;
        }
        interface PlotMetadata {
            datasetKey: string;
        }
        class AbstractPlot extends Component.AbstractComponent {
            protected _dataChanged: boolean;
            protected _key2PlotDatasetKey: D3.Map<PlotDatasetKey>;
            protected _datasetKeysInOrder: string[];
            protected _renderArea: D3.Selection;
            protected _projections: {
                [attrToSet: string]: _Projection;
            };
            protected _animate: boolean;
            protected _animateOnNextRender: boolean;
            /**
             * Constructs a Plot.
             *
             * Plots render data. Common example include Plot.Scatter, Plot.Bar, and Plot.Line.
             *
             * A bare Plot has a DataSource and any number of projectors, which take
             * data and "project" it onto the Plot, such as "x", "y", "fill", "r".
             *
             * @constructor
             * @param {any[]|Dataset} [dataset] If provided, the data or Dataset to be associated with this Plot.
             */
            constructor();
            _anchor(element: D3.Selection): void;
            protected _setup(): void;
            remove(): void;
            /**
             * Adds a dataset to this plot. Identify this dataset with a key.
             *
             * A key is automatically generated if not supplied.
             *
             * @param {string} [key] The key of the dataset.
             * @param {any[]|Dataset} dataset dataset to add.
             * @returns {Plot} The calling Plot.
             */
            addDataset(key: string, dataset: Dataset): AbstractPlot;
            addDataset(key: string, dataset: any[]): AbstractPlot;
            addDataset(dataset: Dataset): AbstractPlot;
            addDataset(dataset: any[]): AbstractPlot;
            protected _getDrawer(key: string): _Drawer.AbstractDrawer;
            protected _getAnimator(key: string): Animator.PlotAnimator;
            protected _onDatasetUpdate(): void;
            /**
             * Sets an attribute of every data point.
             *
             * Here's a common use case:
             * ```typescript
             * plot.attr("r", function(d) { return d.foo; });
             * ```
             * This will set the radius of each datum `d` to be `d.foo`.
             *
             * @param {string} attrToSet The attribute to set across each data
             * point. Popular examples include "x", "y", "r". Scales that inherit from
             * Plot define their meaning.
             *
             * @param {Function|string|any} accessor Function to apply to each element
             * of the dataSource. If a Function, use `accessor(d, i)`. If a string,
             * `d[accessor]` is used. If anything else, use `accessor` as a constant
             * across all data points.
             *
             * @param {Scale.AbstractScale} scale If provided, the result of the accessor
             * is passed through the scale, such as `scale.scale(accessor(d, i))`.
             *
             * @returns {Plot} The calling Plot.
             */
            attr(attrToSet: string, accessor: any, scale?: Scale.AbstractScale<any, any>): AbstractPlot;
            /**
             * Identical to plot.attr
             */
            project(attrToSet: string, accessor: any, scale?: Scale.AbstractScale<any, any>): AbstractPlot;
            protected _generateAttrToProjector(): AttributeToProjector;
            _doRender(): void;
            /**
             * Enables or disables animation.
             *
             * @param {boolean} enabled Whether or not to animate.
             */
            animate(enabled: boolean): AbstractPlot;
            detach(): AbstractPlot;
            /**
             * This function makes sure that all of the scales in this._projections
             * have an extent that includes all the data that is projected onto them.
             */
            protected _updateScaleExtents(): void;
            _updateScaleExtent(attr: string): void;
            /**
             * Get the animator associated with the specified Animator key.
             *
             * @return {PlotAnimator} The Animator for the specified key.
             */
            animator(animatorKey: string): Animator.PlotAnimator;
            /**
             * Set the animator associated with the specified Animator key.
             *
             * @param {string} animatorKey The key for the Animator.
             * @param {PlotAnimator} animator An Animator to be assigned to
             * the specified key.
             * @returns {Plot} The calling Plot.
             */
            animator(animatorKey: string, animator: Animator.PlotAnimator): AbstractPlot;
            /**
             * Gets the dataset order by key
             *
             * @returns {string[]} A string array of the keys in order
             */
            datasetOrder(): string[];
            /**
             * Sets the dataset order by key
             *
             * @param {string[]} order If provided, a string array which represents the order of the keys.
             * This must be a permutation of existing keys.
             *
             * @returns {Plot} The calling Plot.
             */
            datasetOrder(order: string[]): AbstractPlot;
            /**
             * Removes a dataset by string key
             *
             * @param {string} key The key of the dataset
             * @return {Plot} The calling Plot.
             */
            removeDataset(key: string): AbstractPlot;
            /**
             * Remove a dataset given the dataset itself
             *
             * @param {Dataset} dataset The dataset to remove
             * @return {Plot} The calling Plot.
             */
            removeDataset(dataset: Dataset): AbstractPlot;
            /**
             * Remove a dataset given the underlying data array
             *
             * @param {any[]} dataArray The data to remove
             * @return {Plot} The calling Plot.
             */
            removeDataset(dataArray: any[]): AbstractPlot;
            datasets(): Dataset[];
            protected _getDrawersInOrder(): _Drawer.AbstractDrawer[];
            protected _generateDrawSteps(): _Drawer.DrawStep[];
            protected _additionalPaint(time: number): void;
            protected _getDataToDraw(): D3.Map<any[]>;
            /**
             * Gets the new plot metadata for new dataset with provided key
             *
             * @param {string} key The key of new dataset
             */
            protected _getPlotMetadataForDataset(key: string): PlotMetadata;
            getAllSelections(): D3.Selection;
        }
    }
}


declare module Plottable {
    module Plot {
        class Pie extends AbstractPlot {
            /**
             * Constructs a PiePlot.
             *
             * @constructor
             */
            constructor();
            _computeLayout(xOffset?: number, yOffset?: number, availableWidth?: number, availableHeight?: number): void;
            addDataset(keyOrDataset: any, dataset?: any): Pie;
            protected _generateAttrToProjector(): AttributeToProjector;
            protected _getDrawer(key: string): _Drawer.AbstractDrawer;
        }
    }
}


declare module Plottable {
    module Plot {
        class AbstractXYPlot<X, Y> extends AbstractPlot {
            protected _xScale: Scale.AbstractScale<X, number>;
            protected _yScale: Scale.AbstractScale<Y, number>;
            /**
             * Constructs an XYPlot.
             *
             * An XYPlot is a plot from drawing 2-dimensional data. Common examples
             * include Scale.Line and Scale.Bar.
             *
             * @constructor
             * @param {any[]|Dataset} [dataset] The data or Dataset to be associated with this Renderer.
             * @param {Scale} xScale The x scale to use.
             * @param {Scale} yScale The y scale to use.
             */
            constructor(xScale: Scale.AbstractScale<X, number>, yScale: Scale.AbstractScale<Y, number>);
            /**
             * @param {string} attrToSet One of ["x", "y"] which determines the point's
             * x and y position in the Plot.
             */
            project(attrToSet: string, accessor: any, scale?: Scale.AbstractScale<any, any>): AbstractXYPlot<X, Y>;
            remove(): AbstractXYPlot<X, Y>;
            /**
             * Sets the automatic domain adjustment over visible points for y scale.
             *
             * If autoAdjustment is true adjustment is immediately performend.
             *
             * @param {boolean} autoAdjustment The new value for the automatic adjustment domain for y scale.
             * @returns {AbstractXYPlot} The calling AbstractXYPlot.
             */
            automaticallyAdjustYScaleOverVisiblePoints(autoAdjustment: boolean): AbstractXYPlot<X, Y>;
            /**
             * Sets the automatic domain adjustment over visible points for x scale.
             *
             * If autoAdjustment is true adjustment is immediately performend.
             *
             * @param {boolean} autoAdjustment The new value for the automatic adjustment domain for x scale.
             * @returns {AbstractXYPlot} The calling AbstractXYPlot.
             */
            automaticallyAdjustXScaleOverVisiblePoints(autoAdjustment: boolean): AbstractXYPlot<X, Y>;
            protected _generateAttrToProjector(): AttributeToProjector;
            _computeLayout(xOffset?: number, yOffset?: number, availableWidth?: number, availableHeight?: number): void;
            protected _updateXDomainer(): void;
            protected _updateYDomainer(): void;
            /**
             * Adjusts both domains' extents to show all datasets.
             *
             * This call does not override auto domain adjustment behavior over visible points.
             */
            showAllData(): void;
            protected _normalizeDatasets<A, B>(fromX: boolean): {
                a: A;
                b: B;
            }[];
            protected _projectorsReady(): _Projection;
        }
    }
}


declare module Plottable {
    module Plot {
        class Scatter<X, Y> extends AbstractXYPlot<X, Y> implements Interaction.Hoverable {
            /**
             * Constructs a ScatterPlot.
             *
             * @constructor
             * @param {Scale} xScale The x scale to use.
             * @param {Scale} yScale The y scale to use.
             */
            constructor(xScale: Scale.AbstractScale<X, number>, yScale: Scale.AbstractScale<Y, number>);
            /**
             * @param {string} attrToSet One of ["x", "y", "cx", "cy", "r",
             * "fill"]. "cx" and "cy" are aliases for "x" and "y". "r" is the datum's
             * radius, and "fill" is the CSS color of the datum.
             */
            project(attrToSet: string, accessor: any, scale?: Scale.AbstractScale<any, any>): Scatter<X, Y>;
            protected _getDrawer(key: string): _Drawer.Element;
            protected _generateAttrToProjector(): AttributeToProjector;
            protected _generateDrawSteps(): _Drawer.DrawStep[];
            protected _getClosestStruckPoint(p: Point, range: number): Interaction.HoverData;
            _hoverOverComponent(p: Point): void;
            _hoverOutComponent(p: Point): void;
            _doHover(p: Point): Interaction.HoverData;
        }
    }
}


declare module Plottable {
    module Plot {
        class Grid extends AbstractXYPlot<string, string> {
            /**
             * Constructs a GridPlot.
             *
             * A GridPlot is used to shade a grid of data. Each datum is a cell on the
             * grid, and the datum can control what color it is.
             *
             * @constructor
             * @param {Scale.Ordinal} xScale The x scale to use.
             * @param {Scale.Ordinal} yScale The y scale to use.
             * @param {Scale.Color|Scale.InterpolatedColor} colorScale The color scale
             * to use for each grid cell.
             */
            constructor(xScale: Scale.Ordinal, yScale: Scale.Ordinal, colorScale: Scale.AbstractScale<any, string>);
            addDataset(keyOrDataset: any, dataset?: any): Grid;
            protected _getDrawer(key: string): _Drawer.Element;
            /**
             * @param {string} attrToSet One of ["x", "y", "fill"]. If "fill" is used,
             * the data should return a valid CSS color.
             */
            project(attrToSet: string, accessor: any, scale?: Scale.AbstractScale<any, any>): Grid;
            protected _generateAttrToProjector(): AttributeToProjector;
            protected _generateDrawSteps(): _Drawer.DrawStep[];
        }
    }
}


declare module Plottable {
    module Plot {
        class Bar<X, Y> extends AbstractXYPlot<X, Y> implements Interaction.Hoverable {
            protected static _BarAlignmentToFactor: {
                [alignment: string]: number;
            };
            protected static _DEFAULT_WIDTH: number;
            protected _isVertical: boolean;
            /**
             * Constructs a BarPlot.
             *
             * @constructor
             * @param {Scale} xScale The x scale to use.
             * @param {Scale} yScale The y scale to use.
             * @param {boolean} isVertical if the plot if vertical.
             */
            constructor(xScale: Scale.AbstractScale<X, number>, yScale: Scale.AbstractScale<Y, number>, isVertical?: boolean);
            protected _getDrawer(key: string): _Drawer.Rect;
            protected _setup(): void;
            /**
             * Gets the baseline value for the bars
             *
             * The baseline is the line that the bars are drawn from, defaulting to 0.
             *
             * @returns {number} The baseline value.
             */
            baseline(): number;
            /**
             * Sets the baseline for the bars to the specified value.
             *
             * The baseline is the line that the bars are drawn from, defaulting to 0.
             *
             * @param {number} value The value to position the baseline at.
             * @returns {Bar} The calling Bar.
             */
            baseline(value: number): Bar<X, Y>;
            /**
             * Sets the bar alignment relative to the independent axis.
             * VerticalBarPlot supports "left", "center", "right"
             * HorizontalBarPlot supports "top", "center", "bottom"
             *
             * @param {string} alignment The desired alignment.
             * @returns {Bar} The calling Bar.
             */
            barAlignment(alignment: string): Bar<X, Y>;
            /**
             * Get whether bar labels are enabled.
             *
             * @returns {boolean} Whether bars should display labels or not.
             */
            barLabelsEnabled(): boolean;
            /**
             * Set whether bar labels are enabled.
             * @param {boolean} Whether bars should display labels or not.
             *
             * @returns {Bar} The calling plot.
             */
            barLabelsEnabled(enabled: boolean): Bar<X, Y>;
            /**
             * Get the formatter for bar labels.
             *
             * @returns {Formatter} The formatting function for bar labels.
             */
            barLabelFormatter(): Formatter;
            /**
             * Change the formatting function for bar labels.
             * @param {Formatter} The formatting function for bar labels.
             *
             * @returns {Bar} The calling plot.
             */
            barLabelFormatter(formatter: Formatter): Bar<X, Y>;
            /**
             * Gets the bar under the given pixel position (if [xValOrExtent]
             * and [yValOrExtent] are {number}s), under a given line (if only one
             * of [xValOrExtent] or [yValOrExtent] are {Extent}s) or are under a
             * 2D area (if [xValOrExtent] and [yValOrExtent] are both {Extent}s).
             *
             * @param {any} xValOrExtent The pixel x position, or range of x values.
             * @param {any} yValOrExtent The pixel y position, or range of y values.
             * @returns {D3.Selection} The selected bar, or null if no bar was selected.
             */
            getBars(xValOrExtent: Extent, yValOrExtent: Extent): D3.Selection;
            getBars(xValOrExtent: number, yValOrExtent: Extent): D3.Selection;
            getBars(xValOrExtent: Extent, yValOrExtent: number): D3.Selection;
            getBars(xValOrExtent: number, yValOrExtent: number): D3.Selection;
            protected _updateDomainer(scale: Scale.AbstractScale<any, number>): void;
            protected _updateYDomainer(): void;
            protected _updateXDomainer(): void;
            protected _additionalPaint(time: number): void;
            protected _drawLabels(): void;
            protected _generateDrawSteps(): _Drawer.DrawStep[];
            protected _generateAttrToProjector(): AttributeToProjector;
            /**
             * Computes the barPixelWidth of all the bars in the plot.
             *
             * If the position scale of the plot is an OrdinalScale and in bands mode, then the rangeBands function will be used.
             * If the position scale of the plot is an OrdinalScale and in points mode, then
             *   from https://github.com/mbostock/d3/wiki/Ordinal-Scales#ordinal_rangePoints, the max barPixelWidth is step * padding
             * If the position scale of the plot is a QuantitativeScale, then _getMinimumDataWidth is scaled to compute the barPixelWidth
             */
            protected _getBarPixelWidth(): number;
            hoverMode(): string;
            /**
             * Sets the hover mode for hover interactions. There are two modes:
             *     - "point": Selects the bar under the mouse cursor (default).
             *     - "line" : Selects any bar that would be hit by a line extending
             *                in the same direction as the bar and passing through
             *                the cursor.
             *
             * @param {string} mode The desired hover mode.
             * @return {Bar} The calling Bar Plot.
             */
            hoverMode(mode: String): Bar<X, Y>;
            _hoverOverComponent(p: Point): void;
            _hoverOutComponent(p: Point): void;
            _doHover(p: Point): Interaction.HoverData;
        }
    }
}


declare module Plottable {
    module Plot {
        class Line<X> extends AbstractXYPlot<X, number> implements Interaction.Hoverable {
            protected _yScale: Scale.AbstractQuantitative<number>;
            /**
             * Constructs a LinePlot.
             *
             * @constructor
             * @param {QuantitativeScale} xScale The x scale to use.
             * @param {QuantitativeScale} yScale The y scale to use.
             */
            constructor(xScale: Scale.AbstractQuantitative<X>, yScale: Scale.AbstractQuantitative<number>);
            protected _setup(): void;
            protected _rejectNullsAndNaNs(d: any, i: number, userMetdata: any, plotMetadata: any, accessor: _Accessor): boolean;
            protected _getDrawer(key: string): _Drawer.Line;
            protected _getResetYFunction(): (d: any, i: number, u: any, m: PlotMetadata) => number;
            protected _generateDrawSteps(): _Drawer.DrawStep[];
            protected _generateAttrToProjector(): AttributeToProjector;
            protected _wholeDatumAttributes(): string[];
            protected _getClosestWithinRange(p: Point, range: number): {
                closestValue: any;
                closestPoint: Point;
            };
            _hoverOverComponent(p: Point): void;
            _hoverOutComponent(p: Point): void;
            _doHover(p: Point): Interaction.HoverData;
        }
    }
}


declare module Plottable {
    module Plot {
        /**
         * An AreaPlot draws a filled region (area) between the plot's projected "y" and projected "y0" values.
         */
        class Area<X> extends Line<X> {
            /**
             * Constructs an AreaPlot.
             *
             * @constructor
             * @param {QuantitativeScale} xScale The x scale to use.
             * @param {QuantitativeScale} yScale The y scale to use.
             */
            constructor(xScale: Scale.AbstractQuantitative<X>, yScale: Scale.AbstractQuantitative<number>);
            protected _onDatasetUpdate(): void;
            protected _getDrawer(key: string): _Drawer.Area;
            protected _updateYDomainer(): void;
            project(attrToSet: string, accessor: any, scale?: Scale.AbstractScale<any, any>): Area<X>;
            protected _getResetYFunction(): _Projector;
            protected _wholeDatumAttributes(): string[];
            protected _generateAttrToProjector(): AttributeToProjector;
        }
    }
}


declare module Plottable {
    module Plot {
        interface ClusteredPlotMetadata extends PlotMetadata {
            position: number;
        }
        class ClusteredBar<X, Y> extends Bar<X, Y> {
            /**
             * Creates a ClusteredBarPlot.
             *
             * A ClusteredBarPlot is a plot that plots several bar plots next to each
             * other. For example, when plotting life expectancy across each country,
             * you would want each country to have a "male" and "female" bar.
             *
             * @constructor
             * @param {Scale} xScale The x scale to use.
             * @param {Scale} yScale The y scale to use.
             * @param {boolean} isVertical if the plot if vertical.
             */
            constructor(xScale: Scale.AbstractScale<X, number>, yScale: Scale.AbstractScale<Y, number>, isVertical?: boolean);
            protected _generateAttrToProjector(): AttributeToProjector;
            protected _getDataToDraw(): D3.Map<any[]>;
            protected _getPlotMetadataForDataset(key: string): ClusteredPlotMetadata;
        }
    }
}


declare module Plottable {
    module Plot {
        interface StackedPlotMetadata extends PlotMetadata {
            offsets: D3.Map<number>;
        }
        interface StackedDatum {
            key: any;
            value: number;
            offset?: number;
        }
        class AbstractStacked<X, Y> extends AbstractXYPlot<X, Y> {
            protected _isVertical: boolean;
            _getPlotMetadataForDataset(key: string): StackedPlotMetadata;
            project(attrToSet: string, accessor: any, scale?: Scale.AbstractScale<any, any>): AbstractStacked<X, Y>;
            _onDatasetUpdate(): void;
            _updateStackOffsets(): void;
            _updateStackExtents(): void;
            /**
             * Feeds the data through d3's stack layout function which will calculate
             * the stack offsets and use the the function declared in .out to set the offsets on the data.
             */
            _stack(dataArray: D3.Map<StackedDatum>[]): D3.Map<StackedDatum>[];
            /**
             * After the stack offsets have been determined on each separate dataset, the offsets need
             * to be determined correctly on the overall datasets
             */
            _setDatasetStackOffsets(positiveDataMapArray: D3.Map<StackedDatum>[], negativeDataMapArray: D3.Map<StackedDatum>[]): void;
            _getDomainKeys(): string[];
            _generateDefaultMapArray(): D3.Map<StackedDatum>[];
            _updateScaleExtents(): void;
            _normalizeDatasets<A, B>(fromX: boolean): {
                a: A;
                b: B;
            }[];
            _keyAccessor(): _Accessor;
            _valueAccessor(): _Accessor;
        }
    }
}


declare module Plottable {
    module Plot {
        class StackedArea<X> extends Area<X> {
            /**
             * Constructs a StackedArea plot.
             *
             * @constructor
             * @param {QuantitativeScale} xScale The x scale to use.
             * @param {QuantitativeScale} yScale The y scale to use.
             */
            constructor(xScale: Scale.AbstractQuantitative<X>, yScale: Scale.AbstractQuantitative<number>);
            protected _getDrawer(key: string): _Drawer.Area;
            _getAnimator(key: string): Animator.PlotAnimator;
            protected _setup(): void;
            protected _additionalPaint(): void;
            protected _updateYDomainer(): void;
            project(attrToSet: string, accessor: any, scale?: Scale.AbstractScale<any, any>): StackedArea<X>;
            protected _onDatasetUpdate(): StackedArea<X>;
            protected _generateAttrToProjector(): AttributeToProjector;
            protected _wholeDatumAttributes(): string[];
            _updateStackOffsets(): void;
            _updateStackExtents(): void;
            _stack(dataArray: D3.Map<StackedDatum>[]): D3.Map<StackedDatum>[];
            _setDatasetStackOffsets(positiveDataMapArray: D3.Map<StackedDatum>[], negativeDataMapArray: D3.Map<StackedDatum>[]): void;
            _getDomainKeys(): any;
            _generateDefaultMapArray(): D3.Map<StackedDatum>[];
            _updateScaleExtents(): void;
            _keyAccessor(): _Accessor;
            _valueAccessor(): _Accessor;
            _getPlotMetadataForDataset(key: string): StackedPlotMetadata;
            protected _normalizeDatasets<A, B>(fromX: boolean): {
                a: A;
                b: B;
            }[];
        }
    }
}


declare module Plottable {
    module Plot {
        class StackedBar<X, Y> extends Bar<X, Y> {
            /**
             * Constructs a StackedBar plot.
             * A StackedBarPlot is a plot that plots several bar plots stacking on top of each
             * other.
             * @constructor
             * @param {Scale} xScale the x scale of the plot.
             * @param {Scale} yScale the y scale of the plot.
             * @param {boolean} isVertical if the plot if vertical.
             */
            constructor(xScale?: Scale.AbstractScale<X, number>, yScale?: Scale.AbstractScale<Y, number>, isVertical?: boolean);
            protected _getAnimator(key: string): Animator.PlotAnimator;
            protected _generateAttrToProjector(): AttributeToProjector;
            protected _generateDrawSteps(): _Drawer.DrawStep[];
            project(attrToSet: string, accessor: any, scale?: Scale.AbstractScale<any, any>): StackedBar<X, Y>;
            protected _onDatasetUpdate(): StackedBar<X, Y>;
            protected _getPlotMetadataForDataset(key: string): StackedPlotMetadata;
            protected _normalizeDatasets<A, B>(fromX: boolean): {
                a: A;
                b: B;
            }[];
            _updateStackOffsets(): void;
            _updateStackExtents(): void;
            _stack(dataArray: D3.Map<StackedDatum>[]): D3.Map<StackedDatum>[];
            _setDatasetStackOffsets(positiveDataMapArray: D3.Map<StackedDatum>[], negativeDataMapArray: D3.Map<StackedDatum>[]): void;
            _getDomainKeys(): any;
            _generateDefaultMapArray(): D3.Map<StackedDatum>[];
            _updateScaleExtents(): void;
            _keyAccessor(): _Accessor;
            _valueAccessor(): _Accessor;
        }
    }
}


declare module Plottable {
    module Animator {
        interface PlotAnimator {
            /**
             * Applies the supplied attributes to a D3.Selection with some animation.
             *
             * @param {D3.Selection} selection The update selection or transition selection that we wish to animate.
             * @param {AttributeToProjector} attrToProjector The set of
             *     IAccessors that we will use to set attributes on the selection.
             * @return {any} Animators should return the selection or
             *     transition object so that plots may chain the transitions between
             *     animators.
             */
            animate(selection: any, attrToProjector: AttributeToProjector): any;
            /**
             * Given the number of elements, return the total time the animation requires
             * @param number numberofIterations The number of elements that will be drawn
             * @returns {any} The time required for the animation
             */
            getTiming(numberOfIterations: number): number;
        }
        interface PlotAnimatorMap {
            [animatorKey: string]: PlotAnimator;
        }
    }
}


declare module Plottable {
    module Animator {
        /**
         * An animator implementation with no animation. The attributes are
         * immediately set on the selection.
         */
        class Null implements PlotAnimator {
            getTiming(selection: any): number;
            animate(selection: any, attrToProjector: AttributeToProjector): any;
        }
    }
}


declare module Plottable {
    module Animator {
        /**
         * The base animator implementation with easing, duration, and delay.
         *
         * The maximum delay between animations can be configured with maxIterativeDelay.
         *
         * The maximum total animation duration can be configured with maxTotalDuration.
         * maxTotalDuration does not set actual total animation duration.
         *
         * The actual interval delay is calculated by following formula:
         * min(maxIterativeDelay(),
         *   max(maxTotalDuration() - duration(), 0) / <number of iterations>)
         */
        class Base implements PlotAnimator {
            /**
             * The default duration of the animation in milliseconds
             */
            static DEFAULT_DURATION_MILLISECONDS: number;
            /**
             * The default starting delay of the animation in milliseconds
             */
            static DEFAULT_DELAY_MILLISECONDS: number;
            /**
             * The default maximum start delay between each start of an animation
             */
            static DEFAULT_MAX_ITERATIVE_DELAY_MILLISECONDS: number;
            /**
             * The default maximum total animation duration
             */
            static DEFAULT_MAX_TOTAL_DURATION_MILLISECONDS: number;
            /**
             * The default easing of the animation
             */
            static DEFAULT_EASING: string;
            /**
             * Constructs the default animator
             *
             * @constructor
             */
            constructor();
            getTiming(numberOfIterations: number): number;
            animate(selection: any, attrToProjector: AttributeToProjector): any;
            /**
             * Gets the duration of the animation in milliseconds.
             *
             * @returns {number} The current duration.
             */
            duration(): number;
            /**
             * Sets the duration of the animation in milliseconds.
             *
             * @param {number} duration The duration in milliseconds.
             * @returns {Default} The calling Default Animator.
             */
            duration(duration: number): Base;
            /**
             * Gets the delay of the animation in milliseconds.
             *
             * @returns {number} The current delay.
             */
            delay(): number;
            /**
             * Sets the delay of the animation in milliseconds.
             *
             * @param {number} delay The delay in milliseconds.
             * @returns {Default} The calling Default Animator.
             */
            delay(delay: number): Base;
            /**
             * Gets the current easing of the animation.
             *
             * @returns {string} the current easing mode.
             */
            easing(): string;
            /**
             * Sets the easing mode of the animation.
             *
             * @param {string} easing The desired easing mode.
             * @returns {Default} The calling Default Animator.
             */
            easing(easing: string): Base;
            /**
             * Gets the maximum start delay between animations in milliseconds.
             *
             * @returns {number} The current maximum iterative delay.
             */
            maxIterativeDelay(): number;
            /**
             * Sets the maximum start delay between animations in milliseconds.
             *
             * @param {number} maxIterDelay The maximum iterative delay in milliseconds.
             * @returns {Base} The calling Base Animator.
             */
            maxIterativeDelay(maxIterDelay: number): Base;
            /**
             * Gets the maximum total animation duration in milliseconds.
             *
             * @returns {number} The current maximum total animation duration.
             */
            maxTotalDuration(): number;
            /**
             * Sets the maximum total animation duration in miliseconds.
             *
             * @param {number} maxDuration The maximum total animation duration in milliseconds.
             * @returns {Base} The calling Base Animator.
             */
            maxTotalDuration(maxDuration: number): Base;
        }
    }
}


declare module Plottable {
    module Animator {
        /**
         * The default animator implementation with easing, duration, and delay.
         */
        class Rect extends Base {
            static ANIMATED_ATTRIBUTES: string[];
            isVertical: boolean;
            isReverse: boolean;
            constructor(isVertical?: boolean, isReverse?: boolean);
            animate(selection: any, attrToProjector: AttributeToProjector): any;
            protected _startMovingProjector(attrToProjector: AttributeToProjector): _Projector;
        }
    }
}


declare module Plottable {
    module Animator {
        /**
         * A child class of RectAnimator that will move the rectangle
         * as well as animate its growth.
         */
        class MovingRect extends Rect {
            /**
             * The pixel value to move from
             */
            startPixelValue: number;
            /**
             * Constructs a MovingRectAnimator
             *
             * @param {number} basePixel The pixel value to start moving from
             * @param {boolean} isVertical If the movement/animation is vertical
             */
            constructor(startPixelValue: number, isVertical?: boolean);
            protected _startMovingProjector(attrToProjector: AttributeToProjector): (p: any) => number;
        }
    }
}


declare module Plottable {
    module Dispatcher {
        class AbstractDispatcher extends Core.PlottableObject {
            protected _target: D3.Selection;
            protected _event2Callback: {
                [eventName: string]: () => any;
            };
            /**
             * Constructs a Dispatcher with the specified target.
             *
             * @constructor
             * @param {D3.Selection} [target] The selection to listen for events on.
             */
            constructor(target?: D3.Selection);
            /**
             * Gets the target of the Dispatcher.
             *
             * @returns {D3.Selection} The Dispatcher's current target.
             */
            target(): D3.Selection;
            /**
             * Sets the target of the Dispatcher.
             *
             * @param {D3.Selection} target The element to listen for updates on.
             * @returns {Dispatcher} The calling Dispatcher.
             */
            target(targetElement: D3.Selection): AbstractDispatcher;
            /**
             * Gets a namespaced version of the event name.
             */
            protected _getEventString(eventName: string): string;
            /**
             * Attaches the Dispatcher's listeners to the Dispatcher's target element.
             *
             * @returns {Dispatcher} The calling Dispatcher.
             */
            connect(): AbstractDispatcher;
            /**
             * Detaches the Dispatcher's listeners from the Dispatchers' target element.
             *
             * @returns {Dispatcher} The calling Dispatcher.
             */
            disconnect(): AbstractDispatcher;
        }
    }
}


declare module Plottable {
    module Dispatcher {
        class Mouse extends Dispatcher.AbstractDispatcher {
            /**
             * Constructs a Mouse Dispatcher with the specified target.
             *
             * @param {D3.Selection} target The selection to listen for events on.
             */
            constructor(target: D3.Selection);
            /**
             * Gets the current callback to be called on mouseover.
             *
             * @return {(location: Point) => any} The current mouseover callback.
             */
            mouseover(): (location: Point) => any;
            /**
             * Attaches a callback to be called on mouseover.
             *
             * @param {(location: Point) => any} callback A function that takes the pixel position of the mouse event.
             *                                            Pass in null to remove the callback.
             * @return {Mouse} The calling Mouse Handler.
             */
            mouseover(callback: (location: Point) => any): Mouse;
            /**
             * Gets the current callback to be called on mousemove.
             *
             * @return {(location: Point) => any} The current mousemove callback.
             */
            mousemove(): (location: Point) => any;
            /**
             * Attaches a callback to be called on mousemove.
             *
             * @param {(location: Point) => any} callback A function that takes the pixel position of the mouse event.
             *                                            Pass in null to remove the callback.
             * @return {Mouse} The calling Mouse Handler.
             */
            mousemove(callback: (location: Point) => any): Mouse;
            /**
             * Gets the current callback to be called on mouseout.
             *
             * @return {(location: Point) => any} The current mouseout callback.
             */
            mouseout(): (location: Point) => any;
            /**
             * Attaches a callback to be called on mouseout.
             *
             * @param {(location: Point) => any} callback A function that takes the pixel position of the mouse event.
             *                                            Pass in null to remove the callback.
             * @return {Mouse} The calling Mouse Handler.
             */
            mouseout(callback: (location: Point) => any): Mouse;
        }
    }
}


declare module Plottable {
    module Dispatcher {
        class Keypress extends Dispatcher.AbstractDispatcher {
            /**
             * Constructs a Keypress Dispatcher with the specified target.
             *
             * @constructor
             * @param {D3.Selection} [target] The selection to listen for events on.
             */
            constructor(target?: D3.Selection);
            connect(): Keypress;
            disconnect(): Keypress;
            /**
             * Gets the callback to be called when a key is pressed.
             *
             * @return {(e: D3.D3Event) => void} The current keydown callback.
             */
            onKeyDown(): (e: D3.D3Event) => void;
            /**
             * Sets a callback to be called when a key is pressed.
             *
             * @param {(e: D3.D3Event) => void} A callback that takes in a D3Event.
             * @return {Keypress} The calling Dispatcher.Keypress.
             */
            onKeyDown(callback: (e: D3.D3Event) => void): Keypress;
        }
    }
}


declare module Plottable {
    module Interaction {
        class AbstractInteraction extends Core.PlottableObject {
            /**
             * It maintains a 'hitBox' which is where all event listeners are
             * attached. Due to cross- browser weirdness, the hitbox needs to be an
             * opaque but invisible rectangle.  TODO: We should give the interaction
             * "foreground" and "background" elements where it can draw things,
             * e.g. crosshairs.
             */
            protected _hitBox: D3.Selection;
            protected _componentToListenTo: Component.AbstractComponent;
            _anchor(component: Component.AbstractComponent, hitBox: D3.Selection): void;
        }
    }
}


declare module Plottable {
    module Interaction {
        class Click extends AbstractInteraction {
            _anchor(component: Component.AbstractComponent, hitBox: D3.Selection): void;
            protected _listenTo(): string;
            /**
             * Sets a callback to be called when a click is received.
             *
             * @param {(p: Point) => any} cb Callback that takes the pixel position of the click event.
             */
            callback(cb: (p: Point) => any): Click;
        }
        class DoubleClick extends Click {
            protected _listenTo(): string;
        }
    }
}


declare module Plottable {
    module Interaction {
        class Key extends AbstractInteraction {
            /**
             * Creates a KeyInteraction.
             *
             * KeyInteraction listens to key events that occur while the component is
             * moused over.
             *
             * @constructor
             */
            constructor();
            _anchor(component: Component.AbstractComponent, hitBox: D3.Selection): void;
            /**
             * Sets a callback to be called when the key with the given keyCode is
             * pressed and the user is moused over the Component.
             *
             * @param {number} keyCode The key code associated with the key.
             * @param {() => void} callback Callback to be called.
             * @returns The calling Interaction.Key.
             */
            on(keyCode: number, callback: () => void): Key;
        }
    }
}


declare module Plottable {
    module Interaction {
        class PanZoom extends AbstractInteraction {
            /**
             * Creates a PanZoomInteraction.
             *
             * The allows you to move around and zoom in on a plot, interactively. It
             * does so by changing the xScale and yScales' domains repeatedly.
             *
             * @constructor
             * @param {QuantitativeScale} [xScale] The X scale to update on panning/zooming.
             * @param {QuantitativeScale} [yScale] The Y scale to update on panning/zooming.
             */
            constructor(xScale?: Scale.AbstractQuantitative<any>, yScale?: Scale.AbstractQuantitative<any>);
            /**
             * Sets the scales back to their original domains.
             */
            resetZoom(): void;
            _anchor(component: Component.AbstractComponent, hitBox: D3.Selection): void;
        }
    }
}


declare module Plottable {
    module Interaction {
        class Drag extends AbstractInteraction {
            protected _isDragging: boolean;
            protected _constrainX: (n: number) => number;
            protected _constrainY: (n: number) => number;
            /**
             * Constructs a Drag. A Drag will signal its callbacks on mouse drag.
             */
            constructor();
            /**
             * Gets the callback that is called when dragging starts.
             *
             * @returns {(start: Point) => void} The callback called when dragging starts.
             */
            dragstart(): (start: Point) => void;
            /**
             * Sets the callback to be called when dragging starts.
             *
             * @param {(start: Point) => any} cb If provided, the function to be called. Takes in a Point in pixels.
             * @returns {Drag} The calling Drag.
             */
            dragstart(cb: (start: Point) => any): Drag;
            protected _setOrigin(x: number, y: number): void;
            protected _getOrigin(): number[];
            protected _setLocation(x: number, y: number): void;
            protected _getLocation(): number[];
            /**
             * Gets the callback that is called during dragging.
             *
             * @returns {(start: Point, end: Point) => void} The callback called during dragging.
             */
            drag(): (start: Point, end: Point) => void;
            /**
             * Adds a callback to be called during dragging.
             *
             * @param {(start: Point, end: Point) => any} cb If provided, the function to be called. Takes in Points in pixels.
             * @returns {Drag} The calling Drag.
             */
            drag(cb: (start: Point, end: Point) => any): Drag;
            /**
             * Gets the callback that is called when dragging ends.
             *
             * @returns {(start: Point, end: Point) => void} The callback called when dragging ends.
             */
            dragend(): (start: Point, end: Point) => void;
            /**
             * Adds a callback to be called when the dragging ends.
             *
             * @param {(start: Point, end: Point) => any} cb If provided, the function to be called. Takes in points in pixels.
             * @returns {Drag} The calling Drag.
             */
            dragend(cb: (start: Point, end: Point) => any): Drag;
            protected _dragstart(): void;
            protected _doDragstart(): void;
            protected _drag(): void;
            protected _doDrag(): void;
            protected _dragend(): void;
            protected _doDragend(): void;
            _anchor(component: Component.AbstractComponent, hitBox: D3.Selection): Drag;
            /**
             * Sets up so that the xScale and yScale that are passed have their
             * domains automatically changed as you zoom.
             *
             * @param {QuantitativeScale} xScale The scale along the x-axis.
             * @param {QuantitativeScale} yScale The scale along the y-axis.
             * @returns {Drag} The calling Drag.
             */
            setupZoomCallback(xScale?: Scale.AbstractQuantitative<any>, yScale?: Scale.AbstractQuantitative<any>): Drag;
        }
    }
}


declare module Plottable {
    module Interaction {
        class DragBox extends Drag {
            static RESIZE_PADDING: number;
            static _CAN_RESIZE_X: boolean;
            static _CAN_RESIZE_Y: boolean;
            /**
             * The DOM element of the box that is drawn. When no box is drawn, it is
             * null.
             */
            dragBox: D3.Selection;
            /**
             * Gets whether resizing is enabled or not.
             *
             * @returns {boolean}
             */
            resizeEnabled(): boolean;
            /**
             * Enables or disables resizing.
             *
             * @param {boolean} enabled
             */
            resizeEnabled(enabled: boolean): DragBox;
            /**
             * Return true if box is resizing on the X dimension.
             *
             * @returns {boolean}
             */
            isResizingX(): boolean;
            /**
             * Return true if box is resizing on the Y dimension.
             *
             * @returns {boolean}
             */
            isResizingY(): boolean;
            /**
             * Whether or not dragBox has been rendered in a visible area.
             *
             * @returns {boolean}
             */
            boxIsDrawn(): boolean;
            /**
             * Return true if box is resizing.
             *
             * @returns {boolean}
             */
            isResizing(): boolean;
            protected _dragstart(): void;
            protected _drag(): void;
            protected _dragend(): void;
            /**
             * Clears the highlighted drag-selection box drawn by the DragBox.
             *
             * @returns {DragBox} The calling DragBox.
             */
            clearBox(): DragBox;
            /**
             * Set where the box is draw explicitly.
             *
             * @param {number} x0 Left.
             * @param {number} x1 Right.
             * @param {number} y0 Top.
             * @param {number} y1 Bottom.
             *
             * @returns {DragBox} The calling DragBox.
             */
            setBox(x0: number, x1: number, y0: number, y1: number): DragBox;
            _anchor(component: Component.AbstractComponent, hitBox: D3.Selection): DragBox;
            protected _hover(): void;
            protected canResizeX(): boolean;
            protected canResizeY(): boolean;
        }
    }
}


declare module Plottable {
    module Interaction {
        class XDragBox extends DragBox {
            protected _setOrigin(x: number, y: number): void;
            protected _setLocation(x: number, y: number): void;
            protected canResizeY(): boolean;
        }
    }
}


declare module Plottable {
    module Interaction {
        class XYDragBox extends DragBox {
            constructor();
        }
    }
}


declare module Plottable {
    module Interaction {
        class YDragBox extends DragBox {
            protected _setOrigin(x: number, y: number): void;
            protected _setLocation(x: number, y: number): void;
            protected canResizeX(): boolean;
        }
    }
}


declare module Plottable {
    module Interaction {
        interface HoverData {
            data: any[];
            pixelPositions: Point[];
            selection: D3.Selection;
        }
        interface Hoverable extends Component.AbstractComponent {
            /**
             * Called when the user first mouses over the Component.
             *
             * @param {Point} The cursor's position relative to the Component's origin.
             */
            _hoverOverComponent(p: Point): void;
            /**
             * Called when the user mouses out of the Component.
             *
             * @param {Point} The cursor's position relative to the Component's origin.
             */
            _hoverOutComponent(p: Point): void;
            /**
             * Returns the HoverData associated with the given position, and performs
             * any visual changes associated with hovering inside a Component.
             *
             * @param {Point} The cursor's position relative to the Component's origin.
             * @return {HoverData} The HoverData associated with the given position.
             */
            _doHover(p: Point): HoverData;
        }
        class Hover extends Interaction.AbstractInteraction {
            _componentToListenTo: Hoverable;
            _anchor(component: Hoverable, hitBox: D3.Selection): void;
            /**
             * Attaches an callback to be called when the user mouses over an element.
             *
             * @param {(hoverData: HoverData) => any} callback The callback to be called.
             *      The callback will be passed data for newly hovered-over elements.
             * @return {Interaction.Hover} The calling Interaction.Hover.
             */
            onHoverOver(callback: (hoverData: HoverData) => any): Hover;
            /**
             * Attaches a callback to be called when the user mouses off of an element.
             *
             * @param {(hoverData: HoverData) => any} callback The callback to be called.
             *      The callback will be passed data from the hovered-out elements.
             * @return {Interaction.Hover} The calling Interaction.Hover.
             */
            onHoverOut(callback: (hoverData: HoverData) => any): Hover;
            /**
             * Retrieves the HoverData associated with the elements the user is currently hovering over.
             *
             * @return {HoverData} The data and selection corresponding to the elements
             *                     the user is currently hovering over.
             */
            getCurrentHoverData(): HoverData;
        }
    }
}<|MERGE_RESOLUTION|>--- conflicted
+++ resolved
@@ -271,11 +271,7 @@
             function getSVGPixelWidth(svg: D3.Selection): number;
             function translate(s: D3.Selection, x?: number, y?: number): any;
             function boxesOverlap(boxA: ClientRect, boxB: ClientRect): boolean;
-<<<<<<< HEAD
-            function containedInBoundingBox(container: ClientRect, element: ClientRect): boolean;
-=======
             function boxIsInside(inner: ClientRect, outer: ClientRect): boolean;
->>>>>>> 830ddd3b
         }
     }
 }
