
declare module Plottable {
    module Util {
        module Methods {
            function inRange(x: number, a: number, b: number): boolean;
            function warn(warning: string): void;
            function addArrays(alist: number[], blist: number[]): number[];
<<<<<<< HEAD
            function intersection(set1: D3.Set, set2: D3.Set): D3.Set;
            function union(set1: D3.Set, set2: D3.Set): D3.Set;
            function uniq(strings: string[]): string[];
            function uniqNumbers(a: number[]): number[];
            function createFilledArray(value: any, count: number): any[];
=======
            function intersection<T>(set1: D3.Set<T>, set2: D3.Set<T>): D3.Set<string>;
            function union<T>(set1: D3.Set<T>, set2: D3.Set<T>): D3.Set<string>;
            function populateMap<T>(keys: string[], transform: (key: string) => T): D3.Map<T>;
            function uniq<T>(arr: T[]): T[];
            function createFilledArray<T>(value: T, count: number): T[];
            function createFilledArray<T>(func: (index?: number) => T, count: number): T[];
>>>>>>> 0f2e2c13
            function flatten<T>(a: T[][]): T[];
            function arrayEq<T>(a: T[], b: T[]): boolean;
            function objEq(a: any, b: any): boolean;
            function max(arr: number[], default_val?: number): number;
            function max<T>(arr: T[], acc: (x: T) => number, default_val?: number): number;
            function min(arr: number[], default_val?: number): number;
            function min<T>(arr: T[], acc: (x: T) => number, default_val?: number): number;
        }
    }
}


declare module Plottable {
    module Util {
        module OpenSource {
            function sortedIndex(val: number, arr: number[]): number;
            function sortedIndex(val: number, arr: any[], accessor: IAccessor): number;
        }
    }
}


declare module Plottable {
    module Util {
        class IDCounter {
            increment(id: any): number;
            decrement(id: any): number;
            get(id: any): number;
        }
    }
}


declare module Plottable {
    module Util {
        class StrictEqualityAssociativeArray {
            set(key: any, value: any): boolean;
            get(key: any): any;
            has(key: any): boolean;
            values(): any[];
            keys(): any[];
            map(cb: (key?: any, val?: any, index?: number) => any): any[];
            delete(key: any): boolean;
        }
    }
}


declare module Plottable {
    module Util {
        class Cache<T> {
            constructor(compute: (k: string) => T, canonicalKey?: string, valueEq?: (v: T, w: T) => boolean);
            get(k: string): T;
            clear(): Cache<T>;
        }
    }
}


declare module Plottable {
    module Util {
        module Text {
            var HEIGHT_TEXT: string;
            interface Dimensions {
                width: number;
                height: number;
            }
            interface TextMeasurer {
                (s: string): Dimensions;
            }
            function getTextMeasurer(selection: D3.Selection): TextMeasurer;
            class CachingCharacterMeasurer {
                measure: TextMeasurer;
                constructor(textSelection: D3.Selection);
                clear(): CachingCharacterMeasurer;
            }
            function getTruncatedText(text: string, availableWidth: number, measurer: TextMeasurer): string;
            function writeLineHorizontally(line: string, g: D3.Selection, width: number, height: number, xAlign?: string, yAlign?: string): {
                width: number;
                height: number;
            };
            function writeLineVertically(line: string, g: D3.Selection, width: number, height: number, xAlign?: string, yAlign?: string, rotation?: string): {
                width: number;
                height: number;
            };
            interface IWriteTextResult {
                textFits: boolean;
                usedWidth: number;
                usedHeight: number;
            }
            interface IWriteOptions {
                g: D3.Selection;
                xAlign: string;
                yAlign: string;
            }
            function writeText(text: string, width: number, height: number, tm: TextMeasurer, horizontally?: boolean, write?: IWriteOptions): IWriteTextResult;
        }
    }
}


declare module Plottable {
    module Util {
        module WordWrap {
            interface IWrappedText {
                originalText: string;
                lines: string[];
                textFits: boolean;
            }
            function breakTextToFitRect(text: string, width: number, height: number, measureText: Text.TextMeasurer): IWrappedText;
            function canWrapWithoutBreakingWords(text: string, width: number, widthMeasure: (s: string) => number): boolean;
        }
    }
}

declare module Plottable {
    module Util {
        module DOM {
            function getBBox(element: D3.Selection): SVGRect;
            var POLYFILL_TIMEOUT_MSEC: number;
            function requestAnimationFramePolyfill(fn: () => any): void;
            function isSelectionRemovedFromSVG(selection: D3.Selection): boolean;
            function getElementWidth(elem: HTMLScriptElement): number;
            function getElementHeight(elem: HTMLScriptElement): number;
            function getSVGPixelWidth(svg: D3.Selection): number;
            function translate(s: D3.Selection, x?: number, y?: number): any;
            function boxesOverlap(boxA: ClientRect, boxB: ClientRect): boolean;
        }
    }
}


declare module Plottable {
    interface Formatter {
        (d: any): string;
    }
    var MILLISECONDS_IN_ONE_DAY: number;
    class Formatters {
        static currency(precision?: number, symbol?: string, prefix?: boolean, onlyShowUnchanged?: boolean): (d: any) => string;
        static fixed(precision?: number, onlyShowUnchanged?: boolean): (d: any) => string;
        static general(precision?: number, onlyShowUnchanged?: boolean): (d: any) => string;
        static identity(): (d: any) => string;
        static percentage(precision?: number, onlyShowUnchanged?: boolean): (d: any) => string;
        static siSuffix(precision?: number): (d: any) => string;
        static time(): (d: any) => string;
        static relativeDate(baseValue?: number, increment?: number, label?: string): (d: any) => string;
    }
}


declare module Plottable {
    var version: string;
}


declare module Plottable {
    module Core {
        class Colors {
            static CORAL_RED: string;
            static INDIGO: string;
            static ROBINS_EGG_BLUE: string;
            static FERN: string;
            static BURNING_ORANGE: string;
            static ROYAL_HEATH: string;
            static CONIFER: string;
            static CERISE_RED: string;
            static BRIGHT_SUN: string;
            static JACARTA: string;
            static PLOTTABLE_COLORS: string[];
        }
    }
}


declare module Plottable {
    module Abstract {
        class PlottableObject {
        }
    }
}


declare module Plottable {
    module Core {
        interface IListenable {
            broadcaster: Broadcaster;
        }
        interface IBroadcasterCallback {
            (listenable: IListenable, ...args: any[]): any;
        }
        class Broadcaster extends Plottable.Abstract.PlottableObject {
            listenable: IListenable;
            constructor(listenable: IListenable);
            registerListener(key: any, callback: IBroadcasterCallback): Broadcaster;
            broadcast(...args: any[]): Broadcaster;
            deregisterListener(key: any): Broadcaster;
            deregisterAllListeners(): void;
        }
    }
}


declare module Plottable {
    class DataSource extends Plottable.Abstract.PlottableObject implements Plottable.Core.IListenable {
        broadcaster: any;
        constructor(data?: any[], metadata?: any);
        data(): any[];
        data(data: any[]): DataSource;
        metadata(): any;
        metadata(metadata: any): DataSource;
    }
}


declare module Plottable {
    module Abstract {
        class Component extends PlottableObject {
            element: D3.Selection;
            content: D3.Selection;
            backgroundContainer: D3.Selection;
            foregroundContainer: D3.Selection;
            clipPathEnabled: boolean;
<<<<<<< HEAD
            availableWidth: number;
            availableHeight: number;
=======
>>>>>>> 0f2e2c13
            xOrigin: number;
            yOrigin: number;
            static AUTORESIZE_BY_DEFAULT: boolean;
            renderTo(element: any): Component;
            resize(width?: number, height?: number): Component;
            autoResize(flag: boolean): Component;
            xAlign(alignment: string): Component;
            yAlign(alignment: string): Component;
            xOffset(offset: number): Component;
            yOffset(offset: number): Component;
            registerInteraction(interaction: Interaction): Component;
            classed(cssClass: string): boolean;
            classed(cssClass: string, addClass: boolean): Component;
            merge(c: Component): Plottable.Component.Group;
            detach(): Component;
            remove(): void;
<<<<<<< HEAD
=======
            width(): number;
            height(): number;
>>>>>>> 0f2e2c13
        }
    }
}


declare module Plottable {
    module Abstract {
        class ComponentContainer extends Component {
            components(): Component[];
            empty(): boolean;
            detachAll(): ComponentContainer;
            remove(): void;
        }
    }
}


declare module Plottable {
    module Component {
        class Group extends Plottable.Abstract.ComponentContainer {
            constructor(components?: Plottable.Abstract.Component[]);
            merge(c: Plottable.Abstract.Component): Group;
        }
    }
}


declare module Plottable {
    module Component {
        interface IterateLayoutResult {
            colProportionalSpace: number[];
            rowProportionalSpace: number[];
            guaranteedWidths: number[];
            guaranteedHeights: number[];
            wantsWidth: boolean;
            wantsHeight: boolean;
        }
        class Table extends Plottable.Abstract.ComponentContainer {
            constructor(rows?: Plottable.Abstract.Component[][]);
            addComponent(row: number, col: number, component: Plottable.Abstract.Component): Table;
            padding(rowPadding: number, colPadding: number): Table;
            rowWeight(index: number, weight: number): Table;
            colWeight(index: number, weight: number): Table;
        }
    }
}


declare module Plottable {
    module Abstract {
        class Scale extends PlottableObject implements Plottable.Core.IListenable {
            broadcaster: any;
            constructor(scale: D3.Scale.Scale);
            autoDomain(): Scale;
            scale(value: any): any;
            domain(): any[];
            domain(values: any[]): Scale;
            range(): any[];
            range(values: any[]): Scale;
            copy(): Scale;
            updateExtent(plotProvidedKey: string, attr: string, extent: any[]): Scale;
            removeExtent(plotProvidedKey: string, attr: string): Scale;
        }
    }
}


declare module Plottable {
    module Abstract {
        class Plot extends Component {
            renderArea: D3.Selection;
            element: D3.Selection;
            constructor();
            constructor(dataset: any[]);
            constructor(dataset: DataSource);
            remove(): void;
            dataSource(): DataSource;
            dataSource(source: DataSource): Plot;
            project(attrToSet: string, accessor: any, scale?: Scale): Plot;
            animate(enabled: boolean): Plot;
            detach(): Plot;
            animator(animatorKey: string): Plottable.Animator.IPlotAnimator;
            animator(animatorKey: string, animator: Plottable.Animator.IPlotAnimator): Plot;
        }
    }
}


declare module Plottable {
    module Abstract {
        class XYPlot extends Plot {
            xScale: Scale;
            yScale: Scale;
            constructor(dataset: any, xScale: Scale, yScale: Scale);
            project(attrToSet: string, accessor: any, scale?: Scale): XYPlot;
        }
    }
}


declare module Plottable {
    interface DatasetDrawerKey {
        dataset: DataSource;
        drawer: Plottable.Abstract._Drawer;
        key: string;
    }
    module Abstract {
        class NewStylePlot extends XYPlot {
            constructor(xScale?: Scale, yScale?: Scale);
            remove(): void;
            addDataset(key: string, dataset: DataSource): NewStylePlot;
            addDataset(key: string, dataset: any[]): NewStylePlot;
            addDataset(dataset: DataSource): NewStylePlot;
            addDataset(dataset: any[]): NewStylePlot;
            datasetOrder(): string[];
            datasetOrder(order: string[]): NewStylePlot;
            removeDataset(key: string): NewStylePlot;
        }
    }
}


declare module Plottable {
    module Core {
        module RenderController {
            module RenderPolicy {
                interface IRenderPolicy {
                    render(): any;
                }
                class Immediate implements IRenderPolicy {
                    render(): void;
                }
                class AnimationFrame implements IRenderPolicy {
                    render(): void;
                }
                class Timeout implements IRenderPolicy {
                    render(): void;
                }
            }
        }
    }
}


declare module Plottable {
    module Core {
        module RenderController {
            function setRenderPolicy(policy: RenderPolicy.IRenderPolicy): any;
            function registerToRender(c: Plottable.Abstract.Component): void;
            function registerToComputeLayout(c: Plottable.Abstract.Component): void;
            function flush(): void;
        }
    }
}


declare module Plottable {
    module Core {
        module ResizeBroadcaster {
            function resizing(): boolean;
            function clearResizing(): any;
            function register(c: Plottable.Abstract.Component): void;
            function deregister(c: Plottable.Abstract.Component): void;
        }
    }
}


declare module Plottable {
    module Animator {
        interface IPlotAnimator {
<<<<<<< HEAD
            animate(selection: any, attrToProjector: IAttributeToProjector, plot: Plottable.Abstract.Plot): any;
=======
            animate(selection: any, attrToProjector: IAttributeToProjector): D3.Selection;
>>>>>>> 0f2e2c13
        }
        interface IPlotAnimatorMap {
            [animatorKey: string]: IPlotAnimator;
        }
    }
}

declare module Plottable {
    interface IDataset {
        data: any[];
        metadata: IMetadata;
    }
    interface IMetadata {
        cssClass?: string;
        color?: string;
    }
    interface IAccessor {
        (datum: any, index?: number, metadata?: any): any;
    }
    interface IAppliedAccessor {
        (datum: any, index: number): any;
    }
    interface _IProjector {
        accessor: IAccessor;
        scale?: Plottable.Abstract.Scale;
        attribute: string;
    }
    interface IAttributeToProjector {
        [attrToSet: string]: IAppliedAccessor;
    }
    interface SelectionArea {
        xMin: number;
        xMax: number;
        yMin: number;
        yMax: number;
    }
    interface FullSelectionArea {
        pixel: SelectionArea;
        data: SelectionArea;
    }
    interface ISpaceRequest {
        width: number;
        height: number;
        wantsWidth: boolean;
        wantsHeight: boolean;
    }
    interface IExtent {
        min: number;
        max: number;
    }
    interface Point {
        x: number;
        y: number;
    }
}


declare module Plottable {
    class Domainer {
        constructor(combineExtents?: (extents: any[][]) => any[]);
        computeDomain(extents: any[][], scale: Plottable.Abstract.QuantitativeScale): any[];
        pad(padProportion?: number): Domainer;
        addPaddingException(exception: any, key?: string): Domainer;
        removePaddingException(keyOrException: any): Domainer;
        addIncludedValue(value: any, key?: string): Domainer;
        removeIncludedValue(valueOrKey: any): Domainer;
        nice(count?: number): Domainer;
    }
}


declare module Plottable {
    module Abstract {
        class QuantitativeScale extends Scale {
            constructor(scale: D3.Scale.QuantitativeScale);
            invert(value: number): number;
            copy(): QuantitativeScale;
            domain(): any[];
            domain(values: any[]): QuantitativeScale;
            interpolate(): D3.Transition.Interpolate;
            interpolate(factory: D3.Transition.Interpolate): QuantitativeScale;
            rangeRound(values: number[]): QuantitativeScale;
            clamp(): boolean;
            clamp(clamp: boolean): QuantitativeScale;
            ticks(count?: number): any[];
            tickFormat(count: number, format?: string): (n: number) => string;
            domainer(): Domainer;
            domainer(domainer: Domainer): QuantitativeScale;
        }
    }
}


declare module Plottable {
    module Scale {
        class Linear extends Plottable.Abstract.QuantitativeScale {
            constructor();
            constructor(scale: D3.Scale.LinearScale);
            copy(): Linear;
        }
    }
}


declare module Plottable {
    module Scale {
        class Log extends Plottable.Abstract.QuantitativeScale {
            constructor();
            constructor(scale: D3.Scale.LogScale);
            copy(): Log;
        }
    }
}


declare module Plottable {
    module Scale {
        class ModifiedLog extends Plottable.Abstract.QuantitativeScale {
            constructor(base?: number);
            scale(x: number): number;
            invert(x: number): number;
            ticks(count?: number): number[];
            copy(): ModifiedLog;
            showIntermediateTicks(): boolean;
            showIntermediateTicks(show: boolean): ModifiedLog;
        }
    }
}


declare module Plottable {
    module Scale {
        class Ordinal extends Plottable.Abstract.Scale {
            constructor(scale?: D3.Scale.OrdinalScale);
            domain(): any[];
            domain(values: any[]): Ordinal;
            range(): number[];
            range(values: number[]): Ordinal;
            rangeBand(): number;
            innerPadding(): number;
            fullBandStartAndWidth(v: any): number[];
            rangeType(): string;
            rangeType(rangeType: string, outerPadding?: number, innerPadding?: number): Ordinal;
            copy(): Ordinal;
        }
    }
}


declare module Plottable {
    module Scale {
        class Color extends Plottable.Abstract.Scale {
            constructor(scaleType?: string);
        }
    }
}


declare module Plottable {
    module Scale {
        class Time extends Plottable.Abstract.QuantitativeScale {
            constructor();
            constructor(scale: D3.Scale.LinearScale);
            tickInterval(interval: D3.Time.Interval, step?: number): any[];
            domain(): any[];
            domain(values: any[]): Time;
            copy(): Time;
        }
    }
}


declare module Plottable {
    module Scale {
        class InterpolatedColor extends Plottable.Abstract.QuantitativeScale {
            constructor(colorRange?: any, scaleType?: string);
            colorRange(): string[];
            colorRange(colorRange: any): InterpolatedColor;
            scaleType(): string;
            scaleType(scaleType: string): InterpolatedColor;
            autoDomain(): InterpolatedColor;
        }
    }
}


declare module Plottable {
    module Util {
        class ScaleDomainCoordinator {
            constructor(scales: Plottable.Abstract.Scale[]);
            rescale(scale: Plottable.Abstract.Scale): void;
        }
    }
}


declare module Plottable {
    module Abstract {
        class _Drawer {
            renderArea: D3.Selection;
            key: string;
            constructor(key: string);
            remove(): void;
<<<<<<< HEAD
            draw(data: any[][], attrToProjector: IAttributeToProjector): void;
        }
    }
}


declare module Plottable {
    module _Drawer {
        class Area extends Plottable.Abstract._Drawer {
            draw(data: any[][], attrToProjector: IAttributeToProjector): void;
=======
            draw(data: any[][], attrToProjector: IAttributeToProjector, animator?: Plottable.Animator.Null): void;
>>>>>>> 0f2e2c13
        }
    }
}


declare module Plottable {
    module _Drawer {
        class Rect extends Plottable.Abstract._Drawer {
<<<<<<< HEAD
            draw(data: any[][], attrToProjector: IAttributeToProjector): void;
=======
            draw(data: any[][], attrToProjector: IAttributeToProjector, animator?: Plottable.Animator.Null): void;
>>>>>>> 0f2e2c13
        }
    }
}


declare module Plottable {
    module Abstract {
        class Axis extends Component {
            static END_TICK_MARK_CLASS: string;
            static TICK_MARK_CLASS: string;
            static TICK_LABEL_CLASS: string;
            constructor(scale: Scale, orientation: string, formatter?: (d: any) => string);
            remove(): void;
            width(): number;
            width(w: any): Axis;
            height(): number;
            height(h: any): Axis;
            formatter(): Formatter;
            formatter(formatter: Formatter): Axis;
            tickLength(): number;
            tickLength(length: number): Axis;
            endTickLength(): number;
            endTickLength(length: number): Axis;
            tickLabelPadding(): number;
            tickLabelPadding(padding: number): Axis;
            gutter(): number;
            gutter(size: number): Axis;
            orient(): string;
            orient(newOrientation: string): Axis;
            showEndTickLabels(): boolean;
            showEndTickLabels(show: boolean): Axis;
        }
    }
}


declare module Plottable {
    module Axis {
        interface ITimeInterval {
            timeUnit: D3.Time.Interval;
            step: number;
            formatString: string;
        }
        class Time extends Plottable.Abstract.Axis {
            static minorIntervals: ITimeInterval[];
            static majorIntervals: ITimeInterval[];
            constructor(scale: Plottable.Scale.Time, orientation: string);
        }
    }
}


declare module Plottable {
    module Axis {
        class Numeric extends Plottable.Abstract.Axis {
            constructor(scale: Plottable.Abstract.QuantitativeScale, orientation: string, formatter?: (d: any) => string);
            tickLabelPosition(): string;
            tickLabelPosition(position: string): Numeric;
            showEndTickLabel(orientation: string): boolean;
            showEndTickLabel(orientation: string, show: boolean): Numeric;
        }
    }
}


declare module Plottable {
    module Axis {
        class Category extends Plottable.Abstract.Axis {
            constructor(scale: Plottable.Scale.Ordinal, orientation?: string, formatter?: (d: any) => string);
        }
    }
}


declare module Plottable {
    module Component {
        class Label extends Plottable.Abstract.Component {
            constructor(displayText?: string, orientation?: string);
            xAlign(alignment: string): Label;
            yAlign(alignment: string): Label;
            text(): string;
            text(displayText: string): Label;
        }
        class TitleLabel extends Label {
            constructor(text?: string, orientation?: string);
        }
        class AxisLabel extends Label {
            constructor(text?: string, orientation?: string);
        }
    }
}


declare module Plottable {
    module Component {
        interface ToggleCallback {
            (datum: string, newState: boolean): any;
        }
        interface HoverCallback {
            (datum?: string): any;
        }
        class Legend extends Plottable.Abstract.Component {
            static SUBELEMENT_CLASS: string;
            constructor(colorScale?: Plottable.Scale.Color);
            remove(): void;
            toggleCallback(callback: ToggleCallback): Legend;
            toggleCallback(): ToggleCallback;
            hoverCallback(callback: HoverCallback): Legend;
            hoverCallback(): HoverCallback;
            scale(scale: Plottable.Scale.Color): Legend;
            scale(): Plottable.Scale.Color;
<<<<<<< HEAD
=======
        }
    }
}


declare module Plottable {
    module Component {
        class HorizontalLegend extends Plottable.Abstract.Component {
            static LEGEND_ROW_CLASS: string;
            static LEGEND_ENTRY_CLASS: string;
            constructor(colorScale: Plottable.Scale.Color);
            remove(): void;
>>>>>>> 0f2e2c13
        }
    }
}


declare module Plottable {
    module Component {
        class Gridlines extends Plottable.Abstract.Component {
            constructor(xScale: Plottable.Abstract.QuantitativeScale, yScale: Plottable.Abstract.QuantitativeScale);
            remove(): Gridlines;
        }
    }
}


declare module Plottable {
    module Plot {
        class Scatter extends Plottable.Abstract.XYPlot {
            constructor(dataset: any, xScale: Plottable.Abstract.Scale, yScale: Plottable.Abstract.Scale);
            project(attrToSet: string, accessor: any, scale?: Plottable.Abstract.Scale): Scatter;
        }
    }
}


declare module Plottable {
    module Plot {
        class Grid extends Plottable.Abstract.XYPlot {
            colorScale: Plottable.Abstract.Scale;
            xScale: Plottable.Scale.Ordinal;
            yScale: Plottable.Scale.Ordinal;
            constructor(dataset: any, xScale: Plottable.Scale.Ordinal, yScale: Plottable.Scale.Ordinal, colorScale: Plottable.Abstract.Scale);
            project(attrToSet: string, accessor: any, scale?: Plottable.Abstract.Scale): Grid;
        }
    }
}


declare module Plottable {
    module Abstract {
        class BarPlot extends XYPlot {
            constructor(dataset: any, xScale: Scale, yScale: Scale);
            baseline(value: number): BarPlot;
            barAlignment(alignment: string): BarPlot;
            selectBar(xValOrExtent: IExtent, yValOrExtent: IExtent, select?: boolean): D3.Selection;
            selectBar(xValOrExtent: number, yValOrExtent: IExtent, select?: boolean): D3.Selection;
            selectBar(xValOrExtent: IExtent, yValOrExtent: number, select?: boolean): D3.Selection;
            selectBar(xValOrExtent: number, yValOrExtent: number, select?: boolean): D3.Selection;
            deselectAll(): BarPlot;
        }
    }
}


declare module Plottable {
    module Plot {
        class VerticalBar extends Plottable.Abstract.BarPlot {
            constructor(dataset: any, xScale: Plottable.Abstract.Scale, yScale: Plottable.Abstract.QuantitativeScale);
        }
    }
}


declare module Plottable {
    module Plot {
        class HorizontalBar extends Plottable.Abstract.BarPlot {
            isVertical: boolean;
            constructor(dataset: any, xScale: Plottable.Abstract.QuantitativeScale, yScale: Plottable.Abstract.Scale);
        }
    }
}


declare module Plottable {
    module Plot {
        class Line extends Plottable.Abstract.XYPlot {
            constructor(dataset: any, xScale: Plottable.Abstract.Scale, yScale: Plottable.Abstract.Scale);
        }
    }
}


declare module Plottable {
    module Plot {
        class Area extends Line {
            constructor(dataset: any, xScale: Plottable.Abstract.Scale, yScale: Plottable.Abstract.Scale);
            project(attrToSet: string, accessor: any, scale?: Plottable.Abstract.Scale): Area;
        }
    }
}


declare module Plottable {
    module Abstract {
        class NewStyleBarPlot extends NewStylePlot {
            static DEFAULT_WIDTH: number;
            constructor(xScale: Scale, yScale: Scale);
            baseline(value: number): any;
        }
    }
}


declare module Plottable {
    module Plot {
        class ClusteredBar extends Plottable.Abstract.NewStyleBarPlot {
            static DEFAULT_WIDTH: number;
            constructor(xScale: Plottable.Abstract.Scale, yScale: Plottable.Abstract.QuantitativeScale);
<<<<<<< HEAD
        }
    }
}


declare module Plottable {
    module Abstract {
        class Stacked extends NewStylePlot {
        }
    }
}


declare module Plottable {
    module Plot {
        class StackedArea extends Plottable.Abstract.Stacked {
            constructor(xScale: Plottable.Abstract.QuantitativeScale, yScale: Plottable.Abstract.QuantitativeScale);
=======
>>>>>>> 0f2e2c13
        }
    }
}


declare module Plottable {
    module Plot {
        class StackedBar extends Plottable.Abstract.NewStyleBarPlot {
            stackedData: any[][];
<<<<<<< HEAD
            constructor(xScale?: Plottable.Abstract.Scale, yScale?: Plottable.Abstract.Scale);
=======
>>>>>>> 0f2e2c13
        }
    }
}


declare module Plottable {
    module Animator {
        class Null implements IPlotAnimator {
<<<<<<< HEAD
            animate(selection: any, attrToProjector: IAttributeToProjector, plot: Plottable.Abstract.Plot): any;
=======
            animate(selection: any, attrToProjector: IAttributeToProjector): D3.Selection;
>>>>>>> 0f2e2c13
        }
    }
}


declare module Plottable {
    module Animator {
        class Default implements IPlotAnimator {
<<<<<<< HEAD
            animate(selection: any, attrToProjector: IAttributeToProjector, plot: Plottable.Abstract.Plot): any;
            duration(): Number;
            duration(duration: Number): Default;
            delay(): Number;
            delay(delay: Number): Default;
=======
            animate(selection: any, attrToProjector: IAttributeToProjector): D3.Selection;
            duration(): number;
            duration(duration: number): Default;
            delay(): number;
            delay(delay: number): Default;
>>>>>>> 0f2e2c13
            easing(): string;
            easing(easing: string): Default;
        }
    }
}


declare module Plottable {
    module Animator {
        class IterativeDelay extends Default {
<<<<<<< HEAD
            animate(selection: any, attrToProjector: IAttributeToProjector, plot: Plottable.Abstract.Plot): any;
=======
            animate(selection: any, attrToProjector: IAttributeToProjector): D3.Selection;
        }
    }
}


declare module Plottable {
    module Animator {
        class Rect extends Default {
            isVertical: boolean;
            isReverse: boolean;
            constructor(isVertical?: boolean, isReverse?: boolean);
            animate(selection: any, attrToProjector: IAttributeToProjector): any;
>>>>>>> 0f2e2c13
        }
    }
}


declare module Plottable {
    module Core {
        interface IKeyEventListenerCallback {
            (e: D3.D3Event): any;
        }
        module KeyEventListener {
            function initialize(): void;
            function addCallback(keyCode: number, cb: IKeyEventListenerCallback): void;
        }
    }
}


declare module Plottable {
    module Abstract {
        class Interaction {
            hitBox: D3.Selection;
            componentToListenTo: Component;
            constructor(componentToListenTo: Component);
            registerWithComponent(): Interaction;
        }
    }
}


declare module Plottable {
    module Interaction {
        class Click extends Plottable.Abstract.Interaction {
            constructor(componentToListenTo: Plottable.Abstract.Component);
            callback(cb: (x: number, y: number) => any): Click;
        }
        class DoubleClick extends Click {
            constructor(componentToListenTo: Plottable.Abstract.Component);
        }
    }
}


declare module Plottable {
    module Interaction {
        class Mousemove extends Plottable.Abstract.Interaction {
            constructor(componentToListenTo: Plottable.Abstract.Component);
            mousemove(x: number, y: number): void;
        }
    }
}


declare module Plottable {
    module Interaction {
        class Key extends Plottable.Abstract.Interaction {
            constructor(componentToListenTo: Plottable.Abstract.Component, keyCode: number);
            callback(cb: () => any): Key;
        }
    }
}


declare module Plottable {
    module Interaction {
        class PanZoom extends Plottable.Abstract.Interaction {
            xScale: Plottable.Abstract.QuantitativeScale;
            yScale: Plottable.Abstract.QuantitativeScale;
            constructor(componentToListenTo: Plottable.Abstract.Component, xScale?: Plottable.Abstract.QuantitativeScale, yScale?: Plottable.Abstract.QuantitativeScale);
            resetZoom(): void;
        }
    }
}


declare module Plottable {
    module Interaction {
        class BarHover extends Plottable.Abstract.Interaction {
            componentToListenTo: Plottable.Abstract.BarPlot;
            constructor(barPlot: Plottable.Abstract.BarPlot);
            hoverMode(): string;
            hoverMode(mode: string): BarHover;
            onHover(callback: (datum: any, bar: D3.Selection) => any): BarHover;
            onUnhover(callback: (datum: any, bar: D3.Selection) => any): BarHover;
        }
    }
}


declare module Plottable {
    module Interaction {
        class Drag extends Plottable.Abstract.Interaction {
            origin: number[];
            location: number[];
            constructor(componentToListenTo: Plottable.Abstract.Component);
            dragstart(): (startLocation: Point) => void;
            dragstart(cb: (startLocation: Point) => any): Drag;
            drag(): (startLocation: Point, endLocation: Point) => void;
            drag(cb: (startLocation: Point, endLocation: Point) => any): Drag;
            dragend(): (startLocation: Point, endLocation: Point) => void;
            dragend(cb: (startLocation: Point, endLocation: Point) => any): Drag;
            setupZoomCallback(xScale?: Plottable.Abstract.QuantitativeScale, yScale?: Plottable.Abstract.QuantitativeScale): Drag;
        }
    }
}


declare module Plottable {
    module Interaction {
        class DragBox extends Drag {
            dragBox: D3.Selection;
            boxIsDrawn: boolean;
            clearBox(): DragBox;
            setBox(x0: number, x1: number, y0: number, y1: number): DragBox;
        }
    }
}


declare module Plottable {
    module Interaction {
        class XDragBox extends DragBox {
            setBox(x0: number, x1: number): XDragBox;
        }
    }
}


declare module Plottable {
    module Interaction {
        class XYDragBox extends DragBox {
        }
    }
}


declare module Plottable {
    module Interaction {
        class YDragBox extends DragBox {
            setBox(y0: number, y1: number): YDragBox;
        }
    }
}


declare module Plottable {
    module Abstract {
        class Dispatcher extends PlottableObject {
            constructor(target: D3.Selection);
            target(): D3.Selection;
            target(targetElement: D3.Selection): Dispatcher;
            connect(): Dispatcher;
            disconnect(): Dispatcher;
        }
    }
}


declare module Plottable {
    module Dispatcher {
        class Mouse extends Plottable.Abstract.Dispatcher {
            constructor(target: D3.Selection);
            mouseover(): (location: Point) => any;
            mouseover(callback: (location: Point) => any): Mouse;
            mousemove(): (location: Point) => any;
            mousemove(callback: (location: Point) => any): Mouse;
            mouseout(): (location: Point) => any;
            mouseout(callback: (location: Point) => any): Mouse;
        }
    }
}


declare module Plottable {
    module Template {
        class StandardChart extends Plottable.Component.Table {
            constructor();
            yAxis(y: Plottable.Abstract.Axis): StandardChart;
            yAxis(): Plottable.Abstract.Axis;
            xAxis(x: Plottable.Abstract.Axis): StandardChart;
            xAxis(): Plottable.Abstract.Axis;
            yLabel(y: Plottable.Component.AxisLabel): StandardChart;
            yLabel(y: string): StandardChart;
            yLabel(): Plottable.Component.AxisLabel;
            xLabel(x: Plottable.Component.AxisLabel): StandardChart;
            xLabel(x: string): StandardChart;
            xLabel(): Plottable.Component.AxisLabel;
            titleLabel(x: Plottable.Component.TitleLabel): StandardChart;
            titleLabel(x: string): StandardChart;
            titleLabel(): Plottable.Component.TitleLabel;
            center(c: Plottable.Abstract.Component): StandardChart;
        }
    }
}<|MERGE_RESOLUTION|>--- conflicted
+++ resolved
@@ -5,20 +5,12 @@
             function inRange(x: number, a: number, b: number): boolean;
             function warn(warning: string): void;
             function addArrays(alist: number[], blist: number[]): number[];
-<<<<<<< HEAD
-            function intersection(set1: D3.Set, set2: D3.Set): D3.Set;
-            function union(set1: D3.Set, set2: D3.Set): D3.Set;
-            function uniq(strings: string[]): string[];
-            function uniqNumbers(a: number[]): number[];
-            function createFilledArray(value: any, count: number): any[];
-=======
             function intersection<T>(set1: D3.Set<T>, set2: D3.Set<T>): D3.Set<string>;
             function union<T>(set1: D3.Set<T>, set2: D3.Set<T>): D3.Set<string>;
             function populateMap<T>(keys: string[], transform: (key: string) => T): D3.Map<T>;
             function uniq<T>(arr: T[]): T[];
             function createFilledArray<T>(value: T, count: number): T[];
             function createFilledArray<T>(func: (index?: number) => T, count: number): T[];
->>>>>>> 0f2e2c13
             function flatten<T>(a: T[][]): T[];
             function arrayEq<T>(a: T[], b: T[]): boolean;
             function objEq(a: any, b: any): boolean;
@@ -236,19 +228,14 @@
 declare module Plottable {
     module Abstract {
         class Component extends PlottableObject {
+            static AUTORESIZE_BY_DEFAULT: boolean;
             element: D3.Selection;
             content: D3.Selection;
             backgroundContainer: D3.Selection;
             foregroundContainer: D3.Selection;
             clipPathEnabled: boolean;
-<<<<<<< HEAD
-            availableWidth: number;
-            availableHeight: number;
-=======
->>>>>>> 0f2e2c13
             xOrigin: number;
             yOrigin: number;
-            static AUTORESIZE_BY_DEFAULT: boolean;
             renderTo(element: any): Component;
             resize(width?: number, height?: number): Component;
             autoResize(flag: boolean): Component;
@@ -262,11 +249,8 @@
             merge(c: Component): Plottable.Component.Group;
             detach(): Component;
             remove(): void;
-<<<<<<< HEAD
-=======
             width(): number;
             height(): number;
->>>>>>> 0f2e2c13
         }
     }
 }
@@ -438,11 +422,7 @@
 declare module Plottable {
     module Animator {
         interface IPlotAnimator {
-<<<<<<< HEAD
-            animate(selection: any, attrToProjector: IAttributeToProjector, plot: Plottable.Abstract.Plot): any;
-=======
             animate(selection: any, attrToProjector: IAttributeToProjector): D3.Selection;
->>>>>>> 0f2e2c13
         }
         interface IPlotAnimatorMap {
             [animatorKey: string]: IPlotAnimator;
@@ -646,8 +626,7 @@
             key: string;
             constructor(key: string);
             remove(): void;
-<<<<<<< HEAD
-            draw(data: any[][], attrToProjector: IAttributeToProjector): void;
+            draw(data: any[][], attrToProjector: IAttributeToProjector, animator?: Plottable.Animator.Null): void;
         }
     }
 }
@@ -657,9 +636,6 @@
     module _Drawer {
         class Area extends Plottable.Abstract._Drawer {
             draw(data: any[][], attrToProjector: IAttributeToProjector): void;
-=======
-            draw(data: any[][], attrToProjector: IAttributeToProjector, animator?: Plottable.Animator.Null): void;
->>>>>>> 0f2e2c13
         }
     }
 }
@@ -668,11 +644,7 @@
 declare module Plottable {
     module _Drawer {
         class Rect extends Plottable.Abstract._Drawer {
-<<<<<<< HEAD
-            draw(data: any[][], attrToProjector: IAttributeToProjector): void;
-=======
             draw(data: any[][], attrToProjector: IAttributeToProjector, animator?: Plottable.Animator.Null): void;
->>>>>>> 0f2e2c13
         }
     }
 }
@@ -784,8 +756,6 @@
             hoverCallback(): HoverCallback;
             scale(scale: Plottable.Scale.Color): Legend;
             scale(): Plottable.Scale.Color;
-<<<<<<< HEAD
-=======
         }
     }
 }
@@ -798,7 +768,6 @@
             static LEGEND_ENTRY_CLASS: string;
             constructor(colorScale: Plottable.Scale.Color);
             remove(): void;
->>>>>>> 0f2e2c13
         }
     }
 }
@@ -907,7 +876,6 @@
         class ClusteredBar extends Plottable.Abstract.NewStyleBarPlot {
             static DEFAULT_WIDTH: number;
             constructor(xScale: Plottable.Abstract.Scale, yScale: Plottable.Abstract.QuantitativeScale);
-<<<<<<< HEAD
         }
     }
 }
@@ -925,8 +893,6 @@
     module Plot {
         class StackedArea extends Plottable.Abstract.Stacked {
             constructor(xScale: Plottable.Abstract.QuantitativeScale, yScale: Plottable.Abstract.QuantitativeScale);
-=======
->>>>>>> 0f2e2c13
         }
     }
 }
@@ -936,10 +902,6 @@
     module Plot {
         class StackedBar extends Plottable.Abstract.NewStyleBarPlot {
             stackedData: any[][];
-<<<<<<< HEAD
-            constructor(xScale?: Plottable.Abstract.Scale, yScale?: Plottable.Abstract.Scale);
-=======
->>>>>>> 0f2e2c13
         }
     }
 }
@@ -948,11 +910,7 @@
 declare module Plottable {
     module Animator {
         class Null implements IPlotAnimator {
-<<<<<<< HEAD
-            animate(selection: any, attrToProjector: IAttributeToProjector, plot: Plottable.Abstract.Plot): any;
-=======
             animate(selection: any, attrToProjector: IAttributeToProjector): D3.Selection;
->>>>>>> 0f2e2c13
         }
     }
 }
@@ -961,19 +919,11 @@
 declare module Plottable {
     module Animator {
         class Default implements IPlotAnimator {
-<<<<<<< HEAD
-            animate(selection: any, attrToProjector: IAttributeToProjector, plot: Plottable.Abstract.Plot): any;
-            duration(): Number;
-            duration(duration: Number): Default;
-            delay(): Number;
-            delay(delay: Number): Default;
-=======
             animate(selection: any, attrToProjector: IAttributeToProjector): D3.Selection;
             duration(): number;
             duration(duration: number): Default;
             delay(): number;
             delay(delay: number): Default;
->>>>>>> 0f2e2c13
             easing(): string;
             easing(easing: string): Default;
         }
@@ -984,9 +934,6 @@
 declare module Plottable {
     module Animator {
         class IterativeDelay extends Default {
-<<<<<<< HEAD
-            animate(selection: any, attrToProjector: IAttributeToProjector, plot: Plottable.Abstract.Plot): any;
-=======
             animate(selection: any, attrToProjector: IAttributeToProjector): D3.Selection;
         }
     }
@@ -1000,7 +947,6 @@
             isReverse: boolean;
             constructor(isVertical?: boolean, isReverse?: boolean);
             animate(selection: any, attrToProjector: IAttributeToProjector): any;
->>>>>>> 0f2e2c13
         }
     }
 }
