
declare module Plottable {
    module Utils {
        module Methods {
            /**
             * Checks if x is between a and b.
             *
             * @param {number} x The value to test if in range
             * @param {number} a The beginning of the (inclusive) range
             * @param {number} b The ending of the (inclusive) range
             * @return {boolean} Whether x is in [a, b]
             */
            function inRange(x: number, a: number, b: number): boolean;
            /**
             * Clamps x to the range [min, max].
             *
             * @param {number} x The value to be clamped.
             * @param {number} min The minimum value.
             * @param {number} max The maximum value.
             * @return {number} A clamped value in the range [min, max].
             */
            function clamp(x: number, min: number, max: number): number;
            /** Print a warning message to the console, if it is available.
             *
             * @param {string} The warnings to print
             */
            function warn(warning: string): void;
            /**
             * Takes two arrays of numbers and adds them together
             *
             * @param {number[]} alist The first array of numbers
             * @param {number[]} blist The second array of numbers
             * @return {number[]} An array of numbers where x[i] = alist[i] + blist[i]
             */
            function addArrays(alist: number[], blist: number[]): number[];
            /**
             * Takes two sets and returns the intersection
             *
             * Due to the fact that D3.Sets store strings internally, return type is always a string set
             *
             * @param {D3.Set<T>} set1 The first set
             * @param {D3.Set<T>} set2 The second set
             * @return {D3.Set<string>} A set that contains elements that appear in both set1 and set2
             */
            function intersection<T>(set1: D3.Set<T>, set2: D3.Set<T>): D3.Set<string>;
            /**
             * Take an accessor object (may be a string to be made into a key, or a value, or a color code)
             * and "activate" it by turning it into a function in (datum, index,  dataset)
             */
            function accessorize(accessor: any): _Accessor;
            /**
             * Takes two sets and returns the union
             *
             * Due to the fact that D3.Sets store strings internally, return type is always a string set
             *
             * @param {D3.Set<T>} set1 The first set
             * @param {D3.Set<T>} set2 The second set
             * @return {D3.Set<string>} A set that contains elements that appear in either set1 or set2
             */
            function union<T>(set1: D3.Set<T>, set2: D3.Set<T>): D3.Set<string>;
            /**
             * Populates a map from an array of keys and a transformation function.
             *
             * @param {string[]} keys The array of keys.
             * @param {(string, number) => T} transform A transformation function to apply to the keys.
             * @return {D3.Map<T>} A map mapping keys to their transformed values.
             */
            function populateMap<T>(keys: string[], transform: (key: string, index: number) => T): D3.Map<T>;
            /**
             * Take an array of values, and return the unique values.
             * Will work iff ∀ a, b, a.toString() == b.toString() => a == b; will break on Object inputs
             *
             * @param {T[]} values The values to find uniqueness for
             * @return {T[]} The unique values
             */
            function uniq<T>(arr: T[]): T[];
            /**
             * Creates an array of length `count`, filled with value or (if value is a function), value()
             *
             * @param {T | ((index?: number) => T)} value The value to fill the array with or a value generator (called with index as arg)
             * @param {number} count The length of the array to generate
             * @return {any[]}
             */
            function createFilledArray<T>(value: T | ((index?: number) => T), count: number): T[];
            /**
             * @param {T[][]} a The 2D array that will have its elements joined together.
             * @return {T[]} Every array in a, concatenated together in the order they appear.
             */
            function flatten<T>(a: T[][]): T[];
            /**
             * Check if two arrays are equal by strict equality.
             */
            function arrayEq<T>(a: T[], b: T[]): boolean;
            /**
             * @param {any} a Object to check against b for equality.
             * @param {any} b Object to check against a for equality.
             *
             * @returns {boolean} whether or not two objects share the same keys, and
             *          values associated with those keys. Values will be compared
             *          with ===.
             */
            function objEq(a: any, b: any): boolean;
            /**
             * Applies the accessor, if provided, to each element of `array` and returns the maximum value.
             * If no maximum value can be computed, returns defaultValue.
             */
            function max<C>(array: C[], defaultValue: C): C;
            function max<T, C>(array: T[], accessor: (t?: T, i?: number) => C, defaultValue: C): C;
            /**
             * Applies the accessor, if provided, to each element of `array` and returns the minimum value.
             * If no minimum value can be computed, returns defaultValue.
             */
            function min<C>(array: C[], defaultValue: C): C;
            function min<T, C>(array: T[], accessor: (t?: T, i?: number) => C, defaultValue: C): C;
            /**
             * Returns true **only** if x is NaN
             */
            function isNaN(n: any): boolean;
            /**
             * Returns true if the argument is a number, which is not NaN
             * Numbers represented as strings do not pass this function
             */
            function isValidNumber(n: any): boolean;
            /**
             * Creates shallow copy of map.
             * @param {{ [key: string]: any }} oldMap Map to copy
             *
             * @returns {[{ [key: string]: any }} coppied map.
             */
            function copyMap<T>(oldMap: {
                [key: string]: T;
            }): {
                [key: string]: T;
            };
            function range(start: number, stop: number, step?: number): number[];
            /** Is like setTimeout, but activates synchronously if time=0
             * We special case 0 because of an observed issue where calling setTimeout causes visible flickering.
             * We believe this is because when requestAnimationFrame calls into the paint function, as soon as that function finishes
             * evaluating, the results are painted to the screen. As a result, if we want something to occur immediately but call setTimeout
             * with time=0, then it is pushed to the call stack and rendered in the next frame, so the component that was rendered via
             * setTimeout appears out-of-sync with the rest of the plot.
             */
            function setTimeout(f: Function, time: number, ...args: any[]): number;
            function colorTest(colorTester: D3.Selection, className: string): string;
            function lightenColor(color: string, factor: number): string;
            function distanceSquared(p1: Point, p2: Point): number;
            function isIE(): boolean;
            /**
             * Returns true if the supplied coordinates or Extents intersect or are contained by bbox.
             *
             * @param {number | Extent} xValOrExtent The x coordinate or Extent to test
             * @param {number | Extent} yValOrExtent The y coordinate or Extent to test
             * @param {SVGRect} bbox The bbox
             * @param {number} tolerance Amount by which to expand bbox, in each dimension, before
             * testing intersection
             *
             * @returns {boolean} True if the supplied coordinates or Extents intersect or are
             * contained by bbox, false otherwise.
             */
            function intersectsBBox(xValOrExtent: number | Extent, yValOrExtent: number | Extent, bbox: SVGRect, tolerance?: number): boolean;
            /**
             * Create an Extent from a number or an object with "min" and "max" defined.
             *
             * @param {any} input The object to parse
             *
             * @returns {Extent} The generated Extent
             */
            function parseExtent(input: any): Extent;
        }
    }
}


declare module Plottable {
    module Utils {
        /**
         * An associative array that can be keyed by anything (inc objects).
         * Uses pointer equality checks which is why this works.
         * This power has a price: everything is linear time since it is actually backed by an array...
         */
        class Map<K, V> {
            /**
             * Set a new key/value pair in the store.
             *
             * @param {K} key Key to set in the store
             * @param {V} value Value to set in the store
             * @return {boolean} True if key already in store, false otherwise
             */
            set(key: K, value: V): boolean;
            /**
             * Get a value from the store, given a key.
             *
             * @param {K} key Key associated with value to retrieve
             * @return {V} Value if found, undefined otherwise
             */
            get(key: K): any;
            /**
             * Test whether store has a value associated with given key.
             *
             * Will return true if there is a key/value entry,
             * even if the value is explicitly `undefined`.
             *
             * @param {K} key Key to test for presence of an entry
             * @return {boolean} Whether there was a matching entry for that key
             */
            has(key: K): boolean;
            /**
             * Return an array of the values in the key-value store
             *
             * @return {V[]} The values in the store
             */
            values(): any[];
            /**
             * Return an array of keys in the key-value store
             *
             * @return {K[]} The keys in the store
             */
            keys(): any[];
            /**
             * Execute a callback for each entry in the array.
             *
             * @param {(key: K, val?: V, index?: number) => any} callback The callback to execute
             * @return {any[]} The results of mapping the callback over the entries
             */
            map(cb: (key?: K, val?: V, index?: number) => any): any[];
            /**
             * Delete a key from the key-value store. Return whether the key was present.
             *
             * @param {K} The key to remove
             * @return {boolean} Whether a matching entry was found and removed
             */
            delete(key: K): boolean;
        }
    }
}


declare module Plottable {
    module Utils {
        /**
         * Shim for ES6 set.
         * https://developer.mozilla.org/en-US/docs/Web/JavaScript/Reference/Global_Objects/Set
         */
        class Set<T> {
            constructor();
            add(value: T): Set<T>;
            delete(value: T): boolean;
            values(): T[];
        }
    }
}

declare module Plottable {
    module Utils {
        module DOM {
            /**
             * Gets the bounding box of an element.
             * @param {D3.Selection} element
             * @returns {SVGRed} The bounding box.
             */
            function getBBox(element: D3.Selection): SVGRect;
            var POLYFILL_TIMEOUT_MSEC: number;
            function requestAnimationFramePolyfill(fn: () => any): void;
            function isSelectionRemovedFromSVG(selection: D3.Selection): boolean;
            function getElementWidth(elem: HTMLScriptElement): number;
            function getElementHeight(elem: HTMLScriptElement): number;
            function getSVGPixelWidth(svg: D3.Selection): number;
            function translate(s: D3.Selection, x?: number, y?: number): any;
            function boxesOverlap(boxA: ClientRect, boxB: ClientRect): boolean;
            function boxIsInside(inner: ClientRect, outer: ClientRect): boolean;
            function getBoundingSVG(elem: SVGElement): SVGElement;
            function getUniqueClipPathId(): string;
        }
    }
}


declare module Plottable {
    module Utils {
        module Colors {
            /**
             * Return contrast ratio between two colors
             * Based on implementation from chroma.js by Gregor Aisch (gka) (licensed under BSD)
             * chroma.js may be found here: https://github.com/gka/chroma.js
             * License may be found here: https://github.com/gka/chroma.js/blob/master/LICENSE
             * see http://www.w3.org/TR/2008/REC-WCAG20-20081211/#contrast-ratiodef
             */
            function contrast(a: string, b: string): number;
        }
    }
}


declare module Plottable {
    module Utils {
        /**
         * A set of callbacks which can be all invoked at once.
         * Each callback exists at most once in the set (based on reference equality).
         * All callbacks should have the same signature.
         */
        class CallbackSet<CB extends Function> extends Set<CB> {
            callCallbacks(...args: any[]): CallbackSet<CB>;
        }
    }
}


declare module Plottable {
    type Formatter = (d: any) => string;
    var MILLISECONDS_IN_ONE_DAY: number;
    module Formatters {
        /**
         * Creates a formatter for currency values.
         *
         * @param {number} [precision] The number of decimal places to show (default 2).
         * @param {string} [symbol] The currency symbol to use (default "$").
         * @param {boolean} [prefix] Whether to prepend or append the currency symbol (default true).
         * @param {boolean} [onlyShowUnchanged] Whether to return a value if value changes after formatting (default true).
         *
         * @returns {Formatter} A formatter for currency values.
         */
        function currency(precision?: number, symbol?: string, prefix?: boolean): (d: any) => string;
        /**
         * Creates a formatter that displays exactly [precision] decimal places.
         *
         * @param {number} [precision] The number of decimal places to show (default 3).
         * @param {boolean} [onlyShowUnchanged] Whether to return a value if value changes after formatting (default true).
         *
         * @returns {Formatter} A formatter that displays exactly [precision] decimal places.
         */
        function fixed(precision?: number): (d: any) => string;
        /**
         * Creates a formatter that formats numbers to show no more than
         * [precision] decimal places. All other values are stringified.
         *
         * @param {number} [precision] The number of decimal places to show (default 3).
         * @param {boolean} [onlyShowUnchanged] Whether to return a value if value changes after formatting (default true).
         *
         * @returns {Formatter} A formatter for general values.
         */
        function general(precision?: number): (d: any) => string;
        /**
         * Creates a formatter that stringifies its input.
         *
         * @returns {Formatter} A formatter that stringifies its input.
         */
        function identity(): (d: any) => string;
        /**
         * Creates a formatter for percentage values.
         * Multiplies the input by 100 and appends "%".
         *
         * @param {number} [precision] The number of decimal places to show (default 0).
         * @param {boolean} [onlyShowUnchanged] Whether to return a value if value changes after formatting (default true).
         *
         * @returns {Formatter} A formatter for percentage values.
         */
        function percentage(precision?: number): (d: any) => string;
        /**
         * Creates a formatter for values that displays [precision] significant figures
         * and puts SI notation.
         *
         * @param {number} [precision] The number of significant figures to show (default 3).
         *
         * @returns {Formatter} A formatter for SI values.
         */
        function siSuffix(precision?: number): (d: any) => string;
        /**
         * Creates a multi time formatter that displays dates.
         *
         * @returns {Formatter} A formatter for time/date values.
         */
        function multiTime(): (d: any) => string;
        /**
         * Creates a time formatter that displays time/date using given specifier.
         *
         * List of directives can be found on: https://github.com/mbostock/d3/wiki/Time-Formatting#format
         *
         * @param {string} [specifier] The specifier for the formatter.
         *
         * @returns {Formatter} A formatter for time/date values.
         */
        function time(specifier: string): Formatter;
        /**
         * Creates a formatter for relative dates.
         *
         * @param {number} baseValue The start date (as epoch time) used in computing relative dates (default 0)
         * @param {number} increment The unit used in calculating relative date values (default MILLISECONDS_IN_ONE_DAY)
         * @param {string} label The label to append to the formatted string (default "")
         *
         * @returns {Formatter} A formatter for time/date values.
         */
        function relativeDate(baseValue?: number, increment?: number, label?: string): (d: any) => string;
    }
}


declare module Plottable {
    /**
     * A SymbolFactory is a function that takes in a symbolSize which is the edge length of the render area
     * and returns a string representing the 'd' attribute of the resultant 'path' element
     */
    type SymbolFactory = (symbolSize: number) => string;
    module SymbolFactories {
        type StringAccessor = (datum: any, index: number) => string;
        function circle(): SymbolFactory;
        function square(): SymbolFactory;
        function cross(): SymbolFactory;
        function diamond(): SymbolFactory;
        function triangleUp(): SymbolFactory;
        function triangleDown(): SymbolFactory;
    }
}


declare module Plottable {
    module Utils {
        class ClientToSVGTranslator {
            static getTranslator(elem: SVGElement): ClientToSVGTranslator;
            constructor(svg: SVGElement);
            /**
             * Computes the position relative to the <svg> in svg-coordinate-space.
             */
            computePosition(clientX: number, clientY: number): Point;
        }
    }
}


declare module Plottable {
    module Configs {
        /**
         * Specifies if Plottable should show warnings.
         */
        var SHOW_WARNINGS: boolean;
    }
}


declare module Plottable {
    var version: string;
}


declare module Plottable {
    module Core {
        /**
         * Colors we use as defaults on a number of graphs.
         */
        class Colors {
            static CORAL_RED: string;
            static INDIGO: string;
            static ROBINS_EGG_BLUE: string;
            static FERN: string;
            static BURNING_ORANGE: string;
            static ROYAL_HEATH: string;
            static CONIFER: string;
            static CERISE_RED: string;
            static BRIGHT_SUN: string;
            static JACARTA: string;
            static PLOTTABLE_COLORS: string[];
        }
    }
}


declare module Plottable {
    type DatasetCallback = (dataset: Dataset) => any;
    class Dataset {
        /**
         * Constructs a new set.
         *
         * A Dataset is mostly just a wrapper around an any[], Dataset is the
         * data you're going to plot.
         *
         * @constructor
         * @param {any[]} data The data for this DataSource (default = []).
         * @param {any} metadata An object containing additional information (default = {}).
         */
        constructor(data?: any[], metadata?: any);
        onUpdate(callback: DatasetCallback): void;
        offUpdate(callback: DatasetCallback): void;
        /**
         * Gets the data.
         *
         * @returns {DataSource|any[]} The calling DataSource, or the current data.
         */
        data(): any[];
        /**
         * Sets the data.
         *
         * @param {any[]} data The new data.
         * @returns {Dataset} The calling Dataset.
         */
        data(data: any[]): Dataset;
        /**
         * Get the metadata.
         *
         * @returns {any} the current
         * metadata.
         */
        metadata(): any;
        /**
         * Set the metadata.
         *
         * @param {any} metadata The new metadata.
         * @returns {Dataset} The calling Dataset.
         */
        metadata(metadata: any): Dataset;
    }
}


declare module Plottable {
    module RenderPolicies {
        /**
         * A policy to render components.
         */
        interface RenderPolicy {
            render(): any;
        }
        /**
         * Never queue anything, render everything immediately. Useful for
         * debugging, horrible for performance.
         */
        class Immediate implements RenderPolicy {
            render(): void;
        }
        /**
         * The default way to render, which only tries to render every frame
         * (usually, 1/60th of a second).
         */
        class AnimationFrame implements RenderPolicy {
            render(): void;
        }
        /**
         * Renders with `setTimeout`. This is generally an inferior way to render
         * compared to `requestAnimationFrame`, but it's still there if you want
         * it.
         */
        class Timeout implements RenderPolicy {
            _timeoutMsec: number;
            render(): void;
        }
    }
}


declare module Plottable {
    /**
     * The RenderController is responsible for enqueueing and synchronizing
     * layout and render calls for Plottable components.
     *
     * Layouts and renders occur inside an animation callback
     * (window.requestAnimationFrame if available).
     *
     * If you require immediate rendering, call RenderController.flush() to
     * perform enqueued layout and rendering serially.
     *
     * If you want to always have immediate rendering (useful for debugging),
     * call
     * ```typescript
     * Plottable.RenderController.setRenderPolicy(
     *   new Plottable.RenderPolicy.Immediate()
     * );
     * ```
     */
    module RenderController {
        var _renderPolicy: RenderPolicies.RenderPolicy;
        function setRenderPolicy(policy: string | RenderPolicies.RenderPolicy): void;
        /**
         * If the RenderController is enabled, we enqueue the component for
         * render. Otherwise, it is rendered immediately.
         *
         * @param {Component} component Any Plottable component.
         */
        function registerToRender(component: Component): void;
        /**
         * If the RenderController is enabled, we enqueue the component for
         * layout and render. Otherwise, it is rendered immediately.
         *
         * @param {Component} component Any Plottable component.
         */
        function registerToComputeLayout(component: Component): void;
        /**
         * Render everything that is waiting to be rendered right now, instead of
         * waiting until the next frame.
         *
         * Useful to call when debugging.
         */
        function flush(): void;
    }
}

declare module Plottable {
    /**
     * Access specific datum property.
     */
    type _Accessor = (datum: any, index?: number, dataset?: Dataset, plotMetadata?: Plots.PlotMetadata) => any;
    /**
     * Retrieves scaled datum property.
     */
    type _Projector = (datum: any, index: number, dataset: Dataset, plotMetadata: Plots.PlotMetadata) => any;
    /**
     * Projector with dataset and plot metadata
     */
    type AppliedProjector = (datum: any, index: number) => any;
    /**
     * Defines a way how specific attribute needs be retrieved before rendering.
     */
    type _Projection = {
        accessor: _Accessor;
        scale?: Scale<any, any>;
        attribute: string;
    };
    /**
     * A mapping from attributes ("x", "fill", etc.) to the functions that get
     * that information out of the data.
     *
     * So if my data looks like `{foo: 5, bar: 6}` and I want the radius to scale
     * with both `foo` and `bar`, an entry in this type might be `{"r":
     * function(d) { return foo + bar; }`.
     */
    type AttributeToProjector = {
        [attrToSet: string]: _Projector;
    };
    type AttributeToAppliedProjector = {
        [attrToSet: string]: AppliedProjector;
    };
    /**
     * A simple bounding box.
     */
    type SelectionArea = {
        xMin: number;
        xMax: number;
        yMin: number;
        yMax: number;
    };
    type _SpaceRequest = {
        minWidth: number;
        minHeight: number;
    };
    /**
     * The range of your current data. For example, [1, 2, 6, -5] has the Extent
     * `{min: -5, max: 6}`.
     *
     * The point of this type is to hopefully replace the less-elegant `[min,
     * max]` extents produced by d3.
     */
    type Extent = {
        min: number;
        max: number;
    };
    /**
     * A simple location on the screen.
     */
    type Point = {
        x: number;
        y: number;
    };
    /**
     * The corners of a box.
     */
    type Bounds = {
        topLeft: Point;
        bottomRight: Point;
    };
}


declare module Plottable {
    class Domainer {
        /**
         * Constructs a new Domainer.
         *
         * @constructor
         * @param {(extents: any[][]) => any[]} combineExtents
         *        If present, this function will be used by the Domainer to merge
         *        all the extents that are present on a scale.
         *
         *        A plot may draw multiple things relative to a scale, e.g.
         *        different stocks over time. The plot computes their extents,
         *        which are a [min, max] pair. combineExtents is responsible for
         *        merging them all into one [min, max] pair. It defaults to taking
         *        the min of the first elements and the max of the second arguments.
         */
        constructor(combineExtents?: (extents: any[][]) => any[]);
        /**
         * @param {any[][]} extents The list of extents to be reduced to a single
         *        extent.
         * @param {QuantitativeScaleScale} scale
         *        Since nice() must do different things depending on Linear, Log,
         *        or Time scale, the scale must be passed in for nice() to work.
         * @returns {any[]} The domain, as a merging of all exents, as a [min, max]
         *                 pair.
         */
        computeDomain(extents: any[][], scale: QuantitativeScale<any>): any[];
        /**
         * Sets the Domainer to pad by a given ratio.
         *
         * @param {number} padProportion Proportionally how much bigger the
         *         new domain should be (0.05 = 5% larger).
         *
         *         A domainer will pad equal visual amounts on each side.
         *         On a linear scale, this means both sides are padded the same
         *         amount: [10, 20] will be padded to [5, 25].
         *         On a log scale, the top will be padded more than the bottom, so
         *         [10, 100] will be padded to [1, 1000].
         *
         * @returns {Domainer} The calling Domainer.
         */
        pad(padProportion?: number): Domainer;
        /**
         * Adds a padding exception, a value that will not be padded at either end of the domain.
         *
         * Eg, if a padding exception is added at x=0, then [0, 100] will pad to [0, 105] instead of [-2.5, 102.5].
         * The exception will be registered under the provided with standard map semantics. (Overwrite / remove by key).
         *
         * @param {any} exception The padding exception to add.
         * @param {any} key The key to register the exception under.
         * @returns {Domainer} The calling domainer
         */
        addPaddingException(key: any, exception: any): Domainer;
        /**
         * Removes a padding exception, allowing the domain to pad out that value again.
         *
         * @param {any} key The key for the value to remove.
         * @return {Domainer} The calling domainer
         */
        removePaddingException(key: any): Domainer;
        /**
         * Adds an included value, a value that must be included inside the domain.
         *
         * Eg, if a value exception is added at x=0, then [50, 100] will expand to [0, 100] rather than [50, 100].
         * The value will be registered under that key with standard map semantics. (Overwrite / remove by key).
         *
         * @param {any} value The included value to add.
         * @param {any} key The key to register the value under.
         * @returns {Domainer} The calling domainer
         */
        addIncludedValue(key: any, value: any): Domainer;
        /**
         * Remove an included value, allowing the domain to not include that value gain again.
         *
         * @param {any} key The key for the value to remove.
         * @return {Domainer} The calling domainer
         */
        removeIncludedValue(key: any): Domainer;
        /**
         * Extends the scale's domain so it starts and ends with "nice" values.
         *
         * @param {number} count The number of ticks that should fit inside the new domain.
         * @return {Domainer} The calling Domainer.
         */
        nice(count?: number): Domainer;
    }
}


declare module Plottable {
    interface ScaleCallback<S extends Scale<any, any>> {
        (scale: S): any;
    }
    module Scales {
        interface ExtentProvider<D> {
            (scale: Scale<D, any>): D[][];
        }
    }
    class Scale<D, R> {
        _typeCoercer: (d: any) => any;
        protected _d3Scale: D3.Scale.Scale;
        /**
         * Constructs a new Scale.
         *
         * A Scale is a wrapper around a D3.Scale.Scale. A Scale is really just a
         * function. Scales have a domain (input), a range (output), and a function
         * from domain to range.
         *
         * @constructor
         * @param {D3.Scale.Scale} scale The D3 scale backing the Scale.
         */
        constructor(scale: D3.Scale.Scale);
        protected _getAllExtents(): D[][];
        protected _getExtent(): D[];
        onUpdate(callback: ScaleCallback<Scale<D, R>>): void;
        offUpdate(callback: ScaleCallback<Scale<D, R>>): void;
        protected _dispatchUpdate(): void;
        /**
         * Modifies the domain on the scale so that it includes the extent of all
         * perspectives it depends on. This will normally happen automatically, but
         * if you set domain explicitly with `plot.domain(x)`, you will need to
         * call this function if you want the domain to neccessarily include all
         * the data.
         *
         * Extent: The [min, max] pair for a Scale.QuantitativeScale, all covered
         * strings for a Scale.Category.
         *
         * Perspective: A combination of a Dataset and an Accessor that
         * represents a view in to the data.
         *
         * @returns {Scale} The calling Scale.
         */
        autoDomain(): Scale<D, R>;
        _autoDomainIfAutomaticMode(): void;
        /**
         * Computes the range value corresponding to a given domain value. In other
         * words, apply the function to value.
         *
         * @param {R} value A domain value to be scaled.
         * @returns {R} The range value corresponding to the supplied domain value.
         */
        scale(value: D): R;
        /**
         * Gets the domain.
         *
         * @returns {D[]} The current domain.
         */
        domain(): D[];
        /**
         * Sets the domain.
         *
         * @param {D[]} values If provided, the new value for the domain. On
         * a QuantitativeScaleScale, this is a [min, max] pair, or a [max, min] pair to
         * make the function decreasing. On Scale.Ordinal, this is an array of all
         * input values.
         * @returns {Scale} The calling Scale.
         */
        domain(values: D[]): Scale<D, R>;
        protected _getDomain(): any[];
        protected _setDomain(values: D[]): void;
        /**
         * Gets the range.
         *
         * In the case of having a numeric range, it will be a [min, max] pair. In
         * the case of string range (e.g. Scale.InterpolatedColor), it will be a
         * list of all possible outputs.
         *
         * @returns {R[]} The current range.
         */
        range(): R[];
        /**
         * Sets the range.
         *
         * In the case of having a numeric range, it will be a [min, max] pair. In
         * the case of string range (e.g. Scale.InterpolatedColor), it will be a
         * list of all possible outputs.
         *
         * @param {R[]} values If provided, the new values for the range.
         * @returns {Scale} The calling Scale.
         */
        range(values: R[]): Scale<D, R>;
        /**
         * Constructs a copy of the Scale with the same domain and range but without
         * any registered listeners.
         *
         * @returns {Scale} A copy of the calling Scale.
         */
        copy(): Scale<D, R>;
        addExtentProvider(provider: Scales.ExtentProvider<D>): void;
        removeExtentProvider(provider: Scales.ExtentProvider<D>): void;
    }
}


declare module Plottable {
    class QuantitativeScale<D> extends Scale<D, number> {
        protected _d3Scale: D3.Scale.QuantitativeScale;
        _userSetDomainer: boolean;
        _typeCoercer: (d: any) => number;
        /**
         * Constructs a new QuantitativeScaleScale.
         *
         * A QuantitativeScaleScale is a Scale that maps anys to numbers. It
         * is invertible and continuous.
         *
         * @constructor
         * @param {D3.Scale.QuantitativeScaleScale} scale The D3 QuantitativeScaleScale
         * backing the QuantitativeScaleScale.
         */
        constructor(scale: D3.Scale.QuantitativeScale);
        protected _getExtent(): D[];
        /**
         * Retrieves the domain value corresponding to a supplied range value.
         *
         * @param {number} value: A value from the Scale's range.
         * @returns {D} The domain value corresponding to the supplied range value.
         */
        invert(value: number): D;
        /**
         * Creates a copy of the QuantitativeScaleScale with the same domain and range but without any registered list.
         *
         * @returns {QuantitativeScale} A copy of the calling QuantitativeScaleScale.
         */
        copy(): QuantitativeScale<D>;
        domain(): D[];
        domain(values: D[]): QuantitativeScale<D>;
        protected _setDomain(values: D[]): void;
        /**
         * Sets or gets the QuantitativeScaleScale's output interpolator
         *
         * @param {D3.Transition.Interpolate} [factory] The output interpolator to use.
         * @returns {D3.Transition.Interpolate|QuantitativeScale} The current output interpolator, or the calling QuantitativeScaleScale.
         */
        interpolate(): D3.Transition.Interpolate;
        interpolate(factory: D3.Transition.Interpolate): QuantitativeScale<D>;
        /**
         * Sets the range of the QuantitativeScaleScale and sets the interpolator to d3.interpolateRound.
         *
         * @param {number[]} values The new range value for the range.
         */
        rangeRound(values: number[]): QuantitativeScale<D>;
        /**
         * Gets ticks generated by the default algorithm.
         */
        getDefaultTicks(): D[];
        /**
         * Gets the clamp status of the QuantitativeScaleScale (whether to cut off values outside the ouput range).
         *
         * @returns {boolean} The current clamp status.
         */
        clamp(): boolean;
        /**
         * Sets the clamp status of the QuantitativeScaleScale (whether to cut off values outside the ouput range).
         *
         * @param {boolean} clamp Whether or not to clamp the QuantitativeScaleScale.
         * @returns {QuantitativeScale} The calling QuantitativeScaleScale.
         */
        clamp(clamp: boolean): QuantitativeScale<D>;
        /**
         * Gets a set of tick values spanning the domain.
         *
         * @returns {any[]} The generated ticks.
         */
        ticks(): any[];
        /**
         * Gets the default number of ticks.
         *
         * @returns {number} The default number of ticks.
         */
        numTicks(): number;
        /**
         * Sets the default number of ticks to generate.
         *
         * @param {number} count The new default number of ticks.
         * @returns {QuantitativeScale} The calling QuantitativeScaleScale.
         */
        numTicks(count: number): QuantitativeScale<D>;
        /**
         * Given a domain, expands its domain onto "nice" values, e.g. whole
         * numbers.
         */
        _niceDomain(domain: any[], count?: number): any[];
        /**
         * Gets a Domainer of a scale. A Domainer is responsible for combining
         * multiple extents into a single domain.
         *
         * @return {Domainer} The scale's current domainer.
         */
        domainer(): Domainer;
        /**
         * Sets a Domainer of a scale. A Domainer is responsible for combining
         * multiple extents into a single domain.
         *
         * When you set domainer, we assume that you know what you want the domain
         * to look like better that we do. Ensuring that the domain is padded,
         * includes 0, etc., will be the responsability of the new domainer.
         *
         * @param {Domainer} domainer If provided, the new domainer.
         * @return {QuantitativeScale} The calling QuantitativeScaleScale.
         */
        domainer(domainer: Domainer): QuantitativeScale<D>;
        _defaultExtent(): any[];
        /**
         * Gets the tick generator of the QuantitativeScale.
         *
         * @returns {TickGenerator} The current tick generator.
         */
        tickGenerator(): Scales.TickGenerators.TickGenerator<D>;
        /**
         * Sets a tick generator
         *
         * @param {TickGenerator} generator, the new tick generator.
         * @return {QuantitativeScale} The calling QuantitativeScale.
         */
        tickGenerator(generator: Scales.TickGenerators.TickGenerator<D>): QuantitativeScale<D>;
    }
}


declare module Plottable {
    module Scales {
        class Linear extends QuantitativeScale<number> {
            /**
             * Constructs a new LinearScale.
             *
             * This scale maps from domain to range with a simple `mx + b` formula.
             *
             * @constructor
             * @param {D3.Scale.LinearScale} [scale] The D3 LinearScale backing the
             * LinearScale. If not supplied, uses a default scale.
             */
            constructor();
            constructor(scale: D3.Scale.LinearScale);
            /**
             * Constructs a copy of the LinearScale with the same domain and range but
             * without any registered listeners.
             *
             * @returns {Linear} A copy of the calling LinearScale.
             */
            copy(): Linear;
        }
    }
}


declare module Plottable {
    module Scales {
        class Log extends QuantitativeScale<number> {
            /**
             * Constructs a new Scale.Log.
             *
             * Warning: Log is deprecated; if possible, use ModifiedLog. Log scales are
             * very unstable due to the fact that they can't handle 0 or negative
             * numbers. The only time when you would want to use a Log scale over a
             * ModifiedLog scale is if you're plotting very small data, such as all
             * data < 1.
             *
             * @constructor
             * @param {D3.Scale.LogScale} [scale] The D3 Scale.Log backing the Scale.Log. If not supplied, uses a default scale.
             */
            constructor();
            constructor(scale: D3.Scale.LogScale);
            /**
             * Creates a copy of the Scale.Log with the same domain and range but without any registered listeners.
             *
             * @returns {Log} A copy of the calling Log.
             */
            copy(): Log;
            _defaultExtent(): number[];
        }
    }
}


declare module Plottable {
    module Scales {
        class ModifiedLog extends QuantitativeScale<number> {
            /**
             * Creates a new Scale.ModifiedLog.
             *
             * A ModifiedLog scale acts as a regular log scale for large numbers.
             * As it approaches 0, it gradually becomes linear. This means that the
             * scale won't freak out if you give it 0 or a negative number, where an
             * ordinary Log scale would.
             *
             * However, it does mean that scale will be effectively linear as values
             * approach 0. If you want very small values on a log scale, you should use
             * an ordinary Scale.Log instead.
             *
             * @constructor
             * @param {number} [base]
             *        The base of the log. Defaults to 10, and must be > 1.
             *
             *        For base <= x, scale(x) = log(x).
             *
             *        For 0 < x < base, scale(x) will become more and more
             *        linear as it approaches 0.
             *
             *        At x == 0, scale(x) == 0.
             *
             *        For negative values, scale(-x) = -scale(x).
             */
            constructor(base?: number);
            scale(x: number): number;
            invert(x: number): number;
            protected _getDomain(): number[];
            protected _setDomain(values: number[]): void;
            ticks(count?: number): number[];
            copy(): ModifiedLog;
            _niceDomain(domain: any[], count?: number): any[];
            /**
             * Gets whether or not to return tick values other than powers of base.
             *
             * This defaults to false, so you'll normally only see ticks like
             * [10, 100, 1000]. If you turn it on, you might see ticks values
             * like [10, 50, 100, 500, 1000].
             * @returns {boolean} the current setting.
             */
            showIntermediateTicks(): boolean;
            /**
             * Sets whether or not to return ticks values other than powers or base.
             *
             * @param {boolean} show If provided, the desired setting.
             * @returns {ModifiedLog} The calling ModifiedLog.
             */
            showIntermediateTicks(show: boolean): ModifiedLog;
        }
    }
}


declare module Plottable {
    module Scales {
        class Category extends Scale<string, number> {
            protected _d3Scale: D3.Scale.OrdinalScale;
            _typeCoercer: (d: any) => any;
            /**
             * Creates a CategoryScale.
             *
             * A CategoryScale maps strings to numbers. A common use is to map the
             * labels of a bar plot (strings) to their pixel locations (numbers).
             *
             * @constructor
             */
            constructor(scale?: D3.Scale.OrdinalScale);
            protected _getExtent(): string[];
            domain(): string[];
            domain(values: string[]): Category;
            protected _setDomain(values: string[]): void;
            range(): number[];
            range(values: number[]): Category;
            /**
             * Returns the width of the range band.
             *
             * @returns {number} The range band width
             */
            rangeBand(): number;
            /**
             * Returns the step width of the scale.
             *
             * The step width is defined as the entire space for a band to occupy,
             * including the padding in between the bands.
             *
             * @returns {number} the full band width of the scale
             */
            stepWidth(): number;
            /**
             * Returns the inner padding of the scale.
             *
             * The inner padding is defined as the padding in between bands on the scale.
             * Units are a proportion of the band width (value returned by rangeBand()).
             *
             * @returns {number} The inner padding of the scale
             */
            innerPadding(): number;
            /**
             * Sets the inner padding of the scale.
             *
             * The inner padding of the scale is defined as the padding in between bands on the scale.
             * Units are a proportion of the band width (value returned by rangeBand()).
             *
             * @returns {Ordinal} The calling Scale.Ordinal
             */
            innerPadding(innerPadding: number): Category;
            /**
             * Returns the outer padding of the scale.
             *
             * The outer padding is defined as the padding in between the outer bands and the edges on the scale.
             * Units are a proportion of the band width (value returned by rangeBand()).
             *
             * @returns {number} The outer padding of the scale
             */
            outerPadding(): number;
            /**
             * Sets the outer padding of the scale.
             *
             * The inner padding of the scale is defined as the padding in between bands on the scale.
             * Units are a proportion of the band width (value returned by rangeBand()).
             *
             * @returns {Ordinal} The calling Scale.Ordinal
             */
            outerPadding(outerPadding: number): Category;
            copy(): Category;
            scale(value: string): number;
        }
    }
}


declare module Plottable {
    module Scales {
        class Color extends Scale<string, string> {
            /**
             * Constructs a ColorScale.
             *
             * @constructor
             * @param {string} [scaleType] the type of color scale to create
             *     (Category10/Category20/Category20b/Category20c).
             * See https://github.com/mbostock/d3/wiki/Ordinal-Scales#categorical-colors
             */
            constructor(scaleType?: string);
            protected _getExtent(): string[];
            scale(value: string): string;
        }
    }
}


declare module Plottable {
    module Scales {
        class Time extends QuantitativeScale<any> {
            _typeCoercer: (d: any) => any;
            /**
             * Constructs a TimeScale.
             *
             * A TimeScale maps Date objects to numbers.
             *
             * @constructor
             * @param {D3.Scale.Time} scale The D3 LinearScale backing the Scale.Time. If not supplied, uses a default scale.
             */
            constructor();
            constructor(scale: D3.Scale.LinearScale);
            tickInterval(interval: D3.Time.Interval, step?: number): any[];
            protected _setDomain(values: any[]): void;
            copy(): Time;
            _defaultExtent(): any[];
        }
    }
}


declare module Plottable {
    module Scales {
        /**
         * This class implements a color scale that takes quantitive input and
         * interpolates between a list of color values. It returns a hex string
         * representing the interpolated color.
         *
         * By default it generates a linear scale internally.
         */
        class InterpolatedColor extends Scale<number, string> {
            /**
             * Constructs an InterpolatedColorScale.
             *
             * An InterpolatedColorScale maps numbers evenly to color strings.
             *
             * @constructor
             * @param {string|string[]} colorRange the type of color scale to
             *     create. Default is "reds". @see {@link colorRange} for further
             *     options.
             * @param {string} scaleType the type of underlying scale to use
             *     (linear/pow/log/sqrt). Default is "linear". @see {@link scaleType}
             *     for further options.
             */
            constructor(colorRange?: any, scaleType?: string);
            /**
             * Gets the color range.
             *
             * @returns {string[]} the current color values for the range as strings.
             */
            colorRange(): string[];
            /**
             * Sets the color range.
             *
             * @param {string|string[]} [colorRange]. If provided and if colorRange is one of
             * (reds/blues/posneg), uses the built-in color groups. If colorRange is an
             * array of strings with at least 2 values (e.g. ["#FF00FF", "red",
             * "dodgerblue"], the resulting scale will interpolate between the color
             * values across the domain.
             * @returns {InterpolatedColor} The calling InterpolatedColor.
             */
            colorRange(colorRange: string | string[]): InterpolatedColor;
            /**
             * Gets the internal scale type.
             *
             * @returns {string} The current scale type.
             */
            scaleType(): string;
            /**
             * Sets the internal scale type.
             *
             * @param {string} scaleType If provided, the type of d3 scale to use internally.  (linear/log/sqrt/pow).
             * @returns {InterpolatedColor} The calling InterpolatedColor.
             */
            scaleType(scaleType: string): InterpolatedColor;
            autoDomain(): InterpolatedColor;
        }
    }
}


declare module Plottable {
    module Scales {
        module TickGenerators {
            interface TickGenerator<D> {
                (scale: Plottable.QuantitativeScale<D>): D[];
            }
            /**
             * Creates a tick generator using the specified interval.
             *
             * Generates ticks at multiples of the interval while also including the domain boundaries.
             *
             * @param {number} interval The interval between two ticks (not including the end ticks).
             *
             * @returns {TickGenerator} A tick generator using the specified interval.
             */
            function intervalTickGenerator(interval: number): TickGenerator<number>;
            /**
             * Creates a tick generator that will filter for only the integers in defaultTicks and return them.
             *
             * Will also include the end ticks.
             *
             * @returns {TickGenerator} A tick generator returning only integer ticks.
             */
            function integerTickGenerator(): TickGenerator<number>;
        }
    }
}


declare module Plottable {
    module Drawers {
        /**
         * A step for the drawer to draw.
         *
         * Specifies how AttributeToProjector needs to be animated.
         */
        type DrawStep = {
            attrToProjector: AttributeToProjector;
            animator: Animators.PlotAnimator;
        };
        type AppliedDrawStep = {
            attrToProjector: AttributeToAppliedProjector;
            animator: Animators.PlotAnimator;
        };
        class AbstractDrawer {
            protected _className: string;
            key: string;
            protected _attrToProjector: AttributeToAppliedProjector;
            /**
             * Sets the class, which needs to be applied to bound elements.
             *
             * @param{string} className The class name to be applied.
             */
            setClass(className: string): AbstractDrawer;
            /**
             * Constructs a Drawer
             *
             * @constructor
             * @param{string} key The key associated with this Drawer
             */
            constructor(key: string);
            setup(area: D3.Selection): void;
            /**
             * Removes the Drawer and its renderArea
             */
            remove(): void;
            /**
             * Enter new data to render area and creates binding
             *
             * @param{any[]} data The data to be drawn
             */
            protected _enterData(data: any[]): void;
            /**
             * Draws data using one step
             *
             * @param{AppliedDrawStep} step The step, how data should be drawn.
             */
            protected _drawStep(step: AppliedDrawStep): void;
            protected _numberOfAnimationIterations(data: any[]): number;
            protected _prepareDrawSteps(drawSteps: AppliedDrawStep[]): void;
            protected _prepareData(data: any[], drawSteps: AppliedDrawStep[]): any[];
            /**
             * Draws the data into the renderArea using the spefic steps and metadata
             *
             * @param{any[]} data The data to be drawn
             * @param{DrawStep[]} drawSteps The list of steps, which needs to be drawn
             * @param{Dataset} dataset The Dataset
             * @param{any} plotMetadata The metadata provided by plot
             */
            draw(data: any[], drawSteps: DrawStep[], dataset: Dataset, plotMetadata: Plots.PlotMetadata): number;
            /**
             * Retrieves the renderArea selection for the drawer
             *
             * @returns {D3.Selection} the renderArea selection
             */
            _getRenderArea(): D3.Selection;
            _getSelector(): string;
            _getPixelPoint(datum: any, index: number): Point;
            _getSelection(index: number): D3.Selection;
        }
    }
}


declare module Plottable {
    module Drawers {
        class Line extends AbstractDrawer {
            static LINE_CLASS: string;
            protected _enterData(data: any[]): void;
            setup(area: D3.Selection): void;
            protected _numberOfAnimationIterations(data: any[]): number;
            protected _drawStep(step: AppliedDrawStep): void;
            _getSelector(): string;
            _getPixelPoint(datum: any, index: number): Point;
            _getSelection(index: number): D3.Selection;
        }
    }
}


declare module Plottable {
    module Drawers {
        class Area extends Line {
            static AREA_CLASS: string;
            protected _enterData(data: any[]): void;
            /**
             * Sets the value determining if line should be drawn.
             *
             * @param{boolean} draw The value determing if line should be drawn.
             */
            drawLine(draw: boolean): Area;
            setup(area: D3.Selection): void;
            protected _drawStep(step: AppliedDrawStep): void;
            _getSelector(): string;
        }
    }
}


declare module Plottable {
    module Drawers {
        class Element extends AbstractDrawer {
            protected _svgElement: string;
            /**
             * Sets the svg element, which needs to be bind to data
             *
             * @param{string} tag The svg element to be bind
             */
            svgElement(tag: string): Element;
            protected _drawStep(step: AppliedDrawStep): void;
            protected _enterData(data: any[]): void;
            protected _prepareDrawSteps(drawSteps: AppliedDrawStep[]): void;
            protected _prepareData(data: any[], drawSteps: AppliedDrawStep[]): any[];
            _getSelector(): string;
        }
    }
}


declare module Plottable {
    module Drawers {
        class Rect extends Element {
            constructor(key: string, isVertical: boolean);
            setup(area: D3.Selection): void;
            removeLabels(): void;
            _getIfLabelsTooWide(): boolean;
            drawText(data: any[], attrToProjector: AttributeToProjector, userMetadata: any, plotMetadata: Plots.PlotMetadata): void;
            _getPixelPoint(datum: any, index: number): Point;
            draw(data: any[], drawSteps: DrawStep[], userMetadata: any, plotMetadata: Plots.PlotMetadata): number;
        }
    }
}


declare module Plottable {
    module Drawers {
        class Arc extends Element {
            constructor(key: string);
            _drawStep(step: AppliedDrawStep): void;
            draw(data: any[], drawSteps: DrawStep[], dataset: Dataset, plotMetadata: Plots.PlotMetadata): number;
            _getPixelPoint(datum: any, index: number): Point;
        }
    }
}


declare module Plottable {
    module Drawers {
        class Symbol extends Element {
            constructor(key: string);
            protected _drawStep(step: AppliedDrawStep): void;
            _getPixelPoint(datum: any, index: number): Point;
        }
    }
}


declare module Plottable {
    module Components {
        class Alignment {
            static TOP: string;
            static BOTTOM: string;
            static LEFT: string;
            static RIGHT: string;
            static CENTER: string;
        }
    }
    class Component {
        protected _element: D3.Selection;
        protected _content: D3.Selection;
        protected _boundingBox: D3.Selection;
        clipPathEnabled: boolean;
        protected _fixedHeightFlag: boolean;
        protected _fixedWidthFlag: boolean;
        protected _isSetup: boolean;
        protected _isAnchored: boolean;
        /**
         * Attaches the Component as a child of a given D3 Selection.
         *
         * @param {D3.Selection} selection The Selection containing the Element to anchor under.
         * @returns {Component} The calling Component.
         */
        anchor(selection: D3.Selection): Component;
        /**
         * Creates additional elements as necessary for the Component to function.
         * Called during _anchor() if the Component's element has not been created yet.
         * Override in subclasses to provide additional functionality.
         */
        protected _setup(): void;
        requestedSpace(availableWidth: number, availableHeight: number): _SpaceRequest;
        /**
         * Computes the size, position, and alignment from the specified values.
         * If no parameters are supplied and the Component is a root node,
         * they are inferred from the size of the Component's element.
         *
         * @param {Point} origin Origin of the space offered to the Component.
         * @param {number} availableWidth
         * @param {number} availableHeight
         * @returns {Component} The calling Component.
         */
        computeLayout(origin?: Point, availableWidth?: number, availableHeight?: number): Component;
        protected _getSize(availableWidth: number, availableHeight: number): {
            width: number;
            height: number;
        };
        /**
         * Queues the Component for rendering. Set immediately to true if the Component should be rendered
         * immediately as opposed to queued to the RenderController.
         *
         * @returns {Component} The calling Component
         */
        render(immediately?: boolean): Component;
        protected _render(): void;
        /**
         * Causes the Component to recompute layout and redraw.
         *
         * This function should be called when CSS changes could influence the size
         * of the components, e.g. changing the font size.
         *
         * @returns {Component} The calling Component.
         */
        redraw(): Component;
        /**
         * Renders the Component into a given DOM element. The element must be as <svg>.
         *
         * @param {String|D3.Selection} element A D3 selection or a selector for getting the element to render into.
         * @returns {Component} The calling component.
         */
        renderTo(element: String | D3.Selection): Component;
        /**
         * Sets the x alignment of the Component. This will be used if the
         * Component is given more space than it needs.
         *
         * For example, you may want to make a Legend postition itself it the top
         * right, so you would call `legend.xAlign("right")` and
         * `legend.yAlign("top")`.
         *
         * @param {string} alignment The x alignment of the Component (one of ["left", "center", "right"]).
         * @returns {Component} The calling Component.
         */
        xAlign(alignment: string): Component;
        /**
         * Sets the y alignment of the Component. This will be used if the
         * Component is given more space than it needs.
         *
         * For example, you may want to make a Legend postition itself it the top
         * right, so you would call `legend.xAlign("right")` and
         * `legend.yAlign("top")`.
         *
         * @param {string} alignment The x alignment of the Component (one of ["top", "center", "bottom"]).
         * @returns {Component} The calling Component.
         */
        yAlign(alignment: string): Component;
        /**
         * Sets the x offset of the Component. This will be used if the Component
         * is given more space than it needs.
         *
         * @param {number} offset The desired x offset, in pixels, from the left
         * side of the container.
         * @returns {Component} The calling Component.
         */
        xOffset(offset: number): Component;
        /**
         * Sets the y offset of the Component. This will be used if the Component
         * is given more space than it needs.
         *
         * @param {number} offset The desired y offset, in pixels, from the top
         * side of the container.
         * @returns {Component} The calling Component.
         */
        yOffset(offset: number): Component;
        /**
         * Attaches an Interaction to the Component, so that the Interaction will listen for events on the Component.
         *
         * @param {Interaction} interaction The Interaction to attach to the Component.
         * @returns {Component} The calling Component.
         */
        registerInteraction(interaction: Interaction): Component;
        /**
         * Checks if the Component has a given CSS class.
         *
         * @param {string} cssClass The CSS class to check for.
         * @returns {boolean} Whether the Component has the given CSS class.
         */
        classed(cssClass: string): boolean;
        /**
         * Adds/removes a given CSS class to/from the Component.
         *
         * @param {string} cssClass The CSS class to add or remove.
         * @param {boolean} addClass If true, adds the provided CSS class; otherwise, removes it.
         * @returns {Component} The calling Component.
         */
        classed(cssClass: string, addClass: boolean): Component;
        /**
         * Checks if the Component has a fixed width or false if it grows to fill available space.
         * Returns false by default on the base Component class.
         *
         * @returns {boolean} Whether the component has a fixed width.
         */
        fixedWidth(): boolean;
        /**
         * Checks if the Component has a fixed height or false if it grows to fill available space.
         * Returns false by default on the base Component class.
         *
         * @returns {boolean} Whether the component has a fixed height.
         */
        fixedHeight(): boolean;
        _merge(c: Component, below: boolean): Components.Group;
        /**
         * Merges this Component above another Component, returning a
         * ComponentGroup. This is used to layer Components on top of each other.
         *
         * There are four cases:
         * Component + Component: Returns a ComponentGroup with the first component after the second component.
         * ComponentGroup + Component: Returns the ComponentGroup with the Component prepended.
         * Component + ComponentGroup: Returns the ComponentGroup with the Component appended.
         * ComponentGroup + ComponentGroup: Returns a new ComponentGroup with the first group after the second group.
         *
         * @param {Component} c The component to merge in.
         * @returns {ComponentGroup} The relevant ComponentGroup out of the above four cases.
         */
        above(c: Component): Components.Group;
        /**
         * Merges this Component below another Component, returning a
         * ComponentGroup. This is used to layer Components on top of each other.
         *
         * There are four cases:
         * Component + Component: Returns a ComponentGroup with the first component before the second component.
         * ComponentGroup + Component: Returns the ComponentGroup with the Component appended.
         * Component + ComponentGroup: Returns the ComponentGroup with the Component prepended.
         * ComponentGroup + ComponentGroup: Returns a new ComponentGroup with the first group before the second group.
         *
         * @param {Component} c The component to merge in.
         * @returns {ComponentGroup} The relevant ComponentGroup out of the above four cases.
         */
        below(c: Component): Components.Group;
        /**
         * Detaches a Component from the DOM. The component can be reused.
         *
         * This should only be used if you plan on reusing the calling
         * Components. Otherwise, use remove().
         *
         * @returns The calling Component.
         */
        detach(): Component;
        _parent(): ComponentContainer;
        _parent(parentElement: ComponentContainer): any;
        /**
         * Removes a Component from the DOM and disconnects it from everything it's
         * listening to (effectively destroying it).
         */
        destroy(): void;
        /**
         * Return the width of the component
         *
         * @return {number} width of the component
         */
        width(): number;
        /**
         * Return the height of the component
         *
         * @return {number} height of the component
         */
        height(): number;
        /**
         * Gets the origin of the Component relative to its parent.
         *
         * @return {Point} The x-y position of the Component relative to its parent.
         */
        origin(): Point;
        /**
         * Gets the origin of the Component relative to the root <svg>.
         *
         * @return {Point} The x-y position of the Component relative to the root <svg>
         */
        originToSVG(): Point;
        /**
         * Returns the foreground selection for the Component
         * (A selection covering the front of the Component)
         *
         * Will return undefined if the Component has not been anchored.
         *
         * @return {D3.Selection} foreground selection for the Component
         */
        foreground(): D3.Selection;
        /**
         * Returns the content selection for the Component
         * (A selection containing the visual elements of the Component)
         *
         * Will return undefined if the Component has not been anchored.
         *
         * @return {D3.Selection} content selection for the Component
         */
        content(): D3.Selection;
        /**
         * Returns the background selection for the Component
         * (A selection appearing behind of the Component)
         *
         * Will return undefined if the Component has not been anchored.
         *
         * @return {D3.Selection} background selection for the Component
         */
        background(): D3.Selection;
    }
}


declare module Plottable {
    class ComponentContainer extends Component {
        anchor(selection: D3.Selection): ComponentContainer;
        render(): ComponentContainer;
        /**
         * Removes the specified Component from the ComponentContainer
         *
         * @param c Component the Component to remove.
         */
        remove(c: Component): void;
        /**
         * Adds the specified Component to the ComponentContainer.
         *
         * @param c Component the component to add
         * @param prepend boolean whether the component should be prepended to the componentContainer or not.
         */
        add(c: Component, prepend?: boolean): boolean;
        /**
         * Returns a list of components in the ComponentContainer.
         *
         * @returns {Component[]} the contained Components
         */
        components(): Component[];
        /**
         * Returns true iff the ComponentContainer is empty.
         *
         * @returns {boolean} Whether the calling ComponentContainer is empty.
         */
        empty(): boolean;
        /**
         * Detaches all components contained in the ComponentContainer, and
         * empties the ComponentContainer.
         *
         * @returns {ComponentContainer} The calling ComponentContainer
         */
        detachAll(): ComponentContainer;
        destroy(): void;
    }
}


declare module Plottable {
    module Components {
        class Group extends ComponentContainer {
            /**
             * Constructs a Component.Group.
             *
             * A Component.Group is a set of Components that will be rendered on top of
             * each other. When you call Component.above(Component) or Component.below(Component),
             * it creates and returns a Component.Group.
             *
             * Note that the order of the components will determine placement on the z-axis,
             * with the previous items rendered below the later items.
             *
             * @constructor
             * @param {Component[]} components The Components in the resultant Component.Group (default = []).
             */
            constructor(components?: Component[]);
            requestedSpace(offeredWidth: number, offeredHeight: number): _SpaceRequest;
            _merge(c: Component, below: boolean): Group;
            computeLayout(origin?: Point, availableWidth?: number, availableHeight?: number): Group;
            protected _getSize(availableWidth: number, availableHeight: number): {
                width: number;
                height: number;
            };
            fixedWidth(): boolean;
            fixedHeight(): boolean;
        }
    }
}


declare module Plottable {
    class Axis extends Component {
        /**
         * The css class applied to each end tick mark (the line on the end tick).
         */
        static END_TICK_MARK_CLASS: string;
        /**
         * The css class applied to each tick mark (the line on the tick).
         */
        static TICK_MARK_CLASS: string;
        /**
         * The css class applied to each tick label (the text associated with the tick).
         */
        static TICK_LABEL_CLASS: string;
        protected _tickMarkContainer: D3.Selection;
        protected _tickLabelContainer: D3.Selection;
        protected _baseline: D3.Selection;
        protected _scale: Scale<any, number>;
        protected _computedWidth: number;
        protected _computedHeight: number;
        /**
         * Constructs an axis. An axis is a wrapper around a scale for rendering.
         *
         * @constructor
         * @param {Scale} scale The scale for this axis to render.
         * @param {string} orientation One of ["top", "left", "bottom", "right"];
         * on which side the axis will appear. On most axes, this is either "left"
         * or "bottom".
         * @param {Formatter} Data is passed through this formatter before being
         * displayed.
         */
        constructor(scale: Scale<any, number>, orientation: string, formatter?: (d: any) => string);
        destroy(): void;
        protected _isHorizontal(): boolean;
        protected _computeWidth(): number;
        protected _computeHeight(): number;
        requestedSpace(offeredWidth: number, offeredHeight: number): _SpaceRequest;
        fixedHeight(): boolean;
        fixedWidth(): boolean;
        protected _rescale(): void;
        computeLayout(origin?: Point, availableWidth?: number, availableHeight?: number): Axis;
        protected _setup(): void;
        protected _getTickValues(): any[];
        protected _render(): void;
        protected _generateBaselineAttrHash(): {
            x1: number;
            y1: number;
            x2: number;
            y2: number;
        };
        protected _generateTickMarkAttrHash(isEndTickMark?: boolean): {
            x1: any;
            y1: any;
            x2: any;
            y2: any;
        };
        redraw(): Component;
        protected _setDefaultAlignment(): void;
        /**
         * Gets the current formatter on the axis. Data is passed through the
         * formatter before being displayed.
         *
         * @returns {Formatter} The calling Axis, or the current
         * Formatter.
         */
        formatter(): Formatter;
        /**
         * Sets the current formatter on the axis. Data is passed through the
         * formatter before being displayed.
         *
         * @param {Formatter} formatter If provided, data will be passed though `formatter(data)`.
         * @returns {Axis} The calling Axis.
         */
        formatter(formatter: Formatter): Axis;
        /**
         * Gets the current tick mark length.
         *
         * @returns {number} the current tick mark length.
         */
        tickLength(): number;
        /**
         * Sets the current tick mark length.
         *
         * @param {number} length If provided, length of each tick.
         * @returns {Axis} The calling Axis.
         */
        tickLength(length: number): Axis;
        /**
         * Gets the current end tick mark length.
         *
         * @returns {number} The current end tick mark length.
         */
        endTickLength(): number;
        /**
         * Sets the end tick mark length.
         *
         * @param {number} length If provided, the length of the end ticks.
         * @returns {BaseAxis} The calling Axis.
         */
        endTickLength(length: number): Axis;
        protected _maxLabelTickLength(): number;
        /**
         * Gets the padding between each tick mark and its associated label.
         *
         * @returns {number} the current padding.
         * length.
         */
        tickLabelPadding(): number;
        /**
         * Sets the padding between each tick mark and its associated label.
         *
         * @param {number} padding If provided, the desired padding.
         * @returns {Axis} The calling Axis.
         */
        tickLabelPadding(padding: number): Axis;
        /**
         * Gets the size of the gutter (the extra space between the tick
         * labels and the outer edge of the axis).
         *
         * @returns {number} the current gutter.
         * length.
         */
        gutter(): number;
        /**
         * Sets the size of the gutter (the extra space between the tick
         * labels and the outer edge of the axis).
         *
         * @param {number} size If provided, the desired gutter.
         * @returns {Axis} The calling Axis.
         */
        gutter(size: number): Axis;
        /**
         * Gets the orientation of the Axis.
         *
         * @returns {number} the current orientation.
         */
        orient(): string;
        /**
         * Sets the orientation of the Axis.
         *
         * @param {number} newOrientation If provided, the desired orientation
         * (top/bottom/left/right).
         * @returns {Axis} The calling Axis.
         */
        orient(newOrientation: string): Axis;
        /**
         * Gets whether the Axis is currently set to show the first and last
         * tick labels.
         *
         * @returns {boolean} whether or not the last
         * tick labels are showing.
         */
        showEndTickLabels(): boolean;
        /**
         * Sets whether the Axis is currently set to show the first and last tick
         * labels.
         *
         * @param {boolean} show Whether or not to show the first and last
         * labels.
         * @returns {Axis} The calling Axis.
         */
        showEndTickLabels(show: boolean): Axis;
    }
}


declare module Plottable {
    module Axes {
        /**
         * Defines a configuration for a time axis tier.
         * For details on how ticks are generated see: https://github.com/mbostock/d3/wiki/Time-Scales#ticks
         * interval - A time unit associated with this configuration (seconds, minutes, hours, etc).
         * step - number of intervals between each tick.
         * formatter - formatter used to format tick labels.
         */
        type TimeAxisTierConfiguration = {
            interval: D3.Time.Interval;
            step: number;
            formatter: Formatter;
        };
        /**
         * An array of linked TimeAxisTierConfigurations.
         * Each configuration will be shown on a different tier.
         * Currently, up to two tiers are supported.
         */
        type TimeAxisConfiguration = TimeAxisTierConfiguration[];
        class Time extends Axis {
            /**
             * The css class applied to each time axis tier
             */
            static TIME_AXIS_TIER_CLASS: string;
            /**
             * Constructs a TimeAxis.
             *
             * A TimeAxis is used for rendering a TimeScale.
             *
             * @constructor
             * @param {TimeScale} scale The scale to base the Axis on.
             * @param {string} orientation The orientation of the Axis (top/bottom)
             */
            constructor(scale: Scales.Time, orientation: string);
            tierLabelPositions(): string[];
            tierLabelPositions(newPositions: string[]): Time;
            /**
             * Gets the possible Axis configurations.
             *
             * @returns {TimeAxisConfiguration[]} The possible tier configurations.
             */
            axisConfigurations(): TimeAxisConfiguration[];
            /**
             * Sets possible Axis configurations.
             * The axis will choose the most precise configuration that will display in
             * its current width.
             *
             * @param {TimeAxisConfiguration[]} configurations Possible axis configurations.
             * @returns {Axis.Time} The calling Axis.Time.
             */
            axisConfigurations(configurations: TimeAxisConfiguration[]): Time;
            orient(): string;
            orient(orientation: string): Time;
            protected _computeHeight(): number;
            protected _getSize(availableWidth: number, availableHeight: number): {
                width: number;
                height: number;
            };
            protected _setup(): void;
            protected _getTickValues(): any[];
            protected _render(): Time;
        }
    }
}


declare module Plottable {
    module Axes {
        class Numeric extends Axis {
            /**
             * Constructs a NumericAxis.
             *
             * Just as an CategoryAxis is for rendering an OrdinalScale, a NumericAxis
             * is for rendering a QuantitativeScaleScale.
             *
             * @constructor
             * @param {QuantitativeScaleScale} scale The QuantitativeScaleScale to base the axis on.
             * @param {string} orientation The orientation of the QuantitativeScaleScale (top/bottom/left/right)
             * @param {Formatter} formatter A function to format tick labels (default Formatters.general()).
             */
            constructor(scale: QuantitativeScale<number>, orientation: string, formatter?: (d: any) => string);
            protected _setup(): void;
            protected _computeWidth(): number;
            protected _computeHeight(): number;
            protected _getTickValues(): any[];
            protected _rescale(): void;
            protected _render(): void;
            /**
             * Gets the tick label position relative to the tick marks.
             *
             * @returns {string} The current tick label position.
             */
            tickLabelPosition(): string;
            /**
             * Sets the tick label position relative to the tick marks.
             *
             * @param {string} position If provided, the relative position of the tick label.
             *                          [top/center/bottom] for a vertical NumericAxis,
             *                          [left/center/right] for a horizontal NumericAxis.
             *                          Defaults to center.
             * @returns {Numeric} The calling Axis.Numeric.
             */
            tickLabelPosition(position: string): Numeric;
            /**
             * Gets whether or not the tick labels at the end of the graph are
             * displayed when partially cut off.
             *
             * @param {string} orientation Where on the scale to change tick labels.
             *                 On a "top" or "bottom" axis, this can be "left" or
             *                 "right". On a "left" or "right" axis, this can be "top"
             *                 or "bottom".
             * @returns {boolean} The current setting.
             */
            showEndTickLabel(orientation: string): boolean;
            /**
             * Sets whether or not the tick labels at the end of the graph are
             * displayed when partially cut off.
             *
             * @param {string} orientation If provided, where on the scale to change tick labels.
             *                 On a "top" or "bottom" axis, this can be "left" or
             *                 "right". On a "left" or "right" axis, this can be "top"
             *                 or "bottom".
             * @param {boolean} show Whether or not the given tick should be
             * displayed.
             * @returns {Numeric} The calling NumericAxis.
             */
            showEndTickLabel(orientation: string, show: boolean): Numeric;
        }
    }
}


declare module Plottable {
    module Axes {
        class Category extends Axis {
            /**
             * Constructs a CategoryAxis.
             *
             * A CategoryAxis takes a CategoryScale and includes word-wrapping
             * algorithms and advanced layout logic to try to display the scale as
             * efficiently as possible.
             *
             * @constructor
             * @param {CategoryScale} scale The scale to base the Axis on.
             * @param {string} orientation The orientation of the Axis (top/bottom/left/right) (default = "bottom").
             * @param {Formatter} formatter The Formatter for the Axis (default Formatters.identity())
             */
            constructor(scale: Scales.Category, orientation?: string, formatter?: (d: any) => string);
            protected _setup(): void;
            protected _rescale(): Component;
            requestedSpace(offeredWidth: number, offeredHeight: number): _SpaceRequest;
            protected _getTickValues(): string[];
            /**
             * Sets the angle for the tick labels. Right now vertical-left (-90), horizontal (0), and vertical-right (90) are the only options.
             * @param {number} angle The angle for the ticks
             * @returns {Category} The calling Category Axis.
             *
             * Warning - this is not currently well supported and is likely to behave badly unless all the tick labels are short.
             * See tracking at https://github.com/palantir/plottable/issues/504
             */
            tickLabelAngle(angle: number): Category;
            /**
             * Gets the tick label angle
             * @returns {number} the tick label angle
             */
            tickLabelAngle(): number;
            protected _render(): Category;
            computeLayout(origin?: Point, availableWidth?: number, availableHeight?: number): Axis;
        }
    }
}


declare module Plottable {
    module Components {
        class Label extends Component {
            /**
             * Creates a Label.
             *
             * A label is component that renders just text. The most common use of
             * labels is to create a title or axis labels.
             *
             * @constructor
             * @param {string} displayText The text of the Label (default = "").
             * @param {string} orientation The orientation of the Label (horizontal/left/right) (default = "horizontal").
             */
            constructor(displayText?: string, orientation?: string);
            /**
             * Sets the horizontal side the label will go to given the label is given more space that it needs
             *
             * @param {string} alignment The new setting, one of `["left", "center",
             * "right"]`. Defaults to `"center"`.
             * @returns {Label} The calling Label.
             */
            xAlign(alignment: string): Label;
            /**
             * Sets the vertical side the label will go to given the label is given more space that it needs
             *
             * @param {string} alignment The new setting, one of `["top", "center",
             * "bottom"]`. Defaults to `"center"`.
             * @returns {Label} The calling Label.
             */
            yAlign(alignment: string): Label;
            requestedSpace(offeredWidth: number, offeredHeight: number): _SpaceRequest;
            protected _setup(): void;
            /**
             * Gets the current text on the Label.
             *
             * @returns {string} the text on the label.
             */
            text(): string;
            /**
             * Sets the current text on the Label.
             *
             * @param {string} displayText If provided, the new text for the Label.
             * @returns {Label} The calling Label.
             */
            text(displayText: string): Label;
            /**
             * Gets the orientation of the Label.
             *
             * @returns {string} the current orientation.
             */
            orient(): string;
            /**
             * Sets the orientation of the Label.
             *
             * @param {string} newOrientation If provided, the desired orientation
             * (horizontal/left/right).
             * @returns {Label} The calling Label.
             */
            orient(newOrientation: string): Label;
            /**
             * Gets the amount of padding in pixels around the Label.
             *
             * @returns {number} the current padding amount.
             */
            padding(): number;
            /**
             * Sets the amount of padding in pixels around the Label.
             *
             * @param {number} padAmount The desired padding amount in pixel values
             * @returns {Label} The calling Label.
             */
            padding(padAmount: number): Label;
            protected _render(): void;
        }
        class TitleLabel extends Label {
            /**
             * Creates a TitleLabel, a type of label made for rendering titles.
             *
             * @constructor
             */
            constructor(text?: string, orientation?: string);
        }
        class AxisLabel extends Label {
            /**
             * Creates a AxisLabel, a type of label made for rendering axis labels.
             *
             * @constructor
             */
            constructor(text?: string, orientation?: string);
        }
    }
}


declare module Plottable {
    module Components {
        class Legend extends Component {
            /**
             * The css class applied to each legend row
             */
            static LEGEND_ROW_CLASS: string;
            /**
             * The css class applied to each legend entry
             */
            static LEGEND_ENTRY_CLASS: string;
            /**
             * The css class applied to each legend symbol
             */
            static LEGEND_SYMBOL_CLASS: string;
            /**
             * Creates a Legend.
             *
             * The legend consists of a series of legend entries, each with a color and label taken from the `colorScale`.
             * The entries will be displayed in the order of the `colorScale` domain.
             *
             * @constructor
             * @param {Scale.Color} colorScale
             */
            constructor(colorScale: Scales.Color);
            protected _setup(): void;
            /**
             * Gets the current max number of entries in Legend row.
             * @returns {number} The current max number of entries in row.
             */
            maxEntriesPerRow(): number;
            /**
             * Sets a new max number of entries in Legend row.
             *
             * @param {number} numEntries If provided, the new max number of entries in row.
             * @returns {Legend} The calling Legend.
             */
            maxEntriesPerRow(numEntries: number): Legend;
            /**
             * Gets the current sort function for Legend's entries.
             * @returns {(a: string, b: string) => number} The current sort function.
             */
            sortFunction(): (a: string, b: string) => number;
            /**
             * Sets a new sort function for Legend's entires.
             *
             * @param {(a: string, b: string) => number} newFn If provided, the new compare function.
             * @returns {Legend} The calling Legend.
             */
            sortFunction(newFn: (a: string, b: string) => number): Legend;
            /**
             * Gets the current color scale from the Legend.
             *
             * @returns {ColorScale} The current color scale.
             */
            scale(): Scales.Color;
            /**
             * Assigns a new color scale to the Legend.
             *
             * @param {Scale.Color} scale If provided, the new scale.
             * @returns {Legend} The calling Legend.
             */
            scale(scale: Scales.Color): Legend;
            destroy(): void;
            requestedSpace(offeredWidth: number, offeredHeight: number): _SpaceRequest;
            /**
             * Gets the legend entry under the given pixel position.
             *
             * @param {Point} position The pixel position.
             * @returns {D3.Selection} The selected entry, or null selection if no entry was selected.
             */
            getEntry(position: Point): D3.Selection;
            protected _render(): void;
            /**
             * Gets the symbolFactoryAccessor of the legend, which dictates how
             * the symbol in each entry is drawn.
             *
             * @returns {(datum: any, index: number) => symbolFactory} The symbolFactory accessor of the legend
             */
            symbolFactoryAccessor(): (datum: any, index: number) => SymbolFactory;
            /**
             * Sets the symbolFactoryAccessor of the legend
             *
             * @param {(datum: any, index: number) => symbolFactory}  The symbolFactory accessor to set to
             * @returns {Legend} The calling Legend
             */
            symbolFactoryAccessor(symbolFactoryAccessor: (datum: any, index: number) => SymbolFactory): Legend;
        }
    }
}


declare module Plottable {
    module Components {
        class InterpolatedColorLegend extends Component {
            /**
             * The css class applied to the legend labels.
             */
            static LEGEND_LABEL_CLASS: string;
            /**
             * Creates an InterpolatedColorLegend.
             *
             * The InterpolatedColorLegend consists of a sequence of swatches, showing the
             * associated Scale.InterpolatedColor sampled at various points. Two labels
             * show the maximum and minimum values of the Scale.InterpolatedColor.
             *
             * @constructor
             * @param {Scale.InterpolatedColor} interpolatedColorScale
             * @param {string} orientation (horizontal/left/right).
             * @param {Formatter} The labels are formatted using this function.
             */
            constructor(interpolatedColorScale: Scales.InterpolatedColor, orientation?: string, formatter?: (d: any) => string);
            destroy(): void;
            /**
             * Gets the current formatter on the InterpolatedColorLegend.
             *
             * @returns {Formatter} The current Formatter.
             */
            formatter(): Formatter;
            /**
             * Sets the current formatter on the InterpolatedColorLegend.
             *
             * @param {Formatter} formatter If provided, data will be passed though `formatter(data)`.
             * @returns {InterpolatedColorLegend} The calling InterpolatedColorLegend.
             */
            formatter(formatter: Formatter): InterpolatedColorLegend;
            /**
             * Gets the orientation of the InterpolatedColorLegend.
             *
             * @returns {string} The current orientation.
             */
            orient(): string;
            /**
             * Sets the orientation of the InterpolatedColorLegend.
             *
             * @param {string} newOrientation The desired orientation (horizontal/left/right).
             *
             * @returns {InterpolatedColorLegend} The calling InterpolatedColorLegend.
             */
            orient(newOrientation: string): InterpolatedColorLegend;
            protected _setup(): void;
            requestedSpace(offeredWidth: number, offeredHeight: number): _SpaceRequest;
            protected _render(): void;
        }
    }
}


declare module Plottable {
    module Components {
        class Gridlines extends Component {
            /**
             * Creates a set of Gridlines.
             * @constructor
             *
             * @param {QuantitativeScaleScale} xScale The scale to base the x gridlines on. Pass null if no gridlines are desired.
             * @param {QuantitativeScaleScale} yScale The scale to base the y gridlines on. Pass null if no gridlines are desired.
             */
            constructor(xScale: QuantitativeScale<any>, yScale: QuantitativeScale<any>);
            destroy(): Gridlines;
            protected _setup(): void;
            protected _render(): void;
        }
    }
}


declare module Plottable {
    module Components {
        type _IterateLayoutResult = {
            colProportionalSpace: number[];
            rowProportionalSpace: number[];
            guaranteedWidths: number[];
            guaranteedHeights: number[];
            wantsWidth: boolean;
            wantsHeight: boolean;
        };
        class Table extends ComponentContainer {
            /**
             * Constructs a Table.
             *
             * A Table is used to combine multiple Components in the form of a grid. A
             * common case is combining a y-axis, x-axis, and the plotted data via
             * ```typescript
             * new Table([[yAxis, plot],
             *            [null,  xAxis]]);
             * ```
             *
             * @constructor
             * @param {Component[][]} [rows] A 2-D array of the Components to place in the table.
             * null can be used if a cell is empty. (default = [])
             */
            constructor(rows?: Component[][]);
            /**
             * Adds a Component in the specified row and column position.
             *
             * For example, instead of calling `new Table([[a, b], [null, c]])`, you
             * could call
             * ```typescript
             * var table = new Table();
             * table.addComponent(a, 0, 0);
             * table.addComponent(b, 0, 1);
             * table.addComponent(c, 1, 1);
             * ```
             *
             * @param {Component} component The Component to be added.
             * @param {number} row The row in which to add the Component.
             * @param {number} col The column in which to add the Component.
             * @returns {Table} The calling Table.
             */
            addComponent(component: Component, row: number, col: number): Table;
            /**
             * Removes a Component.
             *
             * @param {Component} component The Component to be removed.
             */
            removeComponent(component: Component): void;
            requestedSpace(offeredWidth: number, offeredHeight: number): _SpaceRequest;
            computeLayout(origin?: Point, availableWidth?: number, availableHeight?: number): Table;
            /**
             * Sets the row and column padding on the Table.
             *
             * @param {number} rowPadding The padding above and below each row, in pixels.
             * @param {number} colPadding the padding to the left and right of each column, in pixels.
             * @returns {Table} The calling Table.
             */
            padding(rowPadding: number, colPadding: number): Table;
            /**
             * Sets the layout weight of a particular row.
             * Space is allocated to rows based on their weight. Rows with higher weights receive proportionally more space.
             *
             * A common case would be to have one row take up 2/3rds of the space,
             * and the other row take up 1/3rd.
             *
             * Example:
             *
             * ```JavaScript
             * plot = new Plottable.Component.Table([
             *  [row1],
             *  [row2]
             * ]);
             *
             * // assign twice as much space to the first row
             * plot
             *  .rowWeight(0, 2)
             *  .rowWeight(1, 1)
             * ```
             *
             * @param {number} index The index of the row.
             * @param {number} weight The weight to be set on the row.
             * @returns {Table} The calling Table.
             */
            rowWeight(index: number, weight: number): Table;
            /**
             * Sets the layout weight of a particular column.
             * Space is allocated to columns based on their weight. Columns with higher weights receive proportionally more space.
             *
             * Please see `rowWeight` docs for an example.
             *
             * @param {number} index The index of the column.
             * @param {number} weight The weight to be set on the column.
             * @returns {Table} The calling Table.
             */
            colWeight(index: number, weight: number): Table;
            fixedWidth(): boolean;
            fixedHeight(): boolean;
        }
    }
}


declare module Plottable {
    module Components {
        class SelectionBoxLayer extends Component {
            protected _box: D3.Selection;
            constructor();
            protected _setup(): void;
            protected _getSize(availableWidth: number, availableHeight: number): {
                width: number;
                height: number;
            };
            /**
             * Gets the bounds of the box.
             *
             * @return {Bounds} The current bounds of the box.
             */
            bounds(): Bounds;
            /**
             * Sets the bounds of the box, and draws the box.
             *
             * @param {Bounds} newBounds The desired bounds of the box.
             * @return {SelectionBoxLayer} The calling SelectionBoxLayer.
             */
            bounds(newBounds: Bounds): SelectionBoxLayer;
            protected _setBounds(newBounds: Bounds): void;
            protected _render(): void;
            /**
             * Gets whether the box is being shown.
             *
             * @return {boolean} Whether the box is showing.
             */
            boxVisible(): boolean;
            /**
             * Shows or hides the selection box.
             *
             * @param {boolean} show Whether or not to show the box.
             * @return {SelectionBoxLayer} The calling SelectionBoxLayer.
             */
            boxVisible(show: boolean): SelectionBoxLayer;
        }
    }
}


declare module Plottable {
    module Plots {
        /**
         * A key that is also coupled with a dataset, a drawer and a metadata in Plot.
         */
        type PlotDatasetKey = {
            dataset: Dataset;
            drawer: Drawers.AbstractDrawer;
            plotMetadata: PlotMetadata;
            key: string;
        };
        interface PlotMetadata {
            datasetKey: string;
        }
        type PlotData = {
            data: any[];
            pixelPoints: Point[];
            selection: D3.Selection;
        };
        interface AccessorScaleBinding<D, R> {
            accessor: _Accessor;
            scale?: Scale<D, R>;
        }
    }
    class Plot extends Component {
        protected _dataChanged: boolean;
        protected _key2PlotDatasetKey: D3.Map<Plots.PlotDatasetKey>;
        protected _datasetKeysInOrder: string[];
        protected _renderArea: D3.Selection;
        protected _attrBindings: D3.Map<_Projection>;
        protected _attrExtents: D3.Map<any[]>;
        protected _animate: boolean;
        protected _animateOnNextRender: boolean;
        protected _propertyBindings: D3.Map<Plots.AccessorScaleBinding<any, any>>;
        /**
         * Constructs a Plot.
         *
         * Plots render data. Common example include Plot.Scatter, Plot.Bar, and Plot.Line.
         *
         * A bare Plot has a DataSource and any number of projectors, which take
         * data and "project" it onto the Plot, such as "x", "y", "fill", "r".
         *
         * @constructor
         * @param {any[]|Dataset} [dataset] If provided, the data or Dataset to be associated with this Plot.
         */
        constructor();
        anchor(selection: D3.Selection): Plot;
        protected _setup(): void;
        destroy(): void;
        /**
         * @param {Dataset} dataset
         * @returns {Plot} The calling Plot.
         */
        addDataset(dataset: Dataset): Plot;
        protected _getDrawer(key: string): Drawers.AbstractDrawer;
        protected _getAnimator(key: string): Animators.PlotAnimator;
        protected _onDatasetUpdate(): void;
        /**
         * Sets an attribute of every data point.
         *
         * Here's a common use case:
         * ```typescript
         * plot.attr("x", function(d) { return d.foo; }, xScale);
         * ```
         * This will set the x accessor of each datum `d` to be `d.foo`,
         * scaled in accordance with `xScale`
         *
         * @param {string} attrToSet The attribute to set across each data
         * point. Popular examples include "x", "y".
         *
         * @param {Function|string|any} accessor Function to apply to each element
         * of the dataSource. If a Function, use `accessor(d, i)`. If a string,
         * `d[accessor]` is used. If anything else, use `accessor` as a constant
         * across all data points.
         *
         * @param {Scale.Scale} scale If provided, the result of the accessor
         * is passed through the scale, such as `scale.scale(accessor(d, i))`.
         *
         * @returns {Plot} The calling Plot.
         */
        attr(attrToSet: string, accessor: any, scale?: Scale<any, any>): Plot;
        /**
         * Identical to plot.attr
         */
        project(attrToSet: string, accessor: any, scale?: Scale<any, any>): Plot;
        protected _setupProperty(property: string, value: any, scale: Scale<any, any>): void;
        protected _generateAttrToProjector(): AttributeToProjector;
        /**
         * Generates a dictionary mapping an attribute to a function that calculate that attribute's value
         * in accordance with the given datasetKey.
         *
         * Note that this will return all of the data attributes, which may not perfectly align to svg attributes
         *
         * @param {Dataset} dataset The dataset to generate the dictionary for
         * @returns {AttributeToAppliedProjector} A dictionary mapping attributes to functions
         */
        generateProjectors(dataset: Dataset): AttributeToAppliedProjector;
        protected _render(): void;
        /**
         * Enables or disables animation.
         *
         * @param {boolean} enabled Whether or not to animate.
         */
        animate(enabled: boolean): Plot;
        detach(): Plot;
        /**
         * Updates the extents associated with each attribute, then autodomains all scales the Plot uses.
         */
        protected _updateExtents(): void;
        /**
         * Override in subclass to add special extents, such as included values
         */
        protected _extentsForAttr(attr: string): any[];
<<<<<<< HEAD
        /**
         * Override in subclass to add special extents, such as included values
         */
        protected _extentsForProperty(property: string): any[];
        protected _extentsForScale<D>(scale: Scale<D, any>): D[][];
=======
>>>>>>> d7da24a7
        /**
         * Get the animator associated with the specified Animator key.
         *
         * @return {PlotAnimator} The Animator for the specified key.
         */
        animator(animatorKey: string): Animators.PlotAnimator;
        /**
         * Set the animator associated with the specified Animator key.
         *
         * @param {string} animatorKey The key for the Animator.
         * @param {PlotAnimator} animator An Animator to be assigned to
         * the specified key.
         * @returns {Plot} The calling Plot.
         */
        animator(animatorKey: string, animator: Animators.PlotAnimator): Plot;
        /**
         * @param {Dataset} dataset
         * @returns {Plot} The calling Plot.
         */
        removeDataset(dataset: Dataset): Plot;
        /**
         * Returns an array of internal keys corresponding to those Datasets actually on the plot
         */
        protected _keysForDatasets(datasets: Dataset[]): string[];
        datasets(): Dataset[];
        datasets(datasets: Dataset[]): Plot;
        protected _getDrawersInOrder(): Drawers.AbstractDrawer[];
        protected _generateDrawSteps(): Drawers.DrawStep[];
        protected _additionalPaint(time: number): void;
        protected _getDataToDraw(): D3.Map<any[]>;
        /**
         * Gets the new plot metadata for new dataset with provided key
         *
         * @param {string} key The key of new dataset
         */
        protected _getPlotMetadataForDataset(key: string): Plots.PlotMetadata;
        /**
         * Retrieves all of the Selections of this Plot for the specified Datasets.
         *
         * @param {Dataset[]} datasets The Datasets to retrieve the selections from.
         * If not provided, all selections will be retrieved.
         * @param {boolean} exclude If set to true, all Datasets will be queried excluding the keys referenced
         * in the previous datasetKeys argument (default = false).
         * @returns {D3.Selection} The retrieved Selections.
         */
        getAllSelections(datasets?: Dataset[], exclude?: boolean): D3.Selection;
        /**
         * Retrieves all of the PlotData of this plot for the specified dataset(s)
         *
         * @param {Dataset[]} datasets The Datasets to retrieve the PlotData from.
         * If not provided, all PlotData will be retrieved.
         * @returns {PlotData} The retrieved PlotData.
         */
        getAllPlotData(datasets?: Dataset[]): Plots.PlotData;
        /**
         * Retrieves PlotData with the lowest distance, where distance is defined
         * to be the Euclidiean norm.
         *
         * @param {Point} queryPoint The point to which plot data should be compared
         *
         * @returns {PlotData} The PlotData closest to queryPoint
         */
        getClosestPlotData(queryPoint: Point): Plots.PlotData;
        protected _isVisibleOnPlot(datum: any, pixelPoint: Point, selection: D3.Selection): boolean;
<<<<<<< HEAD
        protected _replaceScale(oldScale: Scale<any, any>, newScale: Scale<any, any>): void;
        protected _propertyToProjectors(): AttributeToProjector;
=======
>>>>>>> d7da24a7
    }
}


declare module Plottable {
    module Plots {
        class Pie<D> extends Plot {
            /**
             * Constructs a PiePlot.
             *
             * @constructor
             */
            constructor();
            computeLayout(origin?: Point, availableWidth?: number, availableHeight?: number): Pie<D>;
            addDataset(dataset: Dataset): Pie<D>;
            protected _generateAttrToProjector(): AttributeToProjector;
            protected _getDrawer(key: string): Drawers.AbstractDrawer;
            getAllPlotData(datasets?: Dataset[]): Plots.PlotData;
            sectorValue(): AccessorScaleBinding<D, number>;
            sectorValue(sectorValue: number | _Accessor): Plots.Pie<D>;
            sectorValue(sectorValue: D | _Accessor, sectorValueScale: Scale<D, number>): Plots.Pie<D>;
            innerRadius(): AccessorScaleBinding<D, number>;
            innerRadius(innerRadius: number | _Accessor): Plots.Pie<D>;
            innerRadius(innerRadius: D | _Accessor, innerRadiusScale: Scale<D, number>): Plots.Pie<D>;
            outerRadius(): AccessorScaleBinding<D, number>;
            outerRadius(outerRadius: number | _Accessor): Plots.Pie<D>;
            outerRadius(outerRadius: D | _Accessor, outerRadiusScale: Scale<D, number>): Plots.Pie<D>;
        }
    }
}


declare module Plottable {
    class XYPlot<X, Y> extends Plot {
        /**
         * Constructs an XYPlot.
         *
         * An XYPlot is a plot from drawing 2-dimensional data. Common examples
         * include Scale.Line and Scale.Bar.
         *
         * @constructor
         * @param {any[]|Dataset} [dataset] The data or Dataset to be associated with this Renderer.
         * @param {Scale} xScale The x scale to use.
         * @param {Scale} yScale The y scale to use.
         */
        constructor(xScale: Scale<X, number>, yScale: Scale<Y, number>);
        x(): Plots.AccessorScaleBinding<X, number>;
        x(x: number | _Accessor): XYPlot<X, Y>;
        x(x: X | _Accessor, xScale: Scale<X, number>): XYPlot<X, Y>;
        y(): Plots.AccessorScaleBinding<Y, number>;
        y(y: number | _Accessor): XYPlot<X, Y>;
        y(y: Y | _Accessor, yScale: Scale<Y, number>): XYPlot<X, Y>;
        destroy(): XYPlot<X, Y>;
        /**
         * Sets the automatic domain adjustment over visible points for y scale.
         *
         * If autoAdjustment is true adjustment is immediately performend.
         *
         * @param {boolean} autoAdjustment The new value for the automatic adjustment domain for y scale.
         * @returns {XYPlot} The calling XYPlot.
         */
        automaticallyAdjustYScaleOverVisiblePoints(autoAdjustment: boolean): XYPlot<X, Y>;
        /**
         * Sets the automatic domain adjustment over visible points for x scale.
         *
         * If autoAdjustment is true adjustment is immediately performend.
         *
         * @param {boolean} autoAdjustment The new value for the automatic adjustment domain for x scale.
         * @returns {XYPlot} The calling XYPlot.
         */
        automaticallyAdjustXScaleOverVisiblePoints(autoAdjustment: boolean): XYPlot<X, Y>;
        protected _propertyToProjectors(): AttributeToProjector;
        computeLayout(origin?: Point, availableWidth?: number, availableHeight?: number): XYPlot<X, Y>;
        protected _updateXDomainer(): void;
        protected _updateYDomainer(): void;
        /**
         * Adjusts both domains' extents to show all datasets.
         *
         * This call does not override auto domain adjustment behavior over visible points.
         */
        showAllData(): void;
        protected _normalizeDatasets<A, B>(fromX: boolean): {
            a: A;
            b: B;
        }[];
        protected _projectorsReady(): boolean;
    }
}


declare module Plottable {
    module Plots {
        class Rectangle<X, Y> extends XYPlot<X, Y> {
            /**
             * Constructs a RectanglePlot.
             *
             * A RectanglePlot consists of a bunch of rectangles. The user is required to
             * project the left and right bounds of the rectangle (x1 and x2 respectively)
             * as well as the bottom and top bounds (y1 and y2 respectively)
             *
             * @constructor
             * @param {Scale.Scale} xScale The x scale to use.
             * @param {Scale.Scale} yScale The y scale to use.
             */
            constructor(xScale: Scale<X, any>, yScale: Scale<Y, any>);
            protected _getDrawer(key: string): Drawers.Rect;
            protected _generateAttrToProjector(): {
                [attrToSet: string]: (datum: any, index: number, dataset: Dataset, plotMetadata: PlotMetadata) => any;
            };
            protected _generateDrawSteps(): Drawers.DrawStep[];
        }
    }
}


declare module Plottable {
    module Plots {
        class Scatter<X, Y> extends XYPlot<X, Y> {
            /**
             * Constructs a ScatterPlot.
             *
             * @constructor
             * @param {Scale} xScale The x scale to use.
             * @param {Scale} yScale The y scale to use.
             */
            constructor(xScale: Scale<X, number>, yScale: Scale<Y, number>);
            protected _getDrawer(key: string): Drawers.Symbol;
            protected _generateAttrToProjector(): {
                [attrToSet: string]: (datum: any, index: number, dataset: Dataset, plotMetadata: PlotMetadata) => any;
            };
            protected _generateDrawSteps(): Drawers.DrawStep[];
            protected _isVisibleOnPlot(datum: any, pixelPoint: Point, selection: D3.Selection): boolean;
        }
    }
}


declare module Plottable {
    module Plots {
        class Grid extends Rectangle<any, any> {
            /**
             * Constructs a GridPlot.
             *
             * A GridPlot is used to shade a grid of data. Each datum is a cell on the
             * grid, and the datum can control what color it is.
             *
             * @constructor
             * @param {Scale.Scale} xScale The x scale to use.
             * @param {Scale.Scale} yScale The y scale to use.
             * @param {Scale.Color|Scale.InterpolatedColor} colorScale The color scale
             * to use for each grid cell.
             */
            constructor(xScale: Scale<any, any>, yScale: Scale<any, any>, colorScale: Scale<any, string>);
            addDataset(dataset: Dataset): Grid;
            protected _getDrawer(key: string): Drawers.Rect;
            /**
             * @param {string} attrToSet One of ["x", "y", "x2", "y2", "fill"]. If "fill" is used,
             * the data should return a valid CSS color.
             */
            project(attrToSet: string, accessor: any, scale?: Scale<any, any>): Grid;
            protected _generateDrawSteps(): Drawers.DrawStep[];
            x(): Plots.AccessorScaleBinding<any, number>;
            x(x: number | _Accessor): Grid;
            x(x: any | _Accessor, xScale: Scale<any, number>): Grid;
            y(): Plots.AccessorScaleBinding<any, number>;
            y(y: number | _Accessor): Grid;
            y(y: any | _Accessor, yScale: Scale<any, number>): Grid;
        }
    }
}


declare module Plottable {
    module Plots {
        class Bar<X, Y> extends XYPlot<X, Y> {
            protected static _BarAlignmentToFactor: {
                [alignment: string]: number;
            };
            protected static _DEFAULT_WIDTH: number;
            protected _isVertical: boolean;
            /**
             * Constructs a BarPlot.
             *
             * @constructor
             * @param {Scale} xScale The x scale to use.
             * @param {Scale} yScale The y scale to use.
             * @param {boolean} isVertical if the plot if vertical.
             */
            constructor(xScale: Scale<X, number>, yScale: Scale<Y, number>, isVertical?: boolean);
            protected _getDrawer(key: string): Drawers.Rect;
            protected _setup(): void;
            /**
             * Gets the baseline value for the bars
             *
             * The baseline is the line that the bars are drawn from, defaulting to 0.
             *
             * @returns {number} The baseline value.
             */
            baseline(): number;
            /**
             * Sets the baseline for the bars to the specified value.
             *
             * The baseline is the line that the bars are drawn from, defaulting to 0.
             *
             * @param {number} value The value to position the baseline at.
             * @returns {Bar} The calling Bar.
             */
            baseline(value: number): Bar<X, Y>;
            /**
             * Sets the bar alignment relative to the independent axis.
             * VerticalBarPlot supports "left", "center", "right"
             * HorizontalBarPlot supports "top", "center", "bottom"
             *
             * @param {string} alignment The desired alignment.
             * @returns {Bar} The calling Bar.
             */
            barAlignment(alignment: string): Bar<X, Y>;
            /**
             * Get whether bar labels are enabled.
             *
             * @returns {boolean} Whether bars should display labels or not.
             */
            labelsEnabled(): boolean;
            /**
             * Set whether bar labels are enabled.
             * @param {boolean} Whether bars should display labels or not.
             *
             * @returns {Bar} The calling plot.
             */
            labelsEnabled(enabled: boolean): Bar<X, Y>;
            /**
             * Get the formatter for bar labels.
             *
             * @returns {Formatter} The formatting function for bar labels.
             */
            labelFormatter(): Formatter;
            /**
             * Change the formatting function for bar labels.
             * @param {Formatter} The formatting function for bar labels.
             *
             * @returns {Bar} The calling plot.
             */
            labelFormatter(formatter: Formatter): Bar<X, Y>;
            /**
             * Retrieves the closest PlotData to queryPoint.
             *
             * Bars containing the queryPoint are considered closest. If queryPoint lies outside
             * of all bars, we return the closest in the dominant axis (x for horizontal
             * charts, y for vertical) and break ties using the secondary axis.
             *
             * @param {Point} queryPoint The point to which plot data should be compared
             *
             * @returns {PlotData} The PlotData closest to queryPoint
             */
            getClosestPlotData(queryPoint: Point): PlotData;
            protected _isVisibleOnPlot(datum: any, pixelPoint: Point, selection: D3.Selection): boolean;
            /**
             * Gets the bar under the given pixel position (if [xValOrExtent]
             * and [yValOrExtent] are {number}s), under a given line (if only one
             * of [xValOrExtent] or [yValOrExtent] are {Extent}s) or are under a
             * 2D area (if [xValOrExtent] and [yValOrExtent] are both {Extent}s).
             *
             * @param {number | Extent} xValOrExtent The pixel x position, or range of x values.
             * @param {number | Extent} yValOrExtent The pixel y position, or range of y values.
             * @returns {D3.Selection} The selected bar, or null if no bar was selected.
             */
            getBars(xValOrExtent: number | Extent, yValOrExtent: number | Extent): D3.Selection;
            protected _updateDomainer(scale: Scale<any, number>): void;
            protected _updateYDomainer(): void;
            protected _updateXDomainer(): void;
            protected _additionalPaint(time: number): void;
            protected _drawLabels(): void;
            protected _generateDrawSteps(): Drawers.DrawStep[];
            protected _generateAttrToProjector(): {
                [attrToSet: string]: (datum: any, index: number, dataset: Dataset, plotMetadata: PlotMetadata) => any;
            };
            /**
             * Computes the barPixelWidth of all the bars in the plot.
             *
             * If the position scale of the plot is a CategoryScale and in bands mode, then the rangeBands function will be used.
             * If the position scale of the plot is a CategoryScale and in points mode, then
             *   from https://github.com/mbostock/d3/wiki/Ordinal-Scales#ordinal_rangePoints, the max barPixelWidth is step * padding
             * If the position scale of the plot is a QuantitativeScaleScale, then _getMinimumDataWidth is scaled to compute the barPixelWidth
             */
            protected _getBarPixelWidth(): number;
            getAllPlotData(datasets?: Dataset[]): Plots.PlotData;
        }
    }
}


declare module Plottable {
    module Plots {
        class Line<X> extends XYPlot<X, number> {
            /**
             * Constructs a LinePlot.
             *
             * @constructor
             * @param {QuantitativeScaleScale} xScale The x scale to use.
             * @param {QuantitativeScaleScale} yScale The y scale to use.
             */
            constructor(xScale: QuantitativeScale<X>, yScale: QuantitativeScale<number>);
            protected _rejectNullsAndNaNs(d: any, i: number, dataset: Dataset, plotMetadata: any, accessor: _Accessor): boolean;
            protected _getDrawer(key: string): Drawers.Line;
            protected _getResetYFunction(): (d: any, i: number, dataset: Dataset, m: PlotMetadata) => number;
            protected _generateDrawSteps(): Drawers.DrawStep[];
            protected _generateAttrToProjector(): {
                [attrToSet: string]: (datum: any, index: number, dataset: Dataset, plotMetadata: PlotMetadata) => any;
            };
            protected _wholeDatumAttributes(): string[];
            getAllPlotData(datasets?: Dataset[]): Plots.PlotData;
            /**
             * Retrieves the closest PlotData to queryPoint.
             *
             * Lines implement an x-dominant notion of distance; points closest in x are
             * tie-broken by y distance.
             *
             * @param {Point} queryPoint The point to which plot data should be compared
             *
             * @returns {PlotData} The PlotData closest to queryPoint
             */
            getClosestPlotData(queryPoint: Point): PlotData;
        }
    }
}


declare module Plottable {
    module Plots {
        /**
         * An AreaPlot draws a filled region (area) between the plot's projected "y" and projected "y0" values.
         */
        class Area<X> extends Line<X> {
            /**
             * Constructs an AreaPlot.
             *
             * @constructor
             * @param {QuantitativeScaleScale} xScale The x scale to use.
             * @param {QuantitativeScaleScale} yScale The y scale to use.
             */
            constructor(xScale: QuantitativeScale<X>, yScale: QuantitativeScale<number>);
            y0(): Plots.AccessorScaleBinding<number, number>;
            y0(y0: number | _Accessor): Area<X>;
            y0(y0: number | _Accessor, y0Scale: Scale<number, number>): Area<X>;
            protected _onDatasetUpdate(): void;
            protected _getDrawer(key: string): Drawers.Area;
            protected _updateYDomainer(): void;
            protected _getResetYFunction(): (datum: any, index: number, dataset: Dataset, plotMetadata: PlotMetadata) => any;
            protected _wholeDatumAttributes(): string[];
            protected _generateAttrToProjector(): {
                [attrToSet: string]: (datum: any, index: number, dataset: Dataset, plotMetadata: PlotMetadata) => any;
            };
        }
    }
}


declare module Plottable {
    module Plots {
        interface ClusteredPlotMetadata extends PlotMetadata {
            position: number;
        }
        class ClusteredBar<X, Y> extends Bar<X, Y> {
            /**
             * Creates a ClusteredBarPlot.
             *
             * A ClusteredBarPlot is a plot that plots several bar plots next to each
             * other. For example, when plotting life expectancy across each country,
             * you would want each country to have a "male" and "female" bar.
             *
             * @constructor
             * @param {Scale} xScale The x scale to use.
             * @param {Scale} yScale The y scale to use.
             * @param {boolean} isVertical if the plot if vertical.
             */
            constructor(xScale: Scale<X, number>, yScale: Scale<Y, number>, isVertical?: boolean);
            protected _generateAttrToProjector(): {
                [attrToSet: string]: (datum: any, index: number, dataset: Dataset, plotMetadata: PlotMetadata) => any;
            };
            protected _getDataToDraw(): D3.Map<any[]>;
            protected _getPlotMetadataForDataset(key: string): ClusteredPlotMetadata;
        }
    }
}


declare module Plottable {
    module Plots {
        interface StackedPlotMetadata extends PlotMetadata {
            offsets: D3.Map<number>;
        }
        type StackedDatum = {
            key: any;
            value: number;
            offset?: number;
        };
    }
    class Stacked<X, Y> extends XYPlot<X, Y> {
        protected _isVertical: boolean;
        _getPlotMetadataForDataset(key: string): Plots.StackedPlotMetadata;
        x(): Plots.AccessorScaleBinding<X, number>;
        x(x: number | _Accessor): XYPlot<X, Y>;
        x(x: X | _Accessor, xScale: Scale<X, number>): XYPlot<X, Y>;
        y(): Plots.AccessorScaleBinding<Y, number>;
        y(y: number | _Accessor): XYPlot<X, Y>;
        y(y: Y | _Accessor, yScale: Scale<Y, number>): XYPlot<X, Y>;
        _onDatasetUpdate(): void;
        _updateStackOffsets(): void;
        _updateStackExtents(): void;
        /**
         * Feeds the data through d3's stack layout function which will calculate
         * the stack offsets and use the the function declared in .out to set the offsets on the data.
         */
        _stack(dataArray: D3.Map<Plots.StackedDatum>[]): D3.Map<Plots.StackedDatum>[];
        /**
         * After the stack offsets have been determined on each separate dataset, the offsets need
         * to be determined correctly on the overall datasets
         */
        _setDatasetStackOffsets(positiveDataMapArray: D3.Map<Plots.StackedDatum>[], negativeDataMapArray: D3.Map<Plots.StackedDatum>[]): void;
        _getDomainKeys(): string[];
        _generateDefaultMapArray(): D3.Map<Plots.StackedDatum>[];
        protected _extentsForProperty(attr: string): any[];
        _normalizeDatasets<A, B>(fromX: boolean): {
            a: A;
            b: B;
        }[];
        _keyAccessor(): _Accessor;
        _valueAccessor(): _Accessor;
    }
}


declare module Plottable {
    module Plots {
        class StackedArea<X> extends Area<X> {
            /**
             * Constructs a StackedArea plot.
             *
             * @constructor
             * @param {QuantitativeScaleScale} xScale The x scale to use.
             * @param {QuantitativeScaleScale} yScale The y scale to use.
             */
            constructor(xScale: QuantitativeScale<X>, yScale: QuantitativeScale<number>);
            protected _getDrawer(key: string): Drawers.Area;
            _getAnimator(key: string): Animators.PlotAnimator;
            protected _setup(): void;
            x(): Plots.AccessorScaleBinding<X, number>;
            x(x: number | _Accessor): StackedArea<X>;
            x(x: X | _Accessor, xScale: Scale<X, number>): Area<X>;
            y(): Plots.AccessorScaleBinding<number, number>;
            y(y: number | _Accessor): StackedArea<X>;
            y(y: number | _Accessor, yScale: Scale<number, number>): Area<X>;
            protected _additionalPaint(): void;
            protected _updateYDomainer(): void;
            protected _onDatasetUpdate(): StackedArea<X>;
            protected _generateAttrToProjector(): {
                [attrToSet: string]: (datum: any, index: number, dataset: Dataset, plotMetadata: PlotMetadata) => any;
            };
            protected _wholeDatumAttributes(): string[];
            _updateStackOffsets(): void;
            _updateStackExtents(): void;
            _stack(dataArray: D3.Map<StackedDatum>[]): D3.Map<StackedDatum>[];
            _setDatasetStackOffsets(positiveDataMapArray: D3.Map<StackedDatum>[], negativeDataMapArray: D3.Map<StackedDatum>[]): void;
            _getDomainKeys(): any;
            _generateDefaultMapArray(): D3.Map<StackedDatum>[];
            protected _extentsForProperty(attr: string): any;
            _keyAccessor(): _Accessor;
            _valueAccessor(): _Accessor;
            _getPlotMetadataForDataset(key: string): StackedPlotMetadata;
            protected _normalizeDatasets<A, B>(fromX: boolean): {
                a: A;
                b: B;
            }[];
        }
    }
}


declare module Plottable {
    module Plots {
        class StackedBar<X, Y> extends Bar<X, Y> {
            /**
             * Constructs a StackedBar plot.
             * A StackedBarPlot is a plot that plots several bar plots stacking on top of each
             * other.
             * @constructor
             * @param {Scale} xScale the x scale of the plot.
             * @param {Scale} yScale the y scale of the plot.
             * @param {boolean} isVertical if the plot if vertical.
             */
            constructor(xScale?: Scale<X, number>, yScale?: Scale<Y, number>, isVertical?: boolean);
            protected _getAnimator(key: string): Animators.PlotAnimator;
            x(): Plots.AccessorScaleBinding<X, number>;
            x(x: number | _Accessor): StackedBar<X, Y>;
            x(x: X | _Accessor, xScale: Scale<X, number>): StackedBar<X, Y>;
            y(): Plots.AccessorScaleBinding<Y, number>;
            y(y: number | _Accessor): StackedBar<X, Y>;
            y(y: Y | _Accessor, yScale: Scale<Y, number>): StackedBar<X, Y>;
            protected _generateAttrToProjector(): {
                [attrToSet: string]: (datum: any, index: number, dataset: Dataset, plotMetadata: PlotMetadata) => any;
            };
            protected _generateDrawSteps(): Drawers.DrawStep[];
            protected _onDatasetUpdate(): StackedBar<X, Y>;
            protected _getPlotMetadataForDataset(key: string): StackedPlotMetadata;
            protected _normalizeDatasets<A, B>(fromX: boolean): {
                a: A;
                b: B;
            }[];
            _updateStackOffsets(): void;
            _updateStackExtents(): void;
            _stack(dataArray: D3.Map<StackedDatum>[]): D3.Map<StackedDatum>[];
            _setDatasetStackOffsets(positiveDataMapArray: D3.Map<StackedDatum>[], negativeDataMapArray: D3.Map<StackedDatum>[]): void;
            _getDomainKeys(): any;
            _generateDefaultMapArray(): D3.Map<StackedDatum>[];
            protected _extentsForProperty(attr: string): any;
            _keyAccessor(): _Accessor;
            _valueAccessor(): _Accessor;
        }
    }
}


declare module Plottable {
    module Animators {
        interface PlotAnimator {
            /**
             * Applies the supplied attributes to a D3.Selection with some animation.
             *
             * @param {D3.Selection} selection The update selection or transition selection that we wish to animate.
             * @param {AttributeToProjector} attrToProjector The set of
             *     IAccessors that we will use to set attributes on the selection.
             * @return {any} Animators should return the selection or
             *     transition object so that plots may chain the transitions between
             *     animators.
             */
            animate(selection: any, attrToProjector: AttributeToProjector): D3.Selection | D3.Transition.Transition;
            /**
             * Given the number of elements, return the total time the animation requires
             * @param number numberofIterations The number of elements that will be drawn
             * @returns {any} The time required for the animation
             */
            getTiming(numberOfIterations: number): number;
        }
        type PlotAnimatorMap = {
            [animatorKey: string]: PlotAnimator;
        };
    }
}


declare module Plottable {
    module Animators {
        /**
         * An animator implementation with no animation. The attributes are
         * immediately set on the selection.
         */
        class Null implements PlotAnimator {
            getTiming(selection: any): number;
            animate(selection: any, attrToProjector: AttributeToProjector): D3.Selection;
        }
    }
}


declare module Plottable {
    module Animators {
        /**
         * The base animator implementation with easing, duration, and delay.
         *
         * The maximum delay between animations can be configured with maxIterativeDelay.
         *
         * The maximum total animation duration can be configured with maxTotalDuration.
         * maxTotalDuration does not set actual total animation duration.
         *
         * The actual interval delay is calculated by following formula:
         * min(maxIterativeDelay(),
         *   max(maxTotalDuration() - duration(), 0) / <number of iterations>)
         */
        class Base implements PlotAnimator {
            /**
             * The default duration of the animation in milliseconds
             */
            static DEFAULT_DURATION_MILLISECONDS: number;
            /**
             * The default starting delay of the animation in milliseconds
             */
            static DEFAULT_DELAY_MILLISECONDS: number;
            /**
             * The default maximum start delay between each start of an animation
             */
            static DEFAULT_MAX_ITERATIVE_DELAY_MILLISECONDS: number;
            /**
             * The default maximum total animation duration
             */
            static DEFAULT_MAX_TOTAL_DURATION_MILLISECONDS: number;
            /**
             * The default easing of the animation
             */
            static DEFAULT_EASING: string;
            /**
             * Constructs the default animator
             *
             * @constructor
             */
            constructor();
            getTiming(numberOfIterations: number): number;
            animate(selection: any, attrToProjector: AttributeToProjector): D3.Transition.Transition;
            /**
             * Gets the duration of the animation in milliseconds.
             *
             * @returns {number} The current duration.
             */
            duration(): number;
            /**
             * Sets the duration of the animation in milliseconds.
             *
             * @param {number} duration The duration in milliseconds.
             * @returns {Default} The calling Default Animator.
             */
            duration(duration: number): Base;
            /**
             * Gets the delay of the animation in milliseconds.
             *
             * @returns {number} The current delay.
             */
            delay(): number;
            /**
             * Sets the delay of the animation in milliseconds.
             *
             * @param {number} delay The delay in milliseconds.
             * @returns {Default} The calling Default Animator.
             */
            delay(delay: number): Base;
            /**
             * Gets the current easing of the animation.
             *
             * @returns {string} the current easing mode.
             */
            easing(): string;
            /**
             * Sets the easing mode of the animation.
             *
             * @param {string} easing The desired easing mode.
             * @returns {Default} The calling Default Animator.
             */
            easing(easing: string): Base;
            /**
             * Gets the maximum start delay between animations in milliseconds.
             *
             * @returns {number} The current maximum iterative delay.
             */
            maxIterativeDelay(): number;
            /**
             * Sets the maximum start delay between animations in milliseconds.
             *
             * @param {number} maxIterDelay The maximum iterative delay in milliseconds.
             * @returns {Base} The calling Base Animator.
             */
            maxIterativeDelay(maxIterDelay: number): Base;
            /**
             * Gets the maximum total animation duration in milliseconds.
             *
             * @returns {number} The current maximum total animation duration.
             */
            maxTotalDuration(): number;
            /**
             * Sets the maximum total animation duration in miliseconds.
             *
             * @param {number} maxDuration The maximum total animation duration in milliseconds.
             * @returns {Base} The calling Base Animator.
             */
            maxTotalDuration(maxDuration: number): Base;
        }
    }
}


declare module Plottable {
    module Animators {
        /**
         * The default animator implementation with easing, duration, and delay.
         */
        class Rect extends Base {
            static ANIMATED_ATTRIBUTES: string[];
            isVertical: boolean;
            isReverse: boolean;
            constructor(isVertical?: boolean, isReverse?: boolean);
            animate(selection: any, attrToProjector: AttributeToProjector): D3.Transition.Transition;
            protected _startMovingProjector(attrToProjector: AttributeToProjector): (datum: any, index: number, dataset: Dataset, plotMetadata: Plots.PlotMetadata) => any;
        }
    }
}


declare module Plottable {
    module Animators {
        /**
         * A child class of RectAnimator that will move the rectangle
         * as well as animate its growth.
         */
        class MovingRect extends Rect {
            /**
             * The pixel value to move from
             */
            startPixelValue: number;
            /**
             * Constructs a MovingRectAnimator
             *
             * @param {number} basePixel The pixel value to start moving from
             * @param {boolean} isVertical If the movement/animation is vertical
             */
            constructor(startPixelValue: number, isVertical?: boolean);
            protected _startMovingProjector(attrToProjector: AttributeToProjector): (p: any) => number;
        }
    }
}


declare module Plottable {
    class Dispatcher {
        protected _event2Callback: {
            [eventName: string]: (e: Event) => any;
        };
        protected _callbacks: Utils.CallbackSet<Function>[];
        protected setCallback(callbackSet: Utils.CallbackSet<Function>, callback: Function): void;
        protected unsetCallback(callbackSet: Utils.CallbackSet<Function>, callback: Function): void;
    }
}


declare module Plottable {
    module Dispatchers {
        type MouseCallback = (p: Point, event: MouseEvent) => any;
        class Mouse extends Dispatcher {
            /**
             * Get a Dispatcher.Mouse for the <svg> containing elem. If one already exists
             * on that <svg>, it will be returned; otherwise, a new one will be created.
             *
             * @param {SVGElement} elem A svg DOM element.
             * @return {Dispatcher.Mouse} A Dispatcher.Mouse
             */
            static getDispatcher(elem: SVGElement): Dispatchers.Mouse;
            /**
             * Creates a Dispatcher.Mouse.
             * This constructor not be invoked directly under most circumstances.
             *
             * @param {SVGElement} svg The root <svg> element to attach to.
             */
            constructor(svg: SVGElement);
            /**
             * Registers a callback to be called whenever the mouse position changes,
             *
             * @param {(p: Point) => any} callback A callback that takes the pixel position
             *                                     in svg-coordinate-space. Pass `null`
             *                                     to remove a callback.
             * @return {Dispatcher.Mouse} The calling Dispatcher.Mouse.
             */
            onMouseMove(callback: MouseCallback): Dispatchers.Mouse;
            /**
             * Registers the callback to be called whenever the mouse position changes,
             *
             * @param {(p: Point) => any} callback A callback that takes the pixel position
             *                                     in svg-coordinate-space. Pass `null`
             *                                     to remove a callback.
             * @return {Dispatcher.Mouse} The calling Dispatcher.Mouse.
             */
            offMouseMove(callback: MouseCallback): Dispatchers.Mouse;
            /**
             * Registers a callback to be called whenever a mousedown occurs.
             *
             * @param {(p: Point) => any} callback A callback that takes the pixel position
             *                                     in svg-coordinate-space. Pass `null`
             *                                     to remove a callback.
             * @return {Dispatcher.Mouse} The calling Dispatcher.Mouse.
             */
            onMouseDown(callback: MouseCallback): Dispatchers.Mouse;
            /**
             * Registers the callback to be called whenever a mousedown occurs.
             *
             * @param {(p: Point) => any} callback A callback that takes the pixel position
             *                                     in svg-coordinate-space. Pass `null`
             *                                     to remove a callback.
             * @return {Dispatcher.Mouse} The calling Dispatcher.Mouse.
             */
            offMouseDown(callback: MouseCallback): Dispatchers.Mouse;
            /**
             * Registers a callback to be called whenever a mouseup occurs.
             *
             * @param {(p: Point) => any} callback A callback that takes the pixel position
             *                                     in svg-coordinate-space. Pass `null`
             *                                     to remove a callback.
             * @return {Dispatcher.Mouse} The calling Dispatcher.Mouse.
             */
            onMouseUp(callback: MouseCallback): Dispatchers.Mouse;
            /**
             * Registers the callback to be called whenever a mouseup occurs.
             *
             * @param {(p: Point) => any} callback A callback that takes the pixel position
             *                                     in svg-coordinate-space. Pass `null`
             *                                     to remove a callback.
             * @return {Dispatcher.Mouse} The calling Dispatcher.Mouse.
             */
            offMouseUp(callback: MouseCallback): Dispatchers.Mouse;
            /**
             * Registers a callback to be called whenever a wheel occurs.
             *
             * @param {MouseCallback} callback A callback that takes the pixel position
             *                                     in svg-coordinate-space.
             *                                     Pass `null` to remove a callback.
             * @return {Dispatcher.Mouse} The calling Dispatcher.Mouse.
             */
            onWheel(callback: MouseCallback): Dispatchers.Mouse;
            /**
             * Registers the callback to be called whenever a wheel occurs.
             *
             * @param {MouseCallback} callback A callback that takes the pixel position
             *                                     in svg-coordinate-space.
             *                                     Pass `null` to remove a callback.
             * @return {Dispatcher.Mouse} The calling Dispatcher.Mouse.
             */
            offWheel(callback: MouseCallback): Dispatchers.Mouse;
            /**
             * Registers a callback to be called whenever a dblClick occurs.
             *
             * @param {MouseCallback} callback A callback that takes the pixel position
             *                                     in svg-coordinate-space.
             *                                     Pass `null` to remove a callback.
             * @return {Dispatcher.Mouse} The calling Dispatcher.Mouse.
             */
            onDblClick(callback: MouseCallback): Dispatchers.Mouse;
            /**
             * Registers the callback to be called whenever a dblClick occurs.
             *
             * @param {MouseCallback} callback A callback that takes the pixel position
             *                                     in svg-coordinate-space.
             *                                     Pass `null` to remove a callback.
             * @return {Dispatcher.Mouse} The calling Dispatcher.Mouse.
             */
            offDblClick(callback: MouseCallback): Dispatchers.Mouse;
            /**
             * Returns the last computed mouse position.
             *
             * @return {Point} The last known mouse position in <svg> coordinate space.
             */
            getLastMousePosition(): {
                x: number;
                y: number;
            };
        }
    }
}


declare module Plottable {
    module Dispatchers {
        type TouchCallback = (ids: number[], idToPoint: {
            [id: number]: Point;
        }, event: TouchEvent) => any;
        class Touch extends Dispatcher {
            /**
             * Get a Dispatcher.Touch for the <svg> containing elem. If one already exists
             * on that <svg>, it will be returned; otherwise, a new one will be created.
             *
             * @param {SVGElement} elem A svg DOM element.
             * @return {Dispatcher.Touch} A Dispatcher.Touch
             */
            static getDispatcher(elem: SVGElement): Dispatchers.Touch;
            /**
             * Creates a Dispatcher.Touch.
             * This constructor should not be invoked directly under most circumstances.
             *
             * @param {SVGElement} svg The root <svg> element to attach to.
             */
            constructor(svg: SVGElement);
            /**
             * Registers a callback to be called whenever a touch starts.
             *
             * @param {TouchCallback} callback A callback that takes the pixel position
             *                                     in svg-coordinate-space. Pass `null`
             *                                     to remove a callback.
             * @return {Dispatcher.Touch} The calling Dispatcher.Touch.
             */
            onTouchStart(callback: TouchCallback): Dispatchers.Touch;
            /**
             * Removes the callback to be called whenever a touch starts.
             *
             * @param {TouchCallback} callback A callback that takes the pixel position
             *                                     in svg-coordinate-space. Pass `null`
             *                                     to remove a callback.
             * @return {Dispatcher.Touch} The calling Dispatcher.Touch.
             */
            offTouchStart(callback: TouchCallback): Dispatchers.Touch;
            /**
             * Registers a callback to be called whenever the touch position changes.
             *
             * @param {TouchCallback} callback A callback that takes the pixel position
             *                                     in svg-coordinate-space. Pass `null`
             *                                     to remove a callback.
             * @return {Dispatcher.Touch} The calling Dispatcher.Touch.
             */
            onTouchMove(callback: TouchCallback): Dispatchers.Touch;
            /**
             * Removes the callback to be called whenever the touch position changes.
             *
             * @param {TouchCallback} callback A callback that takes the pixel position
             *                                     in svg-coordinate-space. Pass `null`
             *                                     to remove a callback.
             * @return {Dispatcher.Touch} The calling Dispatcher.Touch.
             */
            offTouchMove(callback: TouchCallback): Dispatchers.Touch;
            /**
             * Registers a callback to be called whenever a touch ends.
             *
             * @param {TouchCallback} callback A callback that takes the pixel position
             *                                     in svg-coordinate-space. Pass `null`
             *                                     to remove a callback.
             * @return {Dispatcher.Touch} The calling Dispatcher.Touch.
             */
            onTouchEnd(callback: TouchCallback): Dispatchers.Touch;
            /**
             * Removes the callback to be called whenever a touch ends.
             *
             * @param {TouchCallback} callback A callback that takes the pixel position
             *                                     in svg-coordinate-space. Pass `null`
             *                                     to remove a callback.
             * @return {Dispatcher.Touch} The calling Dispatcher.Touch.
             */
            offTouchEnd(callback: TouchCallback): Dispatchers.Touch;
            /**
             * Registers a callback to be called whenever a touch is cancelled.
             *
             * @param {TouchCallback} callback A callback that takes the pixel position
             *                                     in svg-coordinate-space. Pass `null`
             *                                     to remove a callback.
             * @return {Dispatcher.Touch} The calling Dispatcher.Touch.
             */
            onTouchCancel(callback: TouchCallback): Dispatchers.Touch;
            /**
             * Removes the callback to be called whenever a touch is cancelled.
             *
             * @param {TouchCallback} callback A callback that takes the pixel position
             *                                     in svg-coordinate-space. Pass `null`
             *                                     to remove a callback.
             * @return {Dispatcher.Touch} The calling Dispatcher.Touch.
             */
            offTouchCancel(callback: TouchCallback): Dispatchers.Touch;
        }
    }
}


declare module Plottable {
    module Dispatchers {
        type KeyCallback = (keyCode: number, event: KeyboardEvent) => any;
        class Key extends Dispatcher {
            /**
             * Get a Dispatcher.Key. If one already exists it will be returned;
             * otherwise, a new one will be created.
             *
             * @return {Dispatcher.Key} A Dispatcher.Key
             */
            static getDispatcher(): Dispatchers.Key;
            /**
             * Creates a Dispatcher.Key.
             * This constructor not be invoked directly under most circumstances.
             *
             * @param {SVGElement} svg The root <svg> element to attach to.
             */
            constructor();
            /**
             * Registers a callback to be called whenever a key is pressed.
             *
             * @param {KeyCallback} callback
             * @return {Dispatcher.Key} The calling Dispatcher.Key.
             */
            onKeyDown(callback: KeyCallback): Key;
            /**
             * Removes the callback to be called whenever a key is pressed.
             *
             * @param {KeyCallback} callback
             * @return {Dispatcher.Key} The calling Dispatcher.Key.
             */
            offKeyDown(callback: KeyCallback): Key;
        }
    }
}


declare module Plottable {
    class Interaction {
        /**
         * It maintains a 'hitBox' which is where all event listeners are
         * attached. Due to cross- browser weirdness, the hitbox needs to be an
         * opaque but invisible rectangle.  TODO: We should give the interaction
         * "foreground" and "background" elements where it can draw things,
         * e.g. crosshairs.
         */
        protected _componentToListenTo: Component;
        _anchor(component: Component): void;
        /**
         * Translates an <svg>-coordinate-space point to Component-space coordinates.
         *
         * @param {Point} p A Point in <svg>-space coordinates.
         *
         * @return {Point} The same location in Component-space coordinates.
         */
        protected _translateToComponentSpace(p: Point): Point;
        /**
         * Checks whether a Component-coordinate-space Point is inside the Component.
         *
         * @param {Point} p A Point in Coordinate-space coordinates.
         *
         * @return {boolean} Whether or not the point is inside the Component.
         */
        protected _isInsideComponent(p: Point): boolean;
    }
}


declare module Plottable {
    type ClickCallback = (point: Point) => any;
    module Interactions {
        class Click extends Interaction {
            _anchor(component: Component): void;
            /**
             * Sets the callback called when the Component is clicked.
             *
             * @param {ClickCallback} callback The callback to set.
             * @return {Interaction.Click} The calling Interaction.Click.
             */
            onClick(callback: ClickCallback): Click;
            /**
             * Removes the callback from click.
             *
             * @param {ClickCallback} callback The callback to remove.
             * @return {Interaction.Click} The calling Interaction.Click.
             */
            offClick(callback: ClickCallback): Click;
        }
    }
}


declare module Plottable {
    module Interactions {
        class DoubleClick extends Interaction {
            _anchor(component: Component): void;
            /**
             * Sets the callback called when the Component is double-clicked.
             *
             * @param {ClickCallback} callback The callback to set.
             * @return {Interaction.DoubleClick} The calling Interaction.DoubleClick.
             */
            onDoubleClick(callback: ClickCallback): DoubleClick;
            /**
             * Removes the callback called when the Component is double-clicked.
             *
             * @param {ClickCallback} callback The callback to remove.
             * @return {Interaction.DoubleClick} The calling Interaction.DoubleClick.
             */
            offDoubleClick(callback: ClickCallback): DoubleClick;
        }
    }
}


declare module Plottable {
    type KeyCallback = (keyCode: number) => void;
    module Interactions {
        class Key extends Interaction {
            _anchor(component: Component): void;
            /**
             * Sets a callback to be called when the key with the given keyCode is
             * pressed and the user is moused over the Component.
             *
             * @param {number} keyCode The key code associated with the key.
             * @param {KeyCallback} callback Callback to be set.
             * @returns The calling Interaction.Key.
             */
            onKey(keyCode: number, callback: KeyCallback): Key;
            /**
             * Removes the callback to be called when the key with the given keyCode is
             * pressed and the user is moused over the Component.
             *
             * @param {number} keyCode The key code associated with the key.
             * @param {KeyCallback} callback Callback to be removed.
             * @returns The calling Interaction.Key.
             */
            offKey(keyCode: number, callback: KeyCallback): Key;
        }
    }
}


declare module Plottable {
    type PointerCallback = (point: Point) => any;
    module Interactions {
        class Pointer extends Interaction {
            _anchor(component: Component): void;
            /**
             * Sets the callback called when the pointer enters the Component.
             *
             * @param {PointerCallback} callback The callback to set.
             * @return {Interaction.Pointer} The calling Interaction.Pointer.
             */
            onPointerEnter(callback: PointerCallback): Pointer;
            /**
             * Removes a callback called when the pointer enters the Component.
             *
             * @param {PointerCallback} callback The callback to remove.
             * @return {Interaction.Pointer} The calling Interaction.Pointer.
             */
            offPointerEnter(callback: PointerCallback): Pointer;
            /**
             * Sets the callback called when the pointer moves.
             *
             * @param {PointerCallback} callback The callback to set.
             * @return {Interaction.Pointer} The calling Interaction.Pointer.
             */
            onPointerMove(callback: PointerCallback): Pointer;
            /**
             * Removes a callback called when the pointer moves.
             *
             * @param {PointerCallback} callback The callback to remove.
             * @return {Interaction.Pointer} The calling Interaction.Pointer.
             */
            offPointerMove(callback: PointerCallback): Pointer;
            /**
             * Sets the callback called when the pointer exits the Component.
             *
             * @param {PointerCallback} callback The callback to set.
             * @return {Interaction.Pointer} The calling Interaction.Pointer.
             */
            onPointerExit(callback: PointerCallback): Pointer;
            /**
             * Removes a callback called when the pointer exits the Component.
             *
             * @param {PointerCallback} callback The callback to remove.
             * @return {Interaction.Pointer} The calling Interaction.Pointer.
             */
            offPointerExit(callback: PointerCallback): Pointer;
        }
    }
}


declare module Plottable {
    module Interactions {
        class PanZoom extends Interaction {
            /**
             * The number of pixels occupied in a line.
             */
            static PIXELS_PER_LINE: number;
            /**
             * Creates a PanZoomInteraction.
             *
             * The allows you to move around and zoom in on a plot, interactively. It
             * does so by changing the xScale and yScales' domains repeatedly.
             *
             * @constructor
             * @param {QuantitativeScaleScale} [xScale] The X scale to update on panning/zooming.
             * @param {QuantitativeScaleScale} [yScale] The Y scale to update on panning/zooming.
             */
            constructor(xScale?: QuantitativeScale<any>, yScale?: QuantitativeScale<any>);
            _anchor(component: Component): void;
        }
    }
}


declare module Plottable {
    type DragCallback = (start: Point, end: Point) => any;
    module Interactions {
        class Drag extends Interaction {
            _anchor(component: Component): void;
            /**
             * Returns whether or not this Interactions constrains Points passed to its
             * callbacks to lie inside its Component.
             *
             * If true, when the user drags outside of the Component, the closest Point
             * inside the Component will be passed to the callback instead of the actual
             * cursor position.
             *
             * @return {boolean} Whether or not the Interactions.Drag constrains.
             */
            constrainToComponent(): boolean;
            /**
             * Sets whether or not this Interactions constrains Points passed to its
             * callbacks to lie inside its Component.
             *
             * If true, when the user drags outside of the Component, the closest Point
             * inside the Component will be passed to the callback instead of the actual
             * cursor position.
             *
             * @param {boolean} constrain Whether or not to constrain Points.
             * @return {Interactions.Drag} The calling Interactions.Drag.
             */
            constrainToComponent(constrain: boolean): Drag;
            /**
             * Sets the callback to be called when dragging starts.
             *
             * @param {DragCallback} callback The callback to be called. Takes in a Point in pixels.
             * @returns {Drag} The calling Interactions.Drag.
             */
            onDragStart(callback: DragCallback): Drag;
            /**
             * Removes the callback to be called when dragging starts.
             *
             * @param {DragCallback} callback The callback to be removed.
             * @returns {Drag} The calling Interactions.Drag.
             */
            offDragStart(callback: DragCallback): Drag;
            /**
             * Adds a callback to be called during dragging.
             *
             * @param {DragCallback} callback The callback to be called. Takes in Points in pixels.
             * @returns {Drag} The calling Interactions.Drag.
             */
            onDrag(callback: DragCallback): Drag;
            /**
             * Removes a callback to be called during dragging.
             *
             * @param {DragCallback} callback The callback to be removed.
             * @returns {Drag} The calling Interactions.Drag.
             */
            offDrag(callback: DragCallback): Drag;
            /**
             * Adds a callback to be called when the dragging ends.
             *
             * @param {DragCallback} callback The callback to be called. Takes in Points in pixels.
             * @returns {Drag} The calling Interactions.Drag.
             */
            onDragEnd(callback: DragCallback): Drag;
            /**
             * Removes a callback to be called when the dragging ends.
             *
             * @param {DragCallback} callback The callback to be removed
             * @returns {Drag} The calling Interactions.Drag.
             */
            offDragEnd(callback: DragCallback): Drag;
        }
    }
}


declare module Plottable {
    type DragBoxCallback = (bounds: Bounds) => any;
    module Components {
        class DragBoxLayer extends Components.SelectionBoxLayer {
            protected _hasCorners: boolean;
            constructor();
            protected _setup(): void;
            protected _render(): void;
            /**
             * Gets the detection radius of the drag box.
             *
             * @return {number} The detection radius of the drag box.
             */
            detectionRadius(): number;
            /**
             * Sets the detection radius of the drag box.
             *
             * @param {number} r The desired detection radius.
             * @return {DragBoxLayer} The calling DragBoxLayer.
             */
            detectionRadius(r: number): DragBoxLayer;
            /**
             * Gets whether or not the drag box is resizable.
             *
             * @return {boolean} Whether or not the drag box is resizable.
             */
            resizable(): boolean;
            /**
             * Sets whether or not the drag box is resizable.
             *
             * @param {boolean} canResize Whether or not the drag box should be resizable.
             * @return {DragBoxLayer} The calling DragBoxLayer.
             */
            resizable(canResize: boolean): DragBoxLayer;
            protected _setResizableClasses(canResize: boolean): void;
            /**
             * Sets the callback to be called when dragging starts.
             *
             * @param {DragBoxCallback} callback The callback to be called. Passed the current Bounds in pixels.
             * @returns {DragBoxLayer} The calling DragBoxLayer.
             */
            onDragStart(callback: DragBoxCallback): DragBoxLayer;
            /**
             * Removes a callback to be called when dragging starts.
             *
             * @param {DragBoxCallback} callback The callback to be removed.
             * @returns {DragBoxLayer} The calling DragBoxLayer.
             */
            offDragStart(callback: DragBoxCallback): DragBoxLayer;
            /**
             * Sets a callback to be called during dragging.
             *
             * @param {DragBoxCallback} callback The callback to be called. Passed the current Bounds in pixels.
             * @returns {DragBoxLayer} The calling DragBoxLayer.
             */
            onDrag(callback: DragBoxCallback): DragBoxLayer;
            /**
             * Removes a callback to be called during dragging.
             *
             * @param {DragBoxCallback} callback The callback to be removed.
             * @returns {DragBoxLayer} The calling DragBoxLayer.
             */
            offDrag(callback: DragBoxCallback): DragBoxLayer;
            /**
             * Sets a callback to be called when the dragging ends.
             *
             * @param {DragBoxCallback} callback The callback to be called. Passed the current Bounds in pixels.
             * @returns {DragBoxLayer} The calling DragBoxLayer.
             */
            onDragEnd(callback: DragBoxCallback): DragBoxLayer;
            /**
             * Removes a callback to be called when the dragging ends.
             *
             * @param {DragBoxCallback} callback The callback to be removed.
             * @returns {DragBoxLayer} The calling DragBoxLayer.
             */
            offDragEnd(callback: DragBoxCallback): DragBoxLayer;
        }
    }
}


declare module Plottable {
    module Components {
        class XDragBoxLayer extends DragBoxLayer {
            constructor();
            computeLayout(origin?: Point, availableWidth?: number, availableHeight?: number): XDragBoxLayer;
            protected _setBounds(newBounds: Bounds): void;
            protected _setResizableClasses(canResize: boolean): void;
        }
    }
}


declare module Plottable {
    module Components {
        class YDragBoxLayer extends DragBoxLayer {
            constructor();
            computeLayout(origin?: Point, availableWidth?: number, availableHeight?: number): YDragBoxLayer;
            protected _setBounds(newBounds: Bounds): void;
            protected _setResizableClasses(canResize: boolean): void;
        }
    }
}<|MERGE_RESOLUTION|>--- conflicted
+++ resolved
@@ -2578,6 +2578,7 @@
         protected _attrExtents: D3.Map<any[]>;
         protected _animate: boolean;
         protected _animateOnNextRender: boolean;
+        protected _propertyExtents: D3.Map<any[]>;
         protected _propertyBindings: D3.Map<Plots.AccessorScaleBinding<any, any>>;
         /**
          * Constructs a Plot.
@@ -2658,14 +2659,10 @@
          * Override in subclass to add special extents, such as included values
          */
         protected _extentsForAttr(attr: string): any[];
-<<<<<<< HEAD
         /**
          * Override in subclass to add special extents, such as included values
          */
         protected _extentsForProperty(property: string): any[];
-        protected _extentsForScale<D>(scale: Scale<D, any>): D[][];
-=======
->>>>>>> d7da24a7
         /**
          * Get the animator associated with the specified Animator key.
          *
@@ -2730,11 +2727,7 @@
          */
         getClosestPlotData(queryPoint: Point): Plots.PlotData;
         protected _isVisibleOnPlot(datum: any, pixelPoint: Point, selection: D3.Selection): boolean;
-<<<<<<< HEAD
-        protected _replaceScale(oldScale: Scale<any, any>, newScale: Scale<any, any>): void;
         protected _propertyToProjectors(): AttributeToProjector;
-=======
->>>>>>> d7da24a7
     }
 }
 
