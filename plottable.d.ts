--- conflicted
+++ resolved
@@ -168,7 +168,6 @@
 
 declare module Plottable {
     module Utils {
-<<<<<<< HEAD
         module D3Scale {
             function niceDomain<D>(scale: D3.Scale.QuantitativeScale<D>, domain: D[], count?: number): any[];
         }
@@ -178,13 +177,6 @@
 
 declare module Plottable {
     module Utils {
-        /**
-         * An associative array that can be keyed by anything (inc objects).
-         * Uses pointer equality checks which is why this works.
-         * This power has a price: everything is linear time since it is actually backed by an array...
-         */
-=======
->>>>>>> e31ceb1c
         class Map<K, V> {
             /**
              * Set a new key/value pair in the Map.
@@ -2726,12 +2718,6 @@
              */
             constructor(xScale: Scale<X, number>, yScale: Scale<Y, number>);
             protected _getDrawer(key: string): Drawers.Symbol;
-<<<<<<< HEAD
-=======
-            protected _generateAttrToProjector(): {
-                [attrToSet: string]: (datum: any, index: number, dataset: Dataset) => any;
-            };
->>>>>>> e31ceb1c
             size<S>(): AccessorScaleBinding<S, number>;
             size(size: number | Accessor<number>): Plots.Scatter<X, Y>;
             size<S>(size: S | Accessor<S>, scale: Scale<S, number>): Plots.Scatter<X, Y>;
