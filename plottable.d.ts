--- conflicted
+++ resolved
@@ -869,15 +869,6 @@
          * @returns {D} The domain value corresponding to the supplied range value.
          */
         invert(value: number): D;
-<<<<<<< HEAD
-        /**
-         * Creates a copy of the QuantitativeScale with the same domain and range but without any registered list.
-         *
-         * @returns {QuantitativeScale} A copy of the calling QuantitativeScale.
-         */
-        copy(): QuantitativeScale<D>;
-=======
->>>>>>> 93778495
         domain(): D[];
         domain(values: D[]): QuantitativeScale<D>;
         /**
