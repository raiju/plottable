
declare module Plottable {
    module Util {
        module Methods {
            /**
            * Checks if x is between a and b.
            *
            * @param {number} x The value to test if in range
            * @param {number} a The beginning of the (inclusive) range
            * @param {number} b The ending of the (inclusive) range
            * @return {boolean} Whether x is in [a, b]
            */
            function inRange(x: number, a: number, b: number): boolean;
            /** Print a warning message to the console, if it is available.
            *
            * @param {string} The warnings to print
            */
            function warn(warning: string): void;
            /**
            * Takes two arrays of numbers and adds them together
            *
            * @param {number[]} alist The first array of numbers
            * @param {number[]} blist The second array of numbers
            * @return {number[]} An array of numbers where x[i] = alist[i] + blist[i]
            */
            function addArrays(alist: number[], blist: number[]): number[];
            /**
            * Takes two sets and returns the intersection
            *
            * @param {D3.Set} set1 The first set
            * @param {D3.Set} set2 The second set
            * @return {D3.Set} A set that contains elements that appear in both set1 and set2
            */
            function intersection(set1: D3.Set, set2: D3.Set): D3.Set;
            /**
            * Takes two sets and returns the union
            *
            * @param{D3.Set} set1 The first set
            * @param{D3.Set} set2 The second set
            * @return{D3.Set} A set that contains elements that appear in either set1 or set2
            */
            function union(set1: D3.Set, set2: D3.Set): D3.Set;
            function uniq(strings: string[]): string[];
            function uniqNumbers(a: number[]): number[];
            /**
            * Creates an array of length `count`, filled with value or (if value is a function), value()
            *
            * @param {any} value The value to fill the array with, or, if a function, a generator for values
            * @param {number} count The length of the array to generate
            * @return {any[]}
            */
            function createFilledArray(value: any, count: number): any[];
            /**
            * @param {T[][]} a The 2D array that will have its elements joined together.
            * @return {T[]} Every array in a, concatenated together in the order they appear.
            */
            function flatten<T>(a: T[][]): T[];
            /**
            * Check if two arrays are equal by strict equality.
            */
            function arrayEq<T>(a: T[], b: T[]): boolean;
            /**
            * @param {any} a Object to check against b for equality.
            * @param {any} b Object to check against a for equality.
            *
            * @returns {boolean} whether or not two objects share the same keys, and
            *          values associated with those keys. Values will be compared
            *          with ===.
            */
            function objEq(a: any, b: any): boolean;
        }
    }
}


declare module Plottable {
    module Util {
        module OpenSource {
            /**
            * Returns the sortedIndex for inserting a value into an array.
            * Takes a number and an array of numbers OR an array of objects and an accessor that returns a number.
            * @param {number} value: The numerical value to insert
            * @param {any[]} arr: Array to find insertion index, can be number[] or any[] (if accessor provided)
            * @param {IAccessor} accessor: If provided, this function is called on members of arr to determine insertion index
            * @returns {number} The insertion index.
            * The behavior is undefined for arrays that are unsorted
            * If there are multiple valid insertion indices that maintain sorted order (e.g. addign 1 to [1,1,1,1,1]) then
            * the behavior must satisfy that the array is sorted post-insertion, but is otherwise unspecified.
            * This is a modified version of Underscore.js's implementation of sortedIndex.
            * Underscore.js is released under the MIT License:
            *  Copyright (c) 2009-2014 Jeremy Ashkenas, DocumentCloud and Investigative
            *  Reporters & Editors
            *
            *  Permission is hereby granted, free of charge, to any person
            *  obtaining a copy of this software and associated documentation
            *  files (the "Software"), to deal in the Software without
            *  restriction, including without limitation the rights to use,
            *  copy, modify, merge, publish, distribute, sublicense, and/or sell
            *  copies of the Software, and to permit persons to whom the
            *  Software is furnished to do so, subject to the following
            *  conditions:
            *
            *  The above copyright notice and this permission notice shall be
            *  included in all copies or substantial portions of the Software.
            *
            *  THE SOFTWARE IS PROVIDED "AS IS", WITHOUT WARRANTY OF ANY KIND,
            *  EXPRESS OR IMPLIED, INCLUDING BUT NOT LIMITED TO THE WARRANTIES
            *  OF MERCHANTABILITY, FITNESS FOR A PARTICULAR PURPOSE AND
            *  NONINFRINGEMENT. IN NO EVENT SHALL THE AUTHORS OR COPYRIGHT
            *  HOLDERS BE LIABLE FOR ANY CLAIM, DAMAGES OR OTHER LIABILITY,
            *  WHETHER IN AN ACTION OF CONTRACT, TORT OR OTHERWISE, ARISING
            *  FROM, OUT OF OR IN CONNECTION WITH THE SOFTWARE OR THE USE OR
            *  OTHER DEALINGS IN THE SOFTWARE.
            */
            function sortedIndex(val: number, arr: number[]): number;
            function sortedIndex(val: number, arr: any[], accessor: IAccessor): number;
        }
    }
}


declare module Plottable {
    module Util {
        class IDCounter {
            public increment(id: any): number;
            public decrement(id: any): number;
            public get(id: any): number;
        }
    }
}


declare module Plottable {
    module Util {
        /**
        * An associative array that can be keyed by anything (inc objects).
        * Uses pointer equality checks which is why this works.
        * This power has a price: everything is linear time since it is actually backed by an array...
        */
        class StrictEqualityAssociativeArray {
            /**
            * Set a new key/value pair in the store.
            *
            * @param {any} key Key to set in the store
            * @param {any} value Value to set in the store
            * @return {boolean} True if key already in store, false otherwise
            */
            public set(key: any, value: any): boolean;
            /**
            * Get a value from the store, given a key.
            *
            * @param {any} key Key associated with value to retrieve
            * @return {any} Value if found, undefined otherwise
            */
            public get(key: any): any;
            /**
            * Test whether store has a value associated with given key.
            *
            * Will return true if there is a key/value entry,
            * even if the value is explicitly `undefined`.
            *
            * @param {any} key Key to test for presence of an entry
            * @return {boolean} Whether there was a matching entry for that key
            */
            public has(key: any): boolean;
            /**
            * Return an array of the values in the key-value store
            *
            * @return {any[]} The values in the store
            */
            public values(): any[];
            /**
            * Return an array of keys in the key-value store
            *
            * @return {any[]} The keys in the store
            */
            public keys(): any[];
            /**
            * Execute a callback for each entry in the array.
            *
            * @param {(key: any, val?: any, index?: number) => any} callback The callback to eecute
            * @return {any[]} The results of mapping the callback over the entries
            */
            public map(cb: (key?: any, val?: any, index?: number) => any): any[];
            /**
            * Delete a key from the key-value store. Return whether the key was present.
            *
            * @param {any} The key to remove
            * @return {boolean} Whether a matching entry was found and removed
            */
            public delete(key: any): boolean;
        }
    }
}


declare module Plottable {
    module Util {
        class Cache<T> {
            /**
            * @constructor
            *
            * @param {string} compute The function whose results will be cached.
            * @param {string} [canonicalKey] If present, when clear() is called,
            *        this key will be re-computed. If its result hasn't been changed,
            *        the cache will not be cleared.
            * @param {(v: T, w: T) => boolean} [valueEq]
            *        Used to determine if the value of canonicalKey has changed.
            *        If omitted, defaults to === comparision.
            */
            constructor(compute: (k: string) => T, canonicalKey?: string, valueEq?: (v: T, w: T) => boolean);
            /**
            * Attempt to look up k in the cache, computing the result if it isn't
            * found.
            *
            * @param {string} k The key to look up in the cache.
            * @return {T} The value associated with k; the result of compute(k).
            */
            public get(k: string): T;
            /**
            * Reset the cache empty.
            *
            * If canonicalKey was provided at construction, compute(canonicalKey)
            * will be re-run. If the result matches what is already in the cache,
            * it will not clear the cache.
            *
            * @return {Cache<T>} The calling Cache.
            */
            public clear(): Cache<T>;
        }
    }
}


declare module Plottable {
    module Util {
        module Text {
            var HEIGHT_TEXT: string;
            interface Dimensions {
                width: number;
                height: number;
            }
            interface TextMeasurer {
                (s: string): Dimensions;
            }
            /**
            * Returns a quasi-pure function of typesignature (t: string) => Dimensions which measures height and width of text
            * in the given text selection
            *
            * @param {D3.Selection} selection: A temporary text selection that the string will be placed into for measurement.
            *                                  Will be removed on function creation and appended only for measurement.
            * @returns {Dimensions} width and height of the text
            */
            function getTextMeasurer(selection: D3.Selection): TextMeasurer;
            /**
            * This class will measure text by measuring each character individually,
            * then adding up the dimensions. It will also cache the dimensions of each
            * letter.
            */
            class CachingCharacterMeasurer {
                /**
                * @param {string} s The string to be measured.
                * @return {Dimensions} The width and height of the measured text.
                */
                public measure: TextMeasurer;
                /**
                * @param {D3.Selection} textSelection The element that will have text inserted into
                *        it in order to measure text. The styles present for text in
                *        this element will to the text being measured.
                */
                constructor(textSelection: D3.Selection);
                /**
                * Clear the cache, if it seems that the text has changed size.
                */
                public clear(): CachingCharacterMeasurer;
            }
            /**
            * Gets a truncated version of a sting that fits in the available space, given the element in which to draw the text
            *
            * @param {string} text: The string to be truncated
            * @param {number} availableWidth: The available width, in pixels
            * @param {D3.Selection} element: The text element used to measure the text
            * @returns {string} text - the shortened text
            */
            function getTruncatedText(text: string, availableWidth: number, measurer: TextMeasurer): string;
            function writeLineHorizontally(line: string, g: D3.Selection, width: number, height: number, xAlign?: string, yAlign?: string): {
                width: number;
                height: number;
            };
            function writeLineVertically(line: string, g: D3.Selection, width: number, height: number, xAlign?: string, yAlign?: string, rotation?: string): {
                width: number;
                height: number;
            };
            interface IWriteTextResult {
                textFits: boolean;
                usedWidth: number;
                usedHeight: number;
            }
            interface IWriteOptions {
                g: D3.Selection;
                xAlign: string;
                yAlign: string;
            }
            /**
            * @param {write} [IWriteOptions] If supplied, the text will be written
            *        To the given g. Will align the text vertically if it seems like
            *        that is appropriate.
            * Returns an IWriteTextResult with info on whether the text fit, and how much width/height was used.
            */
            function writeText(text: string, width: number, height: number, tm: TextMeasurer, horizontally?: boolean, write?: IWriteOptions): IWriteTextResult;
        }
    }
}


declare module Plottable {
    module Util {
        module WordWrap {
            interface IWrappedText {
                originalText: string;
                lines: string[];
                textFits: boolean;
            }
            /**
            * Takes a block of text, a width and height to fit it in, and a 2-d text measurement function.
            * Wraps words and fits as much of the text as possible into the given width and height.
            */
            function breakTextToFitRect(text: string, width: number, height: number, measureText: Text.TextMeasurer): IWrappedText;
            /**
            * Determines if it is possible to fit a given text within width without breaking any of the words.
            * Simple algorithm, split the text up into tokens, and make sure that the widest token doesn't exceed
            * allowed width.
            */
            function canWrapWithoutBreakingWords(text: string, width: number, widthMeasure: (s: string) => number): boolean;
        }
    }
}

declare module Plottable {
    module Util {
        module DOM {
            /**
            * Gets the bounding box of an element.
            * @param {D3.Selection} element
            * @returns {SVGRed} The bounding box.
            */
            function getBBox(element: D3.Selection): SVGRect;
            var POLYFILL_TIMEOUT_MSEC: number;
            function requestAnimationFramePolyfill(fn: () => any): void;
            function isSelectionRemovedFromSVG(selection: D3.Selection): boolean;
            function getElementWidth(elem: HTMLScriptElement): number;
            function getElementHeight(elem: HTMLScriptElement): number;
            function getSVGPixelWidth(svg: D3.Selection): number;
            function translate(s: D3.Selection, x?: number, y?: number): any;
            function boxesOverlap(boxA: ClientRect, boxB: ClientRect): boolean;
        }
    }
}


declare module Plottable {
    interface Formatter {
        (d: any): string;
    }
    var MILLISECONDS_IN_ONE_DAY: number;
    class Formatters {
        /**
        * Creates a formatter for currency values.
        *
        * @param {number} [precision] The number of decimal places to show (default 2).
        * @param {string} [symbol] The currency symbol to use (default "$").
        * @param {boolean} [prefix] Whether to prepend or append the currency symbol (default true).
        * @param {boolean} [onlyShowUnchanged] Whether to return a value if value changes after formatting (default true).
        *
        * @returns {Formatter} A formatter for currency values.
        */
        static currency(precision?: number, symbol?: string, prefix?: boolean, onlyShowUnchanged?: boolean): (d: any) => string;
        /**
        * Creates a formatter that displays exactly [precision] decimal places.
        *
        * @param {number} [precision] The number of decimal places to show (default 3).
        * @param {boolean} [onlyShowUnchanged] Whether to return a value if value changes after formatting (default true).
        *
        * @returns {Formatter} A formatter that displays exactly [precision] decimal places.
        */
        static fixed(precision?: number, onlyShowUnchanged?: boolean): (d: any) => string;
        /**
        * Creates a formatter that formats numbers to show no more than
        * [precision] decimal places. All other values are stringified.
        *
        * @param {number} [precision] The number of decimal places to show (default 3).
        * @param {boolean} [onlyShowUnchanged] Whether to return a value if value changes after formatting (default true).
        *
        * @returns {Formatter} A formatter for general values.
        */
        static general(precision?: number, onlyShowUnchanged?: boolean): (d: any) => string;
        /**
        * Creates a formatter that stringifies its input.
        *
        * @returns {Formatter} A formatter that stringifies its input.
        */
        static identity(): (d: any) => string;
        /**
        * Creates a formatter for percentage values.
        * Multiplies the input by 100 and appends "%".
        *
        * @param {number} [precision] The number of decimal places to show (default 0).
        * @param {boolean} [onlyShowUnchanged] Whether to return a value if value changes after formatting (default true).
        *
        * @returns {Formatter} A formatter for percentage values.
        */
        static percentage(precision?: number, onlyShowUnchanged?: boolean): (d: any) => string;
        /**
        * Creates a formatter for values that displays [precision] significant figures
        * and puts SI notation.
        *
        * @param {number} [precision] The number of significant figures to show (default 3).
        *
        * @returns {Formatter} A formatter for SI values.
        */
        static siSuffix(precision?: number): (d: any) => string;
        /**
        * Creates a formatter that displays dates.
        *
        * @returns {Formatter} A formatter for time/date values.
        */
        static time(): (d: any) => string;
        /**
        * Creates a formatter for relative dates.
        *
        * @param {number} baseValue The start date (as epoch time) used in computing relative dates (default 0)
        * @param {number} increment The unit used in calculating relative date values (default MILLISECONDS_IN_ONE_DAY)
        * @param {string} label The label to append to the formatted string (default "")
        *
        * @returns {Formatter} A formatter for time/date values.
        */
        static relativeDate(baseValue?: number, increment?: number, label?: string): (d: any) => string;
    }
}


declare module Plottable {
    var version: string;
}


declare module Plottable {
    module Core {
        class Colors {
            static CORAL_RED: string;
            static INDIGO: string;
            static ROBINS_EGG_BLUE: string;
            static FERN: string;
            static BURNING_ORANGE: string;
            static ROYAL_HEATH: string;
            static CONIFER: string;
            static CERISE_RED: string;
            static BRIGHT_SUN: string;
            static JACARTA: string;
            static PLOTTABLE_COLORS: string[];
        }
    }
}


declare module Plottable {
    module Abstract {
        class PlottableObject {
        }
    }
}


declare module Plottable {
    module Core {
        /**
        * This interface represents anything in Plottable which can have a listener attached.
        * Listeners attach by referencing the Listenable's broadcaster, and calling registerListener
        * on it.
        *
        * e.g.:
        * listenable: Plottable.IListenable;
        * listenable.broadcaster.registerListener(callbackToCallOnBroadcast)
        */
        interface IListenable {
            broadcaster: Broadcaster;
        }
        /**
        * This interface represents the callback that should be passed to the Broadcaster on a Listenable.
        *
        * The callback will be called with the attached Listenable as the first object, and optional arguments
        * as the subsequent arguments.
        *
        * The Listenable is passed as the first argument so that it is easy for the callback to reference the
        * current state of the Listenable in the resolution logic.
        */
        interface IBroadcasterCallback {
            (listenable: IListenable, ...args: any[]): any;
        }
        /**
        * The Broadcaster class is owned by an IListenable. Third parties can register and deregister listeners
        * from the broadcaster. When the broadcaster.broadcast method is activated, all registered callbacks are
        * called. The registered callbacks are called with the registered Listenable that the broadcaster is attached
        * to, along with optional arguments passed to the `broadcast` method.
        *
        * The listeners are called synchronously.
        */
        class Broadcaster extends Abstract.PlottableObject {
            public listenable: IListenable;
            /**
            * Construct a broadcaster, taking the Listenable that the broadcaster will be attached to.
            *
            * @constructor
            * @param {IListenable} listenable The Listenable-object that this broadcaster is attached to.
            */
            constructor(listenable: IListenable);
            /**
            * Registers a callback to be called when the broadcast method is called. Also takes a key which
            * is used to support deregistering the same callback later, by passing in the same key.
            * If there is already a callback associated with that key, then the callback will be replaced.
            *
            * @param key The key associated with the callback. Key uniqueness is determined by deep equality.
            * @param {IBroadcasterCallback} callback A callback to be called when the Scale's domain changes.
            * @returns {Broadcaster} this object
            */
            public registerListener(key: any, callback: IBroadcasterCallback): Broadcaster;
            /**
            * Call all listening callbacks, optionally with arguments passed through.
            *
            * @param ...args A variable number of optional arguments
            * @returns {Broadcaster} this object
            */
            public broadcast(...args: any[]): Broadcaster;
            /**
            * Deregisters the callback associated with a key.
            *
            * @param key The key to deregister.
            * @returns {Broadcaster} this object
            */
            public deregisterListener(key: any): Broadcaster;
            /**
            * Deregisters all listeners and callbacks associated with the broadcaster.
            *
            * @returns {Broadcaster} this object
            */
            public deregisterAllListeners(): void;
        }
    }
}


declare module Plottable {
    class DataSource extends Abstract.PlottableObject implements Core.IListenable {
        public broadcaster: Core.Broadcaster;
        /**
        * Creates a new DataSource.
        *
        * @constructor
        * @param {any[]} data
        * @param {any} metadata An object containing additional information.
        */
        constructor(data?: any[], metadata?: any);
        /**
        * Gets the data.
        *
        * @returns {any[]} The current data.
        */
        public data(): any[];
        /**
        * Sets new data.
        *
        * @param {any[]} data The new data.
        * @returns {DataSource} The calling DataSource.
        */
        public data(data: any[]): DataSource;
        /**
        * Gets the metadata.
        *
        * @returns {any} The current metadata.
        */
        public metadata(): any;
        /**
        * Sets the metadata.
        *
        * @param {any} metadata The new metadata.
        * @returns {DataSource} The calling DataSource.
        */
        public metadata(metadata: any): DataSource;
    }
}


declare module Plottable {
    module Abstract {
        class Component extends PlottableObject {
            public element: D3.Selection;
            public content: D3.Selection;
            public backgroundContainer: D3.Selection;
            public foregroundContainer: D3.Selection;
            public clipPathEnabled: boolean;
            public availableWidth: number;
            public availableHeight: number;
            public xOrigin: number;
            public yOrigin: number;
            static AUTORESIZE_BY_DEFAULT: boolean;
            /**
            * Renders the Component into a given DOM element.
            *
            * @param {String|D3.Selection} element A D3 selection or a selector for getting the element to render into.
            * @return {Component} The calling component.
            */
            public renderTo(element: any): Component;
            /**
            * Cause the Component to recompute layout and redraw. If passed arguments, will resize the root SVG it lives in.
            *
            * @param {number} [availableWidth]  - the width of the container element
            * @param {number} [availableHeight] - the height of the container element
            */
            public resize(width?: number, height?: number): Component;
            /**
            * Enables and disables auto-resize.
            *
            * If enabled, window resizes will enqueue this component for a re-layout
            * and re-render. Animations are disabled during window resizes when auto-
            * resize is enabled.
            *
            * @param {boolean} flag - Enables (true) or disables (false) auto-resize.
            */
            public autoResize(flag: boolean): Component;
            /**
            * Sets the x alignment of the Component.
            *
            * @param {string} alignment The x alignment of the Component (one of LEFT/CENTER/RIGHT).
            * @returns {Component} The calling Component.
            */
            public xAlign(alignment: string): Component;
            /**
            * Sets the y alignment of the Component.
            *
            * @param {string} alignment The y alignment of the Component (one of TOP/CENTER/BOTTOM).
            * @returns {Component} The calling Component.
            */
            public yAlign(alignment: string): Component;
            /**
            * Sets the x offset of the Component.
            *
            * @param {number} offset The desired x offset, in pixels.
            * @returns {Component} The calling Component.
            */
            public xOffset(offset: number): Component;
            /**
            * Sets the y offset of the Component.
            *
            * @param {number} offset The desired y offset, in pixels.
            * @returns {Component} The calling Component.
            */
            public yOffset(offset: number): Component;
            /**
            * Attaches an Interaction to the Component, so that the Interaction will listen for events on the Component.
            *
            * @param {Interaction} interaction The Interaction to attach to the Component.
            * @return {Component} The calling Component.
            */
            public registerInteraction(interaction: Interaction): Component;
            /**
            * Adds/removes a given CSS class to/from the Component, or checks if the Component has a particular CSS class.
            *
            * @param {string} cssClass The CSS class to add/remove/check for.
            * @param {boolean} [addClass] Whether to add or remove the CSS class. If not supplied, checks for the CSS class.
            * @return {boolean|Component} Whether the Component has the given CSS class, or the calling Component (if addClass is supplied).
            */
            public classed(cssClass: string): boolean;
            public classed(cssClass: string, addClass: boolean): Component;
            /**
            * Merges this Component with another Component, returning a ComponentGroup.
            * There are four cases:
            * Component + Component: Returns a ComponentGroup with both components inside it.
            * ComponentGroup + Component: Returns the ComponentGroup with the Component appended.
            * Component + ComponentGroup: Returns the ComponentGroup with the Component prepended.
            * ComponentGroup + ComponentGroup: Returns a new ComponentGroup with two ComponentGroups inside it.
            *
            * @param {Component} c The component to merge in.
            * @return {ComponentGroup}
            */
            public merge(c: Component): Component.Group;
            /**
            * Detaches a Component from the DOM. The component can be reused.
            *
            * @returns The calling Component.
            */
            public detach(): Component;
            /**
            * Removes a Component from the DOM and disconnects it from everything it's
            * listening to (effectively destroying it).
            */
            public remove(): void;
        }
    }
}


declare module Plottable {
    module Abstract {
        class ComponentContainer extends Component {
            /**
            * Returns a list of components in the ComponentContainer
            *
            * @returns{Component[]} the contained Components
            */
            public components(): Component[];
            /**
            * Returns true iff the ComponentContainer is empty.
            *
            * @returns {boolean} Whether the calling ComponentContainer is empty.
            */
            public empty(): boolean;
            /**
            * Detaches all components contained in the ComponentContainer, and
            * empties the ComponentContainer.
            *
            * @returns {ComponentContainer} The calling ComponentContainer
            */
            public detachAll(): ComponentContainer;
            public remove(): void;
        }
    }
}


declare module Plottable {
    module Component {
        class Group extends Abstract.ComponentContainer {
            /**
            * Creates a ComponentGroup.
            *
            * @constructor
            * @param {Component[]} [components] The Components in the Group.
            */
            constructor(components?: Abstract.Component[]);
            public merge(c: Abstract.Component): Group;
        }
    }
}


declare module Plottable {
    module Component {
        interface IterateLayoutResult {
            colProportionalSpace: number[];
            rowProportionalSpace: number[];
            guaranteedWidths: number[];
            guaranteedHeights: number[];
            wantsWidth: boolean;
            wantsHeight: boolean;
        }
        class Table extends Abstract.ComponentContainer {
            /**
            * Creates a Table.
            *
            * @constructor
            * @param {Component[][]} [rows] A 2-D array of the Components to place in the table.
            * null can be used if a cell is empty.
            */
            constructor(rows?: Abstract.Component[][]);
            /**
            * Adds a Component in the specified cell.
            *
            * @param {number} row The row in which to add the Component.
            * @param {number} col The column in which to add the Component.
            * @param {Component} component The Component to be added.
            */
            public addComponent(row: number, col: number, component: Abstract.Component): Table;
            /**
            * Sets the row and column padding on the Table.
            *
            * @param {number} rowPadding The padding above and below each row, in pixels.
            * @param {number} colPadding the padding to the left and right of each column, in pixels.
            * @returns {Table} The calling Table.
            */
            public padding(rowPadding: number, colPadding: number): Table;
            /**
            * Sets the layout weight of a particular row.
            * Space is allocated to rows based on their weight. Rows with higher weights receive proportionally more space.
            *
            * @param {number} index The index of the row.
            * @param {number} weight The weight to be set on the row.
            * @returns {Table} The calling Table.
            */
            public rowWeight(index: number, weight: number): Table;
            /**
            * Sets the layout weight of a particular column.
            * Space is allocated to columns based on their weight. Columns with higher weights receive proportionally more space.
            *
            * @param {number} index The index of the column.
            * @param {number} weight The weight to be set on the column.
            * @returns {Table} The calling Table.
            */
            public colWeight(index: number, weight: number): Table;
        }
    }
}


declare module Plottable {
    module Abstract {
        class Scale extends PlottableObject implements Core.IListenable {
            public broadcaster: Core.Broadcaster;
            /**
            * Creates a new Scale.
            *
            * @constructor
            * @param {D3.Scale.Scale} scale The D3 scale backing the Scale.
            */
            constructor(scale: D3.Scale.Scale);
            /**
            * Modify the domain on the scale so that it includes the extent of all
            * perspectives it depends on. Extent: The (min, max) pair for a
            * QuantitiativeScale, all covered strings for an OrdinalScale.
            * Perspective: A combination of a DataSource and an Accessor that
            * represents a view in to the data.
            */
            public autoDomain(): Scale;
            /**
            * Returns the range value corresponding to a given domain value.
            *
            * @param value {any} A domain value to be scaled.
            * @returns {any} The range value corresponding to the supplied domain value.
            */
            public scale(value: any): any;
            /**
            * Gets the domain.
            *
            * @returns {any[]} The current domain.
            */
            public domain(): any[];
            /**
            * Sets the Scale's domain to the specified values.
            *
            * @param {any[]} values The new value for the domain. This array may
            *     contain more than 2 values if the scale type allows it (e.g.
            *     ordinal scales). Other scales such as quantitative scales accept
            *     only a 2-value extent array.
            * @returns {Scale} The calling Scale.
            */
            public domain(values: any[]): Scale;
            /**
            * Gets the range.
            *
            * @returns {any[]} The current range.
            */
            public range(): any[];
            /**
            * Sets the Scale's range to the specified values.
            *
            * @param {any[]} values The new values for the range.
            * @returns {Scale} The calling Scale.
            */
            public range(values: any[]): Scale;
            /**
            * Creates a copy of the Scale with the same domain and range but without any registered listeners.
            *
            * @returns {Scale} A copy of the calling Scale.
            */
            public copy(): Scale;
            /**
            * When a renderer determines that the extent of a projector has changed,
            * it will call this function. This function should ensure that
            * the scale has a domain at least large enough to include extent.
            *
            * @param {number} rendererID A unique indentifier of the renderer sending
            *                 the new extent.
            * @param {string} attr The attribute being projected, e.g. "x", "y0", "r"
            * @param {any[]} extent The new extent to be included in the scale.
            */
            public updateExtent(plotProvidedKey: string, attr: string, extent: any[]): Scale;
            public removeExtent(plotProvidedKey: string, attr: string): Scale;
        }
    }
}


declare module Plottable {
    module Abstract {
        class Plot extends Component {
            public renderArea: D3.Selection;
            public element: D3.Selection;
            /**
            * Creates a Plot.
            *
            * @constructor
            * @param {any[]|DataSource} [dataset] The data or DataSource to be associated with this Plot.
            */
            constructor();
            constructor(dataset: any[]);
            constructor(dataset: DataSource);
            public remove(): void;
            /**
            * Gets the Plot's DataSource.
            *
            * @return {DataSource} The current DataSource.
            */
            public dataSource(): DataSource;
            /**
            * Sets the Plot's DataSource.
            *
            * @param {DataSource} source The DataSource the Plot should use.
            * @return {Plot} The calling Plot.
            */
            public dataSource(source: DataSource): Plot;
            public project(attrToSet: string, accessor: any, scale?: Scale): Plot;
            /**
            * Enables or disables animation.
            *
            * @param {boolean} enabled Whether or not to animate.
            */
            public animate(enabled: boolean): Plot;
            public detach(): Plot;
            /**
            * Gets the animator associated with the specified Animator key.
            *
            * @param {string} animatorKey The key for the Animator.
            * @return {Animator.IPlotAnimator} The Animator for the specified key.
            */
            public animator(animatorKey: string): Animator.IPlotAnimator;
            /**
            * Sets the animator associated with the specified Animator key.
            *
            * @param {string} animatorKey The key for the Animator.
            * @param {Animator.IPlotAnimator} animator An Animator to be assigned to
            *                                          the specified key.
            * @return {Plot} The calling Plot.
            */
            public animator(animatorKey: string, animator: Animator.IPlotAnimator): Plot;
        }
    }
}


declare module Plottable {
    module Abstract {
        class XYPlot extends Plot {
            public xScale: Scale;
            public yScale: Scale;
            /**
            * Creates an XYPlot.
            *
            * @constructor
            * @param {any[]|DataSource} [dataset] The data or DataSource to be associated with this Renderer.
            * @param {Scale} xScale The x scale to use.
            * @param {Scale} yScale The y scale to use.
            */
            constructor(dataset: any, xScale: Scale, yScale: Scale);
            public project(attrToSet: string, accessor: any, scale?: Scale): XYPlot;
        }
    }
}


declare module Plottable {
    interface DatasetDrawerKey {
        dataset: DataSource;
        drawer: Abstract._Drawer;
        key: string;
    }
    module Abstract {
        class NewStylePlot extends XYPlot {
            /**
            * Creates a NewStylePlot.
            *
            * @constructor
            * @param [Scale] xScale The x scale to use
            * @param [Scale] yScale The y scale to use
            */
            constructor(xScale?: Scale, yScale?: Scale);
            public remove(): void;
            /**
            * Adds a dataset to this plot. Identify this dataset with a key.
            *
            * A key is automatically generated if not supplied.
            *
            * @param {string} [key] The key of the dataset.
            * @param {any[]|DataSource} dataset dataset to add.
            * @return {NewStylePlot} The calling NewStylePlot.
            */
            public addDataset(key: string, dataset: DataSource): NewStylePlot;
            public addDataset(key: string, dataset: any[]): NewStylePlot;
            public addDataset(dataset: DataSource): NewStylePlot;
            public addDataset(dataset: any[]): NewStylePlot;
            /**
            * Gets the dataset order by key
            *
            * @return {string[]} a string array of the keys in order
            */
            public datasetOrder(): string[];
            /**
            * Sets the dataset order by key
            *
            * @param {string[]} order A string array which represents the order of the keys. This must be a permutation of existing keys.
            */
            public datasetOrder(order: string[]): NewStylePlot;
            /**
            * Removes a dataset
            *
            * @param {string} key The key of the dataset
            * @return {NewStylePlot} The calling NewStylePlot.
            */
            public removeDataset(key: string): NewStylePlot;
        }
    }
}


declare module Plottable {
    module Core {
        module RenderController {
            module RenderPolicy {
                interface IRenderPolicy {
                    render(): any;
                }
                class Immediate implements IRenderPolicy {
                    public render(): void;
                }
                class AnimationFrame implements IRenderPolicy {
                    public render(): void;
                }
                class Timeout implements IRenderPolicy {
                    public render(): void;
                }
            }
        }
    }
}


declare module Plottable {
    module Core {
        /**
        * The RenderController is responsible for enqueueing and synchronizing
        * layout and render calls for Plottable components.
        *
        * Layouts and renders occur inside an animation callback
        * (window.requestAnimationFrame if available).
        *
        * If you require immediate rendering, call RenderController.flush() to
        * perform enqueued layout and rendering serially.
        */
        module RenderController {
            function setRenderPolicy(policy: RenderPolicy.IRenderPolicy): any;
            /**
            * If the RenderController is enabled, we enqueue the component for
            * render. Otherwise, it is rendered immediately.
            *
            * @param {Abstract.Component} component Any Plottable component.
            */
            function registerToRender(c: Abstract.Component): void;
            /**
            * If the RenderController is enabled, we enqueue the component for
            * layout and render. Otherwise, it is rendered immediately.
            *
            * @param {Abstract.Component} component Any Plottable component.
            */
            function registerToComputeLayout(c: Abstract.Component): void;
            function flush(): void;
        }
    }
}


declare module Plottable {
    module Core {
        /**
        * The ResizeBroadcaster will broadcast a notification to any registered
        * components when the window is resized.
        *
        * The broadcaster and single event listener are lazily constructed.
        *
        * Upon resize, the _resized flag will be set to true until after the next
        * flush of the RenderController. This is used, for example, to disable
        * animations during resize.
        */
        module ResizeBroadcaster {
            /**
            * Returns true if the window has been resized and the RenderController
            * has not yet been flushed.
            */
            function resizing(): boolean;
            function clearResizing(): any;
            /**
            * Registers a component.
            *
            * When the window is resized, we invoke ._invalidateLayout() on the
            * component, which will enqueue the component for layout and rendering
            * with the RenderController.
            *
            * @param {Abstract.Component} component Any Plottable component.
            */
            function register(c: Abstract.Component): void;
            /**
            * Deregisters the components.
            *
            * The component will no longer receive updates on window resize.
            *
            * @param {Abstract.Component} component Any Plottable component.
            */
            function deregister(c: Abstract.Component): void;
        }
    }
}


declare module Plottable {
    module Animator {
        interface IPlotAnimator {
            /**
            * Applies the supplied attributes to a D3.Selection with some animation.
            *
            * @param {D3.Selection} selection The update selection or transition selection that we wish to animate.
            * @param {IAttributeToProjector} attrToProjector The set of
            *     IAccessors that we will use to set attributes on the selection.
            * @param {Abstract.Plot} plot The plot being animated.
            * @return {D3.Selection} Animators should return the selection or
            *     transition object so that plots may chain the transitions between
            *     animators.
            */
            animate(selection: any, attrToProjector: IAttributeToProjector, plot: Abstract.Plot): any;
        }
        interface IPlotAnimatorMap {
            [animatorKey: string]: IPlotAnimator;
        }
    }
}

declare module Plottable {
    interface IDataset {
        data: any[];
        metadata: IMetadata;
    }
    interface IMetadata {
        cssClass?: string;
        color?: string;
    }
    interface IAccessor {
        (datum: any, index?: number, metadata?: any): any;
    }
    interface IAppliedAccessor {
        (datum: any, index: number): any;
    }
    interface _IProjector {
        accessor: IAccessor;
        scale?: Abstract.Scale;
        attribute: string;
    }
    interface IAttributeToProjector {
        [attrToSet: string]: IAppliedAccessor;
    }
    interface SelectionArea {
        xMin: number;
        xMax: number;
        yMin: number;
        yMax: number;
    }
    interface FullSelectionArea {
        pixel: SelectionArea;
        data: SelectionArea;
    }
    interface ISpaceRequest {
        width: number;
        height: number;
        wantsWidth: boolean;
        wantsHeight: boolean;
    }
    interface IExtent {
        min: number;
        max: number;
    }
    interface Point {
        x: number;
        y: number;
    }
}


declare module Plottable {
    class Domainer {
        /**
        * @param {(extents: any[][]) => any[]} combineExtents
        *        If present, this function will be used by the Domainer to merge
        *        all the extents that are present on a scale.
        *
        *        A plot may draw multiple things relative to a scale, e.g.
        *        different stocks over time. The plot computes their extents,
        *        which are a [min, max] pair. combineExtents is responsible for
        *        merging them all into one [min, max] pair. It defaults to taking
        *        the min of the first elements and the max of the second arguments.
        */
        constructor(combineExtents?: (extents: any[][]) => any[]);
        /**
        * @param {any[][]} extents The list of extents to be reduced to a single
        *        extent.
        * @param {Abstract.QuantitativeScale} scale
        *        Since nice() must do different things depending on Linear, Log,
        *        or Time scale, the scale must be passed in for nice() to work.
        * @return {any[]} The domain, as a merging of all exents, as a [min, max]
        *                 pair.
        */
        public computeDomain(extents: any[][], scale: Abstract.QuantitativeScale): any[];
        /**
        * Sets the Domainer to pad by a given ratio.
        *
        * @param {number} [padProportion] Proportionally how much bigger the
        *         new domain should be (0.05 = 5% larger).
        *
        *         A domainer will pad equal visual amounts on each side.
        *         On a linear scale, this means both sides are padded the same
        *         amount: [10, 20] will be padded to [5, 25].
        *         On a log scale, the top will be padded more than the bottom, so
        *         [10, 100] will be padded to [1, 1000].
        *
        * @return {Domainer} The calling Domainer.
        */
        public pad(padProportion?: number): Domainer;
        /**
        * Add a padding exception, a value that will not be padded at either end of the domain.
        *
        * Eg, if a padding exception is added at x=0, then [0, 100] will pad to [0, 105] instead of [-2.5, 102.5].
        * If a key is provided, it will be registered under that key with standard map semantics. (Overwrite / remove by key)
        * If a key is not provided, it will be added with set semantics (Can be removed by value)
        *
        * @param {any} exception The padding exception to add.
        * @param string [key] The key to register the exception under.
        * @return Domainer The calling domainer
        */
        public addPaddingException(exception: any, key?: string): Domainer;
        /**
        * Remove a padding exception, allowing the domain to pad out that value again.
        *
        * If a string is provided, it is assumed to be a key and the exception associated with that key is removed.
        * If a non-string is provdied, it is assumed to be an unkeyed exception and that exception is removed.
        *
        * @param {any} keyOrException The key for the value to remove, or the value to remove
        * @return Domainer The calling domainer
        */
        public removePaddingException(keyOrException: any): Domainer;
        /**
        * Add an included value, a value that must be included inside the domain.
        *
        * Eg, if a value exception is added at x=0, then [50, 100] will expand to [0, 100] rather than [50, 100].
        * If a key is provided, it will be registered under that key with standard map semantics. (Overwrite / remove by key)
        * If a key is not provided, it will be added with set semantics (Can be removed by value)
        *
        * @param {any} value The included value to add.
        * @param string [key] The key to register the value under.
        * @return Domainer The calling domainer
        */
        public addIncludedValue(value: any, key?: string): Domainer;
        /**
        * Remove an included value, allowing the domain to not include that value gain again.
        *
        * If a string is provided, it is assumed to be a key and the value associated with that key is removed.
        * If a non-string is provdied, it is assumed to be an unkeyed value and that value is removed.
        *
        * @param {any} keyOrException The key for the value to remove, or the value to remove
        * @return Domainer The calling domainer
        */
        public removeIncludedValue(valueOrKey: any): Domainer;
        /**
        * Extends the scale's domain so it starts and ends with "nice" values.
        *
        * @param {number} [count] The number of ticks that should fit inside the new domain.
        * @return {Domainer} The calling Domainer.
        */
        public nice(count?: number): Domainer;
    }
}


declare module Plottable {
    module Abstract {
        class QuantitativeScale extends Scale {
            /**
            * Creates a new QuantitativeScale.
            *
            * @constructor
            * @param {D3.Scale.QuantitativeScale} scale The D3 QuantitativeScale backing the QuantitativeScale.
            */
            constructor(scale: D3.Scale.QuantitativeScale);
            /**
            * Retrieves the domain value corresponding to a supplied range value.
            *
            * @param {number} value: A value from the Scale's range.
            * @returns {number} The domain value corresponding to the supplied range value.
            */
            public invert(value: number): number;
            /**
            * Creates a copy of the QuantitativeScale with the same domain and range but without any registered listeners.
            *
            * @returns {QuantitativeScale} A copy of the calling QuantitativeScale.
            */
            public copy(): QuantitativeScale;
            public domain(): any[];
            public domain(values: any[]): QuantitativeScale;
            /**
            * Sets or gets the QuantitativeScale's output interpolator
            *
            * @param {D3.Transition.Interpolate} [factory] The output interpolator to use.
            * @returns {D3.Transition.Interpolate|QuantitativeScale} The current output interpolator, or the calling QuantitativeScale.
            */
            public interpolate(): D3.Transition.Interpolate;
            public interpolate(factory: D3.Transition.Interpolate): QuantitativeScale;
            /**
            * Sets the range of the QuantitativeScale and sets the interpolator to d3.interpolateRound.
            *
            * @param {number[]} values The new range value for the range.
            */
            public rangeRound(values: number[]): QuantitativeScale;
            /**
            * Gets the clamp status of the QuantitativeScale (whether to cut off values outside the ouput range).
            *
            * @returns {boolean} The current clamp status.
            */
            public clamp(): boolean;
            /**
            * Sets the clamp status of the QuantitativeScale (whether to cut off values outside the ouput range).
            *
            * @param {boolean} clamp Whether or not to clamp the QuantitativeScale.
            * @returns {QuantitativeScale} The calling QuantitativeScale.
            */
            public clamp(clamp: boolean): QuantitativeScale;
            /**
            * Generates tick values.
            *
            * @param {number} [count] The number of ticks to generate.
            * @returns {any[]} The generated ticks.
            */
            public ticks(count?: number): any[];
            /**
            * Gets a tick formatting function for displaying tick values.
            *
            * @param {number} count The number of ticks to be displayed
            * @param {string} [format] A format specifier string.
            * @returns {(n: number) => string} A formatting function.
            */
            public tickFormat(count: number, format?: string): (n: number) => string;
            /**
            * Retrieve a Domainer of a scale. A Domainer is responsible for combining
            * multiple extents into a single domain.
            *
            * @return {QuantitativeScale} The scale's current domainer.
            */
            public domainer(): Domainer;
            /**
            * Sets a Domainer of a scale. A Domainer is responsible for combining
            * multiple extents into a single domain.
            *
            * When you set domainer, we assume that you know what you want the domain
            * to look like better that we do. Ensuring that the domain is padded,
            * includes 0, etc., will be the responsability of the new domainer.
            *
            * @param {Domainer} domainer The domainer to be set.
            * @return {QuantitativeScale} The calling scale.
            */
            public domainer(domainer: Domainer): QuantitativeScale;
        }
    }
}


declare module Plottable {
    module Scale {
        class Linear extends Abstract.QuantitativeScale {
            /**
            * Creates a new LinearScale.
            *
            * @constructor
            * @param {D3.Scale.LinearScale} [scale] The D3 LinearScale backing the LinearScale. If not supplied, uses a default scale.
            */
            constructor();
            constructor(scale: D3.Scale.LinearScale);
            /**
            * Creates a copy of the LinearScale with the same domain and range but without any registered listeners.
            *
            * @returns {LinearScale} A copy of the calling LinearScale.
            */
            public copy(): Linear;
        }
    }
}


declare module Plottable {
    module Scale {
        class Log extends Abstract.QuantitativeScale {
            /**
            * Creates a new Scale.Log.
            *
            * Warning: Log is deprecated; if possible, use ModifiedLog. Log scales are
            * very unstable due to the fact that they can't handle 0 or negative
            * numbers. The only time when you would want to use a Log scale over a
            * ModifiedLog scale is if you're plotting very small data, such as all
            * data < 1.
            *
            * @constructor
            * @param {D3.Scale.LogScale} [scale] The D3 Scale.Log backing the Scale.Log. If not supplied, uses a default scale.
            */
            constructor();
            constructor(scale: D3.Scale.LogScale);
            /**
            * Creates a copy of the Scale.Log with the same domain and range but without any registered listeners.
            *
            * @returns {Scale.Log} A copy of the calling Scale.Log.
            */
            public copy(): Log;
        }
    }
}


declare module Plottable {
    module Scale {
        class ModifiedLog extends Abstract.QuantitativeScale {
            /**
            * Creates a new Scale.ModifiedLog.
            *
            * A ModifiedLog scale acts as a regular log scale for large numbers.
            * As it approaches 0, it gradually becomes linear. This means that the
            * scale won't freak out if you give it 0 or a negative number, where an
            * ordinary Log scale would.
            *
            * However, it does mean that scale will be effectively linear as values
            * approach 0. If you want very small values on a log scale, you should use
            * an ordinary Scale.Log instead.
            *
            * @constructor
            * @param {number} [base]
            *        The base of the log. Defaults to 10, and must be > 1.
            *
            *        For base <= x, scale(x) = log(x).
            *
            *        For 0 < x < base, scale(x) will become more and more
            *        linear as it approaches 0.
            *
            *        At x == 0, scale(x) == 0.
            *
            *        For negative values, scale(-x) = -scale(x).
            */
            constructor(base?: number);
            public scale(x: number): number;
            public invert(x: number): number;
            public ticks(count?: number): number[];
            public copy(): ModifiedLog;
            /**
            * @returns {boolean}
            * Whether or not to return tick values other than powers of base.
            *
            * This defaults to false, so you'll normally only see ticks like
            * [10, 100, 1000]. If you turn it on, you might see ticks values
            * like [10, 50, 100, 500, 1000].
            */
            public showIntermediateTicks(): boolean;
            /**
            * @param {boolean} show
            * Whether or not to return ticks values other than powers of the base.
            */
            public showIntermediateTicks(show: boolean): ModifiedLog;
        }
    }
}


declare module Plottable {
    module Scale {
        class Ordinal extends Abstract.Scale {
            /**
            * Creates a new OrdinalScale. Domain and Range are set later.
            *
            * @constructor
            */
            constructor(scale?: D3.Scale.OrdinalScale);
            /**
            * Gets the domain.
            *
            * @returns {any[]} The current domain.
            */
            public domain(): any[];
            /**
            * Sets the domain.
            *
            * @param {any[]} values The new values for the domain. This array may contain more than 2 values.
            * @returns {Ordinal} The calling Ordinal Scale.
            */
            public domain(values: any[]): Ordinal;
            /**
            * Gets the range of pixels spanned by the Ordinal Scale.
            *
            * @returns {number[]} The pixel range.
            */
            public range(): number[];
            /**
            * Sets the range of pixels spanned by the Ordinal Scale.
            *
            * @param {number[]} values The pixel range to to be spanend by the scale.
            * @returns {Ordinal} The calling Ordinal Scale.
            */
            public range(values: number[]): Ordinal;
            /**
            * Returns the width of the range band. Only valid when rangeType is set to "bands".
            *
            * @returns {number} The range band width or 0 if rangeType isn't "bands".
            */
            public rangeBand(): number;
            public innerPadding(): number;
            public fullBandStartAndWidth(v: any): number[];
            /**
            * Gets the range type.
            *
            * @returns {string} The current range type.
            */
            public rangeType(): string;
            /**
            * Sets the range type.
            *
            * @param {string} rangeType Either "points" or "bands" indicating the
            *     d3 method used to generate range bounds.
            * @param {number} [outerPadding] The padding outside the range,
            *     proportional to the range step.
            * @param {number} [innerPadding] The padding between bands in the range,
            *     proportional to the range step. This parameter is only used in
            *     "bands" type ranges.
            * @returns {Ordinal} The calling Ordinal Scale.
            */
            public rangeType(rangeType: string, outerPadding?: number, innerPadding?: number): Ordinal;
            /**
            * Creates a copy of the Scale with the same domain and range but without any registered listeners.
            *
            * @returns {Ordinal} A copy of the calling Scale.
            */
            public copy(): Ordinal;
        }
    }
}


declare module Plottable {
    module Scale {
        class Color extends Abstract.Scale {
            /**
            * Creates a ColorScale.
            *
            * @constructor
            * @param {string} [scaleType] the type of color scale to create
            *     (Category10/Category20/Category20b/Category20c).
            * See https://github.com/mbostock/d3/wiki/Ordinal-Scales#categorical-colors
            */
            constructor(scaleType?: string);
        }
    }
}


declare module Plottable {
    module Scale {
        class Time extends Abstract.QuantitativeScale {
            /**
            * Creates a new Time Scale.
            *
            * @constructor
            * @param {D3.Scale.Time} [scale] The D3 LinearScale backing the TimeScale. If not supplied, uses a default scale.
            */
            constructor();
            constructor(scale: D3.Scale.LinearScale);
            public tickInterval(interval: D3.Time.Interval, step?: number): any[];
            public domain(): any[];
            public domain(values: any[]): Time;
            /**
            * Creates a copy of the TimeScale with the same domain and range but without any registered listeners.
            *
            * @returns {TimeScale} A copy of the calling TimeScale.
            */
            public copy(): Time;
        }
    }
}


declare module Plottable {
    module Scale {
        /**
        * This class implements a color scale that takes quantitive input and
        * interpolates between a list of color values. It returns a hex string
        * representing the interpolated color.
        *
        * By default it generates a linear scale internally.
        */
        class InterpolatedColor extends Abstract.QuantitativeScale {
            /**
            * Creates a InterpolatedColorScale.
            *
            * @constructor
            * @param {string|string[]} [colorRange] the type of color scale to
            *     create. Default is "reds". @see {@link colorRange} for further
            *     options.
            * @param {string} [scaleType] the type of underlying scale to use
            *     (linear/pow/log/sqrt). Default is "linear". @see {@link scaleType}
            *     for further options.
            */
            constructor(colorRange?: any, scaleType?: string);
            /**
            * Gets the color range.
            *
            * @returns {string[]} the current color values for the range as strings.
            */
            public colorRange(): string[];
            /**
            * Sets the color range.
            *
            * @param {string|string[]} colorRange. If colorRange is one of
            *     (reds/blues/posneg), uses the built-in color groups. If colorRange
            *     is an array of strings with at least 2 values
            *     (e.g. ["#FF00FF", "red", "dodgerblue"], the resulting scale
            *     will interpolate between the color values across the domain.
            * @returns {InterpolatedColor} The calling InterpolatedColor Scale.
            */
            public colorRange(colorRange: any): InterpolatedColor;
            /**
            * Gets the internal scale type.
            *
            * @returns {string} The current scale type.
            */
            public scaleType(): string;
            /**
            * Sets the internal scale type.
            *
            * @param {string} scaleType. The type of d3 scale to use internally.
            *                            (linear/log/sqrt/pow).
            * @returns {InterpolatedColor} The calling InterpolatedColor Scale.
            */
            public scaleType(scaleType: string): InterpolatedColor;
            public autoDomain(): InterpolatedColor;
        }
    }
}


declare module Plottable {
    module Util {
        class ScaleDomainCoordinator {
            /**
            * Creates a ScaleDomainCoordinator.
            *
            * @constructor
            * @param {Scale[]} scales A list of scales whose domains should be linked.
            */
            constructor(scales: Abstract.Scale[]);
            public rescale(scale: Abstract.Scale): void;
        }
    }
}


declare module Plottable {
    module Abstract {
        class _Drawer {
            public renderArea: D3.Selection;
            public key: string;
            /**
            * Creates a Drawer
            *
            * @constructor
            * @param{string} key The key associated with this Drawer
            */
            constructor(key: string);
            /**
            * Removes the Drawer and its renderArea
            */
            public remove(): void;
            /**
            * Draws the data into the renderArea using the attrHash for attributes
            *
            * @param{any[][]} data The data to be drawn
            * @param{attrHash} IAttributeToProjector The list of attributes to set on the data
            */
            public draw(data: any[][], attrToProjector: IAttributeToProjector): void;
        }
    }
}


declare module Plottable {
    module _Drawer {
        class Rect extends Abstract._Drawer {
            public draw(data: any[][], attrToProjector: IAttributeToProjector): void;
        }
    }
}


declare module Plottable {
    module Abstract {
        class Axis extends Component {
            /**
            * The css class applied to each end tick mark (the line on the end tick).
            */
            static END_TICK_MARK_CLASS: string;
            /**
            * The css class applied to each tick mark (the line on the tick).
            */
            static TICK_MARK_CLASS: string;
            /**
            * The css class applied to each tick label (the text associated with the tick).
            */
            static TICK_LABEL_CLASS: string;
            constructor(scale: Scale, orientation: string, formatter?: (d: any) => string);
            public remove(): void;
            /**
            * Gets the current width.
            *
            * @returns {number} The current width.
            */
            public width(): number;
            /**
            * Sets a user-specified width.
            *
            * @param {number|String} w A fixed width for the Axis, or "auto" for automatic mode.
            * @returns {Axis} The calling Axis.
            */
            public width(w: any): Axis;
            /**
            * Gets the current height.
            *
            * @returns {number} The current height.
            */
            public height(): number;
            /**
            * Sets a user-specified height.
            *
            * @param {number|String} h A fixed height for the Axis, or "auto" for automatic mode.
            * @returns {Axis} The calling Axis.
            */
            public height(h: any): Axis;
            /**
            * Get the current formatter on the axis.
            *
            * @returns {Formatter} the axis formatter
            */
            public formatter(): Formatter;
            /**
            * Sets a new tick formatter.
            *
            * @param {Formatter} formatter
            * @returns {Abstract.Axis} The calling Axis.
            */
            public formatter(formatter: Formatter): Axis;
            /**
            * Gets the current tick mark length.
            *
            * @returns {number} The current tick mark length.
            */
            public tickLength(): number;
            /**
            * Sets the tick mark length.
            *
            * @param {number} length The length of each tick.
            * @returns {BaseAxis} The calling Axis.
            */
            public tickLength(length: number): Axis;
            /**
            * Gets the current end tick mark length.
            *
            * @returns {number} The current end tick mark length.
            */
            public endTickLength(): number;
            /**
            * Sets the end tick mark length.
            *
            * @param {number} length The length of the end ticks.
            * @returns {BaseAxis} The calling Axis.
            */
            public endTickLength(length: number): Axis;
            /**
            * Gets the padding between each tick mark and its associated label.
            *
            * @returns {number} The current padding, in pixels.
            */
            public tickLabelPadding(): number;
            /**
            * Sets the padding between each tick mark and its associated label.
            *
            * @param {number} padding The desired padding, in pixels.
            * @returns {Axis} The calling Axis.
            */
            public tickLabelPadding(padding: number): Axis;
            /**
            * Gets the size of the gutter (the extra space between the tick labels and the outer edge of the axis).
            *
            * @returns {number} The current size of the gutter, in pixels.
            */
            public gutter(): number;
            /**
            * Sets the size of the gutter (the extra space between the tick labels and the outer edge of the axis).
            *
            * @param {number} size The desired size of the gutter, in pixels.
            * @returns {Axis} The calling Axis.
            */
            public gutter(size: number): Axis;
            /**
            * Gets the orientation of the Axis.
            *
            * @returns {string} The current orientation.
            */
            public orient(): string;
            /**
            * Sets the orientation of the Axis.
            *
            * @param {string} newOrientation The desired orientation (top/bottom/left/right).
            * @returns {Axis} The calling Axis.
            */
            public orient(newOrientation: string): Axis;
            /**
            * Checks whether the Axis is currently set to show the first and last
            * tick labels.
            *
            * @returns {boolean}
            */
            public showEndTickLabels(): boolean;
            /**
            * Set whether or not to show the first and last tick labels.
            *
            * @param {boolean} show Whether or not to show the first and last labels.
            * @returns {Axis} The calling Axis.
            */
            public showEndTickLabels(show: boolean): Axis;
        }
    }
}


declare module Plottable {
    module Axis {
        interface ITimeInterval {
            timeUnit: D3.Time.Interval;
            step: number;
            formatString: string;
        }
        class Time extends Abstract.Axis {
            static minorIntervals: ITimeInterval[];
            static majorIntervals: ITimeInterval[];
            /**
            * Creates a TimeAxis
            *
            * @constructor
            * @param {TimeScale} scale The scale to base the Axis on.
            * @param {string} orientation The orientation of the Axis (top/bottom)
            */
            constructor(scale: Scale.Time, orientation: string);
        }
    }
}


declare module Plottable {
    module Axis {
        class Numeric extends Abstract.Axis {
            /**
            * Creates a NumericAxis.
            *
            * @constructor
            * @param {QuantitativeScale} scale The QuantitativeScale to base the NumericAxis on.
            * @param {string} orientation The orientation of the QuantitativeScale (top/bottom/left/right)
            * @param {Formatter} [formatter] A function to format tick labels (default Formatters.general(3, false)).
            */
            constructor(scale: Abstract.QuantitativeScale, orientation: string, formatter?: (d: any) => string);
            /**
            * Gets the tick label position relative to the tick marks.
            *
            * @returns {string} The current tick label position.
            */
            public tickLabelPosition(): string;
            /**
            * Sets the tick label position relative to the tick marks.
            *
            * @param {string} position The relative position of the tick label.
            *                          [top/center/bottom] for a vertical NumericAxis,
            *                          [left/center/right] for a horizontal NumericAxis.
            * @returns {NumericAxis} The calling NumericAxis.
            */
            public tickLabelPosition(position: string): Numeric;
            /**
            * Return whether or not the tick labels at the end of the graph are
            * displayed when partially cut off.
            *
            * @param {string} orientation Where on the scale to change tick labels.
            *                 On a "top" or "bottom" axis, this can be "left" or
            *                 "right". On a "left" or "right" axis, this can be "top"
            *                 or "bottom".
            * @returns {boolean} The current setting.
            */
            public showEndTickLabel(orientation: string): boolean;
            /**
            * Control whether or not the tick labels at the end of the graph are
            * displayed when partially cut off.
            *
            * @param {string} orientation Where on the scale to change tick labels.
            *                 On a "top" or "bottom" axis, this can be "left" or
            *                 "right". On a "left" or "right" axis, this can be "top"
            *                 or "bottom".
            * @param {boolean} show Whether or not the given tick should be displayed.
            * @returns {Numeric} The calling Numeric.
            */
            public showEndTickLabel(orientation: string, show: boolean): Numeric;
        }
    }
}


declare module Plottable {
    module Axis {
        class Category extends Abstract.Axis {
            /**
            * Creates a CategoryAxis.
            *
            * A CategoryAxis takes an OrdinalScale and includes word-wrapping algorithms and advanced layout logic to try to
            * display the scale as efficiently as possible.
            *
            * @constructor
            * @param {OrdinalScale} scale The scale to base the Axis on.
            * @param {string} orientation The orientation of the Axis (top/bottom/left/right)
            * @param {Formatter} [formatter] The Formatter for the Axis (default Formatters.identity())
            */
            constructor(scale: Scale.Ordinal, orientation?: string, formatter?: (d: any) => string);
        }
    }
}


declare module Plottable {
    module Component {
        class Label extends Abstract.Component {
            /**
            * Creates a Label.
            *
            * @constructor
            * @param {string} [displayText] The text of the Label.
            * @param {string} [orientation] The orientation of the Label (horizontal/vertical-left/vertical-right).
            */
            constructor(displayText?: string, orientation?: string);
            public xAlign(alignment: string): Label;
            public yAlign(alignment: string): Label;
            /**
            * Retrieve the current text on the Label.
            *
            * @returns {string} The text on the label.
            */
            public text(): string;
            /**
            * Sets the text on the Label.
            *
            * @param {string} displayText The new text for the Label.
            * @returns {Label} The calling Label.
            */
            public text(displayText: string): Label;
        }
        class TitleLabel extends Label {
            constructor(text?: string, orientation?: string);
        }
        class AxisLabel extends Label {
            constructor(text?: string, orientation?: string);
        }
    }
}


declare module Plottable {
    module Component {
        interface ToggleCallback {
            (datum: string, newState: boolean): any;
        }
        interface HoverCallback {
            (datum?: string): any;
        }
        class Legend extends Abstract.Component {
            /**
            * The css class applied to each legend row
            */
            static SUBELEMENT_CLASS: string;
            /**
            * Creates a Legend.
            *
            * A legend consists of a series of legend rows, each with a color and label taken from the `colorScale`.
            * The rows will be displayed in the order of the `colorScale` domain.
            * This legend also allows interactions, through the functions `toggleCallback` and `hoverCallback`
            * Setting a callback will also put classes on the individual rows.
            *
            * @constructor
            * @param {Scale.Color} colorScale
            */
            constructor(colorScale?: Scale.Color);
            public remove(): void;
            /**
            * Assigns or gets the callback to the Legend
            *
            * This callback is associated with toggle events, which trigger when a legend row is clicked.
            * Internally, this will change the state of of the row from "toggled-on" to "toggled-off" and vice versa.
            * Setting a callback will also set a class to each individual legend row as "toggled-on" or "toggled-off".
            * Call with argument of null to remove the callback. This will also remove the above classes to legend rows.
            *
            * @param {ToggleCallback} callback The new callback function
            */
            public toggleCallback(callback: ToggleCallback): Legend;
            public toggleCallback(): ToggleCallback;
            /**
            * Assigns or gets the callback to the Legend
            * This callback is associated with hover events, which trigger when the mouse enters or leaves a legend row
            * Setting a callback will also set the class "hover" to all legend row,
            * as well as the class "focus" to the legend row being hovered over.
            * Call with argument of null to remove the callback. This will also remove the above classes to legend rows.
            *
            * @param{HoverCallback} callback The new callback function
            */
            public hoverCallback(callback: HoverCallback): Legend;
            public hoverCallback(): HoverCallback;
            /**
            * Assigns a new ColorScale to the Legend.
            *
            * @param {ColorScale} scale
            * @returns {Legend} The calling Legend.
            */
            public scale(scale: Scale.Color): Legend;
            public scale(): Scale.Color;
        }
    }
}


declare module Plottable {
    module Component {
        class Gridlines extends Abstract.Component {
            /**
            * Creates a set of Gridlines.
            * @constructor
            *
            * @param {QuantitativeScale} xScale The scale to base the x gridlines on. Pass null if no gridlines are desired.
            * @param {QuantitativeScale} yScale The scale to base the y gridlines on. Pass null if no gridlines are desired.
            */
            constructor(xScale: Abstract.QuantitativeScale, yScale: Abstract.QuantitativeScale);
            public remove(): Gridlines;
        }
    }
}


declare module Plottable {
    module Plot {
        class Scatter extends Abstract.XYPlot {
            /**
            * Creates a ScatterPlot.
            *
            * @constructor
            * @param {IDataset} dataset The dataset to render.
            * @param {Scale} xScale The x scale to use.
            * @param {Scale} yScale The y scale to use.
            */
            constructor(dataset: any, xScale: Abstract.Scale, yScale: Abstract.Scale);
            public project(attrToSet: string, accessor: any, scale?: Abstract.Scale): Scatter;
        }
    }
}


declare module Plottable {
    module Plot {
        class Grid extends Abstract.XYPlot {
            public colorScale: Abstract.Scale;
            public xScale: Scale.Ordinal;
            public yScale: Scale.Ordinal;
            /**
            * Creates a GridPlot.
            *
            * @constructor
            * @param {IDataset} dataset The dataset to render.
            * @param {OrdinalScale} xScale The x scale to use.
            * @param {OrdinalScale} yScale The y scale to use.
            * @param {ColorScale|InterpolatedColorScale} colorScale The color scale to use for each grid
            *     cell.
            */
            constructor(dataset: any, xScale: Scale.Ordinal, yScale: Scale.Ordinal, colorScale: Abstract.Scale);
            public project(attrToSet: string, accessor: any, scale?: Abstract.Scale): Grid;
        }
    }
}


declare module Plottable {
    module Abstract {
        class BarPlot extends XYPlot {
            /**
            * Creates an AbstractBarPlot.
            *
            * @constructor
            * @param {IDataset} dataset The dataset to render.
            * @param {Scale} xScale The x scale to use.
            * @param {Scale} yScale The y scale to use.
            */
            constructor(dataset: any, xScale: Scale, yScale: Scale);
            /**
            * Sets the baseline for the bars to the specified value.
            *
            * @param {number} value The value to position the baseline at.
            * @return {AbstractBarPlot} The calling AbstractBarPlot.
            */
            public baseline(value: number): BarPlot;
            /**
            * Sets the bar alignment relative to the independent axis.
            * VerticalBarPlot supports "left", "center", "right"
            * HorizontalBarPlot supports "top", "center", "bottom"
            *
            * @param {string} alignment The desired alignment.
            * @return {AbstractBarPlot} The calling AbstractBarPlot.
            */
            public barAlignment(alignment: string): BarPlot;
            /**
            * Selects the bar under the given pixel position (if [xValOrExtent]
            * and [yValOrExtent] are {number}s), under a given line (if only one
            * of [xValOrExtent] or [yValOrExtent] are {IExtent}s) or are under a
            * 2D area (if [xValOrExtent] and [yValOrExtent] are both {IExtent}s).
            *
            * @param {any} xValOrExtent The pixel x position, or range of x values.
            * @param {any} yValOrExtent The pixel y position, or range of y values.
            * @param {boolean} [select] Whether or not to select the bar (by classing it "selected");
            * @return {D3.Selection} The selected bar, or null if no bar was selected.
            */
            public selectBar(xValOrExtent: IExtent, yValOrExtent: IExtent, select?: boolean): D3.Selection;
            public selectBar(xValOrExtent: number, yValOrExtent: IExtent, select?: boolean): D3.Selection;
            public selectBar(xValOrExtent: IExtent, yValOrExtent: number, select?: boolean): D3.Selection;
            public selectBar(xValOrExtent: number, yValOrExtent: number, select?: boolean): D3.Selection;
            /**
            * Deselects all bars.
            * @return {AbstractBarPlot} The calling AbstractBarPlot.
            */
            public deselectAll(): BarPlot;
        }
    }
}


declare module Plottable {
    module Plot {
        /**
        * A VerticalBarPlot draws bars vertically.
        * Key projected attributes:
        *  - "width" - the horizontal width of a bar.
        *      - if an ordinal scale is attached, this defaults to ordinalScale.rangeBand()
        *      - if a quantitative scale is attached, this defaults to 10
        *  - "x" - the horizontal position of a bar
        *  - "y" - the vertical height of a bar
        */
        class VerticalBar extends Abstract.BarPlot {
            /**
            * Creates a VerticalBarPlot.
            *
            * @constructor
            * @param {IDataset} dataset The dataset to render.
            * @param {Scale} xScale The x scale to use.
            * @param {QuantitativeScale} yScale The y scale to use.
            */
            constructor(dataset: any, xScale: Abstract.Scale, yScale: Abstract.QuantitativeScale);
        }
    }
}


declare module Plottable {
    module Plot {
        /**
        * A HorizontalBarPlot draws bars horizontally.
        * Key projected attributes:
        *  - "width" - the vertical height of a bar (since the bar is rotated horizontally)
        *      - if an ordinal scale is attached, this defaults to ordinalScale.rangeBand()
        *      - if a quantitative scale is attached, this defaults to 10
        *  - "x" - the horizontal length of a bar
        *  - "y" - the vertical position of a bar
        */
        class HorizontalBar extends Abstract.BarPlot {
            public isVertical: boolean;
            /**
            * Creates a HorizontalBarPlot.
            *
            * @constructor
            * @param {IDataset} dataset The dataset to render.
            * @param {QuantitativeScale} xScale The x scale to use.
            * @param {Scale} yScale The y scale to use.
            */
            constructor(dataset: any, xScale: Abstract.QuantitativeScale, yScale: Abstract.Scale);
        }
    }
}


declare module Plottable {
    module Plot {
        class Line extends Abstract.XYPlot {
            /**
            * Creates a LinePlot.
            *
            * @constructor
            * @param {IDataset} dataset The dataset to render.
            * @param {Scale} xScale The x scale to use.
            * @param {Scale} yScale The y scale to use.
            */
            constructor(dataset: any, xScale: Abstract.Scale, yScale: Abstract.Scale);
        }
    }
}


declare module Plottable {
    module Plot {
        /**
        * An AreaPlot draws a filled region (area) between the plot's projected "y" and projected "y0" values.
        */
        class Area extends Line {
            /**
            * Creates an AreaPlot.
            *
            * @constructor
            * @param {IDataset} dataset The dataset to render.
            * @param {Scale} xScale The x scale to use.
            * @param {Scale} yScale The y scale to use.
            */
            constructor(dataset: any, xScale: Abstract.Scale, yScale: Abstract.Scale);
            public project(attrToSet: string, accessor: any, scale?: Abstract.Scale): Area;
        }
    }
}


declare module Plottable {
    module Abstract {
        class NewStyleBarPlot extends NewStylePlot {
            static DEFAULT_WIDTH: number;
            /**
            * Creates an NewStyleBarPlot.
            *
            * @constructor
            * @param {Scale} xScale The x scale to use.
            * @param {Scale} yScale The y scale to use.
            */
            constructor(xScale: Scale, yScale: Scale);
            /**
            * Sets the baseline for the bars to the specified value.
            *
            * @param {number} value The value to position the baseline at.
            * @return {NewStyleBarPlot} The calling NewStyleBarPlot.
            */
            public baseline(value: number): any;
        }
    }
}


declare module Plottable {
    module Plot {
        class ClusteredBar extends Abstract.NewStyleBarPlot {
            static DEFAULT_WIDTH: number;
            constructor(xScale: Abstract.Scale, yScale: Abstract.QuantitativeScale);
        }
    }
}


declare module Plottable {
    module Plot {
        class StackedBar extends Abstract.NewStyleBarPlot {
            public stackedData: any[][];
            constructor(xScale?: Abstract.Scale, yScale?: Abstract.Scale);
        }
    }
}


declare module Plottable {
    module Animator {
        /**
        * An animator implementation with no animation. The attributes are
        * immediately set on the selection.
        */
        class Null implements IPlotAnimator {
            public animate(selection: any, attrToProjector: IAttributeToProjector, plot: Abstract.Plot): any;
        }
    }
}


declare module Plottable {
    module Animator {
        /**
        * The default animator implementation with easing, duration, and delay.
        */
        class Default implements IPlotAnimator {
            public animate(selection: any, attrToProjector: IAttributeToProjector, plot: Abstract.Plot): any;
            /**
            * Gets the duration of the animation in milliseconds.
            *
            * @returns {Number} The current duration.
            */
            public duration(): Number;
            /**
            * Sets the duration of the animation in milliseconds.
            *
            * @param {Number} duration The duration in milliseconds.
            * @returns {Default} The calling Default Animator.
            */
            public duration(duration: Number): Default;
            /**
            * Gets the delay of the animation in milliseconds.
            *
            * @returns {Number} The current delay.
            */
            public delay(): Number;
            /**
            * Sets the delay of the animation in milliseconds.
            *
            * @param {Number} delay The delay in milliseconds.
            * @returns {Default} The calling Default Animator.
            */
            public delay(delay: Number): Default;
            /**
            * Gets the current easing of the animation.
            *
            * @returns {string} the current easing mode.
            */
            public easing(): string;
            /**
            * Sets the easing mode of the animation.
            *
            * @param {string} easing The desired easing mode.
            * @returns {Default} The calling Default Animator.
            */
            public easing(easing: string): Default;
        }
    }
}


declare module Plottable {
    module Animator {
        /**
        * An animator that delays the animation of the attributes using the index
        * of the selection data.
        *
        * The delay between animations can be configured with the .delay getter/setter.
        */
        class IterativeDelay extends Default {
            public animate(selection: any, attrToProjector: IAttributeToProjector, plot: Abstract.Plot): any;
        }
    }
}


declare module Plottable {
    module Core {
        interface IKeyEventListenerCallback {
            (e: D3.D3Event): any;
        }
        module KeyEventListener {
            function initialize(): void;
            function addCallback(keyCode: number, cb: IKeyEventListenerCallback): void;
        }
    }
}


declare module Plottable {
    module Abstract {
        class Interaction {
            public hitBox: D3.Selection;
            public componentToListenTo: Component;
            /**
            * Creates an Interaction.
            *
            * @constructor
            * @param {Component} componentToListenTo The component to listen for interactions on.
            */
            constructor(componentToListenTo: Component);
            /**
            * Registers the Interaction on the Component it's listening to.
            * This needs to be called to activate the interaction.
            */
            public registerWithComponent(): Interaction;
        }
    }
}


declare module Plottable {
    module Interaction {
        class Click extends Abstract.Interaction {
            /**
            * Creates a ClickInteraction.
            *
            * @constructor
            * @param {Component} componentToListenTo The component to listen for clicks on.
            */
            constructor(componentToListenTo: Abstract.Component);
            /**
            * Sets an callback to be called when a click is received.
            *
            * @param {(x: number, y: number) => any} cb: Callback to be called. Takes click x and y in pixels.
            */
            public callback(cb: (x: number, y: number) => any): Click;
        }
        class DoubleClick extends Click {
            /**
            * Creates a DoubleClickInteraction.
            *
            * @constructor
            * @param {Component} componentToListenTo The component to listen for clicks on.
            */
            constructor(componentToListenTo: Abstract.Component);
        }
    }
}


declare module Plottable {
    module Interaction {
        class Mousemove extends Abstract.Interaction {
            constructor(componentToListenTo: Abstract.Component);
            public mousemove(x: number, y: number): void;
        }
    }
}


declare module Plottable {
    module Interaction {
        class Key extends Abstract.Interaction {
            /**
            * Creates a KeyInteraction.
            *
            * @constructor
            * @param {Component} componentToListenTo The component to listen for keypresses on.
            * @param {number} keyCode The key code to listen for.
            */
            constructor(componentToListenTo: Abstract.Component, keyCode: number);
            /**
            * Sets an callback to be called when the designated key is pressed.
            *
            * @param {() => any} cb: Callback to be called.
            */
            public callback(cb: () => any): Key;
        }
    }
}


declare module Plottable {
    module Interaction {
        class PanZoom extends Abstract.Interaction {
            public xScale: Abstract.QuantitativeScale;
            public yScale: Abstract.QuantitativeScale;
            /**
            * Creates a PanZoomInteraction.
            *
            * @constructor
            * @param {Component} componentToListenTo The component to listen for interactions on.
            * @param {QuantitativeScale} [xScale] The X scale to update on panning/zooming.
            * @param {QuantitativeScale} [yScale] The Y scale to update on panning/zooming.
            */
            constructor(componentToListenTo: Abstract.Component, xScale?: Abstract.QuantitativeScale, yScale?: Abstract.QuantitativeScale);
            public resetZoom(): void;
        }
    }
}


declare module Plottable {
    module Interaction {
<<<<<<< HEAD
        class Drag extends Abstract.Interaction {
            public origin: number[];
            public location: number[];
            /**
            * Creates a Drag.
            *
            * @param {Component} componentToListenTo The component to listen for interactions on.
            */
            constructor(componentToListenTo: Abstract.Component);
            /**
            * Gets the callback that is called when dragging starts.
            *
            * @returns {(startLocation: Point) => void}
            */
            public dragstart(): (startLocation: Point) => void;
            /**
            * Sets the callback to be called when dragging starts.
            *
            * @param {(startLocation: Point) => any} cb The function to be called.
            * @returns {Drag}
            */
            public dragstart(cb: (startLocation: Point) => any): Drag;
            /**
            * Gets the callback that is called during dragging.
            *
            * @returns {(startLocation: Point, endLocation: Point) => void}
            */
            public drag(): (startLocation: Point, endLocation: Point) => void;
            /**
            * Adds a callback to be called during dragging.
            *
            * @param {(startLocation: Point, endLocation: Point) => any} cb The function to be called.
            * @returns {Drag}
            */
            public drag(cb: (startLocation: Point, endLocation: Point) => any): Drag;
            /**
            * Gets the callback that is called when dragging ends.
            *
            * @returns {(startLocation: Point, endLocation: Point) => void}
            */
            public dragend(): (startLocation: Point, endLocation: Point) => void;
            /**
            * Adds a callback to be called when the dragging ends.
            *
            * @param {(startLocation: Point, endLocation: Point) => any} cb The function to be called. Takes in a SelectionArea in pixels.
            * @returns {Drag} The calling Drag.
            */
            public dragend(cb: (startLocation: Point, endLocation: Point) => any): Drag;
            public setupZoomCallback(xScale?: Abstract.QuantitativeScale, yScale?: Abstract.QuantitativeScale): Drag;
=======
        class BarHover extends Plottable.Abstract.Interaction {
            componentToListenTo: Plottable.Abstract.BarPlot;
            constructor(barPlot: Plottable.Abstract.BarPlot);
            hoverMode(): string;
            hoverMode(mode: string): BarHover;
            onHover(callback: (datum: any, bar: D3.Selection) => any): BarHover;
            onUnhover(callback: (datum: any, bar: D3.Selection) => any): BarHover;
        }
    }
}


declare module Plottable {
    module Interaction {
        class Drag extends Plottable.Abstract.Interaction {
            origin: number[];
            location: number[];
            callbackToCall: (dragInfo: any) => any;
            constructor(componentToListenTo: Plottable.Abstract.Component);
            callback(cb?: (a: any) => any): Drag;
            setupZoomCallback(xScale?: Plottable.Abstract.QuantitativeScale, yScale?: Plottable.Abstract.QuantitativeScale): Drag;
>>>>>>> cf788f2c
        }
    }
}


declare module Plottable {
    module Interaction {
        class DragBox extends Drag {
            public dragBox: D3.Selection;
            public boxIsDrawn: boolean;
            /**
            * Clears the highlighted drag-selection box drawn by the AreaInteraction.
            *
            * @returns {AreaInteraction} The calling AreaInteraction.
            */
            public clearBox(): DragBox;
            public setBox(x0: number, x1: number, y0: number, y1: number): DragBox;
        }
    }
}


declare module Plottable {
    module Interaction {
        class XDragBox extends DragBox {
            public setBox(x0: number, x1: number): XDragBox;
        }
    }
}


declare module Plottable {
    module Interaction {
        class XYDragBox extends DragBox {
        }
    }
}


declare module Plottable {
    module Interaction {
        class YDragBox extends DragBox {
            public setBox(y0: number, y1: number): YDragBox;
        }
    }
}


declare module Plottable {
    module Abstract {
        class Dispatcher extends PlottableObject {
            /**
            * Creates a Dispatcher with the specified target.
            *
            * @param {D3.Selection} target The selection to listen for events on.
            */
            constructor(target: D3.Selection);
            /**
            * Gets the target of the Dispatcher.
            *
            * @returns {D3.Selection} The Dispatcher's current target.
            */
            public target(): D3.Selection;
            /**
            * Sets the target of the Dispatcher.
            *
            * @param {D3.Selection} target The element to listen for updates on.
            * @returns {Dispatcher} The calling Dispatcher.
            */
            public target(targetElement: D3.Selection): Dispatcher;
            /**
            * Attaches the Dispatcher's listeners to the Dispatcher's target element.
            *
            * @returns {Dispatcher} The calling Dispatcher.
            */
            public connect(): Dispatcher;
            /**
            * Detaches the Dispatcher's listeners from the Dispatchers' target element.
            *
            * @returns {Dispatcher} The calling Dispatcher.
            */
            public disconnect(): Dispatcher;
        }
    }
}


declare module Plottable {
    module Dispatcher {
        class Mouse extends Abstract.Dispatcher {
            /**
            * Creates a Mouse Dispatcher with the specified target.
            *
            * @param {D3.Selection} target The selection to listen for events on.
            */
            constructor(target: D3.Selection);
            /**
            * Gets the current callback to be called on mouseover.
            *
            * @return {(location: Point) => any} The current mouseover callback.
            */
            public mouseover(): (location: Point) => any;
            /**
            * Attaches a callback to be called on mouseover.
            *
            * @param {(location: Point) => any} callback A function that takes the pixel position of the mouse event.
            *                                            Pass in null to remove the callback.
            * @return {Mouse} The calling Mouse Handler.
            */
            public mouseover(callback: (location: Point) => any): Mouse;
            /**
            * Gets the current callback to be called on mousemove.
            *
            * @return {(location: Point) => any} The current mousemove callback.
            */
            public mousemove(): (location: Point) => any;
            /**
            * Attaches a callback to be called on mousemove.
            *
            * @param {(location: Point) => any} callback A function that takes the pixel position of the mouse event.
            *                                            Pass in null to remove the callback.
            * @return {Mouse} The calling Mouse Handler.
            */
            public mousemove(callback: (location: Point) => any): Mouse;
            /**
            * Gets the current callback to be called on mouseout.
            *
            * @return {(location: Point) => any} The current mouseout callback.
            */
            public mouseout(): (location: Point) => any;
            /**
            * Attaches a callback to be called on mouseout.
            *
            * @param {(location: Point) => any} callback A function that takes the pixel position of the mouse event.
            *                                            Pass in null to remove the callback.
            * @return {Mouse} The calling Mouse Handler.
            */
            public mouseout(callback: (location: Point) => any): Mouse;
        }
    }
}


declare module Plottable {
    module Template {
        class StandardChart extends Component.Table {
            constructor();
            public yAxis(y: Abstract.Axis): StandardChart;
            public yAxis(): Abstract.Axis;
            public xAxis(x: Abstract.Axis): StandardChart;
            public xAxis(): Abstract.Axis;
            public yLabel(y: Component.AxisLabel): StandardChart;
            public yLabel(y: string): StandardChart;
            public yLabel(): Component.AxisLabel;
            public xLabel(x: Component.AxisLabel): StandardChart;
            public xLabel(x: string): StandardChart;
            public xLabel(): Component.AxisLabel;
            public titleLabel(x: Component.TitleLabel): StandardChart;
            public titleLabel(x: string): StandardChart;
            public titleLabel(): Component.TitleLabel;
            public center(c: Abstract.Component): StandardChart;
        }
    }
}<|MERGE_RESOLUTION|>--- conflicted
+++ resolved
@@ -2475,7 +2475,54 @@
 
 declare module Plottable {
     module Interaction {
-<<<<<<< HEAD
+        class BarHover extends Abstract.Interaction {
+            public componentToListenTo: Abstract.BarPlot;
+            /**
+            * Creates a new BarHover Interaction.
+            *
+            * @param {Abstract.BarPlot} barPlot The Bar Plot to listen for hover events on.
+            */
+            constructor(barPlot: Abstract.BarPlot);
+            /**
+            * Gets the current hover mode.
+            *
+            * @return {string} The current hover mode.
+            */
+            public hoverMode(): string;
+            /**
+            * Sets the hover mode for the interaction. There are two modes:
+            *     - "point": Selects the bar under the mouse cursor (default).
+            *     - "line" : Selects any bar that would be hit by a line extending
+            *                in the same direction as the bar and passing through
+            *                the cursor.
+            *
+            * @param {string} mode The desired hover mode.
+            * @return {BarHover} The calling Interaction.BarHover.
+            */
+            public hoverMode(mode: string): BarHover;
+            /**
+            * Attaches an callback to be called when the user mouses over a bar.
+            *
+            * @param {(datum: any, bar: D3.Selection) => any} The callback to be called.
+            *      The callback will be passed the data from the hovered-over bar.
+            * @return {BarHover} The calling Interaction.BarHover.
+            */
+            public onHover(callback: (datum: any, bar: D3.Selection) => any): BarHover;
+            /**
+            * Attaches a callback to be called when the user mouses off of a bar.
+            *
+            * @param {(datum: any, bar: D3.Selection) => any} The callback to be called.
+            *      The callback will be passed the data from the last-hovered bar.
+            * @return {BarHover} The calling Interaction.BarHover.
+            */
+            public onUnhover(callback: (datum: any, bar: D3.Selection) => any): BarHover;
+        }
+    }
+}
+
+
+declare module Plottable {
+    module Interaction {
         class Drag extends Abstract.Interaction {
             public origin: number[];
             public location: number[];
@@ -2525,29 +2572,6 @@
             */
             public dragend(cb: (startLocation: Point, endLocation: Point) => any): Drag;
             public setupZoomCallback(xScale?: Abstract.QuantitativeScale, yScale?: Abstract.QuantitativeScale): Drag;
-=======
-        class BarHover extends Plottable.Abstract.Interaction {
-            componentToListenTo: Plottable.Abstract.BarPlot;
-            constructor(barPlot: Plottable.Abstract.BarPlot);
-            hoverMode(): string;
-            hoverMode(mode: string): BarHover;
-            onHover(callback: (datum: any, bar: D3.Selection) => any): BarHover;
-            onUnhover(callback: (datum: any, bar: D3.Selection) => any): BarHover;
-        }
-    }
-}
-
-
-declare module Plottable {
-    module Interaction {
-        class Drag extends Plottable.Abstract.Interaction {
-            origin: number[];
-            location: number[];
-            callbackToCall: (dragInfo: any) => any;
-            constructor(componentToListenTo: Plottable.Abstract.Component);
-            callback(cb?: (a: any) => any): Drag;
-            setupZoomCallback(xScale?: Plottable.Abstract.QuantitativeScale, yScale?: Plottable.Abstract.QuantitativeScale): Drag;
->>>>>>> cf788f2c
         }
     }
 }
