
declare module Plottable {
    module _Util {
        module Methods {
            /**
             * Checks if x is between a and b.
             *
             * @param {number} x The value to test if in range
             * @param {number} a The beginning of the (inclusive) range
             * @param {number} b The ending of the (inclusive) range
             * @return {boolean} Whether x is in [a, b]
             */
            function inRange(x: number, a: number, b: number): boolean;
            /** Print a warning message to the console, if it is available.
             *
             * @param {string} The warnings to print
             */
            function warn(warning: string): void;
            /**
             * Takes two arrays of numbers and adds them together
             *
             * @param {number[]} alist The first array of numbers
             * @param {number[]} blist The second array of numbers
             * @return {number[]} An array of numbers where x[i] = alist[i] + blist[i]
             */
            function addArrays(alist: number[], blist: number[]): number[];
            /**
             * Takes two sets and returns the intersection
             *
             * Due to the fact that D3.Sets store strings internally, return type is always a string set
             *
             * @param {D3.Set<T>} set1 The first set
             * @param {D3.Set<T>} set2 The second set
             * @return {D3.Set<string>} A set that contains elements that appear in both set1 and set2
             */
            function intersection<T>(set1: D3.Set<T>, set2: D3.Set<T>): D3.Set<string>;
            /**
             * Take an accessor object (may be a string to be made into a key, or a value, or a color code)
             * and "activate" it by turning it into a function in (datum, index, metadata)
             */
            function accessorize(accessor: any): _Accessor;
            /**
             * Takes two sets and returns the union
             *
             * Due to the fact that D3.Sets store strings internally, return type is always a string set
             *
             * @param {D3.Set<T>} set1 The first set
             * @param {D3.Set<T>} set2 The second set
             * @return {D3.Set<string>} A set that contains elements that appear in either set1 or set2
             */
            function union<T>(set1: D3.Set<T>, set2: D3.Set<T>): D3.Set<string>;
            /**
             * Populates a map from an array of keys and a transformation function.
             *
             * @param {string[]} keys The array of keys.
             * @param {(string, number) => T} transform A transformation function to apply to the keys.
             * @return {D3.Map<T>} A map mapping keys to their transformed values.
             */
            function populateMap<T>(keys: string[], transform: (key: string, index: number) => T): D3.Map<T>;
            /**
             * Take an array of values, and return the unique values.
             * Will work iff ∀ a, b, a.toString() == b.toString() => a == b; will break on Object inputs
             *
             * @param {T[]} values The values to find uniqueness for
             * @return {T[]} The unique values
             */
            function uniq<T>(arr: T[]): T[];
            /**
             * Creates an array of length `count`, filled with value or (if value is a function), value()
             *
             * @param {T | ((index?: number) => T)} value The value to fill the array with or a value generator (called with index as arg)
             * @param {number} count The length of the array to generate
             * @return {any[]}
             */
            function createFilledArray<T>(value: T | ((index?: number) => T), count: number): T[];
            /**
             * @param {T[][]} a The 2D array that will have its elements joined together.
             * @return {T[]} Every array in a, concatenated together in the order they appear.
             */
            function flatten<T>(a: T[][]): T[];
            /**
             * Check if two arrays are equal by strict equality.
             */
            function arrayEq<T>(a: T[], b: T[]): boolean;
            /**
             * @param {any} a Object to check against b for equality.
             * @param {any} b Object to check against a for equality.
             *
             * @returns {boolean} whether or not two objects share the same keys, and
             *          values associated with those keys. Values will be compared
             *          with ===.
             */
            function objEq(a: any, b: any): boolean;
            /**
             * Computes the max value from the array.
             *
             * If type is not comparable then t will be converted to a comparable before computing max.
             */
            function max<C>(arr: C[], default_val: C): C;
            function max<T, C>(arr: T[], acc: (x?: T, i?: number) => C, default_val: C): C;
            /**
             * Computes the min value from the array.
             *
             * If type is not comparable then t will be converted to a comparable before computing min.
             */
            function min<C>(arr: C[], default_val: C): C;
            function min<T, C>(arr: T[], acc: (x?: T, i?: number) => C, default_val: C): C;
            /**
             * Creates shallow copy of map.
             * @param {{ [key: string]: any }} oldMap Map to copy
             *
             * @returns {[{ [key: string]: any }} coppied map.
             */
            function copyMap<T>(oldMap: {
                [key: string]: T;
            }): {
                [key: string]: T;
            };
            function range(start: number, stop: number, step?: number): number[];
            /** Is like setTimeout, but activates synchronously if time=0
             * We special case 0 because of an observed issue where calling setTimeout causes visible flickering.
             * We believe this is because when requestAnimationFrame calls into the paint function, as soon as that function finishes
             * evaluating, the results are painted to the screen. As a result, if we want something to occur immediately but call setTimeout
             * with time=0, then it is pushed to the call stack and rendered in the next frame, so the component that was rendered via
             * setTimeout appears out-of-sync with the rest of the plot.
             */
            function setTimeout(f: Function, time: number, ...args: any[]): number;
            function colorTest(colorTester: D3.Selection, className: string): string;
            function lightenColor(color: string, factor: number): string;
            function darkenColor(color: string, factor: number, darkenAmount: number): string;
            function distanceSquared(p1: Point, p2: Point): number;
            function isIE(): boolean;
            /**
             * Returns true if the supplied coordinates or Extents intersect or are contained by bbox.
             *
             * @param {number | Extent} xValOrExtent The x coordinate or Extent to test
             * @param {number | Extent} yValOrExtent The y coordinate or Extent to test
             * @param {SVGRect} bbox The bbox
             * @param {number} tolerance Amount by which to expand bbox, in each dimension, before
             * testing intersection
             *
             * @returns {boolean} True if the supplied coordinates or Extents intersect or are
             * contained by bbox, false otherwise.
             */
            function intersectsBBox(xValOrExtent: number | Extent, yValOrExtent: number | Extent, bbox: SVGRect, tolerance?: number): boolean;
            /**
             * Create an Extent from a number or an object with "min" and "max" defined.
             *
             * @param {any} input The object to parse
             *
             * @returns {Extent} The generated Extent
             */
            function parseExtent(input: any): Extent;
        }
    }
}


declare module Plottable {
    module _Util {
        module OpenSource {
            /**
             * Returns the sortedIndex for inserting a value into an array.
             * Takes a number and an array of numbers OR an array of objects and an accessor that returns a number.
             * @param {number} value: The numerical value to insert
             * @param {any[]} arr: Array to find insertion index, can be number[] or any[] (if accessor provided)
             * @param {_Accessor} accessor: If provided, this function is called on members of arr to determine insertion index
             * @returns {number} The insertion index.
             * The behavior is undefined for arrays that are unsorted
             * If there are multiple valid insertion indices that maintain sorted order (e.g. addign 1 to [1,1,1,1,1]) then
             * the behavior must satisfy that the array is sorted post-insertion, but is otherwise unspecified.
             * This is a modified version of Underscore.js's implementation of sortedIndex.
             * Underscore.js is released under the MIT License:
             *  Copyright (c) 2009-2014 Jeremy Ashkenas, DocumentCloud and Investigative
             *  Reporters & Editors
             *
             *  Permission is hereby granted, free of charge, to any person
             *  obtaining a copy of this software and associated documentation
             *  files (the "Software"), to deal in the Software without
             *  restriction, including without limitation the rights to use,
             *  copy, modify, merge, publish, distribute, sublicense, and/or sell
             *  copies of the Software, and to permit persons to whom the
             *  Software is furnished to do so, subject to the following
             *  conditions:
             *
             *  The above copyright notice and this permission notice shall be
             *  included in all copies or substantial portions of the Software.
             *
             *  THE SOFTWARE IS PROVIDED "AS IS", WITHOUT WARRANTY OF ANY KIND,
             *  EXPRESS OR IMPLIED, INCLUDING BUT NOT LIMITED TO THE WARRANTIES
             *  OF MERCHANTABILITY, FITNESS FOR A PARTICULAR PURPOSE AND
             *  NONINFRINGEMENT. IN NO EVENT SHALL THE AUTHORS OR COPYRIGHT
             *  HOLDERS BE LIABLE FOR ANY CLAIM, DAMAGES OR OTHER LIABILITY,
             *  WHETHER IN AN ACTION OF CONTRACT, TORT OR OTHERWISE, ARISING
             *  FROM, OUT OF OR IN CONNECTION WITH THE SOFTWARE OR THE USE OR
             *  OTHER DEALINGS IN THE SOFTWARE.
             */
            function sortedIndex(val: number, arr: number[]): number;
            function sortedIndex(val: number, arr: any[], accessor: _Accessor): number;
        }
    }
}


declare module Plottable {
    module _Util {
        class IDCounter {
            increment(id: any): number;
            decrement(id: any): number;
            get(id: any): number;
        }
    }
}


declare module Plottable {
    module _Util {
        /**
         * An associative array that can be keyed by anything (inc objects).
         * Uses pointer equality checks which is why this works.
         * This power has a price: everything is linear time since it is actually backed by an array...
         */
        class StrictEqualityAssociativeArray {
            /**
             * Set a new key/value pair in the store.
             *
             * @param {any} key Key to set in the store
             * @param {any} value Value to set in the store
             * @return {boolean} True if key already in store, false otherwise
             */
            set(key: any, value: any): boolean;
            /**
             * Get a value from the store, given a key.
             *
             * @param {any} key Key associated with value to retrieve
             * @return {any} Value if found, undefined otherwise
             */
            get(key: any): any;
            /**
             * Test whether store has a value associated with given key.
             *
             * Will return true if there is a key/value entry,
             * even if the value is explicitly `undefined`.
             *
             * @param {any} key Key to test for presence of an entry
             * @return {boolean} Whether there was a matching entry for that key
             */
            has(key: any): boolean;
            /**
             * Return an array of the values in the key-value store
             *
             * @return {any[]} The values in the store
             */
            values(): any[];
            /**
             * Return an array of keys in the key-value store
             *
             * @return {any[]} The keys in the store
             */
            keys(): any[];
            /**
             * Execute a callback for each entry in the array.
             *
             * @param {(key: any, val?: any, index?: number) => any} callback The callback to eecute
             * @return {any[]} The results of mapping the callback over the entries
             */
            map(cb: (key?: any, val?: any, index?: number) => any): any[];
            /**
             * Delete a key from the key-value store. Return whether the key was present.
             *
             * @param {any} The key to remove
             * @return {boolean} Whether a matching entry was found and removed
             */
            delete(key: any): boolean;
        }
    }
}

declare module Plottable {
    module _Util {
        module DOM {
            /**
             * Gets the bounding box of an element.
             * @param {D3.Selection} element
             * @returns {SVGRed} The bounding box.
             */
            function getBBox(element: D3.Selection): SVGRect;
            var POLYFILL_TIMEOUT_MSEC: number;
            function requestAnimationFramePolyfill(fn: () => any): void;
            function isSelectionRemovedFromSVG(selection: D3.Selection): boolean;
            function getElementWidth(elem: HTMLScriptElement): number;
            function getElementHeight(elem: HTMLScriptElement): number;
            function getSVGPixelWidth(svg: D3.Selection): number;
            function translate(s: D3.Selection, x?: number, y?: number): any;
            function boxesOverlap(boxA: ClientRect, boxB: ClientRect): boolean;
            function boxIsInside(inner: ClientRect, outer: ClientRect): boolean;
            function getBoundingSVG(elem: SVGElement): SVGElement;
        }
    }
}


declare module Plottable {
    module _Util {
        module Color {
            /**
             * Return contrast ratio between two colors
             * Based on implementation from chroma.js by Gregor Aisch (gka) (licensed under BSD)
             * chroma.js may be found here: https://github.com/gka/chroma.js
             * License may be found here: https://github.com/gka/chroma.js/blob/master/LICENSE
             * see http://www.w3.org/TR/2008/REC-WCAG20-20081211/#contrast-ratiodef
             */
            function contrast(a: string, b: string): number;
            /**
             * Converts an RGB color value to HSL. Conversion formula
             * adapted from http://en.wikipedia.org/wiki/HSL_color_space.
             * Assumes r, g, and b are contained in the set [0, 255] and
             * returns h, s, and l in the set [0, 1].
             * Source: https://stackoverflow.com/questions/2353211/hsl-to-rgb-color-conversion
             *
             * @param   Number  r       The red color value
             * @param   Number  g       The green color value
             * @param   Number  b       The blue color value
             * @return  Array           The HSL representation
             */
            function rgbToHsl(r: number, g: number, b: number): number[];
            /**
             * Converts an HSL color value to RGB. Conversion formula
             * adapted from http://en.wikipedia.org/wiki/HSL_color_space.
             * Assumes h, s, and l are contained in the set [0, 1] and
             * returns r, g, and b in the set [0, 255].
             * Source: https://stackoverflow.com/questions/2353211/hsl-to-rgb-color-conversion
             *
             * @param   Number  h       The hue
             * @param   Number  s       The saturation
             * @param   Number  l       The lightness
             * @return  Array           The RGB representation
             */
            function hslToRgb(h: number, s: number, l: number): number[];
        }
    }
}


declare module Plottable {
    type Formatter = (d: any) => string;
    var MILLISECONDS_IN_ONE_DAY: number;
    module Formatters {
        /**
         * Creates a formatter for currency values.
         *
         * @param {number} [precision] The number of decimal places to show (default 2).
         * @param {string} [symbol] The currency symbol to use (default "$").
         * @param {boolean} [prefix] Whether to prepend or append the currency symbol (default true).
         * @param {boolean} [onlyShowUnchanged] Whether to return a value if value changes after formatting (default true).
         *
         * @returns {Formatter} A formatter for currency values.
         */
        function currency(precision?: number, symbol?: string, prefix?: boolean): (d: any) => string;
        /**
         * Creates a formatter that displays exactly [precision] decimal places.
         *
         * @param {number} [precision] The number of decimal places to show (default 3).
         * @param {boolean} [onlyShowUnchanged] Whether to return a value if value changes after formatting (default true).
         *
         * @returns {Formatter} A formatter that displays exactly [precision] decimal places.
         */
        function fixed(precision?: number): (d: any) => string;
        /**
         * Creates a formatter that formats numbers to show no more than
         * [precision] decimal places. All other values are stringified.
         *
         * @param {number} [precision] The number of decimal places to show (default 3).
         * @param {boolean} [onlyShowUnchanged] Whether to return a value if value changes after formatting (default true).
         *
         * @returns {Formatter} A formatter for general values.
         */
        function general(precision?: number): (d: any) => string;
        /**
         * Creates a formatter that stringifies its input.
         *
         * @returns {Formatter} A formatter that stringifies its input.
         */
        function identity(): (d: any) => string;
        /**
         * Creates a formatter for percentage values.
         * Multiplies the input by 100 and appends "%".
         *
         * @param {number} [precision] The number of decimal places to show (default 0).
         * @param {boolean} [onlyShowUnchanged] Whether to return a value if value changes after formatting (default true).
         *
         * @returns {Formatter} A formatter for percentage values.
         */
        function percentage(precision?: number): (d: any) => string;
        /**
         * Creates a formatter for values that displays [precision] significant figures
         * and puts SI notation.
         *
         * @param {number} [precision] The number of significant figures to show (default 3).
         *
         * @returns {Formatter} A formatter for SI values.
         */
        function siSuffix(precision?: number): (d: any) => string;
        /**
         * Creates a multi time formatter that displays dates.
         *
         * @returns {Formatter} A formatter for time/date values.
         */
        function multiTime(): (d: any) => string;
        /**
         * Creates a time formatter that displays time/date using given specifier.
         *
         * List of directives can be found on: https://github.com/mbostock/d3/wiki/Time-Formatting#format
         *
         * @param {string} [specifier] The specifier for the formatter.
         *
         * @returns {Formatter} A formatter for time/date values.
         */
        function time(specifier: string): Formatter;
        /**
         * Creates a formatter for relative dates.
         *
         * @param {number} baseValue The start date (as epoch time) used in computing relative dates (default 0)
         * @param {number} increment The unit used in calculating relative date values (default MILLISECONDS_IN_ONE_DAY)
         * @param {string} label The label to append to the formatted string (default "")
         *
         * @returns {Formatter} A formatter for time/date values.
         */
        function relativeDate(baseValue?: number, increment?: number, label?: string): (d: any) => string;
    }
}


declare module Plottable {
    /**
     * A SymbolFactory is a function that takes in a symbolSize which is the edge length of the render area
     * and returns a string representing the 'd' attribute of the resultant 'path' element
     */
    type SymbolFactory = (symbolSize: number) => string;
    module SymbolFactories {
        type StringAccessor = (datum: any, index: number) => string;
        function circle(): SymbolFactory;
        function square(): SymbolFactory;
        function cross(): SymbolFactory;
        function diamond(): SymbolFactory;
        function triangleUp(): SymbolFactory;
        function triangleDown(): SymbolFactory;
    }
}


declare module Plottable {
    module _Util {
        class ClientToSVGTranslator {
            static getTranslator(elem: SVGElement): ClientToSVGTranslator;
            constructor(svg: SVGElement);
            /**
             * Computes the position relative to the <svg> in svg-coordinate-space.
             */
            computePosition(clientX: number, clientY: number): Point;
        }
    }
}


declare module Plottable {
    module Config {
        /**
         * Specifies if Plottable should show warnings.
         */
        var SHOW_WARNINGS: boolean;
    }
}


declare module Plottable {
    var version: string;
}


declare module Plottable {
    module Core {
        /**
         * Colors we use as defaults on a number of graphs.
         */
        class Colors {
            static CORAL_RED: string;
            static INDIGO: string;
            static ROBINS_EGG_BLUE: string;
            static FERN: string;
            static BURNING_ORANGE: string;
            static ROYAL_HEATH: string;
            static CONIFER: string;
            static CERISE_RED: string;
            static BRIGHT_SUN: string;
            static JACARTA: string;
            static PLOTTABLE_COLORS: string[];
        }
    }
}


declare module Plottable {
    module Core {
        /**
         * A class most other Plottable classes inherit from, in order to have a
         * unique ID.
         */
        class PlottableObject {
            getID(): number;
        }
    }
}


declare module Plottable {
    module Core {
        /**
         * A callback for a Broadcaster. The callback will be called with the Broadcaster's
         * "listenable" as the first argument, with subsequent optional arguments depending
         * on the listenable.
         */
        interface BroadcasterCallback<L> {
            (listenable: L, ...args: any[]): any;
        }
        /**
         * The Broadcaster holds a reference to a "listenable" object.
         * Third parties can register and deregister listeners from the Broadcaster.
         * When the broadcaster.broadcast() method is called, all registered callbacks
         * are called with the Broadcaster's "listenable", along with optional
         * arguments passed to the `broadcast` method.
         *
         * The listeners are called synchronously.
         */
        class Broadcaster<L> extends Core.PlottableObject {
            /**
             * Constructs a broadcaster, taking a "listenable" object to broadcast about.
             *
             * @constructor
             * @param {L} listenable The listenable object to broadcast.
             */
            constructor(listenable: L);
            /**
             * Registers a callback to be called when the broadcast method is called. Also takes a key which
             * is used to support deregistering the same callback later, by passing in the same key.
             * If there is already a callback associated with that key, then the callback will be replaced.
             * The callback will be passed the Broadcaster's "listenable" as the `this` context.
             *
             * @param key The key associated with the callback. Key uniqueness is determined by deep equality.
             * @param {BroadcasterCallback<L>} callback A callback to be called.
             * @returns {Broadcaster} The calling Broadcaster
             */
            registerListener(key: any, callback: BroadcasterCallback<L>): Broadcaster<L>;
            /**
             * Call all listening callbacks, optionally with arguments passed through.
             *
             * @param ...args A variable number of optional arguments
             * @returns {Broadcaster} The calling Broadcaster
             */
            broadcast(...args: any[]): Broadcaster<L>;
            /**
             * Deregisters the callback associated with a key.
             *
             * @param key The key to deregister.
             * @returns {Broadcaster} The calling Broadcaster
             */
            deregisterListener(key: any): Broadcaster<L>;
            /**
             * Gets the keys for all listeners attached to the Broadcaster.
             *
             * @returns {any[]} An array of the keys.
             */
            getListenerKeys(): any[];
            /**
             * Deregisters all listeners and callbacks associated with the Broadcaster.
             *
             * @returns {Broadcaster} The calling Broadcaster
             */
            deregisterAllListeners(): void;
        }
    }
}


declare module Plottable {
    class Dataset extends Core.PlottableObject {
        broadcaster: Core.Broadcaster<Dataset>;
        /**
         * Constructs a new set.
         *
         * A Dataset is mostly just a wrapper around an any[], Dataset is the
         * data you're going to plot.
         *
         * @constructor
         * @param {any[]} data The data for this DataSource (default = []).
         * @param {any} metadata An object containing additional information (default = {}).
         */
        constructor(data?: any[], metadata?: any);
        /**
         * Gets the data.
         *
         * @returns {DataSource|any[]} The calling DataSource, or the current data.
         */
        data(): any[];
        /**
         * Sets the data.
         *
         * @param {any[]} data The new data.
         * @returns {Dataset} The calling Dataset.
         */
        data(data: any[]): Dataset;
        /**
         * Get the metadata.
         *
         * @returns {any} the current
         * metadata.
         */
        metadata(): any;
        /**
         * Set the metadata.
         *
         * @param {any} metadata The new metadata.
         * @returns {Dataset} The calling Dataset.
         */
        metadata(metadata: any): Dataset;
        _getExtent(accessor: _Accessor, typeCoercer: (d: any) => any, plotMetadata?: any): any[];
    }
}


declare module Plottable {
    module Core {
        module RenderController {
            module RenderPolicy {
                /**
                 * A policy to render components.
                 */
                interface RenderPolicy {
                    render(): any;
                }
                /**
                 * Never queue anything, render everything immediately. Useful for
                 * debugging, horrible for performance.
                 */
                class Immediate implements RenderPolicy {
                    render(): void;
                }
                /**
                 * The default way to render, which only tries to render every frame
                 * (usually, 1/60th of a second).
                 */
                class AnimationFrame implements RenderPolicy {
                    render(): void;
                }
                /**
                 * Renders with `setTimeout`. This is generally an inferior way to render
                 * compared to `requestAnimationFrame`, but it's still there if you want
                 * it.
                 */
                class Timeout implements RenderPolicy {
                    _timeoutMsec: number;
                    render(): void;
                }
            }
        }
    }
}


declare module Plottable {
    module Core {
        /**
         * The RenderController is responsible for enqueueing and synchronizing
         * layout and render calls for Plottable components.
         *
         * Layouts and renders occur inside an animation callback
         * (window.requestAnimationFrame if available).
         *
         * If you require immediate rendering, call RenderController.flush() to
         * perform enqueued layout and rendering serially.
         *
         * If you want to always have immediate rendering (useful for debugging),
         * call
         * ```typescript
         * Plottable.Core.RenderController.setRenderPolicy(
         *   new Plottable.Core.RenderController.RenderPolicy.Immediate()
         * );
         * ```
         */
        module RenderController {
            var _renderPolicy: RenderPolicy.RenderPolicy;
            function setRenderPolicy(policy: string | RenderPolicy.RenderPolicy): void;
            /**
             * If the RenderController is enabled, we enqueue the component for
             * render. Otherwise, it is rendered immediately.
             *
             * @param {AbstractComponent} component Any Plottable component.
             */
            function registerToRender(c: Component.AbstractComponent): void;
            /**
             * If the RenderController is enabled, we enqueue the component for
             * layout and render. Otherwise, it is rendered immediately.
             *
             * @param {AbstractComponent} component Any Plottable component.
             */
            function registerToComputeLayout(c: Component.AbstractComponent): void;
            /**
             * Render everything that is waiting to be rendered right now, instead of
             * waiting until the next frame.
             *
             * Useful to call when debugging.
             */
            function flush(): void;
        }
    }
}

declare module Plottable {
    /**
     * Access specific datum property.
     */
    type _Accessor = (datum: any, index?: number, userMetadata?: any, plotMetadata?: Plot.PlotMetadata) => any;
    /**
     * Retrieves scaled datum property.
     */
    type _Projector = (datum: any, index: number, userMetadata: any, plotMetadata: Plot.PlotMetadata) => any;
    /**
     * Projector with applied user and plot metadata
     */
    type AppliedProjector = (datum: any, index: number) => any;
    /**
     * Defines a way how specific attribute needs be retrieved before rendering.
     */
    type _Projection = {
        accessor: _Accessor;
        scale?: Scale.AbstractScale<any, any>;
        attribute: string;
    };
    /**
     * A mapping from attributes ("x", "fill", etc.) to the functions that get
     * that information out of the data.
     *
     * So if my data looks like `{foo: 5, bar: 6}` and I want the radius to scale
     * with both `foo` and `bar`, an entry in this type might be `{"r":
     * function(d) { return foo + bar; }`.
     */
    type AttributeToProjector = {
        [attrToSet: string]: _Projector;
    };
    type AttributeToAppliedProjector = {
        [attrToSet: string]: AppliedProjector;
    };
    /**
     * A simple bounding box.
     */
    type SelectionArea = {
        xMin: number;
        xMax: number;
        yMin: number;
        yMax: number;
    };
    type _SpaceRequest = {
        width: number;
        height: number;
        wantsWidth: boolean;
        wantsHeight: boolean;
    };
    type _PixelArea = {
        xMin: number;
        xMax: number;
        yMin: number;
        yMax: number;
    };
    /**
     * The range of your current data. For example, [1, 2, 6, -5] has the Extent
     * `{min: -5, max: 6}`.
     *
     * The point of this type is to hopefully replace the less-elegant `[min,
     * max]` extents produced by d3.
     */
    type Extent = {
        min: number;
        max: number;
    };
    /**
     * A simple location on the screen.
     */
    type Point = {
        x: number;
        y: number;
    };
}


declare module Plottable {
    class Domainer {
        /**
         * Constructs a new Domainer.
         *
         * @constructor
         * @param {(extents: any[][]) => any[]} combineExtents
         *        If present, this function will be used by the Domainer to merge
         *        all the extents that are present on a scale.
         *
         *        A plot may draw multiple things relative to a scale, e.g.
         *        different stocks over time. The plot computes their extents,
         *        which are a [min, max] pair. combineExtents is responsible for
         *        merging them all into one [min, max] pair. It defaults to taking
         *        the min of the first elements and the max of the second arguments.
         */
        constructor(combineExtents?: (extents: any[][]) => any[]);
        /**
         * @param {any[][]} extents The list of extents to be reduced to a single
         *        extent.
         * @param {QuantitativeScale} scale
         *        Since nice() must do different things depending on Linear, Log,
         *        or Time scale, the scale must be passed in for nice() to work.
         * @returns {any[]} The domain, as a merging of all exents, as a [min, max]
         *                 pair.
         */
        computeDomain(extents: any[][], scale: Scale.AbstractQuantitative<any>): any[];
        /**
         * Sets the Domainer to pad by a given ratio.
         *
         * @param {number} padProportion Proportionally how much bigger the
         *         new domain should be (0.05 = 5% larger).
         *
         *         A domainer will pad equal visual amounts on each side.
         *         On a linear scale, this means both sides are padded the same
         *         amount: [10, 20] will be padded to [5, 25].
         *         On a log scale, the top will be padded more than the bottom, so
         *         [10, 100] will be padded to [1, 1000].
         *
         * @returns {Domainer} The calling Domainer.
         */
        pad(padProportion?: number): Domainer;
        /**
         * Adds a padding exception, a value that will not be padded at either end of the domain.
         *
         * Eg, if a padding exception is added at x=0, then [0, 100] will pad to [0, 105] instead of [-2.5, 102.5].
         * If a key is provided, it will be registered under that key with standard map semantics. (Overwrite / remove by key)
         * If a key is not provided, it will be added with set semantics (Can be removed by value)
         *
         * @param {any} exception The padding exception to add.
         * @param {string} key The key to register the exception under.
         * @returns {Domainer} The calling domainer
         */
        addPaddingException(exception: any, key?: string): Domainer;
        /**
         * Removes a padding exception, allowing the domain to pad out that value again.
         *
         * If a string is provided, it is assumed to be a key and the exception associated with that key is removed.
         * If a non-string is provdied, it is assumed to be an unkeyed exception and that exception is removed.
         *
         * @param {any} keyOrException The key for the value to remove, or the value to remove
         * @return {Domainer} The calling domainer
         */
        removePaddingException(keyOrException: any): Domainer;
        /**
         * Adds an included value, a value that must be included inside the domain.
         *
         * Eg, if a value exception is added at x=0, then [50, 100] will expand to [0, 100] rather than [50, 100].
         * If a key is provided, it will be registered under that key with standard map semantics. (Overwrite / remove by key)
         * If a key is not provided, it will be added with set semantics (Can be removed by value)
         *
         * @param {any} value The included value to add.
         * @param {string} key The key to register the value under.
         * @returns {Domainer} The calling domainer
         */
        addIncludedValue(value: any, key?: string): Domainer;
        /**
         * Remove an included value, allowing the domain to not include that value gain again.
         *
         * If a string is provided, it is assumed to be a key and the value associated with that key is removed.
         * If a non-string is provdied, it is assumed to be an unkeyed value and that value is removed.
         *
         * @param {any} keyOrException The key for the value to remove, or the value to remove
         * @return {Domainer} The calling domainer
         */
        removeIncludedValue(valueOrKey: any): Domainer;
        /**
         * Extends the scale's domain so it starts and ends with "nice" values.
         *
         * @param {number} count The number of ticks that should fit inside the new domain.
         * @return {Domainer} The calling Domainer.
         */
        nice(count?: number): Domainer;
    }
}


declare module Plottable {
    module Scale {
        class AbstractScale<D, R> extends Core.PlottableObject {
            protected _d3Scale: D3.Scale.Scale;
            broadcaster: Core.Broadcaster<AbstractScale<D, R>>;
            _typeCoercer: (d: any) => any;
            /**
             * Constructs a new Scale.
             *
             * A Scale is a wrapper around a D3.Scale.Scale. A Scale is really just a
             * function. Scales have a domain (input), a range (output), and a function
             * from domain to range.
             *
             * @constructor
             * @param {D3.Scale.Scale} scale The D3 scale backing the Scale.
             */
            constructor(scale: D3.Scale.Scale);
            protected _getAllExtents(): D[][];
            protected _getExtent(): D[];
            /**
             * Modifies the domain on the scale so that it includes the extent of all
             * perspectives it depends on. This will normally happen automatically, but
             * if you set domain explicitly with `plot.domain(x)`, you will need to
             * call this function if you want the domain to neccessarily include all
             * the data.
             *
             * Extent: The [min, max] pair for a Scale.Quantitative, all covered
             * strings for a Scale.Category.
             *
             * Perspective: A combination of a Dataset and an Accessor that
             * represents a view in to the data.
             *
             * @returns {Scale} The calling Scale.
             */
            autoDomain(): AbstractScale<D, R>;
            _autoDomainIfAutomaticMode(): void;
            /**
             * Computes the range value corresponding to a given domain value. In other
             * words, apply the function to value.
             *
             * @param {R} value A domain value to be scaled.
             * @returns {R} The range value corresponding to the supplied domain value.
             */
            scale(value: D): R;
            /**
             * Gets the domain.
             *
             * @returns {D[]} The current domain.
             */
            domain(): D[];
            /**
             * Sets the domain.
             *
             * @param {D[]} values If provided, the new value for the domain. On
             * a QuantitativeScale, this is a [min, max] pair, or a [max, min] pair to
             * make the function decreasing. On Scale.Ordinal, this is an array of all
             * input values.
             * @returns {Scale} The calling Scale.
             */
            domain(values: D[]): AbstractScale<D, R>;
            protected _getDomain(): any[];
            protected _setDomain(values: D[]): void;
            /**
             * Gets the range.
             *
             * In the case of having a numeric range, it will be a [min, max] pair. In
             * the case of string range (e.g. Scale.InterpolatedColor), it will be a
             * list of all possible outputs.
             *
             * @returns {R[]} The current range.
             */
            range(): R[];
            /**
             * Sets the range.
             *
             * In the case of having a numeric range, it will be a [min, max] pair. In
             * the case of string range (e.g. Scale.InterpolatedColor), it will be a
             * list of all possible outputs.
             *
             * @param {R[]} values If provided, the new values for the range.
             * @returns {Scale} The calling Scale.
             */
            range(values: R[]): AbstractScale<D, R>;
            /**
             * Constructs a copy of the Scale with the same domain and range but without
             * any registered listeners.
             *
             * @returns {Scale} A copy of the calling Scale.
             */
            copy(): AbstractScale<D, R>;
            /**
             * When a renderer determines that the extent of a projector has changed,
             * it will call this function. This function should ensure that
             * the scale has a domain at least large enough to include extent.
             *
             * @param {number} rendererID A unique indentifier of the renderer sending
             *                 the new extent.
             * @param {string} attr The attribute being projected, e.g. "x", "y0", "r"
             * @param {D[]} extent The new extent to be included in the scale.
             */
            _updateExtent(plotProvidedKey: string, attr: string, extent: D[]): AbstractScale<D, R>;
            _removeExtent(plotProvidedKey: string, attr: string): AbstractScale<D, R>;
        }
    }
}


declare module Plottable {
    module Scale {
        class AbstractQuantitative<D> extends AbstractScale<D, number> {
            protected _d3Scale: D3.Scale.QuantitativeScale;
            _userSetDomainer: boolean;
            _typeCoercer: (d: any) => number;
            /**
             * Constructs a new QuantitativeScale.
             *
             * A QuantitativeScale is a Scale that maps anys to numbers. It
             * is invertible and continuous.
             *
             * @constructor
             * @param {D3.Scale.QuantitativeScale} scale The D3 QuantitativeScale
             * backing the QuantitativeScale.
             */
            constructor(scale: D3.Scale.QuantitativeScale);
            protected _getExtent(): D[];
            /**
             * Retrieves the domain value corresponding to a supplied range value.
             *
             * @param {number} value: A value from the Scale's range.
             * @returns {D} The domain value corresponding to the supplied range value.
             */
            invert(value: number): D;
            /**
             * Creates a copy of the QuantitativeScale with the same domain and range but without any registered list.
             *
             * @returns {AbstractQuantitative} A copy of the calling QuantitativeScale.
             */
            copy(): AbstractQuantitative<D>;
            domain(): D[];
            domain(values: D[]): AbstractQuantitative<D>;
            protected _setDomain(values: D[]): void;
            /**
             * Sets or gets the QuantitativeScale's output interpolator
             *
             * @param {D3.Transition.Interpolate} [factory] The output interpolator to use.
             * @returns {D3.Transition.Interpolate|AbstractQuantitative} The current output interpolator, or the calling QuantitativeScale.
             */
            interpolate(): D3.Transition.Interpolate;
            interpolate(factory: D3.Transition.Interpolate): AbstractQuantitative<D>;
            /**
             * Sets the range of the QuantitativeScale and sets the interpolator to d3.interpolateRound.
             *
             * @param {number[]} values The new range value for the range.
             */
            rangeRound(values: number[]): AbstractQuantitative<D>;
            /**
             * Gets ticks generated by the default algorithm.
             */
            getDefaultTicks(): D[];
            /**
             * Gets the clamp status of the QuantitativeScale (whether to cut off values outside the ouput range).
             *
             * @returns {boolean} The current clamp status.
             */
            clamp(): boolean;
            /**
             * Sets the clamp status of the QuantitativeScale (whether to cut off values outside the ouput range).
             *
             * @param {boolean} clamp Whether or not to clamp the QuantitativeScale.
             * @returns {AbstractQuantitative} The calling QuantitativeScale.
             */
            clamp(clamp: boolean): AbstractQuantitative<D>;
            /**
             * Gets a set of tick values spanning the domain.
             *
             * @returns {any[]} The generated ticks.
             */
            ticks(): any[];
            /**
             * Gets the default number of ticks.
             *
             * @returns {number} The default number of ticks.
             */
            numTicks(): number;
            /**
             * Sets the default number of ticks to generate.
             *
             * @param {number} count The new default number of ticks.
             * @returns {Quantitative} The calling QuantitativeScale.
             */
            numTicks(count: number): AbstractQuantitative<D>;
            /**
             * Given a domain, expands its domain onto "nice" values, e.g. whole
             * numbers.
             */
            _niceDomain(domain: any[], count?: number): any[];
            /**
             * Gets a Domainer of a scale. A Domainer is responsible for combining
             * multiple extents into a single domain.
             *
             * @return {Domainer} The scale's current domainer.
             */
            domainer(): Domainer;
            /**
             * Sets a Domainer of a scale. A Domainer is responsible for combining
             * multiple extents into a single domain.
             *
             * When you set domainer, we assume that you know what you want the domain
             * to look like better that we do. Ensuring that the domain is padded,
             * includes 0, etc., will be the responsability of the new domainer.
             *
             * @param {Domainer} domainer If provided, the new domainer.
             * @return {AbstractQuantitative} The calling QuantitativeScale.
             */
            domainer(domainer: Domainer): AbstractQuantitative<D>;
            _defaultExtent(): any[];
            /**
             * Gets the tick generator of the AbstractQuantitative.
             *
             * @returns {TickGenerator} The current tick generator.
             */
            tickGenerator(): TickGenerators.TickGenerator<D>;
            /**
             * Sets a tick generator
             *
             * @param {TickGenerator} generator, the new tick generator.
             * @return {AbstractQuantitative} The calling AbstractQuantitative.
             */
            tickGenerator(generator: TickGenerators.TickGenerator<D>): AbstractQuantitative<D>;
        }
    }
}


declare module Plottable {
    module Scale {
        class Linear extends AbstractQuantitative<number> {
            /**
             * Constructs a new LinearScale.
             *
             * This scale maps from domain to range with a simple `mx + b` formula.
             *
             * @constructor
             * @param {D3.Scale.LinearScale} [scale] The D3 LinearScale backing the
             * LinearScale. If not supplied, uses a default scale.
             */
            constructor();
            constructor(scale: D3.Scale.LinearScale);
            /**
             * Constructs a copy of the LinearScale with the same domain and range but
             * without any registered listeners.
             *
             * @returns {Linear} A copy of the calling LinearScale.
             */
            copy(): Linear;
        }
    }
}


declare module Plottable {
    module Scale {
        class Log extends AbstractQuantitative<number> {
            /**
             * Constructs a new Scale.Log.
             *
             * Warning: Log is deprecated; if possible, use ModifiedLog. Log scales are
             * very unstable due to the fact that they can't handle 0 or negative
             * numbers. The only time when you would want to use a Log scale over a
             * ModifiedLog scale is if you're plotting very small data, such as all
             * data < 1.
             *
             * @constructor
             * @param {D3.Scale.LogScale} [scale] The D3 Scale.Log backing the Scale.Log. If not supplied, uses a default scale.
             */
            constructor();
            constructor(scale: D3.Scale.LogScale);
            /**
             * Creates a copy of the Scale.Log with the same domain and range but without any registered listeners.
             *
             * @returns {Log} A copy of the calling Log.
             */
            copy(): Log;
            _defaultExtent(): number[];
        }
    }
}


declare module Plottable {
    module Scale {
        class ModifiedLog extends AbstractQuantitative<number> {
            /**
             * Creates a new Scale.ModifiedLog.
             *
             * A ModifiedLog scale acts as a regular log scale for large numbers.
             * As it approaches 0, it gradually becomes linear. This means that the
             * scale won't freak out if you give it 0 or a negative number, where an
             * ordinary Log scale would.
             *
             * However, it does mean that scale will be effectively linear as values
             * approach 0. If you want very small values on a log scale, you should use
             * an ordinary Scale.Log instead.
             *
             * @constructor
             * @param {number} [base]
             *        The base of the log. Defaults to 10, and must be > 1.
             *
             *        For base <= x, scale(x) = log(x).
             *
             *        For 0 < x < base, scale(x) will become more and more
             *        linear as it approaches 0.
             *
             *        At x == 0, scale(x) == 0.
             *
             *        For negative values, scale(-x) = -scale(x).
             */
            constructor(base?: number);
            scale(x: number): number;
            invert(x: number): number;
            protected _getDomain(): number[];
            protected _setDomain(values: number[]): void;
            ticks(count?: number): number[];
            copy(): ModifiedLog;
            _niceDomain(domain: any[], count?: number): any[];
            /**
             * Gets whether or not to return tick values other than powers of base.
             *
             * This defaults to false, so you'll normally only see ticks like
             * [10, 100, 1000]. If you turn it on, you might see ticks values
             * like [10, 50, 100, 500, 1000].
             * @returns {boolean} the current setting.
             */
            showIntermediateTicks(): boolean;
            /**
             * Sets whether or not to return ticks values other than powers or base.
             *
             * @param {boolean} show If provided, the desired setting.
             * @returns {ModifiedLog} The calling ModifiedLog.
             */
            showIntermediateTicks(show: boolean): ModifiedLog;
        }
    }
}


declare module Plottable {
    module Scale {
        class Category extends AbstractScale<string, number> {
            protected _d3Scale: D3.Scale.OrdinalScale;
            _typeCoercer: (d: any) => any;
            /**
             * Creates a CategoryScale.
             *
             * A CategoryScale maps strings to numbers. A common use is to map the
             * labels of a bar plot (strings) to their pixel locations (numbers).
             *
             * @constructor
             */
            constructor(scale?: D3.Scale.OrdinalScale);
            protected _getExtent(): string[];
            domain(): string[];
            domain(values: string[]): Category;
            protected _setDomain(values: string[]): void;
            range(): number[];
            range(values: number[]): Category;
            /**
             * Returns the width of the range band.
             *
             * @returns {number} The range band width
             */
            rangeBand(): number;
            /**
             * Returns the step width of the scale.
             *
             * The step width is defined as the entire space for a band to occupy,
             * including the padding in between the bands.
             *
             * @returns {number} the full band width of the scale
             */
            stepWidth(): number;
            /**
             * Returns the inner padding of the scale.
             *
             * The inner padding is defined as the padding in between bands on the scale.
             * Units are a proportion of the band width (value returned by rangeBand()).
             *
             * @returns {number} The inner padding of the scale
             */
            innerPadding(): number;
            /**
             * Sets the inner padding of the scale.
             *
             * The inner padding of the scale is defined as the padding in between bands on the scale.
             * Units are a proportion of the band width (value returned by rangeBand()).
             *
             * @returns {Ordinal} The calling Scale.Ordinal
             */
            innerPadding(innerPadding: number): Category;
            /**
             * Returns the outer padding of the scale.
             *
             * The outer padding is defined as the padding in between the outer bands and the edges on the scale.
             * Units are a proportion of the band width (value returned by rangeBand()).
             *
             * @returns {number} The outer padding of the scale
             */
            outerPadding(): number;
            /**
             * Sets the outer padding of the scale.
             *
             * The inner padding of the scale is defined as the padding in between bands on the scale.
             * Units are a proportion of the band width (value returned by rangeBand()).
             *
             * @returns {Ordinal} The calling Scale.Ordinal
             */
            outerPadding(outerPadding: number): Category;
            copy(): Category;
            scale(value: string): number;
        }
    }
}


declare module Plottable {
    module Scale {
        class Color extends AbstractScale<string, string> {
            /**
             * Constructs a ColorScale.
             *
             * @constructor
             * @param {string} [scaleType] the type of color scale to create
             *     (Category10/Category20/Category20b/Category20c).
             * See https://github.com/mbostock/d3/wiki/Ordinal-Scales#categorical-colors
             */
            constructor(scaleType?: string);
            protected _getExtent(): string[];
            scale(value: string): string;
        }
    }
}


declare module Plottable {
    module Scale {
        class Time extends AbstractQuantitative<any> {
            _typeCoercer: (d: any) => any;
            /**
             * Constructs a TimeScale.
             *
             * A TimeScale maps Date objects to numbers.
             *
             * @constructor
             * @param {D3.Scale.Time} scale The D3 LinearScale backing the Scale.Time. If not supplied, uses a default scale.
             */
            constructor();
            constructor(scale: D3.Scale.LinearScale);
            tickInterval(interval: D3.Time.Interval, step?: number): any[];
            protected _setDomain(values: any[]): void;
            copy(): Time;
            _defaultExtent(): any[];
        }
    }
}


declare module Plottable {
    module Scale {
        /**
         * This class implements a color scale that takes quantitive input and
         * interpolates between a list of color values. It returns a hex string
         * representing the interpolated color.
         *
         * By default it generates a linear scale internally.
         */
        class InterpolatedColor extends AbstractScale<number, string> {
            /**
             * Constructs an InterpolatedColorScale.
             *
             * An InterpolatedColorScale maps numbers evenly to color strings.
             *
             * @constructor
             * @param {string|string[]} colorRange the type of color scale to
             *     create. Default is "reds". @see {@link colorRange} for further
             *     options.
             * @param {string} scaleType the type of underlying scale to use
             *     (linear/pow/log/sqrt). Default is "linear". @see {@link scaleType}
             *     for further options.
             */
            constructor(colorRange?: any, scaleType?: string);
            /**
             * Gets the color range.
             *
             * @returns {string[]} the current color values for the range as strings.
             */
            colorRange(): string[];
            /**
             * Sets the color range.
             *
             * @param {string|string[]} [colorRange]. If provided and if colorRange is one of
             * (reds/blues/posneg), uses the built-in color groups. If colorRange is an
             * array of strings with at least 2 values (e.g. ["#FF00FF", "red",
             * "dodgerblue"], the resulting scale will interpolate between the color
             * values across the domain.
             * @returns {InterpolatedColor} The calling InterpolatedColor.
             */
            colorRange(colorRange: string | string[]): InterpolatedColor;
            /**
             * Gets the internal scale type.
             *
             * @returns {string} The current scale type.
             */
            scaleType(): string;
            /**
             * Sets the internal scale type.
             *
             * @param {string} scaleType If provided, the type of d3 scale to use internally.  (linear/log/sqrt/pow).
             * @returns {InterpolatedColor} The calling InterpolatedColor.
             */
            scaleType(scaleType: string): InterpolatedColor;
            autoDomain(): InterpolatedColor;
        }
    }
}


declare module Plottable {
    module _Util {
        class ScaleDomainCoordinator<D> {
            /**
             * Constructs a ScaleDomainCoordinator.
             *
             * @constructor
             * @param {Scale[]} scales A list of scales whose domains should be linked.
             */
            constructor(scales: Scale.AbstractScale<D, any>[]);
            rescale(scale: Scale.AbstractScale<D, any>): void;
        }
    }
}


declare module Plottable {
    module Scale {
        module TickGenerators {
            interface TickGenerator<D> {
                (scale: Plottable.Scale.AbstractQuantitative<D>): D[];
            }
            /**
             * Creates a tick generator using the specified interval.
             *
             * Generates ticks at multiples of the interval while also including the domain boundaries.
             *
             * @param {number} interval The interval between two ticks (not including the end ticks).
             *
             * @returns {TickGenerator} A tick generator using the specified interval.
             */
            function intervalTickGenerator(interval: number): TickGenerator<number>;
            /**
             * Creates a tick generator that will filter for only the integers in defaultTicks and return them.
             *
             * Will also include the end ticks.
             *
             * @returns {TickGenerator} A tick generator returning only integer ticks.
             */
            function integerTickGenerator(): TickGenerator<number>;
        }
    }
}


declare module Plottable {
    module _Drawer {
        /**
         * A step for the drawer to draw.
         *
         * Specifies how AttributeToProjector needs to be animated.
         */
        type DrawStep = {
            attrToProjector: AttributeToProjector;
            animator: Animator.PlotAnimator;
        };
        type AppliedDrawStep = {
            attrToProjector: AttributeToAppliedProjector;
            animator: Animator.PlotAnimator;
        };
        class AbstractDrawer {
            protected _className: string;
            key: string;
            protected _attrToProjector: AttributeToAppliedProjector;
            /**
             * Sets the class, which needs to be applied to bound elements.
             *
             * @param{string} className The class name to be applied.
             */
            setClass(className: string): AbstractDrawer;
            /**
             * Constructs a Drawer
             *
             * @constructor
             * @param{string} key The key associated with this Drawer
             */
            constructor(key: string);
            setup(area: D3.Selection): void;
            /**
             * Removes the Drawer and its renderArea
             */
            remove(): void;
            /**
             * Enter new data to render area and creates binding
             *
             * @param{any[]} data The data to be drawn
             */
            protected _enterData(data: any[]): void;
            /**
             * Draws data using one step
             *
             * @param{AppliedDrawStep} step The step, how data should be drawn.
             */
            protected _drawStep(step: AppliedDrawStep): void;
            protected _numberOfAnimationIterations(data: any[]): number;
            protected _prepareDrawSteps(drawSteps: AppliedDrawStep[]): void;
            protected _prepareData(data: any[], drawSteps: AppliedDrawStep[]): any[];
            /**
             * Draws the data into the renderArea using the spefic steps and metadata
             *
             * @param{any[]} data The data to be drawn
             * @param{DrawStep[]} drawSteps The list of steps, which needs to be drawn
             * @param{any} userMetadata The metadata provided by user
             * @param{any} plotMetadata The metadata provided by plot
             */
            draw(data: any[], drawSteps: DrawStep[], userMetadata: any, plotMetadata: Plot.PlotMetadata): number;
            /**
             * Retrieves the renderArea selection for the drawer
             *
             * @returns {D3.Selection} the renderArea selection
             */
            _getRenderArea(): D3.Selection;
            _getSelector(): string;
            _getPixelPoint(datum: any, index: number): Point;
            _getSelection(index: number): D3.Selection;
        }
    }
}


declare module Plottable {
    module _Drawer {
        class Line extends AbstractDrawer {
            static LINE_CLASS: string;
            protected _enterData(data: any[]): void;
            setup(area: D3.Selection): void;
            protected _numberOfAnimationIterations(data: any[]): number;
            protected _drawStep(step: AppliedDrawStep): void;
            _getSelector(): string;
            _getPixelPoint(datum: any, index: number): Point;
            _getSelection(index: number): D3.Selection;
        }
    }
}


declare module Plottable {
    module _Drawer {
        class Area extends Line {
            static AREA_CLASS: string;
            protected _enterData(data: any[]): void;
            /**
             * Sets the value determining if line should be drawn.
             *
             * @param{boolean} draw The value determing if line should be drawn.
             */
            drawLine(draw: boolean): Area;
            setup(area: D3.Selection): void;
            protected _drawStep(step: AppliedDrawStep): void;
            _getSelector(): string;
        }
    }
}


declare module Plottable {
    module _Drawer {
        class Element extends AbstractDrawer {
            protected _svgElement: string;
            /**
             * Sets the svg element, which needs to be bind to data
             *
             * @param{string} tag The svg element to be bind
             */
            svgElement(tag: string): Element;
            protected _drawStep(step: AppliedDrawStep): void;
            protected _enterData(data: any[]): void;
            protected _prepareDrawSteps(drawSteps: AppliedDrawStep[]): void;
            protected _prepareData(data: any[], drawSteps: AppliedDrawStep[]): any[];
            _getSelector(): string;
        }
    }
}


declare module Plottable {
    module _Drawer {
        class Rect extends Element {
            constructor(key: string, isVertical: boolean);
            setup(area: D3.Selection): void;
            removeLabels(): void;
            _getIfLabelsTooWide(): boolean;
            drawText(data: any[], attrToProjector: AttributeToProjector, userMetadata: any, plotMetadata: Plot.PlotMetadata): void;
            _getPixelPoint(datum: any, index: number): Point;
        }
    }
}


declare module Plottable {
    module _Drawer {
        class Arc extends Element {
            constructor(key: string);
            _drawStep(step: AppliedDrawStep): void;
            draw(data: any[], drawSteps: DrawStep[], userMetadata: any, plotMetadata: Plot.PlotMetadata): number;
            _getPixelPoint(datum: any, index: number): Point;
        }
    }
}


declare module Plottable {
    module _Drawer {
        class Symbol extends Element {
            constructor(key: string);
            protected _drawStep(step: AppliedDrawStep): void;
            _getPixelPoint(datum: any, index: number): Point;
        }
    }
}


declare module Plottable {
    module Component {
        class AbstractComponent extends Core.PlottableObject {
            protected _element: D3.Selection;
            protected _content: D3.Selection;
            protected _boundingBox: D3.Selection;
            clipPathEnabled: boolean;
            _parent: AbstractComponentContainer;
            protected _fixedHeightFlag: boolean;
            protected _fixedWidthFlag: boolean;
            protected _isSetup: boolean;
            protected _isAnchored: boolean;
            /**
             * Attaches the Component as a child of a given a DOM element. Usually only directly invoked on root-level Components.
             *
             * @param {D3.Selection} element A D3 selection consisting of the element to anchor under.
             */
            _anchor(element: D3.Selection): void;
            /**
             * Creates additional elements as necessary for the Component to function.
             * Called during _anchor() if the Component's element has not been created yet.
             * Override in subclasses to provide additional functionality.
             */
            protected _setup(): void;
            _requestedSpace(availableWidth: number, availableHeight: number): _SpaceRequest;
            /**
             * Computes the size, position, and alignment from the specified values.
             * If no parameters are supplied and the Component is a root node,
             * they are inferred from the size of the Component's element.
             *
             * @param {number} offeredXOrigin x-coordinate of the origin of the space offered the Component
             * @param {number} offeredYOrigin y-coordinate of the origin of the space offered the Component
             * @param {number} availableWidth available width for the Component to render in
             * @param {number} availableHeight available height for the Component to render in
             */
            _computeLayout(offeredXOrigin?: number, offeredYOrigin?: number, availableWidth?: number, availableHeight?: number): void;
            protected _getSize(availableWidth: number, availableHeight: number): {
                width: number;
                height: number;
            };
            _render(): void;
            _doRender(): void;
            _useLastCalculatedLayout(): boolean;
            _useLastCalculatedLayout(useLast: boolean): AbstractComponent;
            _invalidateLayout(): void;
            /**
             * Renders the Component into a given DOM element. The element must be as <svg>.
             *
             * @param {String|D3.Selection} element A D3 selection or a selector for getting the element to render into.
             * @returns {Component} The calling component.
             */
            renderTo(element: String | D3.Selection): AbstractComponent;
            /**
             * Causes the Component to recompute layout and redraw.
             *
             * This function should be called when CSS changes could influence the size
             * of the components, e.g. changing the font size.
             *
             * @returns {Component} The calling component.
             */
            redraw(): AbstractComponent;
            /**
             * Sets the x alignment of the Component. This will be used if the
             * Component is given more space than it needs.
             *
             * For example, you may want to make a Legend postition itself it the top
             * right, so you would call `legend.xAlign("right")` and
             * `legend.yAlign("top")`.
             *
             * @param {string} alignment The x alignment of the Component (one of ["left", "center", "right"]).
             * @returns {Component} The calling Component.
             */
            xAlign(alignment: string): AbstractComponent;
            /**
             * Sets the y alignment of the Component. This will be used if the
             * Component is given more space than it needs.
             *
             * For example, you may want to make a Legend postition itself it the top
             * right, so you would call `legend.xAlign("right")` and
             * `legend.yAlign("top")`.
             *
             * @param {string} alignment The x alignment of the Component (one of ["top", "center", "bottom"]).
             * @returns {Component} The calling Component.
             */
            yAlign(alignment: string): AbstractComponent;
            /**
             * Sets the x offset of the Component. This will be used if the Component
             * is given more space than it needs.
             *
             * @param {number} offset The desired x offset, in pixels, from the left
             * side of the container.
             * @returns {Component} The calling Component.
             */
            xOffset(offset: number): AbstractComponent;
            /**
             * Sets the y offset of the Component. This will be used if the Component
             * is given more space than it needs.
             *
             * @param {number} offset The desired y offset, in pixels, from the top
             * side of the container.
             * @returns {Component} The calling Component.
             */
            yOffset(offset: number): AbstractComponent;
            /**
             * Attaches an Interaction to the Component, so that the Interaction will listen for events on the Component.
             *
             * @param {Interaction} interaction The Interaction to attach to the Component.
             * @returns {Component} The calling Component.
             */
            registerInteraction(interaction: Interaction.AbstractInteraction): AbstractComponent;
            /**
             * Checks if the Component has a given CSS class.
             *
             * @param {string} cssClass The CSS class to check for.
             * @returns {boolean} Whether the Component has the given CSS class.
             */
            classed(cssClass: string): boolean;
            /**
             * Adds/removes a given CSS class to/from the Component.
             *
             * @param {string} cssClass The CSS class to add or remove.
             * @param {boolean} addClass If true, adds the provided CSS class; otherwise, removes it.
             * @returns {AbstractComponent} The calling Component.
             */
            classed(cssClass: string, addClass: boolean): AbstractComponent;
            /**
             * Checks if the Component has a fixed width or false if it grows to fill available space.
             * Returns false by default on the base Component class.
             *
             * @returns {boolean} Whether the component has a fixed width.
             */
            _isFixedWidth(): boolean;
            /**
             * Checks if the Component has a fixed height or false if it grows to fill available space.
             * Returns false by default on the base Component class.
             *
             * @returns {boolean} Whether the component has a fixed height.
             */
            _isFixedHeight(): boolean;
            _merge(c: AbstractComponent, below: boolean): Component.Group;
            /**
             * Merges this Component above another Component, returning a
             * ComponentGroup. This is used to layer Components on top of each other.
             *
             * There are four cases:
             * Component + Component: Returns a ComponentGroup with the first component after the second component.
             * ComponentGroup + Component: Returns the ComponentGroup with the Component prepended.
             * Component + ComponentGroup: Returns the ComponentGroup with the Component appended.
             * ComponentGroup + ComponentGroup: Returns a new ComponentGroup with the first group after the second group.
             *
             * @param {Component} c The component to merge in.
             * @returns {ComponentGroup} The relevant ComponentGroup out of the above four cases.
             */
            above(c: AbstractComponent): Component.Group;
            /**
             * Merges this Component below another Component, returning a
             * ComponentGroup. This is used to layer Components on top of each other.
             *
             * There are four cases:
             * Component + Component: Returns a ComponentGroup with the first component before the second component.
             * ComponentGroup + Component: Returns the ComponentGroup with the Component appended.
             * Component + ComponentGroup: Returns the ComponentGroup with the Component prepended.
             * ComponentGroup + ComponentGroup: Returns a new ComponentGroup with the first group before the second group.
             *
             * @param {Component} c The component to merge in.
             * @returns {ComponentGroup} The relevant ComponentGroup out of the above four cases.
             */
            below(c: AbstractComponent): Component.Group;
            /**
             * Detaches a Component from the DOM. The component can be reused.
             *
             * This should only be used if you plan on reusing the calling
             * Components. Otherwise, use remove().
             *
             * @returns The calling Component.
             */
            detach(): AbstractComponent;
            /**
             * Removes a Component from the DOM and disconnects it from everything it's
             * listening to (effectively destroying it).
             */
            remove(): void;
            /**
             * Return the width of the component
             *
             * @return {number} width of the component
             */
            width(): number;
            /**
             * Return the height of the component
             *
             * @return {number} height of the component
             */
            height(): number;
            /**
             * Gets the origin of the Component relative to its parent.
             *
             * @return {Point} The x-y position of the Component relative to its parent.
             */
            origin(): Point;
            /**
             * Gets the origin of the Component relative to the root <svg>.
             *
             * @return {Point} The x-y position of the Component relative to the root <svg>
             */
            originToSVG(): Point;
            /**
             * Returns the foreground selection for the Component
             * (A selection covering the front of the Component)
             *
             * Will return undefined if the Component has not been anchored.
             *
             * @return {D3.Selection} foreground selection for the Component
             */
            foreground(): D3.Selection;
            /**
             * Returns the content selection for the Component
             * (A selection containing the visual elements of the Component)
             *
             * Will return undefined if the Component has not been anchored.
             *
             * @return {D3.Selection} content selection for the Component
             */
            content(): D3.Selection;
            /**
             * Returns the background selection for the Component
             * (A selection appearing behind of the Component)
             *
             * Will return undefined if the Component has not been anchored.
             *
             * @return {D3.Selection} background selection for the Component
             */
            background(): D3.Selection;
            /**
             * Returns the hitbox selection for the component
             * (A selection in front of the foreground used mainly for interactions)
             *
             * Will return undefined if the component has not been anchored
             *
             * @return {D3.Selection} hitbox selection for the component
             */
            hitBox(): D3.Selection;
        }
    }
}


declare module Plottable {
    module Component {
        class AbstractComponentContainer extends AbstractComponent {
            _anchor(element: D3.Selection): void;
            _render(): void;
            _removeComponent(c: AbstractComponent): void;
            _addComponent(c: AbstractComponent, prepend?: boolean): boolean;
            /**
             * Returns a list of components in the ComponentContainer.
             *
             * @returns {Component[]} the contained Components
             */
            components(): AbstractComponent[];
            /**
             * Returns true iff the ComponentContainer is empty.
             *
             * @returns {boolean} Whether the calling ComponentContainer is empty.
             */
            empty(): boolean;
            /**
             * Detaches all components contained in the ComponentContainer, and
             * empties the ComponentContainer.
             *
             * @returns {ComponentContainer} The calling ComponentContainer
             */
            detachAll(): AbstractComponentContainer;
            remove(): void;
            _useLastCalculatedLayout(): boolean;
            _useLastCalculatedLayout(calculated: boolean): AbstractComponent;
        }
    }
}


declare module Plottable {
    module Component {
        class Group extends AbstractComponentContainer {
            /**
             * Constructs a Component.Group.
             *
             * A Component.Group is a set of Components that will be rendered on top of
             * each other. When you call Component.above(Component) or Component.below(Component),
             * it creates and returns a Component.Group.
             *
             * Note that the order of the components will determine placement on the z-axis,
             * with the previous items rendered below the later items.
             *
             * @constructor
             * @param {Component[]} components The Components in the resultant Component.Group (default = []).
             */
            constructor(components?: AbstractComponent[]);
            _requestedSpace(offeredWidth: number, offeredHeight: number): _SpaceRequest;
            _merge(c: AbstractComponent, below: boolean): Group;
            _computeLayout(offeredXOrigin?: number, offeredYOrigin?: number, availableWidth?: number, availableHeight?: number): Group;
            protected _getSize(availableWidth: number, availableHeight: number): {
                width: number;
                height: number;
            };
            _isFixedWidth(): boolean;
            _isFixedHeight(): boolean;
        }
    }
}


declare module Plottable {
    module Axis {
        class AbstractAxis extends Component.AbstractComponent {
            /**
             * The css class applied to each end tick mark (the line on the end tick).
             */
            static END_TICK_MARK_CLASS: string;
            /**
             * The css class applied to each tick mark (the line on the tick).
             */
            static TICK_MARK_CLASS: string;
            /**
             * The css class applied to each tick label (the text associated with the tick).
             */
            static TICK_LABEL_CLASS: string;
            protected _tickMarkContainer: D3.Selection;
            protected _tickLabelContainer: D3.Selection;
            protected _baseline: D3.Selection;
            protected _scale: Scale.AbstractScale<any, number>;
            protected _computedWidth: number;
            protected _computedHeight: number;
            /**
             * Constructs an axis. An axis is a wrapper around a scale for rendering.
             *
             * @constructor
             * @param {Scale} scale The scale for this axis to render.
             * @param {string} orientation One of ["top", "left", "bottom", "right"];
             * on which side the axis will appear. On most axes, this is either "left"
             * or "bottom".
             * @param {Formatter} Data is passed through this formatter before being
             * displayed.
             */
            constructor(scale: Scale.AbstractScale<any, number>, orientation: string, formatter?: (d: any) => string);
            remove(): void;
            protected _isHorizontal(): boolean;
            protected _computeWidth(): number;
            protected _computeHeight(): number;
            _requestedSpace(offeredWidth: number, offeredHeight: number): _SpaceRequest;
            _isFixedHeight(): boolean;
            _isFixedWidth(): boolean;
            protected _rescale(): void;
            _computeLayout(offeredXOrigin?: number, offeredYOrigin?: number, availableWidth?: number, availableHeight?: number): void;
            protected _setup(): void;
            protected _getTickValues(): any[];
            _doRender(): void;
            protected _generateBaselineAttrHash(): {
                x1: number;
                y1: number;
                x2: number;
                y2: number;
            };
            protected _generateTickMarkAttrHash(isEndTickMark?: boolean): {
                x1: any;
                y1: any;
                x2: any;
                y2: any;
            };
            _invalidateLayout(): void;
            protected _setDefaultAlignment(): void;
            /**
             * Gets the current formatter on the axis. Data is passed through the
             * formatter before being displayed.
             *
             * @returns {Formatter} The calling Axis, or the current
             * Formatter.
             */
            formatter(): Formatter;
            /**
             * Sets the current formatter on the axis. Data is passed through the
             * formatter before being displayed.
             *
             * @param {Formatter} formatter If provided, data will be passed though `formatter(data)`.
             * @returns {Axis} The calling Axis.
             */
            formatter(formatter: Formatter): AbstractAxis;
            /**
             * Gets the current tick mark length.
             *
             * @returns {number} the current tick mark length.
             */
            tickLength(): number;
            /**
             * Sets the current tick mark length.
             *
             * @param {number} length If provided, length of each tick.
             * @returns {Axis} The calling Axis.
             */
            tickLength(length: number): AbstractAxis;
            /**
             * Gets the current end tick mark length.
             *
             * @returns {number} The current end tick mark length.
             */
            endTickLength(): number;
            /**
             * Sets the end tick mark length.
             *
             * @param {number} length If provided, the length of the end ticks.
             * @returns {BaseAxis} The calling Axis.
             */
            endTickLength(length: number): AbstractAxis;
            protected _maxLabelTickLength(): number;
            /**
             * Gets the padding between each tick mark and its associated label.
             *
             * @returns {number} the current padding.
             * length.
             */
            tickLabelPadding(): number;
            /**
             * Sets the padding between each tick mark and its associated label.
             *
             * @param {number} padding If provided, the desired padding.
             * @returns {Axis} The calling Axis.
             */
            tickLabelPadding(padding: number): AbstractAxis;
            /**
             * Gets the size of the gutter (the extra space between the tick
             * labels and the outer edge of the axis).
             *
             * @returns {number} the current gutter.
             * length.
             */
            gutter(): number;
            /**
             * Sets the size of the gutter (the extra space between the tick
             * labels and the outer edge of the axis).
             *
             * @param {number} size If provided, the desired gutter.
             * @returns {Axis} The calling Axis.
             */
            gutter(size: number): AbstractAxis;
            /**
             * Gets the orientation of the Axis.
             *
             * @returns {number} the current orientation.
             */
            orient(): string;
            /**
             * Sets the orientation of the Axis.
             *
             * @param {number} newOrientation If provided, the desired orientation
             * (top/bottom/left/right).
             * @returns {Axis} The calling Axis.
             */
            orient(newOrientation: string): AbstractAxis;
            /**
             * Gets whether the Axis is currently set to show the first and last
             * tick labels.
             *
             * @returns {boolean} whether or not the last
             * tick labels are showing.
             */
            showEndTickLabels(): boolean;
            /**
             * Sets whether the Axis is currently set to show the first and last tick
             * labels.
             *
             * @param {boolean} show Whether or not to show the first and last
             * labels.
             * @returns {Axis} The calling Axis.
             */
            showEndTickLabels(show: boolean): AbstractAxis;
            protected _hideEndTickLabels(): void;
            protected _hideOverflowingTickLabels(): void;
            protected _hideOverlappingTickLabels(): void;
        }
    }
}


declare module Plottable {
    module Axis {
        /**
         * Defines a configuration for a time axis tier.
         * For details on how ticks are generated see: https://github.com/mbostock/d3/wiki/Time-Scales#ticks
         * interval - A time unit associated with this configuration (seconds, minutes, hours, etc).
         * step - number of intervals between each tick.
         * formatter - formatter used to format tick labels.
         */
        type TimeAxisTierConfiguration = {
            interval: D3.Time.Interval;
            step: number;
            formatter: Formatter;
        };
        /**
         * An array of linked TimeAxisTierConfigurations.
         * Each configuration will be shown on a different tier.
         * Currently, up to two tiers are supported.
         */
        type TimeAxisConfiguration = TimeAxisTierConfiguration[];
        class Time extends AbstractAxis {
            /**
             * Constructs a TimeAxis.
             *
             * A TimeAxis is used for rendering a TimeScale.
             *
             * @constructor
             * @param {TimeScale} scale The scale to base the Axis on.
             * @param {string} orientation The orientation of the Axis (top/bottom)
             */
            constructor(scale: Scale.Time, orientation: string);
            tierLabelPositions(): string[];
            tierLabelPositions(newPositions: string[]): Time;
            /**
             * Gets the possible Axis configurations.
             *
             * @returns {TimeAxisConfiguration[]} The possible tier configurations.
             */
            axisConfigurations(): TimeAxisConfiguration[];
            /**
             * Sets possible Axis configurations.
             * The axis will choose the most precise configuration that will display in
             * its current width.
             *
             * @param {TimeAxisConfiguration[]} configurations Possible axis configurations.
             * @returns {Axis.Time} The calling Axis.Time.
             */
            axisConfigurations(configurations: TimeAxisConfiguration[]): Time;
            orient(): string;
            orient(orientation: string): Time;
            _computeHeight(): number;
            protected _setup(): void;
            protected _getTickValues(): any[];
            _doRender(): Time;
        }
    }
}

declare module Plottable {
    module Axis {
        class Numeric extends AbstractAxis {
            /**
             * Constructs a NumericAxis.
             *
             * Just as an CategoryAxis is for rendering an OrdinalScale, a NumericAxis
             * is for rendering a QuantitativeScale.
             *
             * @constructor
             * @param {QuantitativeScale} scale The QuantitativeScale to base the axis on.
             * @param {string} orientation The orientation of the QuantitativeScale (top/bottom/left/right)
             * @param {Formatter} formatter A function to format tick labels (default Formatters.general()).
             */
            constructor(scale: Scale.AbstractQuantitative<number>, orientation: string, formatter?: (d: any) => string);
            protected _setup(): void;
            _computeWidth(): number;
            _computeHeight(): number;
            protected _getTickValues(): any[];
            protected _rescale(): void;
            _doRender(): void;
            /**
             * Gets the tick label position relative to the tick marks.
             *
             * @returns {string} The current tick label position.
             */
            tickLabelPosition(): string;
            /**
             * Sets the tick label position relative to the tick marks.
             *
             * @param {string} position If provided, the relative position of the tick label.
             *                          [top/center/bottom] for a vertical NumericAxis,
             *                          [left/center/right] for a horizontal NumericAxis.
             *                          Defaults to center.
             * @returns {Numeric} The calling Axis.Numeric.
             */
            tickLabelPosition(position: string): Numeric;
            /**
             * Gets whether or not the tick labels at the end of the graph are
             * displayed when partially cut off.
             *
             * @param {string} orientation Where on the scale to change tick labels.
             *                 On a "top" or "bottom" axis, this can be "left" or
             *                 "right". On a "left" or "right" axis, this can be "top"
             *                 or "bottom".
             * @returns {boolean} The current setting.
             */
            showEndTickLabel(orientation: string): boolean;
            /**
             * Sets whether or not the tick labels at the end of the graph are
             * displayed when partially cut off.
             *
             * @param {string} orientation If provided, where on the scale to change tick labels.
             *                 On a "top" or "bottom" axis, this can be "left" or
             *                 "right". On a "left" or "right" axis, this can be "top"
             *                 or "bottom".
             * @param {boolean} show Whether or not the given tick should be
             * displayed.
             * @returns {Numeric} The calling NumericAxis.
             */
            showEndTickLabel(orientation: string, show: boolean): Numeric;
        }
    }
}


declare module Plottable {
    module Axis {
        class Category extends AbstractAxis {
            /**
             * Constructs a CategoryAxis.
             *
             * A CategoryAxis takes a CategoryScale and includes word-wrapping
             * algorithms and advanced layout logic to try to display the scale as
             * efficiently as possible.
             *
             * @constructor
             * @param {CategoryScale} scale The scale to base the Axis on.
             * @param {string} orientation The orientation of the Axis (top/bottom/left/right) (default = "bottom").
             * @param {Formatter} formatter The Formatter for the Axis (default Formatters.identity())
             */
            constructor(scale: Scale.Category, orientation?: string, formatter?: (d: any) => string);
            protected _setup(): void;
            protected _rescale(): void;
            _requestedSpace(offeredWidth: number, offeredHeight: number): _SpaceRequest;
            protected _getTickValues(): string[];
            /**
             * Sets the angle for the tick labels. Right now vertical-left (-90), horizontal (0), and vertical-right (90) are the only options.
             * @param {number} angle The angle for the ticks
             * @returns {Category} The calling Category Axis.
             *
             * Warning - this is not currently well supported and is likely to behave badly unless all the tick labels are short.
             * See tracking at https://github.com/palantir/plottable/issues/504
             */
            tickLabelAngle(angle: number): Category;
            /**
             * Gets the tick label angle
             * @returns {number} the tick label angle
             */
            tickLabelAngle(): number;
            _doRender(): Category;
            _computeLayout(offeredXOrigin?: number, offeredYOrigin?: number, availableWidth?: number, availableHeight?: number): void;
        }
    }
}


declare module Plottable {
    module Component {
        class Label extends AbstractComponent {
            /**
             * Creates a Label.
             *
             * A label is component that renders just text. The most common use of
             * labels is to create a title or axis labels.
             *
             * @constructor
             * @param {string} displayText The text of the Label (default = "").
             * @param {string} orientation The orientation of the Label (horizontal/left/right) (default = "horizontal").
             */
            constructor(displayText?: string, orientation?: string);
            /**
             * Sets the horizontal side the label will go to given the label is given more space that it needs
             *
             * @param {string} alignment The new setting, one of `["left", "center",
             * "right"]`. Defaults to `"center"`.
             * @returns {Label} The calling Label.
             */
            xAlign(alignment: string): Label;
            /**
             * Sets the vertical side the label will go to given the label is given more space that it needs
             *
             * @param {string} alignment The new setting, one of `["top", "center",
             * "bottom"]`. Defaults to `"center"`.
             * @returns {Label} The calling Label.
             */
            yAlign(alignment: string): Label;
            _requestedSpace(offeredWidth: number, offeredHeight: number): _SpaceRequest;
            protected _setup(): void;
            /**
             * Gets the current text on the Label.
             *
             * @returns {string} the text on the label.
             */
            text(): string;
            /**
             * Sets the current text on the Label.
             *
             * @param {string} displayText If provided, the new text for the Label.
             * @returns {Label} The calling Label.
             */
            text(displayText: string): Label;
            /**
             * Gets the orientation of the Label.
             *
             * @returns {string} the current orientation.
             */
            orient(): string;
            /**
             * Sets the orientation of the Label.
             *
             * @param {string} newOrientation If provided, the desired orientation
             * (horizontal/left/right).
             * @returns {Label} The calling Label.
             */
            orient(newOrientation: string): Label;
            /**
             * Gets the amount of padding in pixels around the Label.
             *
             * @returns {number} the current padding amount.
             */
            padding(): number;
            /**
             * Sets the amount of padding in pixels around the Label.
             *
             * @param {number} padAmount The desired padding amount in pixel values
             * @returns {Label} The calling Label.
             */
            padding(padAmount: number): Label;
            _doRender(): void;
        }
        class TitleLabel extends Label {
            /**
             * Creates a TitleLabel, a type of label made for rendering titles.
             *
             * @constructor
             */
            constructor(text?: string, orientation?: string);
        }
        class AxisLabel extends Label {
            /**
             * Creates a AxisLabel, a type of label made for rendering axis labels.
             *
             * @constructor
             */
            constructor(text?: string, orientation?: string);
        }
    }
}


declare module Plottable {
    module Component {
        class Legend extends AbstractComponent {
            /**
             * The css class applied to each legend row
             */
            static LEGEND_ROW_CLASS: string;
            /**
             * The css class applied to each legend entry
             */
            static LEGEND_ENTRY_CLASS: string;
            /**
             * The css class applied to each legend symbol
             */
            static LEGEND_SYMBOL_CLASS: string;
            /**
             * Creates a Legend.
             *
             * The legend consists of a series of legend entries, each with a color and label taken from the `colorScale`.
             * The entries will be displayed in the order of the `colorScale` domain.
             *
             * @constructor
             * @param {Scale.Color} colorScale
             */
            constructor(colorScale: Scale.Color);
            protected _setup(): void;
            /**
             * Gets the current max number of entries in Legend row.
             * @returns {number} The current max number of entries in row.
             */
            maxEntriesPerRow(): number;
            /**
             * Sets a new max number of entries in Legend row.
             *
             * @param {number} numEntries If provided, the new max number of entries in row.
             * @returns {Legend} The calling Legend.
             */
            maxEntriesPerRow(numEntries: number): Legend;
            /**
             * Gets the current sort function for Legend's entries.
             * @returns {(a: string, b: string) => number} The current sort function.
             */
            sortFunction(): (a: string, b: string) => number;
            /**
             * Sets a new sort function for Legend's entires.
             *
             * @param {(a: string, b: string) => number} newFn If provided, the new compare function.
             * @returns {Legend} The calling Legend.
             */
            sortFunction(newFn: (a: string, b: string) => number): Legend;
            /**
             * Gets the current color scale from the Legend.
             *
             * @returns {ColorScale} The current color scale.
             */
            scale(): Scale.Color;
            /**
             * Assigns a new color scale to the Legend.
             *
             * @param {Scale.Color} scale If provided, the new scale.
             * @returns {Legend} The calling Legend.
             */
            scale(scale: Scale.Color): Legend;
            remove(): void;
            _requestedSpace(offeredWidth: number, offeredHeight: number): _SpaceRequest;
            /**
             * Gets the legend entry under the given pixel position.
             *
             * @param {Point} position The pixel position.
             * @returns {D3.Selection} The selected entry, or null selection if no entry was selected.
             */
            getEntry(position: Point): D3.Selection;
            _doRender(): void;
            /**
             * Gets the symbolFactoryAccessor of the legend, which dictates how
             * the symbol in each entry is drawn.
             *
             * @returns {(datum: any, index: number) => symbolFactory} The symbolFactory accessor of the legend
             */
            symbolFactoryAccessor(): (datum: any, index: number) => SymbolFactory;
            /**
             * Sets the symbolFactoryAccessor of the legend
             *
             * @param {(datum: any, index: number) => symbolFactory}  The symbolFactory accessor to set to
             * @returns {Legend} The calling Legend
             */
            symbolFactoryAccessor(symbolFactoryAccessor: (datum: any, index: number) => SymbolFactory): Legend;
        }
    }
}


declare module Plottable {
    module Component {
        class InterpolatedColorLegend extends AbstractComponent {
            /**
             * The css class applied to the legend labels.
             */
            static LEGEND_LABEL_CLASS: string;
            /**
             * Creates an InterpolatedColorLegend.
             *
             * The InterpolatedColorLegend consists of a sequence of swatches, showing the
             * associated Scale.InterpolatedColor sampled at various points. Two labels
             * show the maximum and minimum values of the Scale.InterpolatedColor.
             *
             * @constructor
             * @param {Scale.InterpolatedColor} interpolatedColorScale
             * @param {string} orientation (horizontal/left/right).
             * @param {Formatter} The labels are formatted using this function.
             */
            constructor(interpolatedColorScale: Scale.InterpolatedColor, orientation?: string, formatter?: (d: any) => string);
            remove(): void;
            /**
             * Gets the current formatter on the InterpolatedColorLegend.
             *
             * @returns {Formatter} The current Formatter.
             */
            formatter(): Formatter;
            /**
             * Sets the current formatter on the InterpolatedColorLegend.
             *
             * @param {Formatter} formatter If provided, data will be passed though `formatter(data)`.
             * @returns {InterpolatedColorLegend} The calling InterpolatedColorLegend.
             */
            formatter(formatter: Formatter): InterpolatedColorLegend;
            /**
             * Gets the orientation of the InterpolatedColorLegend.
             *
             * @returns {string} The current orientation.
             */
            orient(): string;
            /**
             * Sets the orientation of the InterpolatedColorLegend.
             *
             * @param {string} newOrientation The desired orientation (horizontal/left/right).
             *
             * @returns {InterpolatedColorLegend} The calling InterpolatedColorLegend.
             */
            orient(newOrientation: string): InterpolatedColorLegend;
            protected _setup(): void;
            _requestedSpace(offeredWidth: number, offeredHeight: number): _SpaceRequest;
            _doRender(): void;
        }
    }
}


declare module Plottable {
    module Component {
        class Gridlines extends AbstractComponent {
            /**
             * Creates a set of Gridlines.
             * @constructor
             *
             * @param {QuantitativeScale} xScale The scale to base the x gridlines on. Pass null if no gridlines are desired.
             * @param {QuantitativeScale} yScale The scale to base the y gridlines on. Pass null if no gridlines are desired.
             */
            constructor(xScale: Scale.AbstractQuantitative<any>, yScale: Scale.AbstractQuantitative<any>);
            remove(): Gridlines;
            protected _setup(): void;
            _doRender(): void;
        }
    }
}


declare module Plottable {
    module Component {
        type _IterateLayoutResult = {
            colProportionalSpace: number[];
            rowProportionalSpace: number[];
            guaranteedWidths: number[];
            guaranteedHeights: number[];
            wantsWidth: boolean;
            wantsHeight: boolean;
        };
        class Table extends AbstractComponentContainer {
            /**
             * Constructs a Table.
             *
             * A Table is used to combine multiple Components in the form of a grid. A
             * common case is combining a y-axis, x-axis, and the plotted data via
             * ```typescript
             * new Table([[yAxis, plot],
             *            [null,  xAxis]]);
             * ```
             *
             * @constructor
             * @param {Component[][]} [rows] A 2-D array of the Components to place in the table.
             * null can be used if a cell is empty. (default = [])
             */
            constructor(rows?: AbstractComponent[][]);
            /**
             * Adds a Component in the specified cell.
             *
             * If the cell is already occupied, there are 3 cases
             *  - Component + Component => Group containing both components
             *  - Component + Group => Component is added to the group
             *  - Group + Component => Component is added to the group
             *
             * For example, instead of calling `new Table([[a, b], [null, c]])`, you
             * could call
             * ```typescript
             * var table = new Table();
             * table.addComponent(0, 0, a);
             * table.addComponent(0, 1, b);
             * table.addComponent(1, 1, c);
             * ```
             *
             * @param {number} row The row in which to add the Component.
             * @param {number} col The column in which to add the Component.
             * @param {Component} component The Component to be added.
             * @returns {Table} The calling Table.
             */
            addComponent(row: number, col: number, component: AbstractComponent): Table;
            _removeComponent(component: AbstractComponent): void;
            _requestedSpace(offeredWidth: number, offeredHeight: number): _SpaceRequest;
            _computeLayout(offeredXOrigin?: number, offeredYOrigin?: number, availableWidth?: number, availableHeight?: number): void;
            /**
             * Sets the row and column padding on the Table.
             *
             * @param {number} rowPadding The padding above and below each row, in pixels.
             * @param {number} colPadding the padding to the left and right of each column, in pixels.
             * @returns {Table} The calling Table.
             */
            padding(rowPadding: number, colPadding: number): Table;
            /**
             * Sets the layout weight of a particular row.
             * Space is allocated to rows based on their weight. Rows with higher weights receive proportionally more space.
             *
             * A common case would be to have one row take up 2/3rds of the space,
             * and the other row take up 1/3rd.
             *
             * Example:
             *
             * ```JavaScript
             * plot = new Plottable.Component.Table([
             *  [row1],
             *  [row2]
             * ]);
             *
             * // assign twice as much space to the first row
             * plot
             *  .rowWeight(0, 2)
             *  .rowWeight(1, 1)
             * ```
             *
             * @param {number} index The index of the row.
             * @param {number} weight The weight to be set on the row.
             * @returns {Table} The calling Table.
             */
            rowWeight(index: number, weight: number): Table;
            /**
             * Sets the layout weight of a particular column.
             * Space is allocated to columns based on their weight. Columns with higher weights receive proportionally more space.
             *
             * Please see `rowWeight` docs for an example.
             *
             * @param {number} index The index of the column.
             * @param {number} weight The weight to be set on the column.
             * @returns {Table} The calling Table.
             */
            colWeight(index: number, weight: number): Table;
            _isFixedWidth(): boolean;
            _isFixedHeight(): boolean;
        }
    }
}


declare module Plottable {
    module Plot {
        /**
         * A key that is also coupled with a dataset, a drawer and a metadata in Plot.
         */
        type PlotDatasetKey = {
            dataset: Dataset;
            drawer: _Drawer.AbstractDrawer;
            plotMetadata: PlotMetadata;
            key: string;
        };
        interface PlotMetadata {
            datasetKey: string;
        }
        type PlotData = {
            data: any[];
            pixelPoints: Point[];
            selection: D3.Selection;
        };
        class AbstractPlot extends Component.AbstractComponent {
            protected _dataChanged: boolean;
            protected _key2PlotDatasetKey: D3.Map<PlotDatasetKey>;
            protected _datasetKeysInOrder: string[];
            protected _renderArea: D3.Selection;
            protected _projections: {
                [attrToSet: string]: _Projection;
            };
            protected _animate: boolean;
            protected _animateOnNextRender: boolean;
            /**
             * Constructs a Plot.
             *
             * Plots render data. Common example include Plot.Scatter, Plot.Bar, and Plot.Line.
             *
             * A bare Plot has a DataSource and any number of projectors, which take
             * data and "project" it onto the Plot, such as "x", "y", "fill", "r".
             *
             * @constructor
             * @param {any[]|Dataset} [dataset] If provided, the data or Dataset to be associated with this Plot.
             */
            constructor();
            _anchor(element: D3.Selection): void;
            protected _setup(): void;
            remove(): void;
            /**
             * Adds a dataset to this plot. Identify this dataset with a key.
             *
             * A key is automatically generated if not supplied.
             *
             * @param {string} [key] The key of the dataset.
             * @param {Dataset | any[]} dataset dataset to add.
             * @returns {Plot} The calling Plot.
             */
            addDataset(dataset: Dataset | any[]): AbstractPlot;
            addDataset(key: string, dataset: Dataset | any[]): AbstractPlot;
            protected _getDrawer(key: string): _Drawer.AbstractDrawer;
            protected _getAnimator(key: string): Animator.PlotAnimator;
            protected _onDatasetUpdate(): void;
            /**
             * Sets an attribute of every data point.
             *
             * Here's a common use case:
             * ```typescript
             * plot.attr("x", function(d) { return d.foo; }, xScale);
             * ```
             * This will set the x accessor of each datum `d` to be `d.foo`,
             * scaled in accordance with `xScale`
             *
             * @param {string} attrToSet The attribute to set across each data
             * point. Popular examples include "x", "y".
             *
             * @param {Function|string|any} accessor Function to apply to each element
             * of the dataSource. If a Function, use `accessor(d, i)`. If a string,
             * `d[accessor]` is used. If anything else, use `accessor` as a constant
             * across all data points.
             *
             * @param {Scale.AbstractScale} scale If provided, the result of the accessor
             * is passed through the scale, such as `scale.scale(accessor(d, i))`.
             *
             * @returns {Plot} The calling Plot.
             */
            attr(attrToSet: string, accessor: any, scale?: Scale.AbstractScale<any, any>): AbstractPlot;
            /**
             * Identical to plot.attr
             */
            project(attrToSet: string, accessor: any, scale?: Scale.AbstractScale<any, any>): AbstractPlot;
            protected _generateAttrToProjector(): AttributeToProjector;
            /**
             * Generates a dictionary mapping an attribute to a function that calculate that attribute's value
             * in accordance with the given datasetKey.
             *
             * Note that this will return all of the data attributes, which may not perfectly align to svg attributes
             *
             * @param {datasetKey} the key of the dataset to generate the dictionary for
             * @returns {AttributeToAppliedProjector} A dictionary mapping attributes to functions
             */
            generateProjectors(datasetKey: string): AttributeToAppliedProjector;
            _doRender(): void;
            /**
             * Enables or disables animation.
             *
             * @param {boolean} enabled Whether or not to animate.
             */
            animate(enabled: boolean): AbstractPlot;
            detach(): AbstractPlot;
            /**
             * This function makes sure that all of the scales in this._projections
             * have an extent that includes all the data that is projected onto them.
             */
            protected _updateScaleExtents(): void;
            _updateScaleExtent(attr: string): void;
            /**
             * Get the animator associated with the specified Animator key.
             *
             * @return {PlotAnimator} The Animator for the specified key.
             */
            animator(animatorKey: string): Animator.PlotAnimator;
            /**
             * Set the animator associated with the specified Animator key.
             *
             * @param {string} animatorKey The key for the Animator.
             * @param {PlotAnimator} animator An Animator to be assigned to
             * the specified key.
             * @returns {Plot} The calling Plot.
             */
            animator(animatorKey: string, animator: Animator.PlotAnimator): AbstractPlot;
            /**
             * Gets the dataset order by key
             *
             * @returns {string[]} A string array of the keys in order
             */
            datasetOrder(): string[];
            /**
             * Sets the dataset order by key
             *
             * @param {string[]} order If provided, a string array which represents the order of the keys.
             * This must be a permutation of existing keys.
             *
             * @returns {Plot} The calling Plot.
             */
            datasetOrder(order: string[]): AbstractPlot;
            /**
             * Removes a dataset by the given identifier
             *
             * @param {string | Dataset | any[]} datasetIdentifer The identifier as the key of the Dataset to remove
             * If string is inputted, it is interpreted as the dataset key to remove.
             * If Dataset is inputted, the first Dataset in the plot that is the same will be removed.
             * If any[] is inputted, the first data array in the plot that is the same will be removed.
             * @returns {AbstractPlot} The calling AbstractPlot.
             */
            removeDataset(datasetIdentifier: string | Dataset | any[]): AbstractPlot;
            datasets(): Dataset[];
            protected _getDrawersInOrder(): _Drawer.AbstractDrawer[];
            protected _generateDrawSteps(): _Drawer.DrawStep[];
            protected _additionalPaint(time: number): void;
            protected _getDataToDraw(): D3.Map<any[]>;
            /**
             * Gets the new plot metadata for new dataset with provided key
             *
             * @param {string} key The key of new dataset
             */
            protected _getPlotMetadataForDataset(key: string): PlotMetadata;
            /**
             * Retrieves all of the selections of this plot for the specified dataset(s)
             *
             * @param {string | string[]} datasetKeys The dataset(s) to retrieve the selections from.
             * If not provided, all selections will be retrieved.
             * @param {boolean} exclude If set to true, all datasets will be queried excluding the keys referenced
             * in the previous datasetKeys argument (default = false).
             * @returns {D3.Selection} The retrieved selections.
             */
            getAllSelections(datasetKeys?: string | string[], exclude?: boolean): D3.Selection;
            /**
             * Retrieves all of the PlotData of this plot for the specified dataset(s)
             *
             * @param {string | string[]} datasetKeys The dataset(s) to retrieve the selections from.
             * If not provided, all selections will be retrieved.
             * @returns {PlotData} The retrieved PlotData.
             */
            getAllPlotData(datasetKeys?: string | string[]): PlotData;
            protected _getAllPlotData(datasetKeys: string[]): PlotData;
            /**
             * Retrieves PlotData with the lowest distance, where distance is defined
             * to be the Euclidiean norm.
             *
             * @param {Point} queryPoint The point to which plot data should be compared
             *
             * @returns {PlotData} The PlotData closest to queryPoint
             */
<<<<<<< HEAD
            getClosestPlotData(queryPoint: Point): PlotData;
=======
            getClosestPlotData(queryPoint: Point, withinValue?: number, datasetKeys?: string | string[]): PlotData;
            protected _getClosestPlotData(queryPoint: Point, datasetKeys: string[], withinValue?: number): PlotData;
>>>>>>> eff9c91f
        }
    }
}


declare module Plottable {
    module Plot {
        class Pie extends AbstractPlot {
            /**
             * Constructs a PiePlot.
             *
             * @constructor
             */
            constructor();
            _computeLayout(offeredXOrigin?: number, offeredYOrigin?: number, availableWidth?: number, availableHeight?: number): void;
            addDataset(keyOrDataset: any, dataset?: any): Pie;
            protected _generateAttrToProjector(): AttributeToProjector;
            protected _getDrawer(key: string): _Drawer.AbstractDrawer;
            getAllPlotData(datasetKeys?: string | string[]): PlotData;
        }
    }
}


declare module Plottable {
    module Plot {
        class AbstractXYPlot<X, Y> extends AbstractPlot {
            protected _xScale: Scale.AbstractScale<X, number>;
            protected _yScale: Scale.AbstractScale<Y, number>;
            /**
             * Constructs an XYPlot.
             *
             * An XYPlot is a plot from drawing 2-dimensional data. Common examples
             * include Scale.Line and Scale.Bar.
             *
             * @constructor
             * @param {any[]|Dataset} [dataset] The data or Dataset to be associated with this Renderer.
             * @param {Scale} xScale The x scale to use.
             * @param {Scale} yScale The y scale to use.
             */
            constructor(xScale: Scale.AbstractScale<X, number>, yScale: Scale.AbstractScale<Y, number>);
            /**
             * @param {string} attrToSet One of ["x", "y"] which determines the point's
             * x and y position in the Plot.
             */
            project(attrToSet: string, accessor: any, scale?: Scale.AbstractScale<any, any>): AbstractXYPlot<X, Y>;
            remove(): AbstractXYPlot<X, Y>;
            /**
             * Sets the automatic domain adjustment over visible points for y scale.
             *
             * If autoAdjustment is true adjustment is immediately performend.
             *
             * @param {boolean} autoAdjustment The new value for the automatic adjustment domain for y scale.
             * @returns {AbstractXYPlot} The calling AbstractXYPlot.
             */
            automaticallyAdjustYScaleOverVisiblePoints(autoAdjustment: boolean): AbstractXYPlot<X, Y>;
            /**
             * Sets the automatic domain adjustment over visible points for x scale.
             *
             * If autoAdjustment is true adjustment is immediately performend.
             *
             * @param {boolean} autoAdjustment The new value for the automatic adjustment domain for x scale.
             * @returns {AbstractXYPlot} The calling AbstractXYPlot.
             */
            automaticallyAdjustXScaleOverVisiblePoints(autoAdjustment: boolean): AbstractXYPlot<X, Y>;
            protected _generateAttrToProjector(): AttributeToProjector;
            _computeLayout(offeredXOrigin?: number, offeredYOffset?: number, availableWidth?: number, availableHeight?: number): void;
            protected _updateXDomainer(): void;
            protected _updateYDomainer(): void;
            /**
             * Adjusts both domains' extents to show all datasets.
             *
             * This call does not override auto domain adjustment behavior over visible points.
             */
            showAllData(): void;
            protected _normalizeDatasets<A, B>(fromX: boolean): {
                a: A;
                b: B;
            }[];
            protected _projectorsReady(): {
                accessor: (datum: any, index?: number, userMetadata?: any, plotMetadata?: PlotMetadata) => any;
                scale?: Scale.AbstractScale<any, any>;
                attribute: string;
            };
        }
    }
}


declare module Plottable {
    module Plot {
        class Rectangle<X, Y> extends AbstractXYPlot<X, Y> {
            /**
             * Constructs a RectanglePlot.
             *
             * A RectanglePlot consists of a bunch of rectangles. The user is required to
             * project the left and right bounds of the rectangle (x1 and x2 respectively)
             * as well as the bottom and top bounds (y1 and y2 respectively)
             *
             * @constructor
             * @param {Scale.AbstractScale} xScale The x scale to use.
             * @param {Scale.AbstractScale} yScale The y scale to use.
             */
            constructor(xScale: Scale.AbstractScale<X, any>, yScale: Scale.AbstractScale<Y, any>);
            protected _getDrawer(key: string): _Drawer.Rect;
            protected _generateAttrToProjector(): {
                [attrToSet: string]: (datum: any, index: number, userMetadata: any, plotMetadata: PlotMetadata) => any;
            };
            protected _generateDrawSteps(): _Drawer.DrawStep[];
        }
    }
}


declare module Plottable {
    module Plot {
        class Scatter<X, Y> extends AbstractXYPlot<X, Y> implements Interaction.Hoverable {
            /**
             * Constructs a ScatterPlot.
             *
             * @constructor
             * @param {Scale} xScale The x scale to use.
             * @param {Scale} yScale The y scale to use.
             */
            constructor(xScale: Scale.AbstractScale<X, number>, yScale: Scale.AbstractScale<Y, number>);
            protected _getDrawer(key: string): _Drawer.Symbol;
            protected _generateAttrToProjector(): {
                [attrToSet: string]: (datum: any, index: number, userMetadata: any, plotMetadata: PlotMetadata) => any;
            };
            protected _generateDrawSteps(): _Drawer.DrawStep[];
            protected _getClosestStruckPoint(p: Point, range: number): Interaction.HoverData;
            _hoverOverComponent(p: Point): void;
            _hoverOutComponent(p: Point): void;
            _doHover(p: Point): Interaction.HoverData;
        }
    }
}


declare module Plottable {
    module Plot {
        class Grid extends Rectangle<any, any> {
            /**
             * Constructs a GridPlot.
             *
             * A GridPlot is used to shade a grid of data. Each datum is a cell on the
             * grid, and the datum can control what color it is.
             *
             * @constructor
             * @param {Scale.AbstractScale} xScale The x scale to use.
             * @param {Scale.AbstractScale} yScale The y scale to use.
             * @param {Scale.Color|Scale.InterpolatedColor} colorScale The color scale
             * to use for each grid cell.
             */
            constructor(xScale: Scale.AbstractScale<any, any>, yScale: Scale.AbstractScale<any, any>, colorScale: Scale.AbstractScale<any, string>);
            addDataset(keyOrDataset: any, dataset?: any): Grid;
            protected _getDrawer(key: string): _Drawer.Rect;
            /**
             * @param {string} attrToSet One of ["x", "y", "x2", "y2", "fill"]. If "fill" is used,
             * the data should return a valid CSS color.
             */
            project(attrToSet: string, accessor: any, scale?: Scale.AbstractScale<any, any>): Grid;
            protected _generateDrawSteps(): _Drawer.DrawStep[];
        }
    }
}


declare module Plottable {
    module Plot {
        class Bar<X, Y> extends AbstractXYPlot<X, Y> implements Interaction.Hoverable {
            protected static _BarAlignmentToFactor: {
                [alignment: string]: number;
            };
            protected static _DEFAULT_WIDTH: number;
            protected _isVertical: boolean;
            /**
             * Constructs a BarPlot.
             *
             * @constructor
             * @param {Scale} xScale The x scale to use.
             * @param {Scale} yScale The y scale to use.
             * @param {boolean} isVertical if the plot if vertical.
             */
            constructor(xScale: Scale.AbstractScale<X, number>, yScale: Scale.AbstractScale<Y, number>, isVertical?: boolean);
            protected _getDrawer(key: string): _Drawer.Rect;
            protected _setup(): void;
            /**
             * Gets the baseline value for the bars
             *
             * The baseline is the line that the bars are drawn from, defaulting to 0.
             *
             * @returns {number} The baseline value.
             */
            baseline(): number;
            /**
             * Sets the baseline for the bars to the specified value.
             *
             * The baseline is the line that the bars are drawn from, defaulting to 0.
             *
             * @param {number} value The value to position the baseline at.
             * @returns {Bar} The calling Bar.
             */
            baseline(value: number): Bar<X, Y>;
            /**
             * Sets the bar alignment relative to the independent axis.
             * VerticalBarPlot supports "left", "center", "right"
             * HorizontalBarPlot supports "top", "center", "bottom"
             *
             * @param {string} alignment The desired alignment.
             * @returns {Bar} The calling Bar.
             */
            barAlignment(alignment: string): Bar<X, Y>;
            /**
             * Get whether bar labels are enabled.
             *
             * @returns {boolean} Whether bars should display labels or not.
             */
            barLabelsEnabled(): boolean;
            /**
             * Set whether bar labels are enabled.
             * @param {boolean} Whether bars should display labels or not.
             *
             * @returns {Bar} The calling plot.
             */
            barLabelsEnabled(enabled: boolean): Bar<X, Y>;
            /**
             * Get the formatter for bar labels.
             *
             * @returns {Formatter} The formatting function for bar labels.
             */
            barLabelFormatter(): Formatter;
            /**
             * Change the formatting function for bar labels.
             * @param {Formatter} The formatting function for bar labels.
             *
             * @returns {Bar} The calling plot.
             */
            barLabelFormatter(formatter: Formatter): Bar<X, Y>;
            /**
             * Retrieves the closest PlotData to queryPoint.
             *
             * Bars containing the queryPoint are considered closest. If queryPoint lies outside
             * of all bars, we return the closest in the dominant axis (x for horizontal
             * charts, y for vertical) and break ties using the secondary axis.
             *
             * @param {Point} queryPoint The point to which plot data should be compared
             *
             * @returns {PlotData} The PlotData closest to queryPoint
             */
            getClosestPlotData(queryPoint: Point): PlotData;
            /**
             * Gets the bar under the given pixel position (if [xValOrExtent]
             * and [yValOrExtent] are {number}s), under a given line (if only one
             * of [xValOrExtent] or [yValOrExtent] are {Extent}s) or are under a
             * 2D area (if [xValOrExtent] and [yValOrExtent] are both {Extent}s).
             *
             * @param {number | Extent} xValOrExtent The pixel x position, or range of x values.
             * @param {number | Extent} yValOrExtent The pixel y position, or range of y values.
             * @returns {D3.Selection} The selected bar, or null if no bar was selected.
             */
            getBars(xValOrExtent: number | Extent, yValOrExtent: number | Extent): D3.Selection;
            protected _updateDomainer(scale: Scale.AbstractScale<any, number>): void;
            protected _updateYDomainer(): void;
            protected _updateXDomainer(): void;
            protected _additionalPaint(time: number): void;
            protected _drawLabels(): void;
            protected _generateDrawSteps(): _Drawer.DrawStep[];
            protected _generateAttrToProjector(): {
                [attrToSet: string]: (datum: any, index: number, userMetadata: any, plotMetadata: PlotMetadata) => any;
            };
            /**
             * Computes the barPixelWidth of all the bars in the plot.
             *
             * If the position scale of the plot is a CategoryScale and in bands mode, then the rangeBands function will be used.
             * If the position scale of the plot is a CategoryScale and in points mode, then
             *   from https://github.com/mbostock/d3/wiki/Ordinal-Scales#ordinal_rangePoints, the max barPixelWidth is step * padding
             * If the position scale of the plot is a QuantitativeScale, then _getMinimumDataWidth is scaled to compute the barPixelWidth
             */
            protected _getBarPixelWidth(): number;
            hoverMode(): string;
            /**
             * Sets the hover mode for hover interactions. There are two modes:
             *     - "point": Selects the bar under the mouse cursor (default).
             *     - "line" : Selects any bar that would be hit by a line extending
             *                in the same direction as the bar and passing through
             *                the cursor.
             *
             * @param {string} mode The desired hover mode.
             * @return {Bar} The calling Bar Plot.
             */
            hoverMode(mode: String): Bar<X, Y>;
            _hoverOverComponent(p: Point): void;
            _hoverOutComponent(p: Point): void;
            _doHover(p: Point): Interaction.HoverData;
            protected _getAllPlotData(datasetKeys: string[]): PlotData;
        }
    }
}


declare module Plottable {
    module Plot {
        class Line<X> extends AbstractXYPlot<X, number> implements Interaction.Hoverable {
            protected _yScale: Scale.AbstractQuantitative<number>;
            /**
             * Constructs a LinePlot.
             *
             * @constructor
             * @param {QuantitativeScale} xScale The x scale to use.
             * @param {QuantitativeScale} yScale The y scale to use.
             */
            constructor(xScale: Scale.AbstractQuantitative<X>, yScale: Scale.AbstractQuantitative<number>);
            protected _setup(): void;
            protected _rejectNullsAndNaNs(d: any, i: number, userMetdata: any, plotMetadata: any, accessor: _Accessor): boolean;
            protected _getDrawer(key: string): _Drawer.Line;
            protected _getResetYFunction(): (d: any, i: number, u: any, m: PlotMetadata) => number;
            protected _generateDrawSteps(): _Drawer.DrawStep[];
            protected _generateAttrToProjector(): {
                [attrToSet: string]: (datum: any, index: number, userMetadata: any, plotMetadata: PlotMetadata) => any;
            };
            protected _wholeDatumAttributes(): string[];
            protected _getClosestWithinRange(p: Point, range: number): {
                closestValue: any;
                closestPoint: {
                    x: number;
                    y: number;
                };
            };
            protected _getAllPlotData(datasetKeys: string[]): PlotData;
            /**
             * Retrieves the closest PlotData to queryPoint.
             *
             * Lines implement an x-dominant notion of distance; points closest in x are
             * tie-broken by y distance.
             *
             * @param {Point} queryPoint The point to which plot data should be compared
             *
             * @returns {PlotData} The PlotData closest to queryPoint
             */
            getClosestPlotData(queryPoint: Point): PlotData;
            _hoverOverComponent(p: Point): void;
            _hoverOutComponent(p: Point): void;
            _doHover(p: Point): Interaction.HoverData;
        }
    }
}


declare module Plottable {
    module Plot {
        /**
         * An AreaPlot draws a filled region (area) between the plot's projected "y" and projected "y0" values.
         */
        class Area<X> extends Line<X> {
            /**
             * Constructs an AreaPlot.
             *
             * @constructor
             * @param {QuantitativeScale} xScale The x scale to use.
             * @param {QuantitativeScale} yScale The y scale to use.
             */
            constructor(xScale: Scale.AbstractQuantitative<X>, yScale: Scale.AbstractQuantitative<number>);
            protected _onDatasetUpdate(): void;
            protected _getDrawer(key: string): _Drawer.Area;
            protected _updateYDomainer(): void;
            project(attrToSet: string, accessor: any, scale?: Scale.AbstractScale<any, any>): Area<X>;
            protected _getResetYFunction(): (datum: any, index: number, userMetadata: any, plotMetadata: PlotMetadata) => any;
            protected _wholeDatumAttributes(): string[];
            protected _generateAttrToProjector(): {
                [attrToSet: string]: (datum: any, index: number, userMetadata: any, plotMetadata: PlotMetadata) => any;
            };
        }
    }
}


declare module Plottable {
    module Plot {
        interface ClusteredPlotMetadata extends PlotMetadata {
            position: number;
        }
        class ClusteredBar<X, Y> extends Bar<X, Y> {
            /**
             * Creates a ClusteredBarPlot.
             *
             * A ClusteredBarPlot is a plot that plots several bar plots next to each
             * other. For example, when plotting life expectancy across each country,
             * you would want each country to have a "male" and "female" bar.
             *
             * @constructor
             * @param {Scale} xScale The x scale to use.
             * @param {Scale} yScale The y scale to use.
             * @param {boolean} isVertical if the plot if vertical.
             */
            constructor(xScale: Scale.AbstractScale<X, number>, yScale: Scale.AbstractScale<Y, number>, isVertical?: boolean);
            protected _generateAttrToProjector(): {
                [attrToSet: string]: (datum: any, index: number, userMetadata: any, plotMetadata: PlotMetadata) => any;
            };
            protected _getDataToDraw(): D3.Map<any[]>;
            protected _getPlotMetadataForDataset(key: string): ClusteredPlotMetadata;
        }
    }
}


declare module Plottable {
    module Plot {
        interface StackedPlotMetadata extends PlotMetadata {
            offsets: D3.Map<number>;
        }
        type StackedDatum = {
            key: any;
            value: number;
            offset?: number;
        };
        class AbstractStacked<X, Y> extends AbstractXYPlot<X, Y> {
            protected _isVertical: boolean;
            _getPlotMetadataForDataset(key: string): StackedPlotMetadata;
            project(attrToSet: string, accessor: any, scale?: Scale.AbstractScale<any, any>): AbstractStacked<X, Y>;
            _onDatasetUpdate(): void;
            _updateStackOffsets(): void;
            _updateStackExtents(): void;
            /**
             * Feeds the data through d3's stack layout function which will calculate
             * the stack offsets and use the the function declared in .out to set the offsets on the data.
             */
            _stack(dataArray: D3.Map<StackedDatum>[]): D3.Map<StackedDatum>[];
            /**
             * After the stack offsets have been determined on each separate dataset, the offsets need
             * to be determined correctly on the overall datasets
             */
            _setDatasetStackOffsets(positiveDataMapArray: D3.Map<StackedDatum>[], negativeDataMapArray: D3.Map<StackedDatum>[]): void;
            _getDomainKeys(): string[];
            _generateDefaultMapArray(): D3.Map<StackedDatum>[];
            _updateScaleExtents(): void;
            _normalizeDatasets<A, B>(fromX: boolean): {
                a: A;
                b: B;
            }[];
            _keyAccessor(): _Accessor;
            _valueAccessor(): _Accessor;
        }
    }
}


declare module Plottable {
    module Plot {
        class StackedArea<X> extends Area<X> {
            /**
             * Constructs a StackedArea plot.
             *
             * @constructor
             * @param {QuantitativeScale} xScale The x scale to use.
             * @param {QuantitativeScale} yScale The y scale to use.
             */
            constructor(xScale: Scale.AbstractQuantitative<X>, yScale: Scale.AbstractQuantitative<number>);
            protected _getDrawer(key: string): _Drawer.Area;
            _getAnimator(key: string): Animator.PlotAnimator;
            protected _setup(): void;
            protected _additionalPaint(): void;
            protected _updateYDomainer(): void;
            project(attrToSet: string, accessor: any, scale?: Scale.AbstractScale<any, any>): StackedArea<X>;
            protected _onDatasetUpdate(): StackedArea<X>;
            protected _generateAttrToProjector(): {
                [attrToSet: string]: (datum: any, index: number, userMetadata: any, plotMetadata: PlotMetadata) => any;
            };
            protected _wholeDatumAttributes(): string[];
            _updateStackOffsets(): void;
            _updateStackExtents(): void;
            _stack(dataArray: D3.Map<StackedDatum>[]): D3.Map<StackedDatum>[];
            _setDatasetStackOffsets(positiveDataMapArray: D3.Map<StackedDatum>[], negativeDataMapArray: D3.Map<StackedDatum>[]): void;
            _getDomainKeys(): any;
            _generateDefaultMapArray(): D3.Map<StackedDatum>[];
            _updateScaleExtents(): void;
            _keyAccessor(): _Accessor;
            _valueAccessor(): _Accessor;
            _getPlotMetadataForDataset(key: string): StackedPlotMetadata;
            protected _normalizeDatasets<A, B>(fromX: boolean): {
                a: A;
                b: B;
            }[];
        }
    }
}


declare module Plottable {
    module Plot {
        class StackedBar<X, Y> extends Bar<X, Y> {
            /**
             * Constructs a StackedBar plot.
             * A StackedBarPlot is a plot that plots several bar plots stacking on top of each
             * other.
             * @constructor
             * @param {Scale} xScale the x scale of the plot.
             * @param {Scale} yScale the y scale of the plot.
             * @param {boolean} isVertical if the plot if vertical.
             */
            constructor(xScale?: Scale.AbstractScale<X, number>, yScale?: Scale.AbstractScale<Y, number>, isVertical?: boolean);
            protected _getAnimator(key: string): Animator.PlotAnimator;
            protected _generateAttrToProjector(): {
                [attrToSet: string]: (datum: any, index: number, userMetadata: any, plotMetadata: PlotMetadata) => any;
            };
            protected _generateDrawSteps(): _Drawer.DrawStep[];
            project(attrToSet: string, accessor: any, scale?: Scale.AbstractScale<any, any>): StackedBar<X, Y>;
            protected _onDatasetUpdate(): StackedBar<X, Y>;
            protected _getPlotMetadataForDataset(key: string): StackedPlotMetadata;
            protected _normalizeDatasets<A, B>(fromX: boolean): {
                a: A;
                b: B;
            }[];
            _updateStackOffsets(): void;
            _updateStackExtents(): void;
            _stack(dataArray: D3.Map<StackedDatum>[]): D3.Map<StackedDatum>[];
            _setDatasetStackOffsets(positiveDataMapArray: D3.Map<StackedDatum>[], negativeDataMapArray: D3.Map<StackedDatum>[]): void;
            _getDomainKeys(): any;
            _generateDefaultMapArray(): D3.Map<StackedDatum>[];
            _updateScaleExtents(): void;
            _keyAccessor(): _Accessor;
            _valueAccessor(): _Accessor;
        }
    }
}


declare module Plottable {
    module Animator {
        interface PlotAnimator {
            /**
             * Applies the supplied attributes to a D3.Selection with some animation.
             *
             * @param {D3.Selection} selection The update selection or transition selection that we wish to animate.
             * @param {AttributeToProjector} attrToProjector The set of
             *     IAccessors that we will use to set attributes on the selection.
             * @return {any} Animators should return the selection or
             *     transition object so that plots may chain the transitions between
             *     animators.
             */
            animate(selection: any, attrToProjector: AttributeToProjector): D3.Selection | D3.Transition.Transition;
            /**
             * Given the number of elements, return the total time the animation requires
             * @param number numberofIterations The number of elements that will be drawn
             * @returns {any} The time required for the animation
             */
            getTiming(numberOfIterations: number): number;
        }
        type PlotAnimatorMap = {
            [animatorKey: string]: PlotAnimator;
        };
    }
}


declare module Plottable {
    module Animator {
        /**
         * An animator implementation with no animation. The attributes are
         * immediately set on the selection.
         */
        class Null implements PlotAnimator {
            getTiming(selection: any): number;
            animate(selection: any, attrToProjector: AttributeToProjector): D3.Selection;
        }
    }
}


declare module Plottable {
    module Animator {
        /**
         * The base animator implementation with easing, duration, and delay.
         *
         * The maximum delay between animations can be configured with maxIterativeDelay.
         *
         * The maximum total animation duration can be configured with maxTotalDuration.
         * maxTotalDuration does not set actual total animation duration.
         *
         * The actual interval delay is calculated by following formula:
         * min(maxIterativeDelay(),
         *   max(maxTotalDuration() - duration(), 0) / <number of iterations>)
         */
        class Base implements PlotAnimator {
            /**
             * The default duration of the animation in milliseconds
             */
            static DEFAULT_DURATION_MILLISECONDS: number;
            /**
             * The default starting delay of the animation in milliseconds
             */
            static DEFAULT_DELAY_MILLISECONDS: number;
            /**
             * The default maximum start delay between each start of an animation
             */
            static DEFAULT_MAX_ITERATIVE_DELAY_MILLISECONDS: number;
            /**
             * The default maximum total animation duration
             */
            static DEFAULT_MAX_TOTAL_DURATION_MILLISECONDS: number;
            /**
             * The default easing of the animation
             */
            static DEFAULT_EASING: string;
            /**
             * Constructs the default animator
             *
             * @constructor
             */
            constructor();
            getTiming(numberOfIterations: number): number;
            animate(selection: any, attrToProjector: AttributeToProjector): D3.Transition.Transition;
            /**
             * Gets the duration of the animation in milliseconds.
             *
             * @returns {number} The current duration.
             */
            duration(): number;
            /**
             * Sets the duration of the animation in milliseconds.
             *
             * @param {number} duration The duration in milliseconds.
             * @returns {Default} The calling Default Animator.
             */
            duration(duration: number): Base;
            /**
             * Gets the delay of the animation in milliseconds.
             *
             * @returns {number} The current delay.
             */
            delay(): number;
            /**
             * Sets the delay of the animation in milliseconds.
             *
             * @param {number} delay The delay in milliseconds.
             * @returns {Default} The calling Default Animator.
             */
            delay(delay: number): Base;
            /**
             * Gets the current easing of the animation.
             *
             * @returns {string} the current easing mode.
             */
            easing(): string;
            /**
             * Sets the easing mode of the animation.
             *
             * @param {string} easing The desired easing mode.
             * @returns {Default} The calling Default Animator.
             */
            easing(easing: string): Base;
            /**
             * Gets the maximum start delay between animations in milliseconds.
             *
             * @returns {number} The current maximum iterative delay.
             */
            maxIterativeDelay(): number;
            /**
             * Sets the maximum start delay between animations in milliseconds.
             *
             * @param {number} maxIterDelay The maximum iterative delay in milliseconds.
             * @returns {Base} The calling Base Animator.
             */
            maxIterativeDelay(maxIterDelay: number): Base;
            /**
             * Gets the maximum total animation duration in milliseconds.
             *
             * @returns {number} The current maximum total animation duration.
             */
            maxTotalDuration(): number;
            /**
             * Sets the maximum total animation duration in miliseconds.
             *
             * @param {number} maxDuration The maximum total animation duration in milliseconds.
             * @returns {Base} The calling Base Animator.
             */
            maxTotalDuration(maxDuration: number): Base;
        }
    }
}


declare module Plottable {
    module Animator {
        /**
         * The default animator implementation with easing, duration, and delay.
         */
        class Rect extends Base {
            static ANIMATED_ATTRIBUTES: string[];
            isVertical: boolean;
            isReverse: boolean;
            constructor(isVertical?: boolean, isReverse?: boolean);
            animate(selection: any, attrToProjector: AttributeToProjector): D3.Transition.Transition;
            protected _startMovingProjector(attrToProjector: AttributeToProjector): (datum: any, index: number, userMetadata: any, plotMetadata: Plot.PlotMetadata) => any;
        }
    }
}


declare module Plottable {
    module Animator {
        /**
         * A child class of RectAnimator that will move the rectangle
         * as well as animate its growth.
         */
        class MovingRect extends Rect {
            /**
             * The pixel value to move from
             */
            startPixelValue: number;
            /**
             * Constructs a MovingRectAnimator
             *
             * @param {number} basePixel The pixel value to start moving from
             * @param {boolean} isVertical If the movement/animation is vertical
             */
            constructor(startPixelValue: number, isVertical?: boolean);
            protected _startMovingProjector(attrToProjector: AttributeToProjector): (p: any) => number;
        }
    }
}


declare module Plottable {
    module Dispatcher {
        class AbstractDispatcher extends Core.PlottableObject {
            protected _event2Callback: {
                [eventName: string]: (e: Event) => any;
            };
            protected _broadcasters: Core.Broadcaster<AbstractDispatcher>[];
            /**
             * Creates a wrapped version of the callback that can be registered to a Broadcaster
             */
            protected _getWrappedCallback(callback: Function): Core.BroadcasterCallback<AbstractDispatcher>;
            protected _setCallback(b: Core.Broadcaster<AbstractDispatcher>, key: any, callback: Function): void;
        }
    }
}


declare module Plottable {
    module Dispatcher {
        type MouseCallback = (p: Point, e: MouseEvent) => any;
        class Mouse extends AbstractDispatcher {
            /**
             * Get a Dispatcher.Mouse for the <svg> containing elem. If one already exists
             * on that <svg>, it will be returned; otherwise, a new one will be created.
             *
             * @param {SVGElement} elem A svg DOM element.
             * @return {Dispatcher.Mouse} A Dispatcher.Mouse
             */
            static getDispatcher(elem: SVGElement): Dispatcher.Mouse;
            /**
             * Creates a Dispatcher.Mouse.
             * This constructor not be invoked directly under most circumstances.
             *
             * @param {SVGElement} svg The root <svg> element to attach to.
             */
            constructor(svg: SVGElement);
            protected _getWrappedCallback(callback: Function): Core.BroadcasterCallback<Dispatcher.Mouse>;
            /**
             * Registers a callback to be called whenever the mouse position changes,
             * or removes the callback if `null` is passed as the callback.
             *
             * @param {any} key The key associated with the callback.
             *                  Key uniqueness is determined by deep equality.
             * @param {(p: Point) => any} callback A callback that takes the pixel position
             *                                     in svg-coordinate-space. Pass `null`
             *                                     to remove a callback.
             * @return {Dispatcher.Mouse} The calling Dispatcher.Mouse.
             */
            onMouseMove(key: any, callback: MouseCallback): Dispatcher.Mouse;
            /**
             * Registers a callback to be called whenever a mousedown occurs,
             * or removes the callback if `null` is passed as the callback.
             *
             * @param {any} key The key associated with the callback.
             *                  Key uniqueness is determined by deep equality.
             * @param {(p: Point) => any} callback A callback that takes the pixel position
             *                                     in svg-coordinate-space. Pass `null`
             *                                     to remove a callback.
             * @return {Dispatcher.Mouse} The calling Dispatcher.Mouse.
             */
            onMouseDown(key: any, callback: MouseCallback): Dispatcher.Mouse;
            /**
             * Registers a callback to be called whenever a mouseup occurs,
             * or removes the callback if `null` is passed as the callback.
             *
             * @param {any} key The key associated with the callback.
             *                  Key uniqueness is determined by deep equality.
             * @param {(p: Point) => any} callback A callback that takes the pixel position
             *                                     in svg-coordinate-space. Pass `null`
             *                                     to remove a callback.
             * @return {Dispatcher.Mouse} The calling Dispatcher.Mouse.
             */
            onMouseUp(key: any, callback: MouseCallback): Dispatcher.Mouse;
            /**
             * Registers a callback to be called whenever a wheel occurs,
             * or removes the callback if `null` is passed as the callback.
             *
             * @param {any} key The key associated with the callback.
             *                  Key uniqueness is determined by deep equality.
             * @param {MouseCallback} callback A callback that takes the pixel position
             *                                     in svg-coordinate-space.
             *                                     Pass `null` to remove a callback.
             * @return {Dispatcher.Mouse} The calling Dispatcher.Mouse.
             */
            onWheel(key: any, callback: MouseCallback): Dispatcher.Mouse;
            /**
             * Registers a callback to be called whenever a dblClick occurs,
             * or removes the callback if `null` is passed as the callback.
             *
             * @param {any} key The key associated with the callback.
             *                  Key uniqueness is determined by deep equality.
             * @param {MouseCallback} callback A callback that takes the pixel position
             *                                     in svg-coordinate-space.
             *                                     Pass `null` to remove a callback.
             * @return {Dispatcher.Mouse} The calling Dispatcher.Mouse.
             */
            onDblClick(key: any, callback: MouseCallback): Dispatcher.Mouse;
            /**
             * Returns the last computed mouse position.
             *
             * @return {Point} The last known mouse position in <svg> coordinate space.
             */
            getLastMousePosition(): {
                x: number;
                y: number;
            };
        }
    }
}


declare module Plottable {
    module Dispatcher {
        type TouchCallback = (p: Point, e: TouchEvent) => any;
        class Touch extends AbstractDispatcher {
            /**
             * Get a Dispatcher.Touch for the <svg> containing elem. If one already exists
             * on that <svg>, it will be returned; otherwise, a new one will be created.
             *
             * @param {SVGElement} elem A svg DOM element.
             * @return {Dispatcher.Touch} A Dispatcher.Touch
             */
            static getDispatcher(elem: SVGElement): Dispatcher.Touch;
            /**
             * Creates a Dispatcher.Touch.
             * This constructor should not be invoked directly under most circumstances.
             *
             * @param {SVGElement} svg The root <svg> element to attach to.
             */
            constructor(svg: SVGElement);
            protected _getWrappedCallback(callback: Function): Core.BroadcasterCallback<Dispatcher.Touch>;
            /**
             * Registers a callback to be called whenever a touch starts,
             * or removes the callback if `null` is passed as the callback.
             *
             * @param {any} key The key associated with the callback.
             *                  Key uniqueness is determined by deep equality.
             * @param {TouchCallback} callback A callback that takes the pixel position
             *                                     in svg-coordinate-space. Pass `null`
             *                                     to remove a callback.
             * @return {Dispatcher.Touch} The calling Dispatcher.Touch.
             */
            onTouchStart(key: any, callback: TouchCallback): Dispatcher.Touch;
            /**
             * Registers a callback to be called whenever the touch position changes,
             * or removes the callback if `null` is passed as the callback.
             *
             * @param {any} key The key associated with the callback.
             *                  Key uniqueness is determined by deep equality.
             * @param {TouchCallback} callback A callback that takes the pixel position
             *                                     in svg-coordinate-space. Pass `null`
             *                                     to remove a callback.
             * @return {Dispatcher.Touch} The calling Dispatcher.Touch.
             */
            onTouchMove(key: any, callback: TouchCallback): Dispatcher.Touch;
            /**
             * Registers a callback to be called whenever a touch ends,
             * or removes the callback if `null` is passed as the callback.
             *
             * @param {any} key The key associated with the callback.
             *                  Key uniqueness is determined by deep equality.
             * @param {TouchCallback} callback A callback that takes the pixel position
             *                                     in svg-coordinate-space. Pass `null`
             *                                     to remove a callback.
             * @return {Dispatcher.Touch} The calling Dispatcher.Touch.
             */
            onTouchEnd(key: any, callback: TouchCallback): Dispatcher.Touch;
            /**
             * Returns the last computed Touch position.
             *
             * @return {Point} The last known Touch position in <svg> coordinate space.
             */
            getLastTouchPosition(): {
                x: number;
                y: number;
            };
        }
    }
}


declare module Plottable {
    module Dispatcher {
        type KeyCallback = (keyCode: number, e: KeyboardEvent) => any;
        class Key extends AbstractDispatcher {
            /**
             * Get a Dispatcher.Key. If one already exists it will be returned;
             * otherwise, a new one will be created.
             *
             * @return {Dispatcher.Key} A Dispatcher.Key
             */
            static getDispatcher(): Dispatcher.Key;
            /**
             * Creates a Dispatcher.Key.
             * This constructor not be invoked directly under most circumstances.
             *
             * @param {SVGElement} svg The root <svg> element to attach to.
             */
            constructor();
            protected _getWrappedCallback(callback: Function): Core.BroadcasterCallback<Dispatcher.Key>;
            /**
             * Registers a callback to be called whenever a key is pressed,
             * or removes the callback if `null` is passed as the callback.
             *
             * @param {any} key The registration key associated with the callback.
             *                  Registration key uniqueness is determined by deep equality.
             * @param {KeyCallback} callback
             * @return {Dispatcher.Key} The calling Dispatcher.Key.
             */
            onKeyDown(key: any, callback: KeyCallback): Key;
        }
    }
}


declare module Plottable {
    module Interaction {
        class AbstractInteraction extends Core.PlottableObject {
            /**
             * It maintains a 'hitBox' which is where all event listeners are
             * attached. Due to cross- browser weirdness, the hitbox needs to be an
             * opaque but invisible rectangle.  TODO: We should give the interaction
             * "foreground" and "background" elements where it can draw things,
             * e.g. crosshairs.
             */
            protected _hitBox: D3.Selection;
            protected _componentToListenTo: Component.AbstractComponent;
            _anchor(component: Component.AbstractComponent, hitBox: D3.Selection): void;
            _requiresHitbox(): boolean;
            /**
             * Translates an <svg>-coordinate-space point to Component-space coordinates.
             *
             * @param {Point} p A Point in <svg>-space coordinates.
             *
             * @return {Point} The same location in Component-space coordinates.
             */
            protected _translateToComponentSpace(p: Point): Point;
            /**
             * Checks whether a Component-coordinate-space Point is inside the Component.
             *
             * @param {Point} p A Point in Coordinate-space coordinates.
             *
             * @return {boolean} Whether or not the point is inside the Component.
             */
            protected _isInsideComponent(p: Point): boolean;
        }
    }
}


declare module Plottable {
    module Interaction {
        class Click extends AbstractInteraction {
            _anchor(component: Component.AbstractComponent, hitBox: D3.Selection): void;
            /**
             * Gets the callback called when the Component is clicked.
             *
             * @return {(p: Point) => any} The current callback.
             */
            onClick(): (p: Point) => any;
            /**
             * Sets the callback called when the Component is clicked.
             *
             * @param {(p: Point) => any} callback The callback to set.
             * @return {Interaction.Click} The calling Interaction.Click.
             */
            onClick(callback: (p: Point) => any): Interaction.Click;
        }
    }
}


declare module Plottable {
    module Interaction {
        class DoubleClick extends AbstractInteraction {
            _anchor(component: Component.AbstractComponent, hitBox: D3.Selection): void;
            _requiresHitbox(): boolean;
            protected _listenTo(): string;
            /**
             * Sets a callback to be called when a click is received.
             *
             * @param {(p: Point) => any} cb Callback that takes the pixel position of the click event.
             */
            callback(cb: (p: Point) => any): DoubleClick;
        }
    }
}


declare module Plottable {
    module Interaction {
        class Key extends AbstractInteraction {
            _anchor(component: Component.AbstractComponent, hitBox: D3.Selection): void;
            /**
             * Sets a callback to be called when the key with the given keyCode is
             * pressed and the user is moused over the Component.
             *
             * @param {number} keyCode The key code associated with the key.
             * @param {() => void} callback Callback to be called.
             * @returns The calling Interaction.Key.
             */
            on(keyCode: number, callback: () => void): Key;
        }
    }
}


declare module Plottable {
    module Interaction {
        class Pointer extends Interaction.AbstractInteraction {
            _anchor(component: Component.AbstractComponent, hitBox: D3.Selection): void;
            /**
             * Gets the callback called when the pointer enters the Component.
             *
             * @return {(p: Point) => any} The current callback.
             */
            onPointerEnter(): (p: Point) => any;
            /**
             * Sets the callback called when the pointer enters the Component.
             *
             * @param {(p: Point) => any} callback The callback to set.
             * @return {Interaction.Pointer} The calling Interaction.Pointer.
             */
            onPointerEnter(callback: (p: Point) => any): Interaction.Pointer;
            /**
             * Gets the callback called when the pointer moves.
             *
             * @return {(p: Point) => any} The current callback.
             */
            onPointerMove(): (p: Point) => any;
            /**
             * Sets the callback called when the pointer moves.
             *
             * @param {(p: Point) => any} callback The callback to set.
             * @return {Interaction.Pointer} The calling Interaction.Pointer.
             */
            onPointerMove(callback: (p: Point) => any): Interaction.Pointer;
            /**
             * Gets the callback called when the pointer exits the Component.
             *
             * @return {(p: Point) => any} The current callback.
             */
            onPointerExit(): (p: Point) => any;
            /**
             * Sets the callback called when the pointer exits the Component.
             *
             * @param {(p: Point) => any} callback The callback to set.
             * @return {Interaction.Pointer} The calling Interaction.Pointer.
             */
            onPointerExit(callback: (p: Point) => any): Interaction.Pointer;
        }
    }
}


declare module Plottable {
    module Interaction {
        class PanZoom extends AbstractInteraction {
            /**
             * Creates a PanZoomInteraction.
             *
             * The allows you to move around and zoom in on a plot, interactively. It
             * does so by changing the xScale and yScales' domains repeatedly.
             *
             * @constructor
             * @param {QuantitativeScale} [xScale] The X scale to update on panning/zooming.
             * @param {QuantitativeScale} [yScale] The Y scale to update on panning/zooming.
             */
            constructor(xScale?: Scale.AbstractQuantitative<any>, yScale?: Scale.AbstractQuantitative<any>);
            /**
             * Sets the scales back to their original domains.
             */
            resetZoom(): void;
            _anchor(component: Component.AbstractComponent, hitBox: D3.Selection): void;
            _requiresHitbox(): boolean;
        }
    }
}


declare module Plottable {
    module Interaction {
        class Drag extends AbstractInteraction {
            protected _isDragging: boolean;
            protected _constrainX: (n: number) => number;
            protected _constrainY: (n: number) => number;
            /**
             * Constructs a Drag. A Drag will signal its callbacks on mouse drag.
             */
            constructor();
            /**
             * Gets the callback that is called when dragging starts.
             *
             * @returns {(start: Point) => void} The callback called when dragging starts.
             */
            dragstart(): (start: Point) => void;
            /**
             * Sets the callback to be called when dragging starts.
             *
             * @param {(start: Point) => any} cb If provided, the function to be called. Takes in a Point in pixels.
             * @returns {Drag} The calling Drag.
             */
            dragstart(cb: (start: Point) => any): Drag;
            protected _setOrigin(x: number, y: number): void;
            protected _getOrigin(): number[];
            protected _setLocation(x: number, y: number): void;
            protected _getLocation(): number[];
            /**
             * Gets the callback that is called during dragging.
             *
             * @returns {(start: Point, end: Point) => void} The callback called during dragging.
             */
            drag(): (start: Point, end: Point) => void;
            /**
             * Adds a callback to be called during dragging.
             *
             * @param {(start: Point, end: Point) => any} cb If provided, the function to be called. Takes in Points in pixels.
             * @returns {Drag} The calling Drag.
             */
            drag(cb: (start: Point, end: Point) => any): Drag;
            /**
             * Gets the callback that is called when dragging ends.
             *
             * @returns {(start: Point, end: Point) => void} The callback called when dragging ends.
             */
            dragend(): (start: Point, end: Point) => void;
            /**
             * Adds a callback to be called when the dragging ends.
             *
             * @param {(start: Point, end: Point) => any} cb If provided, the function to be called. Takes in points in pixels.
             * @returns {Drag} The calling Drag.
             */
            dragend(cb: (start: Point, end: Point) => any): Drag;
            protected _dragstart(): void;
            protected _doDragstart(): void;
            protected _drag(): void;
            protected _doDrag(): void;
            protected _dragend(): void;
            protected _doDragend(): void;
            _anchor(component: Component.AbstractComponent, hitBox: D3.Selection): Drag;
            _requiresHitbox(): boolean;
            /**
             * Sets up so that the xScale and yScale that are passed have their
             * domains automatically changed as you zoom.
             *
             * @param {QuantitativeScale} xScale The scale along the x-axis.
             * @param {QuantitativeScale} yScale The scale along the y-axis.
             * @returns {Drag} The calling Drag.
             */
            setupZoomCallback(xScale?: Scale.AbstractQuantitative<any>, yScale?: Scale.AbstractQuantitative<any>): Drag;
        }
    }
}


declare module Plottable {
    module Interaction {
        class DragBox extends Drag {
            static RESIZE_PADDING: number;
            static _CAN_RESIZE_X: boolean;
            static _CAN_RESIZE_Y: boolean;
            /**
             * The DOM element of the box that is drawn. When no box is drawn, it is
             * null.
             */
            dragBox: D3.Selection;
            /**
             * Gets whether resizing is enabled or not.
             *
             * @returns {boolean}
             */
            resizeEnabled(): boolean;
            /**
             * Enables or disables resizing.
             *
             * @param {boolean} enabled
             */
            resizeEnabled(enabled: boolean): DragBox;
            /**
             * Return true if box is resizing on the X dimension.
             *
             * @returns {boolean}
             */
            isResizingX(): boolean;
            /**
             * Return true if box is resizing on the Y dimension.
             *
             * @returns {boolean}
             */
            isResizingY(): boolean;
            /**
             * Whether or not dragBox has been rendered in a visible area.
             *
             * @returns {boolean}
             */
            boxIsDrawn(): boolean;
            /**
             * Return true if box is resizing.
             *
             * @returns {boolean}
             */
            isResizing(): boolean;
            protected _dragstart(): void;
            protected _drag(): void;
            protected _dragend(): void;
            /**
             * Clears the highlighted drag-selection box drawn by the DragBox.
             *
             * @returns {DragBox} The calling DragBox.
             */
            clearBox(): DragBox;
            /**
             * Set where the box is draw explicitly.
             *
             * @param {number} x0 Left.
             * @param {number} x1 Right.
             * @param {number} y0 Top.
             * @param {number} y1 Bottom.
             *
             * @returns {DragBox} The calling DragBox.
             */
            setBox(x0: number, x1: number, y0: number, y1: number): DragBox;
            _anchor(component: Component.AbstractComponent, hitBox: D3.Selection): DragBox;
            protected _hover(): void;
            protected canResizeX(): boolean;
            protected canResizeY(): boolean;
        }
    }
}


declare module Plottable {
    module Interaction {
        class XDragBox extends DragBox {
            protected _setOrigin(x: number, y: number): void;
            protected _setLocation(x: number, y: number): void;
            protected canResizeY(): boolean;
        }
    }
}


declare module Plottable {
    module Interaction {
        class XYDragBox extends DragBox {
            constructor();
        }
    }
}


declare module Plottable {
    module Interaction {
        class YDragBox extends DragBox {
            protected _setOrigin(x: number, y: number): void;
            protected _setLocation(x: number, y: number): void;
            protected canResizeX(): boolean;
        }
    }
}


declare module Plottable {
    module Interaction {
        type HoverData = {
            data: any[];
            pixelPositions: Point[];
            selection: D3.Selection;
        };
        interface Hoverable extends Component.AbstractComponent {
            /**
             * Called when the user first mouses over the Component.
             *
             * @param {Point} The cursor's position relative to the Component's origin.
             */
            _hoverOverComponent(p: Point): void;
            /**
             * Called when the user mouses out of the Component.
             *
             * @param {Point} The cursor's position relative to the Component's origin.
             */
            _hoverOutComponent(p: Point): void;
            /**
             * Returns the HoverData associated with the given position, and performs
             * any visual changes associated with hovering inside a Component.
             *
             * @param {Point} The cursor's position relative to the Component's origin.
             * @return {HoverData} The HoverData associated with the given position.
             */
            _doHover(p: Point): HoverData;
        }
        class Hover extends Interaction.AbstractInteraction {
            _componentToListenTo: Hoverable;
            constructor();
            _anchor(component: Hoverable, hitBox: D3.Selection): void;
            /**
             * Attaches an callback to be called when the user mouses over an element.
             *
             * @param {(hoverData: HoverData) => any} callback The callback to be called.
             *      The callback will be passed data for newly hovered-over elements.
             * @return {Interaction.Hover} The calling Interaction.Hover.
             */
            onHoverOver(callback: (hoverData: HoverData) => any): Hover;
            /**
             * Attaches a callback to be called when the user mouses off of an element.
             *
             * @param {(hoverData: HoverData) => any} callback The callback to be called.
             *      The callback will be passed data from the hovered-out elements.
             * @return {Interaction.Hover} The calling Interaction.Hover.
             */
            onHoverOut(callback: (hoverData: HoverData) => any): Hover;
            /**
             * Retrieves the HoverData associated with the elements the user is currently hovering over.
             *
             * @return {HoverData} The data and selection corresponding to the elements
             *                     the user is currently hovering over.
             */
            getCurrentHoverData(): HoverData;
        }
    }
}<|MERGE_RESOLUTION|>--- conflicted
+++ resolved
@@ -2829,12 +2829,7 @@
              *
              * @returns {PlotData} The PlotData closest to queryPoint
              */
-<<<<<<< HEAD
             getClosestPlotData(queryPoint: Point): PlotData;
-=======
-            getClosestPlotData(queryPoint: Point, withinValue?: number, datasetKeys?: string | string[]): PlotData;
-            protected _getClosestPlotData(queryPoint: Point, datasetKeys: string[], withinValue?: number): PlotData;
->>>>>>> eff9c91f
         }
     }
 }
