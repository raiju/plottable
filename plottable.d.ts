--- conflicted
+++ resolved
@@ -2302,25 +2302,21 @@
              * @param {string} key The key of the dataset
              * @return {Plot} The calling Plot.
              */
-<<<<<<< HEAD
             removeDataset(key: string): AbstractPlot;
-=======
-            removeDataset(key: string): Plot;
             /**
              * Remove a dataset given the dataset itself
              *
              * @param {Dataset} dataset The dataset to remove
              * @return {Plot} The calling Plot.
              */
-            removeDataset(dataset: Dataset): Plot;
+            removeDataset(dataset: Dataset): AbstractPlot;
             /**
              * Remove a dataset given the underlying data array
              *
              * @param {any[]} dataArray The data to remove
              * @return {Plot} The calling Plot.
              */
-            removeDataset(dataArray: any[]): Plot;
->>>>>>> d594fd88
+            removeDataset(dataArray: any[]): AbstractPlot;
             datasets(): Dataset[];
         }
     }
