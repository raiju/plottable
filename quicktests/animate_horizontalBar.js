--- conflicted
+++ resolved
@@ -30,14 +30,8 @@
     hBarRenderer.dataSource().data(d);
   };
 
-<<<<<<< HEAD
-  clickInteraction = new Plottable.Interaction.Click(hBarRenderer)
-  .callback(cb)
-  .registerWithComponent();
-=======
   var click = new Plottable.Interaction.Click(hBarRenderer)
     .callback(cb)
     .registerWithComponent();
->>>>>>> 0f2e2c13
 
 }