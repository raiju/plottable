<!DOCTYPE html>
<html>
  <head>
    <title>Animations Quicktest</title>
    <link rel="stylesheet" type="text/css" href="../../plottable.css">
    <script src="../../plottable_multifile.js"></script>
    <script src="../bower_components/d3/d3.min.js" charset="utf-8"></script>
<<<<<<< HEAD
=======
    <script src="../../plottable_multifile.js"></script>
>>>>>>> a52ede30
    <script src="../../examples/exampleUtil.js"></script>

    <script>

      function randomData(n) {
        var res = [];
        for (var i=0;i++<n;){
          res.push({x:10*i/n,y:10*i/n*Math.random()});
        }
        return res;
      }
      var xyDataSource = new Plottable.DataSource(makeRandomData(40));

      var doAnimate = true;

      function generate_bar_value() {
        return Math.random()*10 - 2;
      }
      var barData = [];
      for (var i=0; i<18; i++) {
        barData.push({ x: String.fromCharCode(65+i), y: generate_bar_value() });
      }
      var barDataSource = new Plottable.DataSource(barData);

      var circleRenderer;
      function makeCircleChart() {
        var xScale = new Plottable.LinearScale();
        var xAxis = new Plottable.XAxis(xScale, "bottom");

        var yScale = new Plottable.LinearScale();
        var yAxis = new Plottable.YAxis(yScale, "left");

        circleRenderer = new Plottable.CircleRenderer(xyDataSource, xScale, yScale);
        circleRenderer.project("r", 8);
        circleRenderer.project("opacity", 0.75);
        circleRenderer.animate(doAnimate);

        var circleChart = new Plottable.Table([[yAxis, circleRenderer],
                                               [null,  xAxis]]);
        circleChart.renderTo("#circles");
      }

      var barRenderer;
      function makeBarChart() {
        var xScale = new Plottable.OrdinalScale().rangeType("bands");
        var xAxis = new Plottable.XAxis(xScale, "bottom", function(d) { return d; } );

        var yScale = new Plottable.LinearScale();
        var yAxis = new Plottable.YAxis(yScale, "left");
        yAxis.showEndTickLabels(true);

        barRenderer = new Plottable.BarRenderer(barDataSource, xScale, yScale)
                                .project("fill", function() {return "steelblue"});
        barRenderer.animate(doAnimate);
        var barChart = new Plottable.Table([[yAxis, barRenderer],
                                         [null,  xAxis]]);
        barChart.renderTo("#bars");
      }

      var lineRenderer;
      function makeLineChart() {
        var xScale = new Plottable.LinearScale();
        var xAxis = new Plottable.XAxis(xScale, "bottom");

        var yScale = new Plottable.LinearScale();
        var yAxis = new Plottable.YAxis(yScale, "left");

        lineRenderer = new Plottable.LineRenderer(xyDataSource, xScale, yScale);

        lineRenderer.animate(doAnimate);
        var lineChart = new Plottable.Table([[yAxis, lineRenderer],
                                               [null,  xAxis]]);
        lineChart.renderTo("#line");
      }

      var areaRenderer;
      function makeAreaChart() {
        var xScale = new Plottable.LinearScale();
        var xAxis = new Plottable.XAxis(xScale, "bottom");

        var yScale = new Plottable.LinearScale();
        var yAxis = new Plottable.YAxis(yScale, "left");

        areaRenderer = new Plottable.AreaRenderer(xyDataSource, xScale, yScale);
        areaRenderer.animate(doAnimate);
        var areaChart = new Plottable.Table([[yAxis, areaRenderer],
                                               [null,  xAxis]]);
        areaChart.renderTo("#area");
      }

      window.onload = function() {
        makeCircleChart();
        makeBarChart();
        makeLineChart();
        makeAreaChart();
      }

      function changeData() {
        xyDataSource.data(makeRandomData(40));
        barData.forEach(function(d) { d.y = generate_bar_value(); });
        barDataSource.data(barData);
      }

      function toggleAnimations() {
        doAnimate = !doAnimate;
        circleRenderer.animate(doAnimate);
        barRenderer.animate(doAnimate);
        lineRenderer.animate(doAnimate);
        areaRenderer.animate(doAnimate);
        d3.select("#toggle").text((doAnimate?"Disable":"Enable")+" Animations");
      }

    </script>
  </head>
  <body>
    <table>
      <tr>
        <td><svg id="circles" width="480" height="320"></svg></td>
        <td><svg id="bars" width="480" height="320"></svg></td>
      </tr>
      <tr>
        <td colspan="2"><div style="text-align:center;">
          <button name="changeData" onclick="changeData()">Change Data</button>
          <button id="toggle" onclick="toggleAnimations()">Disable Animations</button>
        </div></td>
      </tr>
      <tr>
        <td><svg id="line" width="480" height="320"></svg></td>
        <td><svg id="area" width="480" height="320"></svg></td>
      </tr>
  </body>

</html><|MERGE_RESOLUTION|>--- conflicted
+++ resolved
@@ -3,12 +3,8 @@
   <head>
     <title>Animations Quicktest</title>
     <link rel="stylesheet" type="text/css" href="../../plottable.css">
+    <script src="../bower_components/d3/d3.min.js" charset="utf-8"></script>
     <script src="../../plottable_multifile.js"></script>
-    <script src="../bower_components/d3/d3.min.js" charset="utf-8"></script>
-<<<<<<< HEAD
-=======
-    <script src="../../plottable_multifile.js"></script>
->>>>>>> a52ede30
     <script src="../../examples/exampleUtil.js"></script>
 
     <script>
