function makeData() {
  "use strict";
  var d = [{
	animal: "zebra",
	type1: "vertebrate",
	type2: "mammal",
	type3: "odd-toed hoofed"
  },
  {
	animal: "rhino",
	type1: "vertebrate",
	type2: "mammal",
	type3: "odd-toed hoofed"
  },
  {
	animal: "hedgehog",
	type1: "vertebrate",
	type2: "mammal",
	type3: "insectivore"
  },
  {
	animal: "koala",
	type1: "vertebrate",
	type2: "mammal",
	type3: "marsupial"
  },
  {
	animal: "snake",
	type1: "vertebrate",
	type2: "reptile",
	type3: "squamata"
  },
  {
	animal: "turtle",
	type1: "vertebrate",
	type2: "reptile",
	type3: "chelonia"
  },
  {
	animal: "tortoise",
	type1: "vertebrate",
	type2: "reptile",
	type3: "chelonia"
  },
  {
	animal: "crab",
	type1: "invertebrate",
	type2: "crustacean",
	type3: "malacostraca"
  },
  {
	animal: "butterfly",
	type1: "invertebrate",
	type2: "insect",
	type3: "pterygota"
  },
  {
	animal: "dragonfly",
	type1: "invertebrate",
	type2: "insect",
	type3: "pterygota"
  },
  ];

  return [d];
}

function run(svg, data, Plottable){
  "use strict";

  var dataset = new Plottable.Dataset(data[0]);

  var csType1 = new Plottable.Scales.Color();
  csType1.domain(["vertebrate", "invertebrate"]);
  csType1.range(["#ffa500", "#6666ff"]);

  var csType2 = new Plottable.Scales.Color();
  csType2.domain(["mammal", "reptile", "crustacean", "insect"]);
  csType2.range(["#ff4c4c", "#cc3c3c", "#008000", "#4CA64C"]);

  var csType3 = new Plottable.Scales.Color();
  csType3.domain(["odd-toed hoofed", "insectivore", "marsupial", 
                  "squamata", "chelonia", "malacostraca", "pterygota"]);
  csType3.range(["#d8b2d8", "#bf7fbf", "#b266b2", "#800080", 
                 "#4c004c", "#ffb6c1", "#cc919a"]);

  var legend1 = new Plottable.Components.Legend(csType1).xAlignment("left");
  var legend2 = new Plottable.Components.Legend(csType2).xAlignment("left");
  var legend3 = new Plottable.Components.Legend(csType3).xAlignment("left");

  var innerPie = new Plottable.Plots.Pie();
  innerPie.addDataset(dataset);
<<<<<<< HEAD
  innerPie.sectorValue(function(){ return 0.1;})
          .innerRadius(25)
          .outerRadius(50)
          .attr("fill", function(d){ return d.type1;}, csType1);

  var midPie = new Plottable.Plots.Pie();
  midPie.addDataset(dataset);
  midPie.sectorValue(function(){ return 0.1;})
        .innerRadius(50)
        .outerRadius(75)
        .attr("fill", function(d){ return d.type2;}, csType2);  		

  var outerPie = new Plottable.Plots.Pie();
  outerPie.addDataset(dataset);
  outerPie.sectorValue(function(){ return 0.1;})
          .innerRadius(75)
          .outerRadius(100)
          .attr("fill", function(d){ return d.type3;}, csType3);  		    
=======
  innerPie.sectorValue(function(){ return 0.1; })
  		  .innerRadius(25)
  		  .outerRadius(50)
  		  .attr("fill", function(d){ return d.type1; }, csType1);

  var midPie = new Plottable.Plots.Pie();
  midPie.addDataset(dataset);
  midPie.sectorValue(function(){ return 0.1; })
  		  .innerRadius(50)
  		  .outerRadius(75)
  		  .attr("fill", function(d){ return d.type2; }, csType2);  		

  var outerPie = new Plottable.Plots.Pie();
  outerPie.addDataset(dataset);
  outerPie.sectorValue(function(){ return 0.1; })
  		  .innerRadius(75)
  		  .outerRadius(100)
  		  .attr("fill", function(d){ return d.type3; }, csType3);  		    
>>>>>>> b9d1dbbc

  var pies = new Plottable.Components.Group([innerPie, midPie, outerPie]);
  var legendTable = new Plottable.Components.Table([[legend1],
                                                    [legend2],
                                                    [legend3]]);
  var table = new Plottable.Components.Table([[pies, legendTable]]);
  table.renderTo(svg);  
}<|MERGE_RESOLUTION|>--- conflicted
+++ resolved
@@ -90,45 +90,24 @@
 
   var innerPie = new Plottable.Plots.Pie();
   innerPie.addDataset(dataset);
-<<<<<<< HEAD
-  innerPie.sectorValue(function(){ return 0.1;})
-          .innerRadius(25)
-          .outerRadius(50)
-          .attr("fill", function(d){ return d.type1;}, csType1);
-
-  var midPie = new Plottable.Plots.Pie();
-  midPie.addDataset(dataset);
-  midPie.sectorValue(function(){ return 0.1;})
-        .innerRadius(50)
-        .outerRadius(75)
-        .attr("fill", function(d){ return d.type2;}, csType2);  		
-
-  var outerPie = new Plottable.Plots.Pie();
-  outerPie.addDataset(dataset);
-  outerPie.sectorValue(function(){ return 0.1;})
-          .innerRadius(75)
-          .outerRadius(100)
-          .attr("fill", function(d){ return d.type3;}, csType3);  		    
-=======
   innerPie.sectorValue(function(){ return 0.1; })
-  		  .innerRadius(25)
-  		  .outerRadius(50)
-  		  .attr("fill", function(d){ return d.type1; }, csType1);
+        .innerRadius(25)
+        .outerRadius(50)
+        .attr("fill", function(d){ return d.type1; }, csType1);
 
   var midPie = new Plottable.Plots.Pie();
   midPie.addDataset(dataset);
   midPie.sectorValue(function(){ return 0.1; })
-  		  .innerRadius(50)
-  		  .outerRadius(75)
-  		  .attr("fill", function(d){ return d.type2; }, csType2);  		
+        .innerRadius(50)
+        .outerRadius(75)
+        .attr("fill", function(d){ return d.type2; }, csType2);  		
 
   var outerPie = new Plottable.Plots.Pie();
   outerPie.addDataset(dataset);
   outerPie.sectorValue(function(){ return 0.1; })
-  		  .innerRadius(75)
-  		  .outerRadius(100)
-  		  .attr("fill", function(d){ return d.type3; }, csType3);  		    
->>>>>>> b9d1dbbc
+        .innerRadius(75)
+        .outerRadius(100)
+        .attr("fill", function(d){ return d.type3; }, csType3);  		    
 
   var pies = new Plottable.Components.Group([innerPie, midPie, outerPie]);
   var legendTable = new Plottable.Components.Table([[legend1],
