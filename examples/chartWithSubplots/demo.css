</style>
<link rel="stylesheet" type="text/css" href="http://palantir.github.io/plottable/style.css">
<style type="text/css">
/*-- Add custom styles after this line --*/
.demo-title { font-size: 24pt; }
<<<<<<< HEAD
.series-2 .random-data {
=======
.plottable .series-1 .random-data circle {
    fill: red;
    stroke: none;
}

.plottable .series-2 .random-data {
>>>>>>> ad3dd7af
    stroke: green;
}<|MERGE_RESOLUTION|>--- conflicted
+++ resolved
@@ -3,15 +3,12 @@
 <style type="text/css">
 /*-- Add custom styles after this line --*/
 .demo-title { font-size: 24pt; }
-<<<<<<< HEAD
-.series-2 .random-data {
-=======
+
 .plottable .series-1 .random-data circle {
     fill: red;
     stroke: none;
 }
 
 .plottable .series-2 .random-data {
->>>>>>> ad3dd7af
     stroke: green;
 }