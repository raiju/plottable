--- conflicted
+++ resolved
@@ -52,63 +52,38 @@
 
       callbackCalled = false;
       lastPoint = null;
-<<<<<<< HEAD
-      TestMethods.triggerFakeTouchEvent("touchstart", c.content(), SVG_WIDTH / 2, SVG_HEIGHT / 2);
-      TestMethods.triggerFakeTouchEvent("touchend", c.content(), SVG_WIDTH / 2, SVG_HEIGHT / 2);
-=======
-      triggerFakeTouchEvent("touchstart", c.content(), [{x: SVG_WIDTH / 2, y: SVG_HEIGHT / 2}]);
-      triggerFakeTouchEvent("touchend", c.content(), [{x: SVG_WIDTH / 2, y: SVG_HEIGHT / 2}]);
->>>>>>> 441d1301
+      TestMethods.triggerFakeTouchEvent("touchstart", c.content(), [{x: SVG_WIDTH / 2, y: SVG_HEIGHT / 2}]);
+      TestMethods.triggerFakeTouchEvent("touchend", c.content(), [{x: SVG_WIDTH / 2, y: SVG_HEIGHT / 2}]);
       assert.isTrue(callbackCalled, "callback called on entering Component (touch)");
       assert.deepEqual(lastPoint, { x: SVG_WIDTH / 2, y: SVG_HEIGHT / 2 }, "was passed correct point (touch)");
 
       callbackCalled = false;
       lastPoint = null;
-<<<<<<< HEAD
-      TestMethods.triggerFakeTouchEvent("touchstart", c.content(), SVG_WIDTH / 2, SVG_HEIGHT / 2);
-      TestMethods.triggerFakeTouchEvent("touchend", c.content(), SVG_WIDTH / 4, SVG_HEIGHT / 4);
-=======
-      triggerFakeTouchEvent("touchstart", c.content(), [{x: SVG_WIDTH / 2, y: SVG_HEIGHT / 2}]);
-      triggerFakeTouchEvent("touchend", c.content(), [{x: SVG_WIDTH / 4, y: SVG_HEIGHT / 4}]);
->>>>>>> 441d1301
+      TestMethods.triggerFakeTouchEvent("touchstart", c.content(), [{x: SVG_WIDTH / 2, y: SVG_HEIGHT / 2}]);
+      TestMethods.triggerFakeTouchEvent("touchend", c.content(), [{x: SVG_WIDTH / 4, y: SVG_HEIGHT / 4}]);
       assert.isTrue(callbackCalled, "callback called on clicking Component (mouse)");
       assert.deepEqual(lastPoint, { x: SVG_WIDTH / 4, y: SVG_HEIGHT / 4 }, "was passed mouseup point (touch)");
 
       callbackCalled = false;
-<<<<<<< HEAD
-      TestMethods.triggerFakeTouchEvent("touchstart", c.content(), SVG_WIDTH / 2, SVG_HEIGHT / 2);
-      TestMethods.triggerFakeTouchEvent("touchend", c.content(), SVG_WIDTH * 2, SVG_HEIGHT * 2);
+      TestMethods.triggerFakeTouchEvent("touchstart", c.content(), [{x: SVG_WIDTH / 2, y: SVG_HEIGHT / 2}]);
+      TestMethods.triggerFakeTouchEvent("touchend", c.content(), [{x: SVG_WIDTH * 2, y: SVG_HEIGHT * 2}]);
       assert.isFalse(callbackCalled, "callback not called if released outside component (touch)");
 
       callbackCalled = false;
-      TestMethods.triggerFakeTouchEvent("touchstart", c.content(), SVG_WIDTH * 2, SVG_HEIGHT * 2);
-      TestMethods.triggerFakeTouchEvent("touchend", c.content(), SVG_WIDTH / 2, SVG_HEIGHT / 2);
+      TestMethods.triggerFakeTouchEvent("touchstart", c.content(), [{x: SVG_WIDTH * 2, y: SVG_HEIGHT * 2}]);
+      TestMethods.triggerFakeTouchEvent("touchend", c.content(), [{x: SVG_WIDTH / 2, y: SVG_HEIGHT / 2}]);
       assert.isFalse(callbackCalled, "callback not called if started outside component (touch)");
 
-      TestMethods.triggerFakeTouchEvent("touchstart", c.content(), SVG_WIDTH / 2, SVG_HEIGHT / 2);
-      TestMethods.triggerFakeTouchEvent("touchmove", c.content(), SVG_WIDTH * 2, SVG_HEIGHT * 2);
-      TestMethods.triggerFakeTouchEvent("touchend", c.content(), SVG_WIDTH / 2, SVG_HEIGHT / 2);
-=======
-      triggerFakeTouchEvent("touchstart", c.content(), [{x: SVG_WIDTH / 2, y: SVG_HEIGHT / 2}]);
-      triggerFakeTouchEvent("touchend", c.content(), [{x: SVG_WIDTH * 2, y: SVG_HEIGHT * 2}]);
-      assert.isFalse(callbackCalled, "callback not called if released outside component (touch)");
-
-      callbackCalled = false;
-      triggerFakeTouchEvent("touchstart", c.content(), [{x: SVG_WIDTH * 2, y: SVG_HEIGHT * 2}]);
-      triggerFakeTouchEvent("touchend", c.content(), [{x: SVG_WIDTH / 2, y: SVG_HEIGHT / 2}]);
-      assert.isFalse(callbackCalled, "callback not called if started outside component (touch)");
-
-      triggerFakeTouchEvent("touchstart", c.content(), [{x: SVG_WIDTH / 2, y: SVG_HEIGHT / 2}]);
-      triggerFakeTouchEvent("touchmove", c.content(), [{x: SVG_WIDTH * 2, y: SVG_HEIGHT * 2}]);
-      triggerFakeTouchEvent("touchend", c.content(), [{x: SVG_WIDTH / 2, y: SVG_HEIGHT / 2}]);
->>>>>>> 441d1301
+      TestMethods.triggerFakeTouchEvent("touchstart", c.content(), [{x: SVG_WIDTH / 2, y: SVG_HEIGHT / 2}]);
+      TestMethods.triggerFakeTouchEvent("touchmove", c.content(), [{x: SVG_WIDTH * 2, y: SVG_HEIGHT * 2}]);
+      TestMethods.triggerFakeTouchEvent("touchend", c.content(), [{x: SVG_WIDTH / 2, y: SVG_HEIGHT / 2}]);
       assert.isTrue(callbackCalled, "callback called even if moved outside component (touch)");
 
       svg.remove();
     });
 
     it("cancelling touches cancels any ongoing clicks", () => {
-      var svg = generateSVG(SVG_WIDTH, SVG_HEIGHT);
+      var svg = TestMethods.generateSVG(SVG_WIDTH, SVG_HEIGHT);
       var c = new Plottable.Component.AbstractComponent();
       c.renderTo(svg);
 
@@ -119,9 +94,9 @@
       var callback = () => callbackCalled = true;
       clickInteraction.onClick(callback);
 
-      triggerFakeTouchEvent("touchstart", c.content(), [{x: SVG_WIDTH / 2, y: SVG_HEIGHT / 2}]);
-      triggerFakeTouchEvent("touchcancel", c.content(), [{x: SVG_WIDTH / 2, y: SVG_HEIGHT / 2}]);
-      triggerFakeTouchEvent("touchend", c.content(), [{x: SVG_WIDTH / 2, y: SVG_HEIGHT / 2}]);
+      TestMethods.triggerFakeTouchEvent("touchstart", c.content(), [{x: SVG_WIDTH / 2, y: SVG_HEIGHT / 2}]);
+      TestMethods.triggerFakeTouchEvent("touchcancel", c.content(), [{x: SVG_WIDTH / 2, y: SVG_HEIGHT / 2}]);
+      TestMethods.triggerFakeTouchEvent("touchend", c.content(), [{x: SVG_WIDTH / 2, y: SVG_HEIGHT / 2}]);
       assert.isFalse(callbackCalled, "callback not called since click was interrupted");
 
       svg.remove();
