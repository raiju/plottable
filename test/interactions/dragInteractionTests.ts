--- conflicted
+++ resolved
@@ -34,13 +34,8 @@
     };
 
     it("onDragStart()", () => {
-<<<<<<< HEAD
-      var svg = generateSVG(SVG_WIDTH, SVG_HEIGHT);
-      var c = new Plottable.Component();
-=======
-      var svg = TestMethods.generateSVG(SVG_WIDTH, SVG_HEIGHT);
-      var c = new Plottable.Component.AbstractComponent();
->>>>>>> 318cf203
+      var svg = TestMethods.generateSVG(SVG_WIDTH, SVG_HEIGHT);
+      var c = new Plottable.Component();
       c.renderTo(svg);
 
       var drag = new Plottable.Interactions.Drag();
@@ -87,13 +82,8 @@
     });
 
     it("onDrag()", () => {
-<<<<<<< HEAD
-      var svg = generateSVG(SVG_WIDTH, SVG_HEIGHT);
-      var c = new Plottable.Component();
-=======
-      var svg = TestMethods.generateSVG(SVG_WIDTH, SVG_HEIGHT);
-      var c = new Plottable.Component.AbstractComponent();
->>>>>>> 318cf203
+      var svg = TestMethods.generateSVG(SVG_WIDTH, SVG_HEIGHT);
+      var c = new Plottable.Component();
       c.renderTo(svg);
 
       var drag = new Plottable.Interactions.Drag();
@@ -130,13 +120,8 @@
     });
 
     it("onDragEnd()", () => {
-<<<<<<< HEAD
-      var svg = generateSVG(SVG_WIDTH, SVG_HEIGHT);
-      var c = new Plottable.Component();
-=======
-      var svg = TestMethods.generateSVG(SVG_WIDTH, SVG_HEIGHT);
-      var c = new Plottable.Component.AbstractComponent();
->>>>>>> 318cf203
+      var svg = TestMethods.generateSVG(SVG_WIDTH, SVG_HEIGHT);
+      var c = new Plottable.Component();
       c.renderTo(svg);
 
       var drag = new Plottable.Interactions.Drag();
@@ -180,13 +165,8 @@
     });
 
     it("constrainToComponent()", () => {
-<<<<<<< HEAD
-      var svg = generateSVG(SVG_WIDTH, SVG_HEIGHT);
-      var c = new Plottable.Component();
-=======
-      var svg = TestMethods.generateSVG(SVG_WIDTH, SVG_HEIGHT);
-      var c = new Plottable.Component.AbstractComponent();
->>>>>>> 318cf203
+      var svg = TestMethods.generateSVG(SVG_WIDTH, SVG_HEIGHT);
+      var c = new Plottable.Component();
       c.renderTo(svg);
 
       var drag = new Plottable.Interactions.Drag();
@@ -277,13 +257,8 @@
     });
 
     it("touchcancel cancels the current drag", () => {
-<<<<<<< HEAD
-      var svg = generateSVG(SVG_WIDTH, SVG_HEIGHT);
-      var c = new Plottable.Component();
-=======
-      var svg = TestMethods.generateSVG(SVG_WIDTH, SVG_HEIGHT);
-      var c = new Plottable.Component.AbstractComponent();
->>>>>>> 318cf203
+      var svg = TestMethods.generateSVG(SVG_WIDTH, SVG_HEIGHT);
+      var c = new Plottable.Component();
       c.renderTo(svg);
 
       var drag = new Plottable.Interactions.Drag();
