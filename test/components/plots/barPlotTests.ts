///<reference path="../../testReference.ts" />

var assert = chai.assert;

describe("Plots", () => {
  describe("Bar Plot", () => {

    // HACKHACK #1798: beforeEach being used below
    it("renders correctly with no data", () => {
<<<<<<< HEAD
      var svg = generateSVG(400, 400);
      var xScale = new Plottable.Scales.Linear();
      var yScale = new Plottable.Scales.Linear();
      var plot = new Plottable.Plots.Bar(xScale, yScale);
=======
      var svg = TestMethods.generateSVG(400, 400);
      var xScale = new Plottable.Scale.Linear();
      var yScale = new Plottable.Scale.Linear();
      var plot = new Plottable.Plot.Bar(xScale, yScale);
>>>>>>> 318cf203
      plot.project("x", (d: any) => d.x, xScale);
      plot.project("y", (d: any) => d.y, yScale);
      assert.doesNotThrow(() => plot.renderTo(svg), Error);
      assert.strictEqual(plot.width(), 400, "was allocated width");
      assert.strictEqual(plot.height(), 400, "was allocated height");
      svg.remove();
    });

    function assertPlotDataEqual(expected: Plottable.Plots.PlotData, actual: Plottable.Plots.PlotData,
        msg: string) {
      assert.deepEqual(expected.data, actual.data, msg);
      assert.closeTo(expected.pixelPoints[0].x, actual.pixelPoints[0].x, 0.01, msg);
      assert.closeTo(expected.pixelPoints[0].y, actual.pixelPoints[0].y, 0.01, msg);
      assert.deepEqual(expected.selection, actual.selection, msg);
    }

    describe("Vertical Bar Plot", () => {
      var svg: D3.Selection;
      var dataset: Plottable.Dataset;
      var xScale: Plottable.Scales.Category;
      var yScale: Plottable.Scales.Linear;
      var barPlot: Plottable.Plots.Bar<string, number>;
      var SVG_WIDTH = 600;
      var SVG_HEIGHT = 400;

      beforeEach(() => {
<<<<<<< HEAD
        svg = generateSVG(SVG_WIDTH, SVG_HEIGHT);
        xScale = new Plottable.Scales.Category().domain(["A", "B"]);
        yScale = new Plottable.Scales.Linear();
=======
        svg = TestMethods.generateSVG(SVG_WIDTH, SVG_HEIGHT);
        xScale = new Plottable.Scale.Category().domain(["A", "B"]);
        yScale = new Plottable.Scale.Linear();
>>>>>>> 318cf203
        var data = [
          {x: "A", y: 1},
          {x: "B", y: -1.5},
          {x: "B", y: 1} // duplicate X-value
        ];
        dataset = new Plottable.Dataset(data);
        barPlot = new Plottable.Plots.Bar(xScale, yScale);
        barPlot.addDataset(dataset);
        barPlot.animate(false);
        barPlot.baseline(0);
        yScale.domain([-2, 2]);
        barPlot.project("x", "x", xScale);
        barPlot.project("y", "y", yScale);
        barPlot.renderTo(svg);
      });

      it("renders correctly", () => {
        var renderArea = (<any> barPlot)._renderArea;
        var bars = renderArea.selectAll("rect");
        assert.lengthOf(bars[0], 3, "One bar was created per data point");
        var bar0 = d3.select(bars[0][0]);
        var bar1 = d3.select(bars[0][1]);
        assert.closeTo(TestMethods.numAttr(bar0, "width"), xScale.rangeBand(), 1, "bar0 width is correct");
        assert.closeTo(TestMethods.numAttr(bar1, "width"), xScale.rangeBand(), 1, "bar1 width is correct");
        assert.strictEqual(bar0.attr("height"), "100", "bar0 height is correct");
        assert.strictEqual(bar1.attr("height"), "150", "bar1 height is correct");
        assert.closeTo(TestMethods.numAttr(bar0, "x"), 111, 1, "bar0 x is correct");
        assert.closeTo(TestMethods.numAttr(bar1, "x"), 333, 1, "bar1 x is correct");
        assert.strictEqual(bar0.attr("y"), "100", "bar0 y is correct");
        assert.strictEqual(bar1.attr("y"), "200", "bar1 y is correct");

        var baseline = renderArea.select(".baseline");
        assert.strictEqual(baseline.attr("y1"), "200", "the baseline is in the correct vertical position");
        assert.strictEqual(baseline.attr("y2"), "200", "the baseline is in the correct vertical position");
        assert.strictEqual(baseline.attr("x1"), "0", "the baseline starts at the edge of the chart");
        assert.strictEqual(baseline.attr("x2"), String(SVG_WIDTH), "the baseline ends at the edge of the chart");
        svg.remove();
      });

      it("baseline value can be changed; barPlot updates appropriately", () => {
        barPlot.baseline(-1);

        var renderArea = (<any> barPlot)._renderArea;
        var bars = renderArea.selectAll("rect");
        var bar0 = d3.select(bars[0][0]);
        var bar1 = d3.select(bars[0][1]);
        assert.strictEqual(bar0.attr("height"), "200", "bar0 height is correct");
        assert.strictEqual(bar1.attr("height"), "50", "bar1 height is correct");
        assert.strictEqual(bar0.attr("y"), "100", "bar0 y is correct");
        assert.strictEqual(bar1.attr("y"), "300", "bar1 y is correct");

        var baseline = renderArea.select(".baseline");
        assert.strictEqual(baseline.attr("y1"), "300", "the baseline is in the correct vertical position");
        assert.strictEqual(baseline.attr("y2"), "300", "the baseline is in the correct vertical position");
        assert.strictEqual(baseline.attr("x1"), "0", "the baseline starts at the edge of the chart");
        assert.strictEqual(baseline.attr("x2"), String(SVG_WIDTH), "the baseline ends at the edge of the chart");
        svg.remove();
      });

      it("getBar()", () => {
        var bar: D3.Selection = barPlot.getBars(155, 150); // in the middle of bar 0

        assert.lengthOf(bar[0], 1, "getBar returns a bar");
        assert.strictEqual(bar.data()[0], dataset.data()[0], "the data in the bar matches the datasource");

        bar = barPlot.getBars(-1, -1); // no bars here
        assert.isTrue(bar.empty(), "returns empty selection if no bar was selected");

        bar = barPlot.getBars(200, 50); // between the two bars
        assert.isTrue(bar.empty(), "returns empty selection if no bar was selected");

        bar = barPlot.getBars(155, 10); // above bar 0
        assert.isTrue(bar.empty(), "returns empty selection if no bar was selected");

        // the bars are now (140,100),(150,300) and (440,300),(450,350) - the
        // origin is at the top left!

        bar = barPlot.getBars({min: 155, max: 455}, {min: 150, max: 150});
        assert.lengthOf(bar.data(), 2, "selected 2 bars (not the negative one)");
        assert.strictEqual(bar.data()[0], dataset.data()[0], "the data in bar 0 matches the datasource");
        assert.strictEqual(bar.data()[1], dataset.data()[2], "the data in bar 1 matches the datasource");

        bar = barPlot.getBars({min: 155, max: 455}, {min: 150, max: 350});
        assert.lengthOf(bar.data(), 3, "selected all the bars");
        assert.strictEqual(bar.data()[0], dataset.data()[0], "the data in bar 0 matches the datasource");
        assert.strictEqual(bar.data()[1], dataset.data()[1], "the data in bar 1 matches the datasource");
        assert.strictEqual(bar.data()[2], dataset.data()[2], "the data in bar 2 matches the datasource");

        svg.remove();
      });

      it("don't show points from outside of domain", () => {
        xScale.domain(["C"]);
        var bars =  (<any> barPlot)._renderArea.selectAll("rect");
        assert.lengthOf(bars[0], 0, "no bars have been rendered");
        svg.remove();
      });

      describe("getAllPlotData()", () => {

        describe("pixelPoints", () => {

          it("getAllPlotData() pixel points corrected for negative-valued bars", () => {
            var plotData = barPlot.getAllPlotData();
            plotData.data.forEach((datum, i) => {
              var barSelection = d3.select(plotData.selection[0][i]);
              var pixelPointY = plotData.pixelPoints[i].y;
              if (datum.y < 0) {
                assert.strictEqual(pixelPointY, +barSelection.attr("y") + +barSelection.attr("height"), "negative on bottom");
              } else {
                assert.strictEqual(pixelPointY, +barSelection.attr("y"), "positive on top");
              }
            });
            svg.remove();
          });

          describe("barAlignment", () => {
            it("getAllPlotData() pixel points corrected for barAlignment left", () => {
              barPlot.barAlignment("left");
              var plotData = barPlot.getAllPlotData();
              plotData.data.forEach((datum, i) => {
                var barSelection = d3.select(plotData.selection[0][i]);
                var pixelPointX = plotData.pixelPoints[i].x;
                assert.strictEqual(pixelPointX, +barSelection.attr("x"), "barAlignment left x correct");
              });
              svg.remove();
            });

            it("getAllPlotData() pixel points corrected for barAlignment right", () => {
              barPlot.barAlignment("right");
              var plotData = barPlot.getAllPlotData();
              plotData.data.forEach((datum, i) => {
                var barSelection = d3.select(plotData.selection[0][i]);
                var pixelPointX = plotData.pixelPoints[i].x;
                assert.strictEqual(pixelPointX, +barSelection.attr("x") + +barSelection.attr("width"), "barAlignment right x correct");
              });
              svg.remove();
            });
          });

        });

      });

      describe("getClosestPlotData()", () => {
        var bars: D3.Selection;
        var zeroY: number;
        var d0: any, d1: any;
        var d0Px: Plottable.Point, d1Px: Plottable.Point;

        beforeEach(() => {
          bars = d3.selectAll(".bar-area rect");
          zeroY = yScale.scale(0);

          d0 = dataset.data()[0];
          d0Px = {
            x: xScale.scale(d0.x),
            y: yScale.scale(d0.y)
          };
          d1 = dataset.data()[1];
          d1Px = {
            x: xScale.scale(d1.x),
            y: yScale.scale(d1.y)
          };
        });

        it("returns correct closest plot data", () => {
          var expected = {
            data: [d0],
            pixelPoints: [d0Px],
            selection: d3.selectAll([bars[0][0]])
          };

          var closest = barPlot.getClosestPlotData({ x: d0Px.x, y: d0Px.y + 1 });
          assertPlotDataEqual(expected, closest, "if inside a bar, it is closest");

          closest = barPlot.getClosestPlotData({ x: d0Px.x, y: d0Px.y - 1 });
          assertPlotDataEqual(expected, closest, "if above a positive bar, it is closest");

          closest = barPlot.getClosestPlotData({ x: d0Px.x, y: zeroY + 1 });
          assertPlotDataEqual(expected, closest, "if below a positive bar, it is closest");

          closest = barPlot.getClosestPlotData({ x: 0, y: d0Px.y });
          assertPlotDataEqual(expected, closest, "if to the right of the first bar, it is closest");

          expected = {
            data: [d1],
            pixelPoints: [d1Px],
            selection: d3.selectAll([bars[0][1]])
          };

          closest = barPlot.getClosestPlotData({ x: d1Px.x, y: d1Px.y - 1 });
          assertPlotDataEqual(expected, closest, "if inside a negative bar, it is closest");

          closest = barPlot.getClosestPlotData({ x: d1Px.x, y: d1Px.y + 1 });
          assertPlotDataEqual(expected, closest, "if below a negative bar, it is closest");

          svg.remove();
        });

        it("considers only in-view bars", () => {
          // set the domain such that the first bar is out of view
          yScale.domain([-2, -0.1]);

          var expected = {
            data: [d1],
            pixelPoints: [{
              x: xScale.scale(d1.x),
              y: yScale.scale(d1.y)
            }],
            selection: d3.selectAll([bars[0][1]])
          };

          var closest = barPlot.getClosestPlotData({ x: d0Px.x, y: zeroY + 1 });
          assertPlotDataEqual(expected, closest, "closest plot data is on-plot data");

          svg.remove();
        });

        it("handles empty plots gracefully", () => {
          barPlot = new Plottable.Plots.Bar(xScale, yScale);

          var closest = barPlot.getClosestPlotData({ x: d0Px.x, y: d0Px.y });
          assert.lengthOf(closest.data, 0, "empty plots return empty data");
          assert.lengthOf(closest.pixelPoints, 0, "empty plots return empty pixelPoints");
          assert.isTrue(closest.selection.empty(), "empty plots return empty selection");

          svg.remove();
        });
      });
    });

    describe("Vertical Bar Plot modified log scale", () => {
      var svg: D3.Selection;
      var dataset: Plottable.Dataset;
      var xScale: Plottable.Scales.ModifiedLog;
      var yScale: Plottable.Scales.Linear;
      var barPlot: Plottable.Plots.Bar<number, number>;
      var SVG_WIDTH = 600;
      var SVG_HEIGHT = 400;

      beforeEach(() => {
<<<<<<< HEAD
        svg = generateSVG(SVG_WIDTH, SVG_HEIGHT);
        xScale = new Plottable.Scales.ModifiedLog();
        yScale = new Plottable.Scales.Linear();
=======
        svg = TestMethods.generateSVG(SVG_WIDTH, SVG_HEIGHT);
        xScale = new Plottable.Scale.ModifiedLog();
        yScale = new Plottable.Scale.Linear();
>>>>>>> 318cf203
        var data = [
          {x: 2, y: 1},
          {x: 10, y: -1.5},
          {x: 100, y: 1}
        ];
        dataset = new Plottable.Dataset(data);
        barPlot = new Plottable.Plots.Bar(xScale, yScale);
        barPlot.addDataset(dataset);
        barPlot.animate(false);
        barPlot.baseline(0);
        yScale.domain([-2, 2]);
        barPlot.project("x", "x", xScale);
        barPlot.project("y", "y", yScale);
        barPlot.renderTo(svg);
      });

      it("barPixelWidth calculated appropriately", () => {
        assert.strictEqual((<any> barPlot)._getBarPixelWidth(), xScale.scale(2) * 2 * 0.95);
        svg.remove();
      });

      it("bar widths are equal to barPixelWidth", () => {
        var renderArea = (<any> barPlot)._renderArea;
        var bars = renderArea.selectAll("rect");
        assert.lengthOf(bars[0], 3, "One bar was created per data point");

        var barPixelWidth = (<any> barPlot)._getBarPixelWidth();
        var bar0 = d3.select(bars[0][0]);
        var bar1 = d3.select(bars[0][1]);
        var bar2 = d3.select(bars[0][2]);
        assert.closeTo(TestMethods.numAttr(bar0, "width"), barPixelWidth, 0.1, "bar0 width is correct");
        assert.closeTo(TestMethods.numAttr(bar1, "width"), barPixelWidth, 0.1, "bar1 width is correct");
        assert.closeTo(TestMethods.numAttr(bar2, "width"), barPixelWidth, 0.1, "bar2 width is correct");
        svg.remove();
      });
    });

    describe("Vertical Bar Plot linear scale", () => {
      var svg: D3.Selection;
      var dataset: Plottable.Dataset;
      var xScale: Plottable.Scales.Linear;
      var yScale: Plottable.Scales.Linear;
      var barPlot: Plottable.Plots.Bar<number, number>;
      var SVG_WIDTH = 600;
      var SVG_HEIGHT = 400;

      beforeEach(() => {
<<<<<<< HEAD
        svg = generateSVG(SVG_WIDTH, SVG_HEIGHT);
        xScale = new Plottable.Scales.Linear();
        yScale = new Plottable.Scales.Linear();
=======
        svg = TestMethods.generateSVG(SVG_WIDTH, SVG_HEIGHT);
        xScale = new Plottable.Scale.Linear();
        yScale = new Plottable.Scale.Linear();
>>>>>>> 318cf203
        var data = [
          {x: 2, y: 1},
          {x: 10, y: -1.5},
          {x: 100, y: 1}
        ];
        dataset = new Plottable.Dataset(data);
        barPlot = new Plottable.Plots.Bar(xScale, yScale);
        barPlot.addDataset(dataset);
        barPlot.baseline(0);
        barPlot.project("x", "x", xScale);
        barPlot.project("y", "y", yScale);
        barPlot.renderTo(svg);
      });

      it("bar width takes an appropriate value", () => {
        assert.strictEqual((<any> barPlot)._getBarPixelWidth(), (xScale.scale(10) - xScale.scale(2)) * 0.95);
        svg.remove();
      });

      it("bar widths are equal to barPixelWidth", () => {
        var renderArea = (<any> barPlot)._renderArea;
        var bars = renderArea.selectAll("rect");
        assert.lengthOf(bars[0], 3, "One bar was created per data point");

        var barPixelWidth = (<any> barPlot)._getBarPixelWidth();
        var bar0 = d3.select(bars[0][0]);
        var bar1 = d3.select(bars[0][1]);
        var bar2 = d3.select(bars[0][2]);
        assert.closeTo(TestMethods.numAttr(bar0, "width"), barPixelWidth, 0.1, "bar0 width is correct");
        assert.closeTo(TestMethods.numAttr(bar1, "width"), barPixelWidth, 0.1, "bar1 width is correct");
        assert.closeTo(TestMethods.numAttr(bar2, "width"), barPixelWidth, 0.1, "bar2 width is correct");
        svg.remove();
      });

      it("sensible bar width one datum", () => {
        barPlot.removeDataset(dataset);
        barPlot.addDataset([{x: 10, y: 2}]);
        assert.closeTo((<any> barPlot)._getBarPixelWidth(), 228, 0.1, "sensible bar width for only one datum");
        svg.remove();
      });

      it("sensible bar width same datum", () => {
        barPlot.removeDataset(dataset);
        barPlot.addDataset([{x: 10, y: 2}, {x: 10, y: 2}]);
        assert.closeTo((<any> barPlot)._getBarPixelWidth(), 228, 0.1, "uses the width sensible for one datum");
        svg.remove();
      });

      it("sensible bar width unsorted data", () => {
        barPlot.removeDataset(dataset);
        barPlot.addDataset([{x: 2, y: 2}, {x: 20, y: 2}, {x: 5, y: 2}]);
        var expectedBarPixelWidth = (xScale.scale(5) - xScale.scale(2)) * 0.95;
        assert.closeTo((<any> barPlot)._getBarPixelWidth(), expectedBarPixelWidth, 0.1, "bar width uses closest sorted x values");
        svg.remove();
      });
    });

    describe("Vertical Bar Plot time scale", () => {
      var svg: D3.Selection;
      var barPlot: Plottable.Plots.Bar<number, number>;
      var xScale: Plottable.Scales.Time;

      beforeEach(() => {
        svg = TestMethods.generateSVG(600, 400);
        var data = [{ x: "12/01/92", y: 0, type: "a" },
          { x: "12/01/93", y: 1, type: "a" },
          { x: "12/01/94", y: 1, type: "a" },
          { x: "12/01/95", y: 2, type: "a" },
          { x: "12/01/96", y: 2, type: "a" },
          { x: "12/01/97", y: 2, type: "a" }];
        xScale = new Plottable.Scales.Time();
        var yScale = new Plottable.Scales.Linear();
        barPlot = new Plottable.Plots.Bar(xScale, yScale);
        barPlot.addDataset(data)
               .project("x", (d: any) => d3.time.format("%m/%d/%y").parse(d.x), xScale)
               .project("y", "y", yScale)
               .renderTo(svg);
      });

      it("bar width takes an appropriate value", () => {
        var timeFormatter = d3.time.format("%m/%d/%y");
        var expectedBarWidth = (xScale.scale(timeFormatter.parse("12/01/94")) - xScale.scale(timeFormatter.parse("12/01/93"))) * 0.95;
        assert.closeTo((<any> barPlot)._getBarPixelWidth(), expectedBarWidth, 0.1, "width is difference between two dates");
        svg.remove();
      });

    });

    describe("Horizontal Bar Plot", () => {
      var svg: D3.Selection;
      var dataset: Plottable.Dataset;
      var yScale: Plottable.Scales.Category;
      var xScale: Plottable.Scales.Linear;
      var barPlot: Plottable.Plots.Bar<number, string>;
      var SVG_WIDTH = 600;
      var SVG_HEIGHT = 400;
      beforeEach(() => {
<<<<<<< HEAD
        svg = generateSVG(SVG_WIDTH, SVG_HEIGHT);
        yScale = new Plottable.Scales.Category().domain(["A", "B"]);
        xScale = new Plottable.Scales.Linear();
=======
        svg = TestMethods.generateSVG(SVG_WIDTH, SVG_HEIGHT);
        yScale = new Plottable.Scale.Category().domain(["A", "B"]);
        xScale = new Plottable.Scale.Linear();
>>>>>>> 318cf203
        xScale.domain([-3, 3]);

        var data = [
          {y: "A", x: 1},
          {y: "B", x: -1.5},
          {y: "B", x: 1} // duplicate Y-value
        ];
        dataset = new Plottable.Dataset(data);

        barPlot = new Plottable.Plots.Bar(xScale, yScale, false);
        barPlot.addDataset(dataset);
        barPlot.animate(false);
        barPlot.baseline(0);
        barPlot.project("x", "x", xScale);
        barPlot.project("y", "y", yScale);
        barPlot.renderTo(svg);
      });

      it("renders correctly", () => {
        var renderArea = (<any> barPlot)._renderArea;
        var bars = renderArea.selectAll("rect");
        assert.lengthOf(bars[0], 3, "One bar was created per data point");
        var bar0 = d3.select(bars[0][0]);
        var bar1 = d3.select(bars[0][1]);
        assert.closeTo(TestMethods.numAttr(bar0, "height"), yScale.rangeBand(), 1, "bar0 height is correct");
        assert.closeTo(TestMethods.numAttr(bar1, "height"), yScale.rangeBand(), 1, "bar1 height is correct");
        assert.strictEqual(bar0.attr("width"), "100", "bar0 width is correct");
        assert.strictEqual(bar1.attr("width"), "150", "bar1 width is correct");
        assert.closeTo(TestMethods.numAttr(bar0, "y"), 74, 1, "bar0 y is correct");
        assert.closeTo(TestMethods.numAttr(bar1, "y"), 222, 1, "bar1 y is correct");
        assert.strictEqual(bar0.attr("x"), "300", "bar0 x is correct");
        assert.strictEqual(bar1.attr("x"), "150", "bar1 x is correct");

        var baseline = renderArea.select(".baseline");
        assert.strictEqual(baseline.attr("x1"), "300", "the baseline is in the correct horizontal position");
        assert.strictEqual(baseline.attr("x2"), "300", "the baseline is in the correct horizontal position");
        assert.strictEqual(baseline.attr("y1"), "0", "the baseline starts at the top of the chart");
        assert.strictEqual(baseline.attr("y2"), String(SVG_HEIGHT), "the baseline ends at the bottom of the chart");
        svg.remove();
      });

      it("baseline value can be changed; barPlot updates appropriately", () => {
        barPlot.baseline(-1);

        var renderArea = (<any> barPlot)._renderArea;
        var bars = renderArea.selectAll("rect");
        var bar0 = d3.select(bars[0][0]);
        var bar1 = d3.select(bars[0][1]);
        assert.strictEqual(bar0.attr("width"), "200", "bar0 width is correct");
        assert.strictEqual(bar1.attr("width"), "50", "bar1 width is correct");
        assert.strictEqual(bar0.attr("x"), "200", "bar0 x is correct");
        assert.strictEqual(bar1.attr("x"), "150", "bar1 x is correct");

        var baseline = renderArea.select(".baseline");
        assert.strictEqual(baseline.attr("x1"), "200", "the baseline is in the correct horizontal position");
        assert.strictEqual(baseline.attr("x2"), "200", "the baseline is in the correct horizontal position");
        assert.strictEqual(baseline.attr("y1"), "0", "the baseline starts at the top of the chart");
        assert.strictEqual(baseline.attr("y2"), String(SVG_HEIGHT), "the baseline ends at the bottom of the chart");
        svg.remove();
      });

      it("width projector may be overwritten, and calling project queues rerender", () => {
        var bars = (<any> barPlot)._renderArea.selectAll("rect");
        var bar0 = d3.select(bars[0][0]);
        var bar1 = d3.select(bars[0][1]);
        var bar0y = bar0.data()[0].y;
        var bar1y = bar1.data()[0].y;
        barPlot.project("width", 10);
        assert.closeTo(TestMethods.numAttr(bar0, "height"), 10, 0.01, "bar0 height");
        assert.closeTo(TestMethods.numAttr(bar1, "height"), 10, 0.01, "bar1 height");
        assert.closeTo(TestMethods.numAttr(bar0, "width"), 100, 0.01, "bar0 width");
        assert.closeTo(TestMethods.numAttr(bar1, "width"), 150, 0.01, "bar1 width");
        assert.closeTo(TestMethods.numAttr(bar0, "y"), yScale.scale(bar0y) - TestMethods.numAttr(bar0, "height") / 2, 0.01, "bar0 ypos");
        assert.closeTo(TestMethods.numAttr(bar1, "y"), yScale.scale(bar1y) - TestMethods.numAttr(bar1, "height") / 2, 0.01, "bar1 ypos");
        svg.remove();
      });

      describe("getAllPlotData()", () => {

        describe("pixelPoints", () => {

          it("getAllPlotData() pixel points corrected for negative-valued bars", () => {
            var plotData = barPlot.getAllPlotData();
            plotData.data.forEach((datum, i) => {
              var barSelection = d3.select(plotData.selection[0][i]);
              var pixelPointX = plotData.pixelPoints[i].x;
              if (datum.x < 0) {
                assert.strictEqual(pixelPointX, +barSelection.attr("x"), "negative on left");
              } else {
                assert.strictEqual(pixelPointX, +barSelection.attr("x") + +barSelection.attr("width"), "positive on right");
              }
            });
            svg.remove();
          });

          describe("accounting for barAlignment", () => {
            it("getAllPlotData() pixel points corrected for barAlignment left", () => {
              barPlot.barAlignment("left");
              var plotData = barPlot.getAllPlotData();
              plotData.data.forEach((datum, i) => {
                var barSelection = d3.select(plotData.selection[0][i]);
                var pixelPointY = plotData.pixelPoints[i].y;
                assert.strictEqual(pixelPointY, +barSelection.attr("y"), "barAlignment left y correct");
              });
              svg.remove();
            });

            it("getAllPlotData() pixel points corrected for barAlignment right", () => {
              barPlot.barAlignment("right");
              var plotData = barPlot.getAllPlotData();
              plotData.data.forEach((datum, i) => {
                var barSelection = d3.select(plotData.selection[0][i]);
                var pixelPointY = plotData.pixelPoints[i].y;
                assert.strictEqual(pixelPointY, +barSelection.attr("y") + +barSelection.attr("height"), "barAlignment right y correct");
              });
              svg.remove();
            });
          });

        });

      });

      describe("getClosestPlotData()", () => {
        var bars: D3.Selection;
        var zeroX: number;
        var d0: any, d1: any;
        var d0Px: Plottable.Point, d1Px: Plottable.Point;

        beforeEach(() => {
          bars = d3.selectAll(".bar-area rect");
          zeroX = xScale.scale(0);

          d0 = dataset.data()[0];
          d0Px = {
            x: xScale.scale(d0.x),
            y: yScale.scale(d0.y)
          };
          d1 = dataset.data()[1];
          d1Px = {
            x: xScale.scale(d1.x),
            y: yScale.scale(d1.y)
          };
        });

        it("returns correct closest plot data", () => {
          var expected = {
            data: [d0],
            pixelPoints: [d0Px],
            selection: d3.selectAll([bars[0][0]])
          };

          var closest = barPlot.getClosestPlotData({ x: d0Px.x - 1, y: d0Px.y });
          assertPlotDataEqual(expected, closest, "if inside a bar, it is closest");

          closest = barPlot.getClosestPlotData({ x: d0Px.x + 1, y: d0Px.y });
          assertPlotDataEqual(expected, closest, "if right of a positive bar, it is closest");

          closest = barPlot.getClosestPlotData({ x: zeroX - 1, y: d0Px.y });
          assertPlotDataEqual(expected, closest, "if left of a positive bar, it is closest");

          closest = barPlot.getClosestPlotData({ x: d0Px.x, y: 0 });
          assertPlotDataEqual(expected, closest, "if above the first bar, it is closest");

          expected = {
            data: [d1],
            pixelPoints: [d1Px],
            selection: d3.selectAll([bars[0][1]])
          };

          closest = barPlot.getClosestPlotData({ x: d1Px.x + 1, y: d1Px.y });
          assertPlotDataEqual(expected, closest, "if inside a negative bar, it is closest");

          closest = barPlot.getClosestPlotData({ x: d1Px.x - 1, y: d1Px.y });
          assertPlotDataEqual(expected, closest, "if left of a negative bar, it is closest");

          svg.remove();
        });

        it("considers only in-view bars", () => {
          // set the domain such that the first bar is out of view
          xScale.domain([-2, -0.1]);

          var expected = {
            data: [d1],
            pixelPoints: [{
              x: xScale.scale(d1.x),
              y: yScale.scale(d1.y)
            }],
            selection: d3.selectAll([bars[0][1]])
          };

          var closest = barPlot.getClosestPlotData({ x: zeroX - 1, y: d0Px.y });
          assertPlotDataEqual(expected, closest, "closest plot data is on-plot data");

          svg.remove();
        });

      });
    });

    describe("Vertical Bar Plot With Bar Labels", () => {
      var plot: Plottable.Plots.Bar<string, number>;
      var data: any[];
      var dataset: Plottable.Dataset;
      var xScale: Plottable.Scales.Category;
      var yScale: Plottable.Scales.Linear;
      var svg: D3.Selection;

      beforeEach(() => {
        svg = TestMethods.generateSVG();
        data = [{x: "foo", y: 5}, {x: "bar", y: 640}, {x: "zoo", y: 12345}];
        dataset = new Plottable.Dataset(data);
        xScale = new Plottable.Scales.Category();
        yScale = new Plottable.Scales.Linear();
        plot = new Plottable.Plots.Bar<string, number>(xScale, yScale);
        plot.addDataset(dataset);
        plot.project("x", "x", xScale);
        plot.project("y", "y", yScale);
      });

      it("bar labels disabled by default", () => {
        plot.renderTo(svg);
        var texts = svg.selectAll("text")[0].map((n: any) => d3.select(n).text());
        assert.lengthOf(texts, 0, "by default, no texts are drawn");
        svg.remove();
      });

      it("bar labels render properly", () => {
        plot.renderTo(svg);
        plot.labelsEnabled(true);
        var texts = svg.selectAll("text")[0].map((n: any) => d3.select(n).text());
        assert.lengthOf(texts, 2, "both texts drawn");
        assert.strictEqual(texts[0], "640", "first label is 640");
        assert.strictEqual(texts[1], "12345", "first label is 12345");
        svg.remove();
      });

      it("bar labels hide if bars too skinny", () => {
        plot.labelsEnabled(true);
        plot.renderTo(svg);
        plot.barLabelFormatter((n: number) => n.toString() + (n === 12345 ? "looong" : ""));
        var texts = svg.selectAll("text")[0].map((n: any) => d3.select(n).text());
        assert.lengthOf(texts, 0, "no text drawn");
        svg.remove();
      });

      it("formatters are used properly", () => {
        plot.labelsEnabled(true);
        plot.barLabelFormatter((n: number) => n.toString() + "%");
        plot.renderTo(svg);
        var texts = svg.selectAll("text")[0].map((n: any) => d3.select(n).text());
        assert.lengthOf(texts, 2, "both texts drawn");
        assert.strictEqual(texts[0], "640%", "first label is 640%");
        assert.strictEqual(texts[1], "12345%", "first label is 12345%");
        svg.remove();
      });

      it("bar labels are removed instantly on dataset change", (done) => {
        plot.labelsEnabled(true);
        plot.renderTo(svg);
        var texts = svg.selectAll("text")[0].map((n: any) => d3.select(n).text());
        assert.lengthOf(texts, 2, "both texts drawn");
        var originalDrawLabels = (<any> plot)._drawLabels;
        var called = false;
        (<any> plot)._drawLabels = () => {
          if (!called) {
            originalDrawLabels.apply(plot);
            texts = svg.selectAll("text")[0].map((n: any) => d3.select(n).text());
            assert.lengthOf(texts, 2, "texts were repopulated by drawLabels after the update");
            svg.remove();
            called = true; // for some reason, in phantomJS, `done` was being called multiple times and this caused the test to fail.
            done();
          }
        };
        dataset.data(data);
        texts = svg.selectAll("text")[0].map((n: any) => d3.select(n).text());
        assert.lengthOf(texts, 0, "texts were immediately removed");
      });
    });

    describe("getAllSelections", () => {
      var verticalBarPlot: Plottable.Plots.Bar<string, number>;
      var dataset: Plottable.Dataset;
      var svg: D3.Selection;

      beforeEach(() => {
        svg = TestMethods.generateSVG();
        dataset = new Plottable.Dataset();
        var xScale = new Plottable.Scales.Category();
        var yScale = new Plottable.Scales.Linear();
        verticalBarPlot = new Plottable.Plots.Bar<string, number>(xScale, yScale);
        verticalBarPlot.project("x", "x", xScale);
        verticalBarPlot.project("y", "y", yScale);
      });

      it("retrieves all dataset selections with no args", () => {
        var barData = [{ x: "foo", y: 5 }, { x: "bar", y: 640 }, { x: "zoo", y: 12345 }];
        var barData2 = [{ x: "one", y: 5 }, { x: "two", y: 640 }, { x: "three", y: 12345 }];
        verticalBarPlot.addDataset("a", barData);
        verticalBarPlot.addDataset("b", barData2);
        verticalBarPlot.renderTo(svg);

        var allBars = verticalBarPlot.getAllSelections();
        var allBars2 = verticalBarPlot.getAllSelections((<any> verticalBarPlot)._datasetKeysInOrder);
        assert.deepEqual(allBars, allBars2, "both ways of getting all selections work");

        svg.remove();
      });

      it("retrieves correct selections (string arg)", () => {
        var barData = [{ x: "foo", y: 5 }, { x: "bar", y: 640 }, { x: "zoo", y: 12345 }];
        var barData2 = [{ x: "one", y: 5 }, { x: "two", y: 640 }, { x: "three", y: 12345 }];
        verticalBarPlot.addDataset("a", barData);
        verticalBarPlot.addDataset(barData2);
        verticalBarPlot.renderTo(svg);

        var allBars = verticalBarPlot.getAllSelections("a");
        assert.strictEqual(allBars.size(), 3, "all bars retrieved");
        var selectionData = allBars.data();
        assert.includeMembers(selectionData, barData, "first dataset data in selection data");

        svg.remove();
      });

      it("retrieves correct selections (array arg)", () => {
        var barData = [{ x: "foo", y: 5 }, { x: "bar", y: 640 }, { x: "zoo", y: 12345 }];
        var barData2 = [{ x: "one", y: 5 }, { x: "two", y: 640 }, { x: "three", y: 12345 }];
        verticalBarPlot.addDataset("a", barData);
        verticalBarPlot.addDataset("b", barData2);
        verticalBarPlot.renderTo(svg);

        var allBars = verticalBarPlot.getAllSelections(["a", "b"]);
        assert.strictEqual(allBars.size(), 6, "all bars retrieved");
        var selectionData = allBars.data();
        assert.includeMembers(selectionData, barData, "first dataset data in selection data");
        assert.includeMembers(selectionData, barData2, "second dataset data in selection data");

        svg.remove();
      });

      it("skips invalid keys", () => {
        var barData = [{ x: "foo", y: 5 }, { x: "bar", y: 640 }, { x: "zoo", y: 12345 }];
        var barData2 = [{ x: "one", y: 5 }, { x: "two", y: 640 }, { x: "three", y: 12345 }];
        verticalBarPlot.addDataset("a", barData);
        verticalBarPlot.addDataset("b", barData2);
        verticalBarPlot.renderTo(svg);

        var allBars = verticalBarPlot.getAllSelections(["a", "c"]);
        assert.strictEqual(allBars.size(), 3, "all bars retrieved");
        var selectionData = allBars.data();
        assert.includeMembers(selectionData, barData, "first dataset data in selection data");

        svg.remove();
      });

    });

    it("plot auto domain scale to visible points on Category scale", () => {
      var svg = TestMethods.generateSVG(500, 500);
      var xAccessor = (d: any, i: number, u: any) => d.a;
      var yAccessor = (d: any, i: number, u: any) => d.b + u.foo;
      var simpleDataset = new Plottable.Dataset([{a: "a", b: 6}, {a: "b", b: 2}, {a: "c", b: -2}, {a: "d", b: -6}], {foo: 0});
      var xScale = new Plottable.Scales.Category();
      var yScale = new Plottable.Scales.Linear();
      var plot = new Plottable.Plots.Bar(xScale, yScale);
      plot.addDataset(simpleDataset)
          .project("x", xAccessor, xScale)
          .project("y", yAccessor, yScale)
          .renderTo(svg);
      xScale.domain(["b", "c"]);
      assert.deepEqual(yScale.domain(), [-7, 7], "domain has not been adjusted to visible points");
      plot.automaticallyAdjustYScaleOverVisiblePoints(true);
      assert.deepEqual(yScale.domain(), [-2.5, 2.5], "domain has been adjusted to visible points");
      svg.remove();
    });
  });
});<|MERGE_RESOLUTION|>--- conflicted
+++ resolved
@@ -7,17 +7,10 @@
 
     // HACKHACK #1798: beforeEach being used below
     it("renders correctly with no data", () => {
-<<<<<<< HEAD
-      var svg = generateSVG(400, 400);
+      var svg = TestMethods.generateSVG(400, 400);
       var xScale = new Plottable.Scales.Linear();
       var yScale = new Plottable.Scales.Linear();
       var plot = new Plottable.Plots.Bar(xScale, yScale);
-=======
-      var svg = TestMethods.generateSVG(400, 400);
-      var xScale = new Plottable.Scale.Linear();
-      var yScale = new Plottable.Scale.Linear();
-      var plot = new Plottable.Plot.Bar(xScale, yScale);
->>>>>>> 318cf203
       plot.project("x", (d: any) => d.x, xScale);
       plot.project("y", (d: any) => d.y, yScale);
       assert.doesNotThrow(() => plot.renderTo(svg), Error);
@@ -44,15 +37,9 @@
       var SVG_HEIGHT = 400;
 
       beforeEach(() => {
-<<<<<<< HEAD
-        svg = generateSVG(SVG_WIDTH, SVG_HEIGHT);
+        svg = TestMethods.generateSVG(SVG_WIDTH, SVG_HEIGHT);
         xScale = new Plottable.Scales.Category().domain(["A", "B"]);
         yScale = new Plottable.Scales.Linear();
-=======
-        svg = TestMethods.generateSVG(SVG_WIDTH, SVG_HEIGHT);
-        xScale = new Plottable.Scale.Category().domain(["A", "B"]);
-        yScale = new Plottable.Scale.Linear();
->>>>>>> 318cf203
         var data = [
           {x: "A", y: 1},
           {x: "B", y: -1.5},
@@ -295,15 +282,9 @@
       var SVG_HEIGHT = 400;
 
       beforeEach(() => {
-<<<<<<< HEAD
-        svg = generateSVG(SVG_WIDTH, SVG_HEIGHT);
+        svg = TestMethods.generateSVG(SVG_WIDTH, SVG_HEIGHT);
         xScale = new Plottable.Scales.ModifiedLog();
         yScale = new Plottable.Scales.Linear();
-=======
-        svg = TestMethods.generateSVG(SVG_WIDTH, SVG_HEIGHT);
-        xScale = new Plottable.Scale.ModifiedLog();
-        yScale = new Plottable.Scale.Linear();
->>>>>>> 318cf203
         var data = [
           {x: 2, y: 1},
           {x: 10, y: -1.5},
@@ -351,15 +332,9 @@
       var SVG_HEIGHT = 400;
 
       beforeEach(() => {
-<<<<<<< HEAD
-        svg = generateSVG(SVG_WIDTH, SVG_HEIGHT);
+        svg = TestMethods.generateSVG(SVG_WIDTH, SVG_HEIGHT);
         xScale = new Plottable.Scales.Linear();
         yScale = new Plottable.Scales.Linear();
-=======
-        svg = TestMethods.generateSVG(SVG_WIDTH, SVG_HEIGHT);
-        xScale = new Plottable.Scale.Linear();
-        yScale = new Plottable.Scale.Linear();
->>>>>>> 318cf203
         var data = [
           {x: 2, y: 1},
           {x: 10, y: -1.5},
@@ -457,15 +432,9 @@
       var SVG_WIDTH = 600;
       var SVG_HEIGHT = 400;
       beforeEach(() => {
-<<<<<<< HEAD
-        svg = generateSVG(SVG_WIDTH, SVG_HEIGHT);
+        svg = TestMethods.generateSVG(SVG_WIDTH, SVG_HEIGHT);
         yScale = new Plottable.Scales.Category().domain(["A", "B"]);
         xScale = new Plottable.Scales.Linear();
-=======
-        svg = TestMethods.generateSVG(SVG_WIDTH, SVG_HEIGHT);
-        yScale = new Plottable.Scale.Category().domain(["A", "B"]);
-        xScale = new Plottable.Scale.Linear();
->>>>>>> 318cf203
         xScale.domain([-3, 3]);
 
         var data = [
