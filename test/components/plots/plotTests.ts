///<reference path="../../testReference.ts" />

var assert = chai.assert;
class CountingPlot extends Plottable.Plot {
  public renders: number = 0;

  public _render() {
    ++this.renders;
    return super._render();
  }
}

describe("Plots", () => {
  describe("Plot", () => {

    it("Plots default correctly", () => {
      var r = new Plottable.Plot();
      assert.isTrue(r.clipPathEnabled, "clipPathEnabled defaults to true");
    });

    it("Base Plot functionality works", () => {
      var svg = TestMethods.generateSVG(400, 300);
      var r = new Plottable.Plot();
      r.anchor(svg);
      r.computeLayout();
      var renderArea = (<any> r)._content.select(".render-area");
      assert.isNotNull(renderArea.node(), "there is a render-area");
      svg.remove();
    });

    it("Changes Dataset listeners when the Dataset is changed", () => {
      var dFoo = new Plottable.Dataset(["foo"], {cssClass: "bar"});
      var dBar = new Plottable.Dataset(["bar"], {cssClass: "boo"});
      var r = new CountingPlot();
      r.addDataset("foo", dFoo);

      assert.strictEqual(1, r.renders, "initial render due to addDataset");

      dFoo.broadcaster.broadcast();
      assert.strictEqual(2, r.renders, "we re-render when our dataset changes");

      r.addDataset("bar", dBar);
      assert.strictEqual(3, r.renders, "we should redraw when we add a dataset");

      dFoo.broadcaster.broadcast();
      assert.strictEqual(4, r.renders, "we should still listen to the first dataset");

      dBar.broadcaster.broadcast();
      assert.strictEqual(5, r.renders, "we should listen to the new dataset");

      r.removeDataset("foo");
      assert.strictEqual(6, r.renders, "we re-render on dataset removal");
      dFoo.broadcaster.broadcast();
      assert.strictEqual(6, r.renders, "we don't listen to removed datasets");

    });

    it("Updates its projectors when the Dataset is changed", () => {
      var d1 = new Plottable.Dataset([{x: 5, y: 6}], {cssClass: "bar"});
      var r = new Plottable.Plot();
      r.addDataset("d1", d1);

      var xScaleCalls: number = 0;
      var yScaleCalls: number = 0;
      var xScale = new Plottable.Scales.Linear();
      var yScale = new Plottable.Scales.Linear();
      var metadataProjector = (d: any, i: number, m: any) => m.cssClass;
      r.project("x", "x", xScale);
      r.project("y", "y", yScale);
      r.project("meta", metadataProjector);
<<<<<<< HEAD
      xScale.registerCoolListener("unitTest", (listenable: Plottable.Scales.Linear) => {
        assert.equal(listenable, xScale, "Callback received the calling scale as the first argument");
        ++xScaleCalls;
      });
      yScale.registerCoolListener("unitTest", (listenable: Plottable.Scales.Linear) => {
        assert.equal(listenable, yScale, "Callback received the calling scale as the first argument");
=======
      xScale.broadcaster.registerListener("unitTest", (listenable: Plottable.Scales.Linear) => {
        assert.strictEqual(listenable, xScale, "Callback received the calling scale as the first argument");
        ++xScaleCalls;
      });
      yScale.broadcaster.registerListener("unitTest", (listenable: Plottable.Scales.Linear) => {
        assert.strictEqual(listenable, yScale, "Callback received the calling scale as the first argument");
>>>>>>> 15d2c52f
        ++yScaleCalls;
      });

      assert.strictEqual(0, xScaleCalls, "initially hasn't made any X callbacks");
      assert.strictEqual(0, yScaleCalls, "initially hasn't made any Y callbacks");

      d1.broadcaster.broadcast();
      assert.strictEqual(1, xScaleCalls, "X scale was wired up to datasource correctly");
      assert.strictEqual(1, yScaleCalls, "Y scale was wired up to datasource correctly");

      var d2 = new Plottable.Dataset([{x: 7, y: 8}], {cssClass: "boo"});
      r.removeDataset("d1");
      r.addDataset(d2);
      assert.strictEqual(3, xScaleCalls, "Changing datasource fires X scale listeners (but doesn't coalesce callbacks)");
      assert.strictEqual(3, yScaleCalls, "Changing datasource fires Y scale listeners (but doesn't coalesce callbacks)");

      d1.broadcaster.broadcast();
      assert.strictEqual(3, xScaleCalls, "X scale was unhooked from old datasource");
      assert.strictEqual(3, yScaleCalls, "Y scale was unhooked from old datasource");

      d2.broadcaster.broadcast();
      assert.strictEqual(4, xScaleCalls, "X scale was hooked into new datasource");
      assert.strictEqual(4, yScaleCalls, "Y scale was hooked into new datasource");

    });

    it("Plot automatically generates a Dataset if only data is provided", () => {
      var data = ["foo", "bar"];
      var r = new Plottable.Plot().addDataset("foo", data);
      var dataset = r.datasets()[0];
      assert.isNotNull(dataset, "A Dataset was automatically generated");
      assert.deepEqual(dataset.data(), data, "The generated Dataset has the correct data");
    });

    it("Plot.project works as intended", () => {
      var r = new Plottable.Plot();
      var s = new Plottable.Scales.Linear().domain([0, 1]).range([0, 10]);
      r.project("attr", "a", s);
      var attrToProjector = (<any> r)._generateAttrToProjector();
      var projector = attrToProjector["attr"];
      assert.strictEqual(projector({"a": 0.5}, 0, null, null), 5, "projector works as intended");
    });

    it("Changing Plot.dataset().data to [] causes scale to contract", () => {
      var ds1 = new Plottable.Dataset([0, 1, 2]);
      var ds2 = new Plottable.Dataset([1, 2, 3]);
      var s = new Plottable.Scales.Linear();
      var svg1 = TestMethods.generateSVG(100, 100);
      var svg2 = TestMethods.generateSVG(100, 100);
      new Plottable.Plot()
        .addDataset(ds1)
        .project("x", (x: number) => x, s)
        .renderTo(svg1);
      new Plottable.Plot()
        .addDataset(ds2)
        .project("x", (x: number) => x, s)
        .renderTo(svg2);
      assert.deepEqual(s.domain(), [0, 3], "Simple domain combining");
      ds1.data([]);
      assert.deepEqual(s.domain(), [1, 3], "Contracting domain due to projection becoming empty");
      svg1.remove();
      svg2.remove();
    });

    it("getAllSelections() with dataset retrieval", () => {
      var svg = TestMethods.generateSVG(400, 400);
      var plot = new Plottable.Plot();

      // Create mock drawers with already drawn items
      var mockDrawer1 = new Plottable.Drawers.AbstractDrawer("ds1");
      var renderArea1 = svg.append("g");
      renderArea1.append("circle").attr("cx", 100).attr("cy", 100).attr("r", 10);
      (<any> mockDrawer1).setup = () => (<any> mockDrawer1)._renderArea = renderArea1;
      (<any> mockDrawer1)._getSelector = () => "circle";

      var renderArea2 = svg.append("g");
      renderArea2.append("circle").attr("cx", 10).attr("cy", 10).attr("r", 10);
      var mockDrawer2 = new Plottable.Drawers.AbstractDrawer("ds2");
      (<any> mockDrawer2).setup = () => (<any> mockDrawer2)._renderArea = renderArea2;
      (<any> mockDrawer2)._getSelector = () => "circle";

      // Mock _getDrawer to return the mock drawers
      (<any> plot)._getDrawer = (key: string) => {
        if (key === "ds1") {
          return mockDrawer1;
        } else {
          return mockDrawer2;
        }
      };

      plot.addDataset("ds1", [{value: 0}, {value: 1}, {value: 2}]);
      plot.addDataset("ds2", [{value: 1}, {value: 2}, {value: 3}]);
      plot.renderTo(svg);

      var selections = plot.getAllSelections();
      assert.strictEqual(selections.size(), 2, "all circle selections gotten");

      var oneSelection = plot.getAllSelections("ds1");
      assert.strictEqual(oneSelection.size(), 1);
      assert.strictEqual(TestMethods.numAttr(oneSelection, "cx"), 100, "retrieved selection in renderArea1");

      var oneElementSelection = plot.getAllSelections(["ds2"]);
      assert.strictEqual(oneElementSelection.size(), 1);
      assert.strictEqual(TestMethods.numAttr(oneElementSelection, "cy"), 10, "retreived selection in renderArea2");

      var nonExcludedSelection = plot.getAllSelections(["ds1"], true);
      assert.strictEqual(nonExcludedSelection.size(), 1);
      assert.strictEqual(TestMethods.numAttr(nonExcludedSelection, "cy"), 10, "retreived non-excluded selection in renderArea2");
      svg.remove();
    });

    it("getAllPlotData() with dataset retrieval", () => {
      var svg = TestMethods.generateSVG(400, 400);
      var plot = new Plottable.Plot();

      var data1 = [{value: 0}, {value: 1}, {value: 2}];
      var data2 = [{value: 0}, {value: 1}, {value: 2}];

      var data1Points = data1.map((datum: any) => { return {x: datum.value, y: 100}; });
      var data2Points = data2.map((datum: any) => { return {x: datum.value, y: 10}; });

      var data1PointConverter = (datum: any, index: number) => data1Points[index];
      var data2PointConverter = (datum: any, index: number) => data2Points[index];

      // Create mock drawers with already drawn items
      var mockDrawer1 = new Plottable.Drawers.AbstractDrawer("ds1");
      var renderArea1 = svg.append("g");
      renderArea1.append("circle").attr("cx", 100).attr("cy", 100).attr("r", 10);
      (<any> mockDrawer1).setup = () => (<any> mockDrawer1)._renderArea = renderArea1;
      (<any> mockDrawer1)._getSelector = () => "circle";
      (<any> mockDrawer1)._getPixelPoint = data1PointConverter;

      var renderArea2 = svg.append("g");
      renderArea2.append("circle").attr("cx", 10).attr("cy", 10).attr("r", 10);
      var mockDrawer2 = new Plottable.Drawers.AbstractDrawer("ds2");
      (<any> mockDrawer2).setup = () => (<any> mockDrawer2)._renderArea = renderArea2;
      (<any> mockDrawer2)._getSelector = () => "circle";
      (<any> mockDrawer2)._getPixelPoint = data2PointConverter;

      // Mock _getDrawer to return the mock drawers
      (<any> plot)._getDrawer = (key: string) => {
        if (key === "ds1") {
          return mockDrawer1;
        } else {
          return mockDrawer2;
        }
      };

      plot.addDataset("ds1", data1);
      plot.addDataset("ds2", data2);
      plot.renderTo(svg);

      var allPlotData = plot.getAllPlotData();
      assert.strictEqual(allPlotData.selection.size(), 2, "all circle selections gotten");
      assert.includeMembers(allPlotData.data, data1, "includes data1 members");
      assert.includeMembers(allPlotData.data, data2, "includes data2 members");
      assert.includeMembers(allPlotData.pixelPoints, data1.map(data1PointConverter), "includes data1 points");
      assert.includeMembers(allPlotData.pixelPoints, data2.map(data2PointConverter), "includes data2 points");

      var singlePlotData = plot.getAllPlotData("ds1");
      var oneSelection = singlePlotData.selection;
      assert.strictEqual(oneSelection.size(), 1);
      assert.strictEqual(TestMethods.numAttr(oneSelection, "cx"), 100, "retrieved selection in renderArea1");
      assert.includeMembers(singlePlotData.data, data1, "includes data1 members");
      assert.includeMembers(singlePlotData.pixelPoints, data1.map(data1PointConverter), "includes data1 points");

      var oneElementPlotData = plot.getAllPlotData(["ds2"]);
      var oneElementSelection = oneElementPlotData.selection;
      assert.strictEqual(oneElementSelection.size(), 1);
      assert.strictEqual(TestMethods.numAttr(oneElementSelection, "cy"), 10, "retreieved selection in renderArea2");
      assert.includeMembers(oneElementPlotData.data, data2, "includes data2 members");
      assert.includeMembers(oneElementPlotData.pixelPoints, data2.map(data2PointConverter), "includes data2 points");
      svg.remove();
    });

    it("getAllPlotData() with NaN pixel points", () => {
      var svg = TestMethods.generateSVG(400, 400);
      var plot = new Plottable.Plot();

      var data = [{value: NaN}, {value: 1}, {value: 2}];

      var dataPoints = data.map((datum: any) => { return {x: datum.value, y: 10}; });

      var dataPointConverter = (datum: any, index: number) => dataPoints[index];

      // Create mock drawer with already drawn items
      var mockDrawer = new Plottable.Drawers.AbstractDrawer("ds");
      var renderArea = svg.append("g");
      var circles = renderArea.selectAll("circles").data(data);
      circles.enter().append("circle").attr("cx", 100).attr("cy", 100).attr("r", 10);
      circles.exit().remove();
      (<any> mockDrawer).setup = () => (<any> mockDrawer)._renderArea = renderArea;
      (<any> mockDrawer)._getSelector = () => "circle";
      (<any> mockDrawer)._getPixelPoint = dataPointConverter;

      // Mock _getDrawer to return the mock drawer
      (<any> plot)._getDrawer = () => mockDrawer;

      plot.addDataset("ds", data);
      plot.renderTo(svg);

      var oneElementPlotData = plot.getAllPlotData();
      var oneElementSelection = oneElementPlotData.selection;
      assert.strictEqual(oneElementSelection.size(), 2, "finds all selections that do not have NaN pixelPoint");
      assert.lengthOf(oneElementPlotData.pixelPoints, 2, "returns pixelPoints except ones with NaN");
      assert.lengthOf(oneElementPlotData.data, 2, "finds data that do not have NaN pixelPoint");

      oneElementPlotData.pixelPoints.forEach((pixelPoint) => {
        assert.isNumber(pixelPoint.x, "pixelPoint X cannot be NaN");
        assert.isNumber(pixelPoint.y, "pixelPoint Y cannot be NaN");
      });
      svg.remove();
    });

    it("getClosestPlotData", () => {
      var svg = TestMethods.generateSVG(400, 400);
      var plot = new Plottable.Plot();

      var data1 = [{value: 0}, {value: 1}, {value: 2}];
      var data2 = [{value: 0}, {value: 1}, {value: 2}];

      var data1Points = data1.map((datum: any) => { return {x: datum.value, y: 100}; });
      var data2Points = data2.map((datum: any) => { return {x: datum.value, y: 10}; });

      var data1PointConverter = (datum: any, index: number) => data1Points[index];
      var data2PointConverter = (datum: any, index: number) => data2Points[index];

      // Create mock drawers with already drawn items
      var mockDrawer1 = new Plottable.Drawers.AbstractDrawer("ds1");
      var renderArea1 = svg.append("g");
      renderArea1.append("circle").attr("cx", 100).attr("cy", 100).attr("r", 10);
      (<any> mockDrawer1).setup = () => (<any> mockDrawer1)._renderArea = renderArea1;
      (<any> mockDrawer1)._getSelector = () => "circle";
      (<any> mockDrawer1)._getPixelPoint = data1PointConverter;

      var renderArea2 = svg.append("g");
      renderArea2.append("circle").attr("cx", 10).attr("cy", 10).attr("r", 10);
      var mockDrawer2 = new Plottable.Drawers.AbstractDrawer("ds2");
      (<any> mockDrawer2).setup = () => (<any> mockDrawer2)._renderArea = renderArea2;
      (<any> mockDrawer2)._getSelector = () => "circle";
      (<any> mockDrawer2)._getPixelPoint = data2PointConverter;

      // Mock _getDrawer to return the mock drawers
      (<any> plot)._getDrawer = (key: string) => {
        if (key === "ds1") {
          return mockDrawer1;
        } else {
          return mockDrawer2;
        }
      };

      plot.addDataset("ds1", data1);
      plot.addDataset("ds2", data2);
      plot.renderTo(svg);

      var queryPoint = {x: 1, y: 11};
      var closestPlotData = plot.getClosestPlotData(queryPoint);
      assert.deepEqual(closestPlotData.pixelPoints, [{x: 1, y: 10}], "retrieves the closest point across datasets");

      svg.remove();
    });

    describe("Dataset removal", () => {
      var plot: Plottable.Plot;
      var d1: Plottable.Dataset;
      var d2: Plottable.Dataset;

      beforeEach(() => {
        plot = new Plottable.Plot();
        d1 = new Plottable.Dataset();
        d2 = new Plottable.Dataset();
        plot.addDataset("foo", d1);
        plot.addDataset("bar", d2);
        assert.deepEqual(plot.datasets(), [d1, d2], "datasets as expected");
      });

      it("removeDataset can work on keys", () => {
        plot.removeDataset("bar");
        assert.deepEqual(plot.datasets(), [d1], "second dataset removed");
        plot.removeDataset("foo");
        assert.deepEqual(plot.datasets(), [], "all datasets removed");
      });

      it("removeDataset can work on datasets", () => {
        plot.removeDataset(d2);
        assert.deepEqual(plot.datasets(), [d1], "second dataset removed");
        plot.removeDataset(d1);
        assert.deepEqual(plot.datasets(), [], "all datasets removed");
      });

      it("removeDataset ignores inputs that do not correspond to a dataset", () => {
        var d3 = new Plottable.Dataset();
        plot.removeDataset(d3);
        plot.removeDataset("bad key");
        assert.deepEqual(plot.datasets(), [d1, d2], "datasets as expected");
      });

      it("removeDataset functions on inputs that are data arrays, not datasets", () => {
        var a1 = ["foo", "bar"];
        var a2 = [1, 2, 3];
        plot.addDataset(a1);
        plot.addDataset(a2);
        assert.lengthOf(plot.datasets(), 4, "there are four datasets");
        assert.strictEqual(plot.datasets()[3].data(), a2, "second array dataset correct");
        assert.strictEqual(plot.datasets()[2].data(), a1, "first array dataset correct");
        plot.removeDataset(a2);
        plot.removeDataset(a1);
        assert.deepEqual(plot.datasets(), [d1, d2], "datasets as expected");
      });

      it("removeDataset behaves appropriately when the key 'undefined' is used", () => {
        var a = [1, 2, 3];
        plot.addDataset("undefined", a);
        assert.lengthOf(plot.datasets(), 3, "there are three datasets initially");
        plot.removeDataset("foofoofoofoofoofoofoofoo");
        assert.lengthOf(plot.datasets(), 3, "there are three datasets after bad key removal");
        plot.removeDataset(undefined);
        assert.lengthOf(plot.datasets(), 3, "there are three datasets after removing `undefined`");
        plot.removeDataset([94, 93, 92]);
        assert.lengthOf(plot.datasets(), 3, "there are three datasets after removing random dataset");
        plot.removeDataset("undefined");
        assert.lengthOf(plot.datasets(), 2, "the dataset called 'undefined' could be removed");
      });
    });

    it("remove() disconnects plots from its scales", () => {
      var r = new Plottable.Plot();
      var s = new Plottable.Scales.Linear();
      r.project("attr", "a", s);
      r.remove();
      var key2callback = (<any> s).broadcaster._key2callback;
      assert.isUndefined(key2callback.get(r), "the plot is no longer attached to the scale");
    });

    it("extent registration works as intended", () => {
      var scale1 = new Plottable.Scales.Linear();
      var scale2 = new Plottable.Scales.Linear();

      var d1 = new Plottable.Dataset([1, 2, 3]);
      var d2 = new Plottable.Dataset([4, 99, 999]);
      var d3 = new Plottable.Dataset([-1, -2, -3]);

      var id = (d: number) => d;
      var plot1 = new Plottable.Plot();
      var plot2 = new Plottable.Plot();
      var svg = TestMethods.generateSVG(400, 400);
      plot1.attr("null", id, scale1);
      plot2.attr("null", id, scale1);
      plot1.renderTo(svg);
      plot2.renderTo(svg);

      function assertDomainIsClose(actualDomain: number[], expectedDomain: number[], msg: string) {
        // to avoid floating point issues:/
        assert.closeTo(actualDomain[0], expectedDomain[0], 0.01, msg);
        assert.closeTo(actualDomain[1], expectedDomain[1], 0.01, msg);
      }

      plot1.addDataset(d1);
      assertDomainIsClose(scale1.domain(), [1, 3], "scale includes plot1 projected data");

      plot2.addDataset(d2);
      assertDomainIsClose(scale1.domain(), [1, 999], "scale extent includes plot1 and plot2");

      plot2.addDataset(d3);
      assertDomainIsClose(scale1.domain(), [-3, 999], "extent widens further if we add more data to plot2");

      plot2.removeDataset(d3);
      assertDomainIsClose(scale1.domain(), [1, 999], "extent shrinks if we remove dataset");

      plot2.attr("null", id, scale2);
      assertDomainIsClose(scale1.domain(), [1, 3], "extent shrinks further if we project plot2 away");

      svg.remove();
    });

    it("additionalPaint timing works properly", () => {
      var animator = new Plottable.Animators.Base().delay(10).duration(10).maxIterativeDelay(0);
      var x = new Plottable.Scales.Linear();
      var y = new Plottable.Scales.Linear();
      var plot = new Plottable.Plots.Bar(x, y).addDataset([]).animate(true);
      var recordedTime: number = -1;
      var additionalPaint = (x: number) => {
        recordedTime = Math.max(x, recordedTime);
      };
      (<any> plot)._additionalPaint = additionalPaint;
      plot.animator("bars", animator);
      var svg = TestMethods.generateSVG();
      plot.project("x", "x", x);
      plot.project("y", "y", y);
      plot.renderTo(svg);
      svg.remove();
      assert.strictEqual(recordedTime, 20, "additionalPaint passed appropriate time argument");
    });

    it("extent calculation done in correct dataset order", () => {
      var categoryScale = new Plottable.Scales.Category();
      var dataset1 = [{key: "A"}];
      var dataset2 = [{key: "B"}];
      var plot = new Plottable.Plot()
                                   .addDataset("b", dataset2)
                                   .addDataset("a", dataset1);
      plot.project("key", "key", categoryScale);

      plot.datasetOrder(["a", "b"]);

      var svg = TestMethods.generateSVG();
      plot.renderTo(svg);

      assert.deepEqual(categoryScale.domain(), ["A", "B"], "extent is in the right order");
      svg.remove();
    });
  });

  describe("XY Plot", () => {
    var svg: D3.Selection;
    var xScale: Plottable.Scales.Linear;
    var yScale: Plottable.Scales.Linear;
    var xAccessor: any;
    var yAccessor: any;
    var simpleDataset: Plottable.Dataset;
    var plot: Plottable.XYPlot<number, number>;

    before(() => {
      xAccessor = (d: any, i: number, u: any) => d.a + u.foo;
      yAccessor = (d: any, i: number, u: any) => d.b + u.foo;
    });

    beforeEach(() => {
      svg = TestMethods.generateSVG(500, 500);
      simpleDataset = new Plottable.Dataset([{a: -5, b: 6}, {a: -2, b: 2}, {a: 2, b: -2}, {a: 5, b: -6}], {foo: 0});
      xScale = new Plottable.Scales.Linear();
      yScale = new Plottable.Scales.Linear();
      plot = new Plottable.XYPlot(xScale, yScale);
      plot.addDataset(simpleDataset)
          .project("x", xAccessor, xScale)
          .project("y", yAccessor, yScale)
          .renderTo(svg);
    });

    it("plot auto domain scale to visible points", () => {
      xScale.domain([-3, 3]);
      assert.deepEqual(yScale.domain(), [-7, 7], "domain has not been adjusted to visible points");
      plot.automaticallyAdjustYScaleOverVisiblePoints(true);
      assert.deepEqual(yScale.domain(), [-2.5, 2.5], "domain has been adjusted to visible points");
      plot.automaticallyAdjustYScaleOverVisiblePoints(false);
      plot.automaticallyAdjustXScaleOverVisiblePoints(true);
      yScale.domain([-6, 6]);
      assert.deepEqual(xScale.domain(), [-6, 6], "domain has been adjusted to visible points");
      svg.remove();
    });

    it("no visible points", () => {
      plot.automaticallyAdjustYScaleOverVisiblePoints(true);
      xScale.domain([-0.5, 0.5]);
      assert.deepEqual(yScale.domain(), [-7, 7], "domain has been not been adjusted");
      svg.remove();
    });

    it("automaticallyAdjustYScaleOverVisiblePoints disables autoDomain", () => {
      xScale.domain([-2, 2]);
      plot.automaticallyAdjustYScaleOverVisiblePoints(true);
      plot.renderTo(svg);
      assert.deepEqual(yScale.domain(), [-2.5, 2.5], "domain has been been adjusted");
      svg.remove();
    });

    it("show all data", () => {
      plot.automaticallyAdjustYScaleOverVisiblePoints(true);
      xScale.domain([-0.5, 0.5]);
      plot.showAllData();
      assert.deepEqual(yScale.domain(), [-7, 7], "domain has been adjusted to show all data");
      assert.deepEqual(xScale.domain(), [-6, 6], "domain has been adjusted to show all data");
      svg.remove();
    });

    it("show all data without auto adjust domain", () => {
      plot.automaticallyAdjustYScaleOverVisiblePoints(true);
      xScale.domain([-0.5, 0.5]);
      plot.automaticallyAdjustYScaleOverVisiblePoints(false);
      plot.showAllData();
      assert.deepEqual(yScale.domain(), [-7, 7], "domain has been adjusted to show all data");
      assert.deepEqual(xScale.domain(), [-6, 6], "domain has been adjusted to show all data");
      svg.remove();
    });

    it("no cycle in auto domain on plot", () => {
      var zScale = new Plottable.Scales.Linear().domain([-10, 10]);
      plot.automaticallyAdjustYScaleOverVisiblePoints(true);
      var plot2 = new Plottable.XYPlot(zScale, yScale)
                                    .automaticallyAdjustXScaleOverVisiblePoints(true)
                                    .project("x", xAccessor, zScale)
                                    .project("y", yAccessor, yScale)
                                    .addDataset(simpleDataset);
      var plot3 = new Plottable.XYPlot(zScale, xScale)
                                    .automaticallyAdjustYScaleOverVisiblePoints(true)
                                    .project("x", xAccessor, zScale)
                                    .project("y", yAccessor, xScale)
                                    .addDataset(simpleDataset);
      plot2.renderTo(svg);
      plot3.renderTo(svg);

      xScale.domain([-2, 2]);
      assert.deepEqual(yScale.domain(), [-2.5, 2.5], "y domain is adjusted by x domain using custom algorithm and domainer");
      assert.deepEqual(zScale.domain(), [-2.5, 2.5], "z domain is adjusted by y domain using custom algorithm and domainer");
      assert.deepEqual(xScale.domain(), [-2, 2],     "x domain is not adjusted using custom algorithm and domainer");

      svg.remove();
    });

    it("listeners are deregistered after removal", () => {
      plot.automaticallyAdjustYScaleOverVisiblePoints(true);
      plot.remove();
      var key2callback = (<any> xScale).broadcaster._key2callback;
      assert.isUndefined(key2callback.get("yDomainAdjustment" + plot.getID()), "the plot is no longer attached to the xScale");
      key2callback = (<any> yScale).broadcaster._key2callback;
      assert.isUndefined(key2callback.get("xDomainAdjustment" + plot.getID()), "the plot is no longer attached to the yScale");
      svg.remove();
    });

    it("listeners are deregistered for changed scale", () => {
      plot.automaticallyAdjustYScaleOverVisiblePoints(true);
      var newScale = new Plottable.Scales.Linear().domain([-10, 10]);
      plot.project("x", xAccessor, newScale);
      xScale.domain([-2, 2]);
      assert.deepEqual(yScale.domain(), [-7, 7], "replaced xScale didn't adjust yScale");
      svg.remove();
    });

  });
});<|MERGE_RESOLUTION|>--- conflicted
+++ resolved
@@ -68,21 +68,12 @@
       r.project("x", "x", xScale);
       r.project("y", "y", yScale);
       r.project("meta", metadataProjector);
-<<<<<<< HEAD
       xScale.registerCoolListener("unitTest", (listenable: Plottable.Scales.Linear) => {
-        assert.equal(listenable, xScale, "Callback received the calling scale as the first argument");
-        ++xScaleCalls;
-      });
-      yScale.registerCoolListener("unitTest", (listenable: Plottable.Scales.Linear) => {
-        assert.equal(listenable, yScale, "Callback received the calling scale as the first argument");
-=======
-      xScale.broadcaster.registerListener("unitTest", (listenable: Plottable.Scales.Linear) => {
         assert.strictEqual(listenable, xScale, "Callback received the calling scale as the first argument");
         ++xScaleCalls;
       });
-      yScale.broadcaster.registerListener("unitTest", (listenable: Plottable.Scales.Linear) => {
+      yScale.registerCoolListener("unitTest", (listenable: Plottable.Scales.Linear) => {
         assert.strictEqual(listenable, yScale, "Callback received the calling scale as the first argument");
->>>>>>> 15d2c52f
         ++yScaleCalls;
       });
 
