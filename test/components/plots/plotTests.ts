///<reference path="../../testReference.ts" />

var assert = chai.assert;
class CountingPlot extends Plottable.Plot {
  public renders: number = 0;

  public _render() {
    ++this.renders;
    return super._render();
  }
}

describe("Plots", () => {
  describe("Plot", () => {

    it("Plots default correctly", () => {
      var r = new Plottable.Plot();
      assert.isTrue(r.clipPathEnabled, "clipPathEnabled defaults to true");
    });

    it("Base Plot functionality works", () => {
      var svg = TestMethods.generateSVG(400, 300);
      var r = new Plottable.Plot();
      r.anchor(svg);
      r.computeLayout();
      var renderArea = (<any> r)._content.select(".render-area");
      assert.isNotNull(renderArea.node(), "there is a render-area");
      svg.remove();
    });

    it("Changes Dataset listeners when the Dataset is changed", () => {
      var dFoo = new Plottable.Dataset(["foo"], {cssClass: "bar"});
      var dBar = new Plottable.Dataset(["bar"], {cssClass: "boo"});
      var r = new CountingPlot();
      r.addDataset("foo", dFoo);

      assert.strictEqual(1, r.renders, "initial render due to addDataset");

      dFoo.broadcaster.broadcast();
      assert.strictEqual(2, r.renders, "we re-render when our dataset changes");

      r.addDataset("bar", dBar);
      assert.strictEqual(3, r.renders, "we should redraw when we add a dataset");

      dFoo.broadcaster.broadcast();
      assert.strictEqual(4, r.renders, "we should still listen to the first dataset");

      dBar.broadcaster.broadcast();
      assert.strictEqual(5, r.renders, "we should listen to the new dataset");

      r.removeDataset("foo");
      assert.strictEqual(6, r.renders, "we re-render on dataset removal");
      dFoo.broadcaster.broadcast();
      assert.strictEqual(6, r.renders, "we don't listen to removed datasets");

    });

    it("Updates its projectors when the Dataset is changed", () => {
      var d1 = new Plottable.Dataset([{x: 5, y: 6}], {cssClass: "bar"});
      var r = new Plottable.Plot();
      r.addDataset("d1", d1);

      var xScaleCalls: number = 0;
      var yScaleCalls: number = 0;
      var xScale = new Plottable.Scales.Linear();
      var yScale = new Plottable.Scales.Linear();
      var metadataProjector = (d: any, i: number, m: any) => m.cssClass;
      r.project("x", "x", xScale);
      r.project("y", "y", yScale);
      r.project("meta", metadataProjector);
      xScale.broadcaster.registerListener("unitTest", (listenable: Plottable.Scales.Linear) => {
        assert.strictEqual(listenable, xScale, "Callback received the calling scale as the first argument");
        ++xScaleCalls;
      });
      yScale.broadcaster.registerListener("unitTest", (listenable: Plottable.Scales.Linear) => {
        assert.strictEqual(listenable, yScale, "Callback received the calling scale as the first argument");
        ++yScaleCalls;
      });

      assert.strictEqual(0, xScaleCalls, "initially hasn't made any X callbacks");
      assert.strictEqual(0, yScaleCalls, "initially hasn't made any Y callbacks");

      d1.broadcaster.broadcast();
      assert.strictEqual(1, xScaleCalls, "X scale was wired up to datasource correctly");
      assert.strictEqual(1, yScaleCalls, "Y scale was wired up to datasource correctly");

      var d2 = new Plottable.Dataset([{x: 7, y: 8}], {cssClass: "boo"});
      r.removeDataset("d1");
      r.addDataset(d2);
      assert.strictEqual(3, xScaleCalls, "Changing datasource fires X scale listeners (but doesn't coalesce callbacks)");
      assert.strictEqual(3, yScaleCalls, "Changing datasource fires Y scale listeners (but doesn't coalesce callbacks)");

      d1.broadcaster.broadcast();
      assert.strictEqual(3, xScaleCalls, "X scale was unhooked from old datasource");
      assert.strictEqual(3, yScaleCalls, "Y scale was unhooked from old datasource");

      d2.broadcaster.broadcast();
      assert.strictEqual(4, xScaleCalls, "X scale was hooked into new datasource");
      assert.strictEqual(4, yScaleCalls, "Y scale was hooked into new datasource");

    });

    it("Plot automatically generates a Dataset if only data is provided", () => {
      var data = ["foo", "bar"];
      var r = new Plottable.Plot().addDataset("foo", data);
      var dataset = r.datasets()[0];
      assert.isNotNull(dataset, "A Dataset was automatically generated");
      assert.deepEqual(dataset.data(), data, "The generated Dataset has the correct data");
    });

    it("Plot.project works as intended", () => {
      var r = new Plottable.Plot();
      var s = new Plottable.Scales.Linear().domain([0, 1]).range([0, 10]);
      r.project("attr", "a", s);
      var attrToProjector = (<any> r)._generateAttrToProjector();
      var projector = attrToProjector["attr"];
      assert.strictEqual(projector({"a": 0.5}, 0, null, null), 5, "projector works as intended");
    });

    it("Changing Plot.dataset().data to [] causes scale to contract", () => {
      var ds1 = new Plottable.Dataset([0, 1, 2]);
      var ds2 = new Plottable.Dataset([1, 2, 3]);
      var s = new Plottable.Scales.Linear();
      var svg1 = TestMethods.generateSVG(100, 100);
      var svg2 = TestMethods.generateSVG(100, 100);
      new Plottable.Plot()
        .addDataset(ds1)
        .project("x", (x: number) => x, s)
        .renderTo(svg1);
      new Plottable.Plot()
        .addDataset(ds2)
        .project("x", (x: number) => x, s)
        .renderTo(svg2);
      assert.deepEqual(s.domain(), [0, 3], "Simple domain combining");
      ds1.data([]);
      assert.deepEqual(s.domain(), [1, 3], "Contracting domain due to projection becoming empty");
      svg1.remove();
      svg2.remove();
    });

    it("getAllSelections() with dataset retrieval", () => {
      var svg = TestMethods.generateSVG(400, 400);
      var plot = new Plottable.Plot();

      // Create mock drawers with already drawn items
      var mockDrawer1 = new Plottable.Drawers.AbstractDrawer("ds1");
      var renderArea1 = svg.append("g");
      renderArea1.append("circle").attr("cx", 100).attr("cy", 100).attr("r", 10);
      (<any> mockDrawer1).setup = () => (<any> mockDrawer1)._renderArea = renderArea1;
      (<any> mockDrawer1)._getSelector = () => "circle";

      var renderArea2 = svg.append("g");
      renderArea2.append("circle").attr("cx", 10).attr("cy", 10).attr("r", 10);
      var mockDrawer2 = new Plottable.Drawers.AbstractDrawer("ds2");
      (<any> mockDrawer2).setup = () => (<any> mockDrawer2)._renderArea = renderArea2;
      (<any> mockDrawer2)._getSelector = () => "circle";

      // Mock _getDrawer to return the mock drawers
      (<any> plot)._getDrawer = (key: string) => {
        if (key === "ds1") {
          return mockDrawer1;
        } else {
          return mockDrawer2;
        }
      };

      plot.addDataset("ds1", [{value: 0}, {value: 1}, {value: 2}]);
      plot.addDataset("ds2", [{value: 1}, {value: 2}, {value: 3}]);
      plot.renderTo(svg);

      var selections = plot.getAllSelections();
      assert.strictEqual(selections.size(), 2, "all circle selections gotten");

      var oneSelection = plot.getAllSelections("ds1");
      assert.strictEqual(oneSelection.size(), 1);
      assert.strictEqual(TestMethods.numAttr(oneSelection, "cx"), 100, "retrieved selection in renderArea1");

      var oneElementSelection = plot.getAllSelections(["ds2"]);
      assert.strictEqual(oneElementSelection.size(), 1);
      assert.strictEqual(TestMethods.numAttr(oneElementSelection, "cy"), 10, "retreived selection in renderArea2");

      var nonExcludedSelection = plot.getAllSelections(["ds1"], true);
      assert.strictEqual(nonExcludedSelection.size(), 1);
      assert.strictEqual(TestMethods.numAttr(nonExcludedSelection, "cy"), 10, "retreived non-excluded selection in renderArea2");
      svg.remove();
    });

    it("getAllPlotData() with dataset retrieval", () => {
      var svg = TestMethods.generateSVG(400, 400);
      var plot = new Plottable.Plot();

      var data1 = [{value: 0}, {value: 1}, {value: 2}];
      var data2 = [{value: 0}, {value: 1}, {value: 2}];

      var data1Points = data1.map((datum: any) => { return {x: datum.value, y: 100}; });
      var data2Points = data2.map((datum: any) => { return {x: datum.value, y: 10}; });

      var data1PointConverter = (datum: any, index: number) => data1Points[index];
      var data2PointConverter = (datum: any, index: number) => data2Points[index];

      // Create mock drawers with already drawn items
      var mockDrawer1 = new Plottable.Drawers.AbstractDrawer("ds1");
      var renderArea1 = svg.append("g");
      renderArea1.append("circle").attr("cx", 100).attr("cy", 100).attr("r", 10);
      (<any> mockDrawer1).setup = () => (<any> mockDrawer1)._renderArea = renderArea1;
      (<any> mockDrawer1)._getSelector = () => "circle";
      (<any> mockDrawer1)._getPixelPoint = data1PointConverter;

      var renderArea2 = svg.append("g");
      renderArea2.append("circle").attr("cx", 10).attr("cy", 10).attr("r", 10);
      var mockDrawer2 = new Plottable.Drawers.AbstractDrawer("ds2");
      (<any> mockDrawer2).setup = () => (<any> mockDrawer2)._renderArea = renderArea2;
      (<any> mockDrawer2)._getSelector = () => "circle";
      (<any> mockDrawer2)._getPixelPoint = data2PointConverter;

      // Mock _getDrawer to return the mock drawers
      (<any> plot)._getDrawer = (key: string) => {
        if (key === "ds1") {
          return mockDrawer1;
        } else {
          return mockDrawer2;
        }
      };

      plot.addDataset("ds1", data1);
      plot.addDataset("ds2", data2);
      plot.renderTo(svg);

      var allPlotData = plot.getAllPlotData();
      assert.strictEqual(allPlotData.selection.size(), 2, "all circle selections gotten");
      assert.includeMembers(allPlotData.data, data1, "includes data1 members");
      assert.includeMembers(allPlotData.data, data2, "includes data2 members");
      assert.includeMembers(allPlotData.pixelPoints, data1.map(data1PointConverter), "includes data1 points");
      assert.includeMembers(allPlotData.pixelPoints, data2.map(data2PointConverter), "includes data2 points");

      var singlePlotData = plot.getAllPlotData("ds1");
      var oneSelection = singlePlotData.selection;
      assert.strictEqual(oneSelection.size(), 1);
      assert.strictEqual(TestMethods.numAttr(oneSelection, "cx"), 100, "retrieved selection in renderArea1");
      assert.includeMembers(singlePlotData.data, data1, "includes data1 members");
      assert.includeMembers(singlePlotData.pixelPoints, data1.map(data1PointConverter), "includes data1 points");

      var oneElementPlotData = plot.getAllPlotData(["ds2"]);
      var oneElementSelection = oneElementPlotData.selection;
      assert.strictEqual(oneElementSelection.size(), 1);
      assert.strictEqual(TestMethods.numAttr(oneElementSelection, "cy"), 10, "retreieved selection in renderArea2");
      assert.includeMembers(oneElementPlotData.data, data2, "includes data2 members");
      assert.includeMembers(oneElementPlotData.pixelPoints, data2.map(data2PointConverter), "includes data2 points");
      svg.remove();
    });

    it("getAllPlotData() with NaN pixel points", () => {
      var svg = TestMethods.generateSVG(400, 400);
      var plot = new Plottable.Plot();

      var data = [{value: NaN}, {value: 1}, {value: 2}];

      var dataPoints = data.map((datum: any) => { return {x: datum.value, y: 10}; });

      var dataPointConverter = (datum: any, index: number) => dataPoints[index];

      // Create mock drawer with already drawn items
      var mockDrawer = new Plottable.Drawers.AbstractDrawer("ds");
      var renderArea = svg.append("g");
      var circles = renderArea.selectAll("circles").data(data);
      circles.enter().append("circle").attr("cx", 100).attr("cy", 100).attr("r", 10);
      circles.exit().remove();
      (<any> mockDrawer).setup = () => (<any> mockDrawer)._renderArea = renderArea;
      (<any> mockDrawer)._getSelector = () => "circle";
      (<any> mockDrawer)._getPixelPoint = dataPointConverter;

      // Mock _getDrawer to return the mock drawer
      (<any> plot)._getDrawer = () => mockDrawer;

      plot.addDataset("ds", data);
      plot.renderTo(svg);

      var oneElementPlotData = plot.getAllPlotData();
      var oneElementSelection = oneElementPlotData.selection;
      assert.strictEqual(oneElementSelection.size(), 2, "finds all selections that do not have NaN pixelPoint");
      assert.lengthOf(oneElementPlotData.pixelPoints, 2, "returns pixelPoints except ones with NaN");
      assert.lengthOf(oneElementPlotData.data, 2, "finds data that do not have NaN pixelPoint");

      oneElementPlotData.pixelPoints.forEach((pixelPoint) => {
        assert.isNumber(pixelPoint.x, "pixelPoint X cannot be NaN");
        assert.isNumber(pixelPoint.y, "pixelPoint Y cannot be NaN");
      });
      svg.remove();
    });

    it("getClosestPlotData", () => {
      var svg = TestMethods.generateSVG(400, 400);
      var plot = new Plottable.Plot();

      var data1 = [{value: 0}, {value: 1}, {value: 2}];
      var data2 = [{value: 0}, {value: 1}, {value: 2}];

      var data1Points = data1.map((datum: any) => { return {x: datum.value, y: 100}; });
      var data2Points = data2.map((datum: any) => { return {x: datum.value, y: 10}; });

      var data1PointConverter = (datum: any, index: number) => data1Points[index];
      var data2PointConverter = (datum: any, index: number) => data2Points[index];

      // Create mock drawers with already drawn items
      var mockDrawer1 = new Plottable.Drawers.AbstractDrawer("ds1");
      var renderArea1 = svg.append("g");
      renderArea1.append("circle").attr("cx", 100).attr("cy", 100).attr("r", 10);
      (<any> mockDrawer1).setup = () => (<any> mockDrawer1)._renderArea = renderArea1;
      (<any> mockDrawer1)._getSelector = () => "circle";
      (<any> mockDrawer1)._getPixelPoint = data1PointConverter;

      var renderArea2 = svg.append("g");
      renderArea2.append("circle").attr("cx", 10).attr("cy", 10).attr("r", 10);
      var mockDrawer2 = new Plottable.Drawers.AbstractDrawer("ds2");
      (<any> mockDrawer2).setup = () => (<any> mockDrawer2)._renderArea = renderArea2;
      (<any> mockDrawer2)._getSelector = () => "circle";
      (<any> mockDrawer2)._getPixelPoint = data2PointConverter;

      // Mock _getDrawer to return the mock drawers
      (<any> plot)._getDrawer = (key: string) => {
        if (key === "ds1") {
          return mockDrawer1;
        } else {
          return mockDrawer2;
        }
      };

      plot.addDataset("ds1", data1);
      plot.addDataset("ds2", data2);
      plot.renderTo(svg);

      var queryPoint = {x: 1, y: 11};
      var closestPlotData = plot.getClosestPlotData(queryPoint);
      assert.deepEqual(closestPlotData.pixelPoints, [{x: 1, y: 10}], "retrieves the closest point across datasets");

      svg.remove();
    });

    describe("Dataset removal", () => {
      var plot: Plottable.Plot;
      var d1: Plottable.Dataset;
      var d2: Plottable.Dataset;

      beforeEach(() => {
        plot = new Plottable.Plot();
        d1 = new Plottable.Dataset();
        d2 = new Plottable.Dataset();
        plot.addDataset("foo", d1);
        plot.addDataset("bar", d2);
        assert.deepEqual(plot.datasets(), [d1, d2], "datasets as expected");
      });

      it("removeDataset can work on keys", () => {
        plot.removeDataset("bar");
        assert.deepEqual(plot.datasets(), [d1], "second dataset removed");
        plot.removeDataset("foo");
        assert.deepEqual(plot.datasets(), [], "all datasets removed");
      });

      it("removeDataset can work on datasets", () => {
        plot.removeDataset(d2);
        assert.deepEqual(plot.datasets(), [d1], "second dataset removed");
        plot.removeDataset(d1);
        assert.deepEqual(plot.datasets(), [], "all datasets removed");
      });

      it("removeDataset ignores inputs that do not correspond to a dataset", () => {
        var d3 = new Plottable.Dataset();
        plot.removeDataset(d3);
        plot.removeDataset("bad key");
        assert.deepEqual(plot.datasets(), [d1, d2], "datasets as expected");
      });

      it("removeDataset functions on inputs that are data arrays, not datasets", () => {
        var a1 = ["foo", "bar"];
        var a2 = [1, 2, 3];
        plot.addDataset(a1);
        plot.addDataset(a2);
        assert.lengthOf(plot.datasets(), 4, "there are four datasets");
        assert.strictEqual(plot.datasets()[3].data(), a2, "second array dataset correct");
        assert.strictEqual(plot.datasets()[2].data(), a1, "first array dataset correct");
        plot.removeDataset(a2);
        plot.removeDataset(a1);
        assert.deepEqual(plot.datasets(), [d1, d2], "datasets as expected");
      });

      it("removeDataset behaves appropriately when the key 'undefined' is used", () => {
        var a = [1, 2, 3];
        plot.addDataset("undefined", a);
        assert.lengthOf(plot.datasets(), 3, "there are three datasets initially");
        plot.removeDataset("foofoofoofoofoofoofoofoo");
        assert.lengthOf(plot.datasets(), 3, "there are three datasets after bad key removal");
        plot.removeDataset(undefined);
        assert.lengthOf(plot.datasets(), 3, "there are three datasets after removing `undefined`");
        plot.removeDataset([94, 93, 92]);
        assert.lengthOf(plot.datasets(), 3, "there are three datasets after removing random dataset");
        plot.removeDataset("undefined");
        assert.lengthOf(plot.datasets(), 2, "the dataset called 'undefined' could be removed");
      });
    });

    it("remove() disconnects plots from its scales", () => {
      var r = new Plottable.Plot();
      var s = new Plottable.Scales.Linear();
      r.project("attr", "a", s);
      r.remove();
      var key2callback = (<any> s).broadcaster._key2callback;
      assert.isUndefined(key2callback.get(r), "the plot is no longer attached to the scale");
    });

    it("extent registration works as intended", () => {
      var scale1 = new Plottable.Scales.Linear();
      var scale2 = new Plottable.Scales.Linear();

      var d1 = new Plottable.Dataset([1, 2, 3]);
      var d2 = new Plottable.Dataset([4, 99, 999]);
      var d3 = new Plottable.Dataset([-1, -2, -3]);

      var id = (d: number) => d;
      var plot1 = new Plottable.Plot();
      var plot2 = new Plottable.Plot();
      var svg = TestMethods.generateSVG(400, 400);
      plot1.attr("null", id, scale1);
      plot2.attr("null", id, scale1);
      plot1.renderTo(svg);
      plot2.renderTo(svg);

      function assertDomainIsClose(actualDomain: number[], expectedDomain: number[], msg: string) {
        // to avoid floating point issues:/
        assert.closeTo(actualDomain[0], expectedDomain[0], 0.01, msg);
        assert.closeTo(actualDomain[1], expectedDomain[1], 0.01, msg);
      }

      plot1.addDataset(d1);
      assertDomainIsClose(scale1.domain(), [1, 3], "scale includes plot1 projected data");

      plot2.addDataset(d2);
      assertDomainIsClose(scale1.domain(), [1, 999], "scale extent includes plot1 and plot2");

      plot2.addDataset(d3);
      assertDomainIsClose(scale1.domain(), [-3, 999], "extent widens further if we add more data to plot2");

      plot2.removeDataset(d3);
      assertDomainIsClose(scale1.domain(), [1, 999], "extent shrinks if we remove dataset");

      plot2.attr("null", id, scale2);
      assertDomainIsClose(scale1.domain(), [1, 3], "extent shrinks further if we project plot2 away");

      svg.remove();
    });

    it("additionalPaint timing works properly", () => {
      var animator = new Plottable.Animators.Base().delay(10).duration(10).maxIterativeDelay(0);
      var x = new Plottable.Scales.Linear();
      var y = new Plottable.Scales.Linear();
      var plot = new Plottable.Plots.Bar(x, y).addDataset([]).animate(true);
      var recordedTime: number = -1;
      var additionalPaint = (x: number) => {
        recordedTime = Math.max(x, recordedTime);
      };
      (<any> plot)._additionalPaint = additionalPaint;
      plot.animator("bars", animator);
      var svg = TestMethods.generateSVG();
      plot.project("x", "x", x);
      plot.project("y", "y", y);
      plot.renderTo(svg);
<<<<<<< HEAD
      assert.equal(recordedTime, 20, "additionalPaint passed appropriate time argument");
      svg.remove();
=======
      svg.remove();
      assert.strictEqual(recordedTime, 20, "additionalPaint passed appropriate time argument");
>>>>>>> 15d2c52f
    });

    it("extent calculation done in correct dataset order", () => {
      var categoryScale = new Plottable.Scales.Category();
      var dataset1 = [{key: "A"}];
      var dataset2 = [{key: "B"}];
      var plot = new Plottable.Plot()
                                   .addDataset("b", dataset2)
                                   .addDataset("a", dataset1);
      plot.project("key", "key", categoryScale);

      plot.datasetOrder(["a", "b"]);

      var svg = TestMethods.generateSVG();
      plot.renderTo(svg);

      assert.deepEqual(categoryScale.domain(), ["A", "B"], "extent is in the right order");
      svg.remove();
    });
  });

  describe("XY Plot", () => {
    var svg: D3.Selection;
    var xScale: Plottable.Scales.Linear;
    var yScale: Plottable.Scales.Linear;
    var xAccessor: any;
    var yAccessor: any;
    var simpleDataset: Plottable.Dataset;
    var plot: Plottable.XYPlot<number, number>;

    before(() => {
      xAccessor = (d: any, i: number, u: any) => d.a + u.foo;
      yAccessor = (d: any, i: number, u: any) => d.b + u.foo;
    });

    beforeEach(() => {
      svg = TestMethods.generateSVG(500, 500);
      simpleDataset = new Plottable.Dataset([{a: -5, b: 6}, {a: -2, b: 2}, {a: 2, b: -2}, {a: 5, b: -6}], {foo: 0});
      xScale = new Plottable.Scales.Linear();
      yScale = new Plottable.Scales.Linear();
      plot = new Plottable.XYPlot(xScale, yScale);
      plot.addDataset(simpleDataset)
          .project("x", xAccessor, xScale)
          .project("y", yAccessor, yScale)
          .renderTo(svg);
    });

    it("plot auto domain scale to visible points", () => {
      xScale.domain([-3, 3]);
      assert.deepEqual(yScale.domain(), [-7, 7], "domain has not been adjusted to visible points");
      plot.automaticallyAdjustYScaleOverVisiblePoints(true);
      assert.deepEqual(yScale.domain(), [-2.5, 2.5], "domain has been adjusted to visible points");
      plot.automaticallyAdjustYScaleOverVisiblePoints(false);
      plot.automaticallyAdjustXScaleOverVisiblePoints(true);
      yScale.domain([-6, 6]);
      assert.deepEqual(xScale.domain(), [-6, 6], "domain has been adjusted to visible points");
      svg.remove();
    });

    it("no visible points", () => {
      plot.automaticallyAdjustYScaleOverVisiblePoints(true);
      xScale.domain([-0.5, 0.5]);
      assert.deepEqual(yScale.domain(), [-7, 7], "domain has been not been adjusted");
      svg.remove();
    });

    it("automaticallyAdjustYScaleOverVisiblePoints disables autoDomain", () => {
      xScale.domain([-2, 2]);
      plot.automaticallyAdjustYScaleOverVisiblePoints(true);
      plot.renderTo(svg);
      assert.deepEqual(yScale.domain(), [-2.5, 2.5], "domain has been been adjusted");
      svg.remove();
    });

    it("show all data", () => {
      plot.automaticallyAdjustYScaleOverVisiblePoints(true);
      xScale.domain([-0.5, 0.5]);
      plot.showAllData();
      assert.deepEqual(yScale.domain(), [-7, 7], "domain has been adjusted to show all data");
      assert.deepEqual(xScale.domain(), [-6, 6], "domain has been adjusted to show all data");
      svg.remove();
    });

    it("show all data without auto adjust domain", () => {
      plot.automaticallyAdjustYScaleOverVisiblePoints(true);
      xScale.domain([-0.5, 0.5]);
      plot.automaticallyAdjustYScaleOverVisiblePoints(false);
      plot.showAllData();
      assert.deepEqual(yScale.domain(), [-7, 7], "domain has been adjusted to show all data");
      assert.deepEqual(xScale.domain(), [-6, 6], "domain has been adjusted to show all data");
      svg.remove();
    });

    it("no cycle in auto domain on plot", () => {
      var zScale = new Plottable.Scales.Linear().domain([-10, 10]);
      plot.automaticallyAdjustYScaleOverVisiblePoints(true);
      var plot2 = new Plottable.XYPlot(zScale, yScale)
                                    .automaticallyAdjustXScaleOverVisiblePoints(true)
                                    .project("x", xAccessor, zScale)
                                    .project("y", yAccessor, yScale)
                                    .addDataset(simpleDataset);
      var plot3 = new Plottable.XYPlot(zScale, xScale)
                                    .automaticallyAdjustYScaleOverVisiblePoints(true)
                                    .project("x", xAccessor, zScale)
                                    .project("y", yAccessor, xScale)
                                    .addDataset(simpleDataset);
      plot2.renderTo(svg);
      plot3.renderTo(svg);

      xScale.domain([-2, 2]);
      assert.deepEqual(yScale.domain(), [-2.5, 2.5], "y domain is adjusted by x domain using custom algorithm and domainer");
      assert.deepEqual(zScale.domain(), [-2.5, 2.5], "z domain is adjusted by y domain using custom algorithm and domainer");
      assert.deepEqual(xScale.domain(), [-2, 2],     "x domain is not adjusted using custom algorithm and domainer");

      svg.remove();
    });

    it("listeners are deregistered after removal", () => {
      plot.automaticallyAdjustYScaleOverVisiblePoints(true);
      plot.remove();
      var key2callback = (<any> xScale).broadcaster._key2callback;
      assert.isUndefined(key2callback.get("yDomainAdjustment" + plot.getID()), "the plot is no longer attached to the xScale");
      key2callback = (<any> yScale).broadcaster._key2callback;
      assert.isUndefined(key2callback.get("xDomainAdjustment" + plot.getID()), "the plot is no longer attached to the yScale");
      svg.remove();
    });

    it("listeners are deregistered for changed scale", () => {
      plot.automaticallyAdjustYScaleOverVisiblePoints(true);
      var newScale = new Plottable.Scales.Linear().domain([-10, 10]);
      plot.project("x", xAccessor, newScale);
      xScale.domain([-2, 2]);
      assert.deepEqual(yScale.domain(), [-7, 7], "replaced xScale didn't adjust yScale");
      svg.remove();
    });

  });
});<|MERGE_RESOLUTION|>--- conflicted
+++ resolved
@@ -464,13 +464,8 @@
       plot.project("x", "x", x);
       plot.project("y", "y", y);
       plot.renderTo(svg);
-<<<<<<< HEAD
-      assert.equal(recordedTime, 20, "additionalPaint passed appropriate time argument");
-      svg.remove();
-=======
-      svg.remove();
       assert.strictEqual(recordedTime, 20, "additionalPaint passed appropriate time argument");
->>>>>>> 15d2c52f
+      svg.remove();
     });
 
     it("extent calculation done in correct dataset order", () => {
