--- conflicted
+++ resolved
@@ -25,20 +25,14 @@
       y0Accessor = () => 0;
       colorAccessor = (d: any, i: number, m: any) => d3.rgb(d.foo, d.bar, i).toString();
       fillAccessor = () => "steelblue";
-<<<<<<< HEAD
-      simpleDataset = new Plottable.Dataset([{foo: 0, bar: 0}, {foo: 1, bar: 1}]);
-      areaPlot = new Plottable.Plot.Area(xScale, yScale);
-      areaPlot.addDataset(simpleDataset)
-              .project("x", xAccessor, xScale)
-=======
     });
 
     beforeEach(() => {
       svg = generateSVG(500, 500);
       simpleDataset = new Plottable.Dataset(twoPointData);
-      areaPlot = new Plottable.Plot.Area(simpleDataset, xScale, yScale);
-      areaPlot.project("x", xAccessor, xScale)
->>>>>>> 58268027
+      areaPlot = new Plottable.Plot.Area(xScale, yScale);
+      areaPlot.addDataset(simpleDataset)
+              .project("x", xAccessor, xScale)
               .project("y", yAccessor, yScale)
               .project("y0", y0Accessor, yScale)
               .project("fill", fillAccessor)
