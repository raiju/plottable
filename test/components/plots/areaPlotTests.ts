--- conflicted
+++ resolved
@@ -6,17 +6,10 @@
   describe("AreaPlot", () => {
     // HACKHACK #1798: beforeEach being used below
     it("renders correctly with no data", () => {
-<<<<<<< HEAD
-      var svg = generateSVG(400, 400);
+      var svg = TestMethods.generateSVG(400, 400);
       var xScale = new Plottable.Scales.Linear();
       var yScale = new Plottable.Scales.Linear();
       var plot = new Plottable.Plots.Area(xScale, yScale);
-=======
-      var svg = TestMethods.generateSVG(400, 400);
-      var xScale = new Plottable.Scale.Linear();
-      var yScale = new Plottable.Scale.Linear();
-      var plot = new Plottable.Plot.Area(xScale, yScale);
->>>>>>> 318cf203
       plot.project("x", (d: any) => d.x, xScale);
       plot.project("y", (d: any) => d.y, yScale);
       assert.doesNotThrow(() => plot.renderTo(svg), Error);
