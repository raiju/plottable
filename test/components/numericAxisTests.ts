///<reference path="../testReference.ts" />

var assert = chai.assert;

describe("NumericAxis", () => {
  function boxIsInside(inner: ClientRect, outer: ClientRect, epsilon = 0) {
    if (inner.left < outer.left - epsilon) { return false; }
    if (inner.right > outer.right + epsilon) { return false; }
    if (inner.top < outer.top - epsilon) { return false; }
    if (inner.bottom > outer.bottom + epsilon) { return false; }
    return true;
  }

  function assertBoxInside(inner: ClientRect, outer: ClientRect, epsilon = 0, message = "") {
    assert.operator(inner.left, ">", outer.left - epsilon, message + " (box inside (left))");
    assert.operator(inner.right, "<", outer.right + epsilon, message + " (box inside (right))");
    assert.operator(inner.top, ">", outer.top - epsilon, message + " (box inside (top))");
    assert.operator(inner.bottom, "<", outer.bottom + epsilon, message + " (box inside (bottom))");
  }

  it("tickLabelPosition() input validation", () => {
    var scale = new Plottable.Scales.Linear();
    var horizontalAxis = new Plottable.Axes.Numeric(scale, "bottom");
    assert.throws(() => horizontalAxis.tickLabelPosition("top"), "horizontal");
    assert.throws(() => horizontalAxis.tickLabelPosition("bottom"), "horizontal");

    var verticalAxis = new Plottable.Axes.Numeric(scale, "left");
    assert.throws(() => verticalAxis.tickLabelPosition("left"), "vertical");
    assert.throws(() => verticalAxis.tickLabelPosition("right"), "vertical");
  });

  it("draws tick labels correctly (horizontal)", () => {
    var SVG_WIDTH = 500;
    var SVG_HEIGHT = 100;
    var svg = TestMethods.generateSVG(SVG_WIDTH, SVG_HEIGHT);
    var scale = new Plottable.Scales.Linear();
    scale.range([0, SVG_WIDTH]);
    var numericAxis = new Plottable.Axes.Numeric(scale, "bottom");
    numericAxis.renderTo(svg);

    var tickLabels = (<any> numericAxis)._element.selectAll("." + Plottable.Axis.TICK_LABEL_CLASS);
    assert.operator(tickLabels[0].length, ">=", 2, "at least two tick labels were drawn");
    var tickMarks = (<any> numericAxis)._element.selectAll("." + Plottable.Axis.TICK_MARK_CLASS);
    assert.strictEqual( tickLabels[0].length, tickMarks[0].length, "there is one label per mark");

    var i: number;
    var markBB: ClientRect;
    var labelBB: ClientRect;
    for (i = 0; i < tickLabels[0].length; i++) {
      markBB = tickMarks[0][i].getBoundingClientRect();
      var markCenter = (markBB.left + markBB.right) / 2;
      labelBB = tickLabels[0][i].getBoundingClientRect();
      var labelCenter = (labelBB.left + labelBB.right) / 2;
      assert.closeTo(labelCenter, markCenter, 1, "tick label is centered on mark");
    }

    // labels to left
    numericAxis.tickLabelPosition("left");
    tickLabels = (<any> numericAxis)._element.selectAll("." + Plottable.Axis.TICK_LABEL_CLASS);
    tickMarks = (<any> numericAxis)._element.selectAll("." + Plottable.Axis.TICK_MARK_CLASS);
    for (i = 0; i < tickLabels[0].length; i++) {
      markBB = tickMarks[0][i].getBoundingClientRect();
      labelBB = tickLabels[0][i].getBoundingClientRect();
      assert.operator(labelBB.left, "<=", markBB.right, "tick label is to left of mark");
    }

    // labels to right
    numericAxis.tickLabelPosition("right");
    tickLabels = (<any> numericAxis)._element.selectAll("." + Plottable.Axis.TICK_LABEL_CLASS);
    tickMarks = (<any> numericAxis)._element.selectAll("." + Plottable.Axis.TICK_MARK_CLASS);
    for (i = 0; i < tickLabels[0].length; i++) {
      markBB = tickMarks[0][i].getBoundingClientRect();
      labelBB = tickLabels[0][i].getBoundingClientRect();
      assert.operator(markBB.right, "<=", labelBB.left, "tick label is to right of mark");
    }

    svg.remove();
  });

  it("draws ticks correctly (vertical)", () => {
    var SVG_WIDTH = 100;
    var SVG_HEIGHT = 500;
    var svg = TestMethods.generateSVG(SVG_WIDTH, SVG_HEIGHT);
    var scale = new Plottable.Scales.Linear();
    scale.range([0, SVG_HEIGHT]);
    var numericAxis = new Plottable.Axes.Numeric(scale, "left");
    numericAxis.renderTo(svg);

    var tickLabels = (<any> numericAxis)._element.selectAll("." + Plottable.Axis.TICK_LABEL_CLASS);
    assert.operator(tickLabels[0].length, ">=", 2, "at least two tick labels were drawn");
    var tickMarks = (<any> numericAxis)._element.selectAll("." + Plottable.Axis.TICK_MARK_CLASS);
    assert.strictEqual(tickLabels[0].length, tickMarks[0].length, "there is one label per mark");

    var i: number;
    var markBB: ClientRect;
    var labelBB: ClientRect;
    for (i = 0; i < tickLabels[0].length; i++) {
      markBB = tickMarks[0][i].getBoundingClientRect();
      var markCenter = (markBB.top + markBB.bottom) / 2;
      labelBB = tickLabels[0][i].getBoundingClientRect();
      var labelCenter = (labelBB.top + labelBB.bottom) / 2;
      assert.closeTo(labelCenter, markCenter, 1, "tick label is centered on mark");
    }

    // labels to top
    numericAxis.tickLabelPosition("top");
    tickLabels = (<any> numericAxis)._element.selectAll("." + Plottable.Axis.TICK_LABEL_CLASS);
    tickMarks = (<any> numericAxis)._element.selectAll("." + Plottable.Axis.TICK_MARK_CLASS);
    for (i = 0; i < tickLabels[0].length; i++) {
      markBB = tickMarks[0][i].getBoundingClientRect();
      labelBB = tickLabels[0][i].getBoundingClientRect();
      assert.operator(labelBB.bottom, "<=", markBB.top, "tick label is above mark");
    }

    // labels to bottom
    numericAxis.tickLabelPosition("bottom");
    tickLabels = (<any> numericAxis)._element.selectAll("." + Plottable.Axis.TICK_LABEL_CLASS);
    tickMarks = (<any> numericAxis)._element.selectAll("." + Plottable.Axis.TICK_MARK_CLASS);
    for (i = 0; i < tickLabels[0].length; i++) {
      markBB = tickMarks[0][i].getBoundingClientRect();
      labelBB = tickLabels[0][i].getBoundingClientRect();
      assert.operator(markBB.bottom, "<=", labelBB.top, "tick label is below mark");
    }

    svg.remove();
  });

  it("uses the supplied Formatter", () => {
    var SVG_WIDTH = 100;
    var SVG_HEIGHT = 500;
    var svg = TestMethods.generateSVG(SVG_WIDTH, SVG_HEIGHT);
    var scale = new Plottable.Scales.Linear();
    scale.range([0, SVG_HEIGHT]);

    var formatter = Plottable.Formatters.fixed(2);

    var numericAxis = new Plottable.Axes.Numeric(scale, "left", formatter);
    numericAxis.renderTo(svg);

    var tickLabels = (<any> numericAxis)._element.selectAll("." + Plottable.Axis.TICK_LABEL_CLASS);
    tickLabels.each(function(d: any, i: number) {
      var labelText = d3.select(this).text();
      var formattedValue = formatter(d);
      assert.strictEqual(labelText, formattedValue, "The supplied Formatter was used to format the tick label");
    });

    svg.remove();
  });

  it("can hide tick labels that don't fit", () => {
    var SVG_WIDTH = 500;
    var SVG_HEIGHT = 100;
    var svg = TestMethods.generateSVG(SVG_WIDTH, SVG_HEIGHT);
    var scale = new Plottable.Scales.Linear();
    scale.range([0, SVG_WIDTH]);
    var numericAxis = new Plottable.Axes.Numeric(scale, "bottom");

    numericAxis.showEndTickLabel("left", false);
    assert.isFalse(numericAxis.showEndTickLabel("left"), "retrieve showEndTickLabel setting");
    numericAxis.showEndTickLabel("right", true);
    assert.isTrue(numericAxis.showEndTickLabel("right"), "retrieve showEndTickLabel setting");
    assert.throws(() => numericAxis.showEndTickLabel("top", true), Error);
    assert.throws(() => numericAxis.showEndTickLabel("bottom", true), Error);

    numericAxis.renderTo(svg);

    var tickLabels = (<any> numericAxis)._element.selectAll("." + Plottable.Axis.TICK_LABEL_CLASS);
    var firstLabel = d3.select(tickLabels[0][0]);
    assert.strictEqual(firstLabel.style("visibility"), "hidden", "first label is hidden");
    var lastLabel = d3.select(tickLabels[0][tickLabels[0].length - 1]);
    assert.strictEqual(lastLabel.style("visibility"), "hidden", "last label is hidden");

    svg.remove();
  });

  it("tick labels don't overlap in a constrained space", () => {
    var SVG_WIDTH = 100;
    var SVG_HEIGHT = 100;
    var svg = TestMethods.generateSVG(SVG_WIDTH, SVG_HEIGHT);
    var scale = new Plottable.Scales.Linear();
    scale.range([0, SVG_WIDTH]);
    var numericAxis = new Plottable.Axes.Numeric(scale, "bottom");
    numericAxis.showEndTickLabel("left", false).showEndTickLabel("right", false);
    numericAxis.renderTo(svg);

    var visibleTickLabels = (<any> numericAxis)._element
                              .selectAll("." + Plottable.Axis.TICK_LABEL_CLASS)
                              .filter(function(d: any, i: number) {
                                return d3.select(this).style("visibility") === "visible";
                              });
    var numLabels = visibleTickLabels[0].length;
    var box1: ClientRect;
    var box2: ClientRect;
    for (var i = 0; i < numLabels; i++) {
      for (var j = i + 1; j < numLabels; j++) {
        box1 = visibleTickLabels[0][i].getBoundingClientRect();
        box2 = visibleTickLabels[0][j].getBoundingClientRect();

        assert.isFalse(Plottable.Utils.DOM.boxesOverlap(box1, box2), "tick labels don't overlap");
      }
    }

    numericAxis.orientation("bottom");
    visibleTickLabels = (<any> numericAxis)._element
                          .selectAll("." + Plottable.Axis.TICK_LABEL_CLASS)
                          .filter(function(d: any, i: number) {
                            return d3.select(this).style("visibility") === "visible";
                          });
    numLabels = visibleTickLabels[0].length;
    for (i = 0; i < numLabels; i++) {
      for (j = i + 1; j < numLabels; j++) {
        box1 = visibleTickLabels[0][i].getBoundingClientRect();
        box2 = visibleTickLabels[0][j].getBoundingClientRect();

        assert.isFalse(Plottable.Utils.DOM.boxesOverlap(box1, box2), "tick labels don't overlap");
      }
    }

    svg.remove();
  });

  it("allocates enough width to show all tick labels when vertical", () => {
    var SVG_WIDTH = 150;
    var SVG_HEIGHT = 500;
    var svg = TestMethods.generateSVG(SVG_WIDTH, SVG_HEIGHT);
    var scale = new Plottable.Scales.Linear();
    scale.domain([5, -5]);
    scale.range([0, SVG_HEIGHT]);

    var formatter = (d: any) => {
      if (d === 0) {
        return "ZERO";
      }
      return String(d);
    };

    var numericAxis = new Plottable.Axes.Numeric(scale, "left", formatter);
    numericAxis.renderTo(svg);

    var visibleTickLabels = (<any> numericAxis)._element
                          .selectAll("." + Plottable.Axis.TICK_LABEL_CLASS)
                          .filter(function(d: any, i: number) {
                            return d3.select(this).style("visibility") === "visible";
                          });
    var boundingBox: ClientRect = (<any> numericAxis)._element.select(".bounding-box").node().getBoundingClientRect();
    var labelBox: ClientRect;
    visibleTickLabels[0].forEach((label: Element) => {
      labelBox = label.getBoundingClientRect();
      assert.isTrue(boxIsInside(labelBox, boundingBox), "tick labels don't extend outside the bounding box");
    });

    scale.domain([50000000000, -50000000000]);
    visibleTickLabels = (<any> numericAxis)._element
                          .selectAll("." + Plottable.Axis.TICK_LABEL_CLASS)
                          .filter(function(d: any, i: number) {
                            return d3.select(this).style("visibility") === "visible";
                          });
    boundingBox = (<any> numericAxis)._element.select(".bounding-box").node().getBoundingClientRect();
    visibleTickLabels[0].forEach((label: Element) => {
      labelBox = label.getBoundingClientRect();
      assertBoxInside(labelBox, boundingBox, 0, "long tick " + label.textContent + " is inside the bounding box");
    });

    svg.remove();
  });

  it("allocates enough height to show all tick labels when horizontal", () => {
    var SVG_WIDTH = 500;
    var SVG_HEIGHT = 100;
    var svg = TestMethods.generateSVG(SVG_WIDTH, SVG_HEIGHT);
    var scale = new Plottable.Scales.Linear();
    scale.domain([5, -5]);
    scale.range([0, SVG_WIDTH]);

    var formatter = Plottable.Formatters.fixed(2);

    var numericAxis = new Plottable.Axes.Numeric(scale, "bottom", formatter);
    numericAxis.renderTo(svg);

    var visibleTickLabels = (<any> numericAxis)._element
                          .selectAll("." + Plottable.Axis.TICK_LABEL_CLASS)
                          .filter(function(d: any, i: number) {
                            return d3.select(this).style("visibility") === "visible";
                          });
    var boundingBox: ClientRect = (<any> numericAxis)._element.select(".bounding-box").node().getBoundingClientRect();
    var labelBox: ClientRect;
    visibleTickLabels[0].forEach((label: Element) => {
      labelBox = label.getBoundingClientRect();
      assert.isTrue(boxIsInside(labelBox, boundingBox, 0.5), "tick labels don't extend outside the bounding box");
    });

    svg.remove();
  });

  it("truncates long labels", () => {
    var dataset = new Plottable.Dataset([
      { x: "A", y: 500000000 },
      { x: "B", y:  400000000 }
    ]);
    var SVG_WIDTH = 120;
    var SVG_HEIGHT = 300;
    var svg = TestMethods.generateSVG(SVG_WIDTH, SVG_HEIGHT);

    var xScale = new Plottable.Scales.Category();
    var yScale = new Plottable.Scales.Linear();
    var yAxis = new Plottable.Axes.Numeric(yScale, "left");
<<<<<<< HEAD
    var yLabel = new Plottable.Components.Label("LABEL");
    yLabel.angle(-90);
    yLabel.classed(Plottable.Components.Label.AXIS_LABEL_CLASS, true);
=======
    var yLabel = new Plottable.Components.AxisLabel("LABEL", "left");
>>>>>>> b7defa0d
    var barPlot = new Plottable.Plots.Bar(xScale, yScale);
    barPlot.x((d: any) => d.x, xScale);
    barPlot.y((d: any) => d.y, yScale);
    barPlot.addDataset(dataset);

    var chart = new Plottable.Components.Table([
        [ yLabel, yAxis, barPlot ]
    ]);
    chart.renderTo(svg);

    var labelContainer = d3.select(".tick-label-container");
    d3.selectAll(".tick-label").each(function() {
      TestMethods.assertBBoxInclusion(labelContainer, d3.select(this));
    });
    svg.remove();
  });

  it("confines labels to the bounding box for the axis", () => {
    var SVG_WIDTH = 500;
    var SVG_HEIGHT = 100;
    var svg = TestMethods.generateSVG(SVG_WIDTH, SVG_HEIGHT);
    var scale = new Plottable.Scales.Linear();
    var axis = new Plottable.Axes.Numeric(scale, "bottom");
    axis.formatter((d: any) => "longstringsareverylong");
    axis.renderTo(svg);
    var boundingBox = d3.select(".x-axis .bounding-box");
    d3.selectAll(".x-axis .tick-label").each(function() {
      var tickLabel = d3.select(this);
      if (tickLabel.style("visibility") === "inherit") {
        TestMethods.assertBBoxInclusion(boundingBox, tickLabel);
      }
    });
    svg.remove();
  });

  function getClientRectCenter(rect: ClientRect) {
    return rect.left + rect.width / 2;
  }

  it("tick labels follow a sensible interval", () => {
    var SVG_WIDTH = 500;
    var SVG_HEIGHT = 100;
    var svg = TestMethods.generateSVG(SVG_WIDTH, SVG_HEIGHT);

    var scale = new Plottable.Scales.Linear();
    scale.domain([-2500000, 2500000]);

    var baseAxis = new Plottable.Axes.Numeric(scale, "bottom");
    baseAxis.renderTo(svg);

    var visibleTickLabels = (<any> baseAxis)._element.selectAll(".tick-label")
      .filter(function(d: any, i: number) {
        var visibility = d3.select(this).style("visibility");
        return (visibility === "visible") || (visibility === "inherit");
      });

    var visibleTickLabelRects = visibleTickLabels[0].map((label: HTMLScriptElement) => label.getBoundingClientRect());
    var interval = getClientRectCenter(visibleTickLabelRects[1]) - getClientRectCenter(visibleTickLabelRects[0]);
    for (var i = 0; i < visibleTickLabelRects.length - 1; i++) {
      assert.closeTo(getClientRectCenter(visibleTickLabelRects[i + 1]) - getClientRectCenter(visibleTickLabelRects[i]),
        interval, 0.5, "intervals are all spaced the same");
    }

    svg.remove();
  });

  it("does not draw ticks marks outside of the svg", () => {
    var SVG_WIDTH = 300;
    var SVG_HEIGHT = 100;
    var svg = TestMethods.generateSVG(SVG_WIDTH, SVG_HEIGHT);
    var scale = new Plottable.Scales.Linear();
    scale.domain([0, 3]);
    scale.tickGenerator(function(s) {
      return [0, 1, 2, 3, 4];
    });
    var baseAxis = new Plottable.Axes.Numeric(scale, "bottom");
    baseAxis.renderTo(svg);
    var tickMarks = (<any> baseAxis)._element.selectAll(".tick-mark");
    tickMarks.each(function() {
      var tickMark = d3.select(this);
      var tickMarkPosition = Number(tickMark.attr("x"));
      assert.isTrue(tickMarkPosition >= 0 && tickMarkPosition <=  SVG_WIDTH, "tick marks are located within the bounding SVG");
    });
    svg.remove();
  });

  it("renders tick labels properly when the domain is reversed", () => {
    var SVG_WIDTH = 300;
    var SVG_HEIGHT = 100;
    var svg = TestMethods.generateSVG(SVG_WIDTH, SVG_HEIGHT);

    var scale = new Plottable.Scales.Linear();
    scale.domain([3, 0]);

    var baseAxis = new Plottable.Axes.Numeric(scale, "bottom");
    baseAxis.renderTo(svg);

    var tickLabels = (<any> baseAxis)._element.selectAll(".tick-label")
        .filter(function(d: any, i: number) {
          var visibility = d3.select(this).style("visibility");
          return (visibility === "visible") || (visibility === "inherit");
        });
    assert.isTrue(tickLabels[0].length > 1, "more than one tick label is shown");

    for (var i = 0; i < tickLabels[0].length - 1; i++) {
      var currLabel = d3.select(tickLabels[0][i]);
      var nextLabel = d3.select(tickLabels[0][i + 1]);
      assert.isTrue(Number(currLabel.text()) > Number(nextLabel.text()), "numbers are arranged in descending order from left to right");
    }

    svg.remove();
  });

  it("constrained tick labels do not overlap tick marks", () => {
    var svg = TestMethods.generateSVG(100, 50);

    var yScale = new Plottable.Scales.Linear();
    yScale.domain([175, 185]);
    var yAxis = new Plottable.Axes.Numeric(yScale, "left")
                                  .tickLabelPosition("top")
                                  .tickLength(50);
    yAxis.renderTo(svg);

    var tickLabels = (<any> yAxis)._element.selectAll("." + Plottable.Axis.TICK_LABEL_CLASS)
        .filter(function(d: any, i: number) {
          var visibility = d3.select(this).style("visibility");
          return (visibility === "visible") || (visibility === "inherit");
        });

    var tickMarks = (<any> yAxis)._element.selectAll("." + Plottable.Axis.TICK_MARK_CLASS)
        .filter(function(d: any, i: number) {
          var visibility = d3.select(this).style("visibility");
          return (visibility === "visible") || (visibility === "inherit");
        });

    tickLabels.each(function() {
      var tickLabelBox = this.getBoundingClientRect();

      tickMarks.each(function() {
        var tickMarkBox = this.getBoundingClientRect();
          assert.isFalse(Plottable.Utils.DOM.boxesOverlap(tickLabelBox, tickMarkBox),
            "tickMarks and tickLabels should not overlap when top/bottom/left/right position is used for the tickLabel");
      });
    });

    svg.remove();
  });

});<|MERGE_RESOLUTION|>--- conflicted
+++ resolved
@@ -304,13 +304,9 @@
     var xScale = new Plottable.Scales.Category();
     var yScale = new Plottable.Scales.Linear();
     var yAxis = new Plottable.Axes.Numeric(yScale, "left");
-<<<<<<< HEAD
-    var yLabel = new Plottable.Components.Label("LABEL");
+
+    var yLabel = new Plottable.Components.AxisLabel("LABEL");
     yLabel.angle(-90);
-    yLabel.classed(Plottable.Components.Label.AXIS_LABEL_CLASS, true);
-=======
-    var yLabel = new Plottable.Components.AxisLabel("LABEL", "left");
->>>>>>> b7defa0d
     var barPlot = new Plottable.Plots.Bar(xScale, yScale);
     barPlot.x((d: any) => d.x, xScale);
     barPlot.y((d: any) => d.y, yScale);
