--- conflicted
+++ resolved
@@ -261,13 +261,8 @@
     svg = generateSVG();
 
     // registration before anchoring
-<<<<<<< HEAD
     c = new Plottable.Components.AbstractComponent();
-    var i = new Plottable.Interaction.AbstractInteraction();
-=======
-    c = new Plottable.Component.AbstractComponent();
     var i = new Plottable.Interactions.AbstractInteraction();
->>>>>>> 08fb4697
     i._requiresHitbox = () => true;
     c.registerInteraction(i);
     c._anchor(svg);
@@ -414,17 +409,10 @@
     var svg1 = generateSVG(300, SVG_HEIGHT_1);
     var svg2 = generateSVG(300, SVG_HEIGHT_2);
 
-<<<<<<< HEAD
-    var xScale = new Plottable.Scale.Linear();
-    var yScale = new Plottable.Scale.Linear();
+    var xScale = new Plottable.Scales.Linear();
+    var yScale = new Plottable.Scales.Linear();
     var plot = new Plottable.Plots.Line(xScale, yScale);
     var group = new Plottable.Components.Group;
-=======
-    var xScale = new Plottable.Scales.Linear();
-    var yScale = new Plottable.Scales.Linear();
-    var plot = new Plottable.Plot.Line(xScale, yScale);
-    var group = new Plottable.Component.Group;
->>>>>>> 08fb4697
     group.renderTo(svg1);
 
     group._addComponent(plot);
