--- conflicted
+++ resolved
@@ -9,13 +9,8 @@
     var c3 = new Plottable.Component();
 
     var cg = new Plottable.Components.Group([c1, c2, c3]);
-<<<<<<< HEAD
     var svg = TestMethods.generateSVG(400, 400);
-    cg._anchor(svg);
-=======
-    var svg = generateSVG(400, 400);
     cg.anchor(svg);
->>>>>>> f306549b
     (<any> c1)._addBox("test-box1");
     (<any> c2)._addBox("test-box2");
     (<any> c3)._addBox("test-box3");
@@ -35,13 +30,8 @@
     var c3 = new Plottable.Component();
 
     var cg = new Plottable.Components.Group([c1]);
-<<<<<<< HEAD
     var svg = TestMethods.generateSVG(400, 400);
-    cg.below(c2)._anchor(svg);
-=======
-    var svg = generateSVG(400, 400);
     cg.below(c2).anchor(svg);
->>>>>>> f306549b
     (<any> c1)._addBox("test-box1");
     (<any> c2)._addBox("test-box2");
     cg.computeLayout()._render();
@@ -63,15 +53,9 @@
     var c2 = new Plottable.Component();
     cg.below(c1).below(c2);
 
-<<<<<<< HEAD
     var svg = TestMethods.generateSVG();
-    cg._anchor(svg);
-    cg._computeLayout(50, 50, 350, 350);
-=======
-    var svg = generateSVG();
     cg.anchor(svg);
     cg.computeLayout({ x: 50, y: 50 }, 350, 350);
->>>>>>> f306549b
 
     var cgTranslate = d3.transform((<any> cg)._element.attr("transform")).translate;
     var c1Translate = d3.transform((<any> c1)._element.attr("transform")).translate;
