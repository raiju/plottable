///<reference path="testReference.ts" />
function generateSVG(width, height) {
    if (typeof width === "undefined") { width = 400; }
    if (typeof height === "undefined") { height = 400; }
    var parent = getSVGParent();
    return parent.append("svg").attr("width", width).attr("height", height);
}

function getSVGParent() {
    var mocha = d3.select("#mocha-report");
    if (mocha.node() != null) {
        var suites = mocha.selectAll(".suite");
        var lastSuite = d3.select(suites[0][suites[0].length - 1]);
        return lastSuite.selectAll("ul");
    } else {
        return d3.select("body");
    }
}

function verifySpaceRequest(sr, w, h, ww, wh, id) {
    assert.equal(sr.width, w, "width requested is as expected #" + id);
    assert.equal(sr.height, h, "height requested is as expected #" + id);
    assert.equal(sr.wantsWidth, ww, "needs more width is as expected #" + id);
    assert.equal(sr.wantsHeight, wh, "needs more height is as expected #" + id);
}

function fixComponentSize(c, fixedWidth, fixedHeight) {
    c._requestedSpace = function (w, h) {
        return {
            width: fixedWidth == null ? 0 : Math.min(w, fixedWidth),
            height: fixedHeight == null ? 0 : Math.min(h, fixedHeight),
            wantsWidth: fixedWidth == null ? false : w < fixedWidth,
            wantsHeight: fixedHeight == null ? false : h < fixedHeight
        };
    };
    return c;
}

function makeFixedSizeComponent(fixedWidth, fixedHeight) {
    return fixComponentSize(new Plottable.Abstract.Component(), fixedWidth, fixedHeight);
}

function getTranslate(element) {
    return d3.transform(element.attr("transform")).translate;
}

function assertBBoxEquivalence(bbox, widthAndHeightPair, message) {
    var width = widthAndHeightPair[0];
    var height = widthAndHeightPair[1];
    assert.equal(bbox.width, width, "width: " + message);
    assert.equal(bbox.height, height, "height: " + message);
}

function assertBBoxInclusion(outerEl, innerEl) {
    var outerBox = outerEl.node().getBoundingClientRect();
    var innerBox = innerEl.node().getBoundingClientRect();
    assert.operator(Math.floor(outerBox.left), "<=", Math.ceil(innerBox.left) + window.Pixel_CloseTo_Requirement, "bounding rect left included");
    assert.operator(Math.floor(outerBox.top), "<=", Math.ceil(innerBox.top) + window.Pixel_CloseTo_Requirement, "bounding rect top included");
    assert.operator(Math.ceil(outerBox.right) + window.Pixel_CloseTo_Requirement, ">=", Math.floor(innerBox.right), "bounding rect right included");
    assert.operator(Math.ceil(outerBox.bottom) + window.Pixel_CloseTo_Requirement, ">=", Math.floor(innerBox.bottom), "bounding rect bottom included");
}

function assertXY(el, xExpected, yExpected, message) {
    var x = el.attr("x");
    var y = el.attr("y");
    assert.equal(x, xExpected, "x: " + message);
    assert.equal(y, yExpected, "y: " + message);
}

function assertWidthHeight(el, widthExpected, heightExpected, message) {
    var width = el.attr("width");
    var height = el.attr("height");
    assert.equal(width, widthExpected, "width: " + message);
    assert.equal(height, heightExpected, "height: " + message);
}

function makeLinearSeries(n) {
    function makePoint(x) {
        return { x: x, y: x };
    }
    return d3.range(n).map(makePoint);
}

function makeQuadraticSeries(n) {
    function makeQuadraticPoint(x) {
        return { x: x, y: x * x };
    }
    return d3.range(n).map(makeQuadraticPoint);
}

var MultiTestVerifier = (function () {
    function MultiTestVerifier() {
        this.passed = true;
    }
    MultiTestVerifier.prototype.start = function () {
        this.temp = this.passed;
        this.passed = false;
    };

    MultiTestVerifier.prototype.end = function () {
        this.passed = this.temp;
    };
    return MultiTestVerifier;
})();

///<reference path="testReference.ts" />

before(function () {
    // Set the render policy to immediate to make sure ETE tests can check DOM change immediately
    Plottable.Core.RenderController.setRenderPolicy(new Plottable.Core.RenderController.RenderPolicy.Immediate());
    window.Pixel_CloseTo_Requirement = window.PHANTOMJS ? 2 : 0.5;
});

var PerfDiagnostics;
(function (_PerfDiagnostics) {
    var PerfDiagnostics = (function () {
        function PerfDiagnostics() {
            this.total = 0;
            this.numCalls = 0;
            this.start = null;
        }
        PerfDiagnostics.toggle = function (measurementName) {
            var diagnostic;
            ;
            if (PerfDiagnostics.diagnostics[measurementName] != null) {
                diagnostic = PerfDiagnostics.diagnostics[measurementName];
            } else {
                diagnostic = new PerfDiagnostics();
                PerfDiagnostics.diagnostics[measurementName] = diagnostic;
            }
            diagnostic.toggle();
        };

        PerfDiagnostics.getTime = function () {
            if (false && performance.now) {
                return performance.now();
            } else {
                return Date.now();
            }
        };

        PerfDiagnostics.logResults = function () {
            var grandTotal = PerfDiagnostics.diagnostics["total"] ? PerfDiagnostics.diagnostics["total"].total : null;
            var measurementNames = Object.keys(PerfDiagnostics.diagnostics);
            measurementNames.forEach(function (measurementName) {
                var result = PerfDiagnostics.diagnostics[measurementName].total;
                console.log(measurementName);
                console.group();
                console.log("Time:", result);
                (grandTotal && measurementName !== "total") ? console.log("%   :", Math.round(result / grandTotal * 10000) / 100) : null;
                console.groupEnd();
            });
        };

        PerfDiagnostics.prototype.toggle = function () {
            if (this.start == null) {
                this.start = PerfDiagnostics.getTime();
            } else {
                this.total += PerfDiagnostics.getTime() - this.start;
                this.numCalls++;
                this.start = null;
            }
        };
        PerfDiagnostics.diagnostics = {};
        return PerfDiagnostics;
    })();
    function toggle(measurementName) {
        return PerfDiagnostics.toggle(measurementName);
    }
    _PerfDiagnostics.toggle = toggle;
    ;
    function logResults() {
        return PerfDiagnostics.logResults();
    }
    _PerfDiagnostics.logResults = logResults;
    ;
})(PerfDiagnostics || (PerfDiagnostics = {}));
window.report = PerfDiagnostics.logResults;

///<reference path="../testReference.ts" />
var assert = chai.assert;

describe("Axes", function () {
    it("Renders ticks", function () {
        var svg = generateSVG(500, 100);
        var xScale = new Plottable.Scale.Linear();
        xScale.domain([0, 10]);
        xScale.range([0, 500]);
        var axis = new Plottable.Axis.XAxis(xScale, "bottom");
        axis.renderTo(svg);
        var ticks = svg.selectAll(".tick");
        assert.operator(ticks[0].length, ">=", 2, "There are at least two ticks.");

        var tickTexts = ticks.select("text")[0].map(function (t) {
            return d3.select(t).text();
        });
        var generatedTicks = xScale.ticks().map(axis.tickFormat());
        assert.deepEqual(tickTexts, generatedTicks, "The correct tick texts are displayed");
        svg.remove();
    });

    it("formatter can be changed", function () {
        var svg = generateSVG(500, 100);
        var xScale = new Plottable.Scale.Linear();
        xScale.domain([0, 10]);
        xScale.range([0, 500]);
        var axis = new Plottable.Axis.XAxis(xScale, "bottom");
        axis.renderTo(svg);

        var tickTexts = svg.selectAll(".tick text")[0].map(function (t) {
            return d3.select(t).text();
        });
        var generatedTicks = xScale.ticks().map(axis.tickFormat());
        assert.deepEqual(tickTexts, generatedTicks, "The correct tick texts are displayed");

        var blarghFormatter = function (d) {
            return "blargh";
        };
        axis.tickFormat(blarghFormatter);
        tickTexts = svg.selectAll(".tick text")[0].map(function (t) {
            return d3.select(t).text();
        });
        generatedTicks = xScale.ticks().map(axis.tickFormat());
        assert.deepEqual(tickTexts, generatedTicks, "Tick texts updated based on new formatter");

        svg.remove();
    });

    it("Still displays tick labels if space is constrained.", function () {
        var svg = generateSVG(100, 100);
        var yScale = new Plottable.Scale.Linear().domain([0, 10]).range([0, 100]);
        var yAxis = new Plottable.Axis.YAxis(yScale, "left");
        yAxis.renderTo(svg);
        var tickTexts = svg.selectAll(".tick text");
        var visibleTickTexts = tickTexts.filter(function () {
            return d3.select(this).style("visibility") === "visible";
        });
        assert.operator(visibleTickTexts[0].length, ">=", 2, "Two tick labels remain visible");
        yAxis.remove();

        var xScale = new Plottable.Scale.Linear().domain([0, 10]).range([0, 100]);
        var xAxis = new Plottable.Axis.XAxis(yScale, "bottom");
        xAxis.renderTo(svg);
        tickTexts = svg.selectAll(".tick text");
        visibleTickTexts = tickTexts.filter(function () {
            return d3.select(this).style("visibility") === "visible";
        });
        assert.operator(visibleTickTexts[0].length, ">=", 2, "Two tick labels remain visible");
        svg.remove();
    });

    it("XAxis positions tick labels correctly", function () {
        var svg = generateSVG(500, 100);
        var xScale = new Plottable.Scale.Linear();
        xScale.domain([0, 10]);
        xScale.range([0, 500]);
        var xAxis = new Plottable.Axis.XAxis(xScale, "bottom");
        xAxis.renderTo(svg);
        var tickMarks = xAxis.axisElement.selectAll(".tick").select("line")[0];
        var tickLabels = xAxis.axisElement.selectAll(".tick").select("text")[0];
        for (var i = 0; i < tickMarks.length; i++) {
            var markRect = tickMarks[i].getBoundingClientRect();
            var labelRect = tickLabels[i].getBoundingClientRect();
            assert.isTrue((labelRect.left <= markRect.left && markRect.right <= labelRect.right), "tick label position defaults to centered");
        }

        xAxis.tickLabelPosition("left");
        xAxis._render();
        tickMarks = xAxis.axisElement.selectAll(".tick").select("line")[0];
        tickLabels = xAxis.axisElement.selectAll(".tick").select("text")[0];
        for (i = 0; i < tickMarks.length; i++) {
            markRect = tickMarks[i].getBoundingClientRect();
            labelRect = tickLabels[i].getBoundingClientRect();
            assert.operator(labelRect.right, "<=", markRect.left + 1, "tick label is to the left of the mark"); // +1 for off-by-one on some browsers
        }

        xAxis.tickLabelPosition("right");
        xAxis._render();
        tickMarks = xAxis.axisElement.selectAll(".tick").select("line")[0];
        tickLabels = xAxis.axisElement.selectAll(".tick").select("text")[0];
        for (i = 0; i < tickMarks.length; i++) {
            markRect = tickMarks[i].getBoundingClientRect();
            labelRect = tickLabels[i].getBoundingClientRect();
            assert.operator(markRect.right, "<=", labelRect.left + 1, "tick label is to the right of the mark"); // +1 for off-by-one on some browsers
        }
        svg.remove();
    });

    it("X Axis height can be changed", function () {
        var svg = generateSVG(500, 30);
        var xScale = new Plottable.Scale.Linear();
        xScale.domain([0, 10]);
        xScale.range([0, 500]);
        var xAxis = new Plottable.Axis.XAxis(xScale, "top");
        xAxis.renderTo(svg);

        var oldHeight = xAxis._requestedSpace(500, 30).height;
        var axisBBoxBefore = xAxis.element.node().getBBox();
        var baselineClientRectBefore = xAxis.element.select("path").node().getBoundingClientRect();
        assert.equal(axisBBoxBefore.height, oldHeight, "axis height matches minimum height (before)");

        var newHeight = 60;
        xAxis.height(newHeight);
        xAxis.renderTo(svg);
        var axisBBoxAfter = xAxis.element.node().getBBox();
        var baselineClientRectAfter = xAxis.element.select("path").node().getBoundingClientRect();
        assert.equal(axisBBoxAfter.height, newHeight, "axis height updated to match new minimum");
        assert.closeTo((baselineClientRectAfter.bottom - baselineClientRectBefore.bottom), (newHeight - oldHeight), 0.01, "baseline has shifted down as a consequence");
        svg.remove();
    });

    it("YAxis positions tick labels correctly", function () {
        var svg = generateSVG(100, 500);
        var yScale = new Plottable.Scale.Linear();
        yScale.domain([0, 10]);
        yScale.range([500, 0]);
        var yAxis = new Plottable.Axis.YAxis(yScale, "left");
        yAxis.renderTo(svg);
        var tickMarks = yAxis.axisElement.selectAll(".tick").select("line")[0];
        var tickLabels = yAxis.axisElement.selectAll(".tick").select("text")[0];
        for (var i = 0; i < tickMarks.length; i++) {
            var markRect = tickMarks[i].getBoundingClientRect();
            var labelRect = tickLabels[i].getBoundingClientRect();
            assert.isTrue((labelRect.top <= markRect.top && markRect.bottom <= labelRect.bottom), "tick label position defaults to middle");
        }

        yAxis.tickLabelPosition("top");
        yAxis._render();
        tickMarks = yAxis.axisElement.selectAll(".tick").select("line")[0];
        tickLabels = yAxis.axisElement.selectAll(".tick").select("text")[0];
        for (i = 0; i < tickMarks.length; i++) {
            markRect = tickMarks[i].getBoundingClientRect();
            labelRect = tickLabels[i].getBoundingClientRect();
            assert.operator(labelRect.bottom, "<=", markRect.top + 2, "tick label above the mark"); // +2 for off-by-two on some browsers
        }

        yAxis.tickLabelPosition("bottom");
        yAxis._render();
        tickMarks = yAxis.axisElement.selectAll(".tick").select("line")[0];
        tickLabels = yAxis.axisElement.selectAll(".tick").select("text")[0];
        for (i = 0; i < tickMarks.length; i++) {
            markRect = tickMarks[i].getBoundingClientRect();
            labelRect = tickLabels[i].getBoundingClientRect();
            assert.operator(markRect.bottom, "<=", labelRect.top, "tick label is below the mark");
        }
        svg.remove();
    });

    it("Y Axis width can be changed", function () {
        var svg = generateSVG(50, 500);
        var yScale = new Plottable.Scale.Linear();
        yScale.domain([0, 10]);
        yScale.range([500, 0]);
        var yAxis = new Plottable.Axis.YAxis(yScale, "left");
        yAxis.renderTo(svg);

        var oldWidth = yAxis._requestedSpace(50, 500).width;
        var axisBBoxBefore = yAxis.element.node().getBBox();
        var baselineClientRectBefore = yAxis.element.select("path").node().getBoundingClientRect();
        assert.equal(axisBBoxBefore.width, oldWidth, "axis width matches minimum width (before)");

        var newWidth = 80;
        yAxis.width(newWidth);
        yAxis.renderTo(svg);
        var axisBBoxAfter = yAxis.element.node().getBBox();
        var baselineClientRectAfter = yAxis.element.select("path").node().getBoundingClientRect();
        assert.equal(axisBBoxAfter.width, newWidth, "axis width updated to match new minimum");
        assert.closeTo((baselineClientRectAfter.right - baselineClientRectBefore.right), (newWidth - oldWidth), 0.01, "baseline has shifted over as a consequence");
        svg.remove();
    });

    it("generate relative date formatter", function () {
        var baseDate = new Date(2000, 0, 1);
        var testDate = new Date(2001, 0, 1);
        var formatter = Plottable.Util.Axis.generateRelativeDateFormatter(baseDate.valueOf());
        assert.equal(formatter(testDate), "366"); // leap year

        formatter = Plottable.Util.Axis.generateRelativeDateFormatter(baseDate.valueOf(), Plottable.Util.Axis.ONE_DAY, "d");
        assert.equal(formatter(testDate), "366d");
    });

    it("render relative dates", function () {
        var svg = generateSVG(500, 100);
        var startDate = new Date(2000, 0, 1);
        var endDate = new Date(2001, 0, 1);
        var timeScale = new Plottable.Scale.Linear();
        timeScale.updateExtent(1, "x", [startDate, endDate]);
        timeScale.range([0, 500]);
        timeScale.domainer(new Plottable.Domainer().nice());
        var xAxis = new Plottable.Axis.XAxis(timeScale, "bottom");
        var baseDate = d3.min(timeScale.domain());

        var formatter = Plottable.Util.Axis.generateRelativeDateFormatter(baseDate);
        xAxis.tickFormat(formatter);
        xAxis.renderTo(svg);
        var tickLabels = $(".tick").children("text");
        assert.equal(parseInt(tickLabels.first().text(), 10), 0);
        assert.isTrue(parseInt(tickLabels.last().text(), 10) >= 365);
        xAxis.remove();
        svg.remove();

        svg = generateSVG(100, 500);
        endDate = new Date(2010, 0, 1);
        var timescaleY = new Plottable.Scale.Linear().domain([startDate, endDate]).range([0, 500]);
        var yAxis = new Plottable.Axis.YAxis(timescaleY, "left");
        var oneYear = 365 * Plottable.Util.Axis.ONE_DAY;
        baseDate = new Date(1990, 0, 1);

        formatter = Plottable.Util.Axis.generateRelativeDateFormatter(baseDate, oneYear, "y");
        yAxis.tickFormat(formatter);
        yAxis.renderTo(svg);
        tickLabels = $(".tick").children("text");
        assert.equal(tickLabels.text().slice(-1), "y");
        assert.isTrue(parseInt(tickLabels.first().text(), 10) <= 10);
        assert.isTrue(parseInt(tickLabels.last().text(), 10) >= 20);
        svg.remove();
    });

    it("XAxis wraps long tick label texts so they don't overlap", function () {
        var svg = generateSVG(300, 60);
        var ordinalScale = new Plottable.Scale.Ordinal();
        ordinalScale.domain(["Aliens", "Time Travellers", "Espers", "Save the World By Overloading It With Fun Brigade"]);
        ordinalScale.range([0, 300]);

        var xAxis = new Plottable.Axis.XAxis(ordinalScale, "bottom");
        xAxis.height(60);
        xAxis.renderTo(svg);

        var tickTexts = svg.selectAll(".tick text");
        assert.equal(tickTexts[0].length, 4, "4 ticks were drawn");

        var clientRects = tickTexts[0].map(function (t) {
            return t.getBoundingClientRect();
        });
        var labelsOverlap = false;
        clientRects.forEach(function (rect, i) {
            if (i > 0) {
                if (rect.left < clientRects[i - 1].left) {
                    labelsOverlap = true;
                }
            }
        });
        assert.isFalse(labelsOverlap, "labels don't overlap");

        var allTopsEqual = clientRects.map(function (r) {
            return r.top;
        }).every(function (t) {
            return t === clientRects[0].top;
        });
        assert.isTrue(allTopsEqual, "tops of labels align");

        assert.isTrue(clientRects.every(function (rect) {
            return rect.height < xAxis._height - xAxis.tickSize();
        }), "all labels fit within the available space");
        svg.remove();
    });

    it("Yaxis wraps long tick label texts so they don't overlap", function () {
        var svg = generateSVG(100, 300);
        var ordinalScale = new Plottable.Scale.Ordinal();
        ordinalScale.domain(["Aliens", "Time Travellers", "Espers", "Save the World By Overloading It With Fun Brigade"]);
        ordinalScale.range([0, 300]);

        var yAxis = new Plottable.Axis.YAxis(ordinalScale, "left");
        yAxis.width(100);
        yAxis.renderTo(svg);

        var tickTexts = svg.selectAll(".tick text");
        assert.equal(tickTexts[0].length, 4, "4 ticks were drawn");

        var clientRects = tickTexts[0].map(function (t) {
            return t.getBoundingClientRect();
        });
        var labelsOverlap = false;
        clientRects.forEach(function (rect, i) {
            if (i > 0) {
                if (rect.top < clientRects[i - 1].bottom) {
                    labelsOverlap = true;
                }
            }
        });
        assert.isFalse(labelsOverlap, "labels don't overlap");

        var allTopsEqual = clientRects.map(function (r) {
            return r.right;
        }).every(function (t) {
            return t === clientRects[0].right;
        });
        assert.isTrue(allTopsEqual, "right edges of labels align");

        assert.isTrue(clientRects.every(function (rect) {
            return rect.width < yAxis._width - yAxis.tickSize();
        }), "all labels fit within the available space");
        svg.remove();
    });

    describe("Category Axes", function () {
        it("re-renders appropriately when data is changed", function () {
            var svg = generateSVG(400, 400);
            var xScale = new Plottable.Scale.Ordinal().domain(["foo", "bar", "baz"]).range([400, 0]);
            var ca = new Plottable.Axis.Category(xScale, "left");
            ca.renderTo(svg);
            assert.deepEqual(ca._tickLabelsG.selectAll(".tick-label").data(), xScale.domain(), "tick labels render domain");
            assert.doesNotThrow(function () {
                return xScale.domain(["bar", "baz", "bam"]);
            });
            assert.deepEqual(ca._tickLabelsG.selectAll(".tick-label").data(), xScale.domain(), "tick labels render domain");
            svg.remove();
        });

        it("requests appropriate space when the scale has no domain", function () {
            var svg = generateSVG(400, 400);
            var scale = new Plottable.Scale.Ordinal();
            var ca = new Plottable.Axis.Category(scale);
            ca._anchor(svg);
            var s = ca._requestedSpace(400, 400);
            assert.operator(s.width, ">=", 0, "it requested 0 or more width");
            assert.operator(s.height, ">=", 0, "it requested 0 or more height");
            assert.isFalse(s.wantsWidth, "it doesn't want width");
            assert.isFalse(s.wantsHeight, "it doesn't want height");
            svg.remove();
        });
    });
});

///<reference path="../testReference.ts" />
var assert = chai.assert;

describe("BaseAxis", function () {
    it("orientation", function () {
        var scale = new Plottable.Scale.Linear();
        assert.throws(function () {
            return new Plottable.Abstract.Axis(scale, "blargh");
        }, "unsupported");
    });

    it("tickLabelPadding() rejects negative values", function () {
        var scale = new Plottable.Scale.Linear();
        var baseAxis = new Plottable.Abstract.Axis(scale, "bottom");

        assert.throws(function () {
            return baseAxis.tickLabelPadding(-1);
        }, "must be positive");
    });

    it("width()", function () {
        var SVG_WIDTH = 100;
        var SVG_HEIGHT = 500;
        var svg = generateSVG(SVG_WIDTH, SVG_HEIGHT);
        var scale = new Plottable.Scale.Linear();
        var verticalAxis = new Plottable.Abstract.Axis(scale, "right");
        verticalAxis.renderTo(svg);

        var expectedWidth = verticalAxis.tickLength();
        assert.strictEqual(verticalAxis.width(), expectedWidth, "calling width() with no arguments returns currently used width");

        verticalAxis.width(20);
        assert.strictEqual(verticalAxis.width(), 20, "width was set to user-specified value");

        verticalAxis.width(10 * SVG_WIDTH); // way too big
        assert.strictEqual(verticalAxis.width(), SVG_WIDTH, "returns actual used width if requested width is too large");

        assert.doesNotThrow(function () {
            return verticalAxis.width("auto");
        }, Error, "can be set to auto mode");
        assert.throws(function () {
            return verticalAxis.width(-999);
        }, Error, "invalid");

        var horizontalAxis = new Plottable.Abstract.Axis(scale, "bottom");
        assert.throws(function () {
            return horizontalAxis.width(2014);
        }, Error, "horizontal");

        svg.remove();
    });

    it("height()", function () {
        var SVG_WIDTH = 500;
        var SVG_HEIGHT = 100;
        var svg = generateSVG(SVG_WIDTH, SVG_HEIGHT);
        var scale = new Plottable.Scale.Linear();
        var horizontalAxis = new Plottable.Abstract.Axis(scale, "bottom");
        horizontalAxis.renderTo(svg);

        var expectedHeight = horizontalAxis.tickLength();
        assert.strictEqual(horizontalAxis.height(), expectedHeight, "calling height() with no arguments returns currently used height");

        horizontalAxis.height(20);
        assert.strictEqual(horizontalAxis.height(), 20, "height was set to user-specified value");

        horizontalAxis.height(10 * SVG_HEIGHT); // way too big
        assert.strictEqual(horizontalAxis.height(), SVG_HEIGHT, "returns actual used height if requested height is too large");

        assert.doesNotThrow(function () {
            return horizontalAxis.height("auto");
        }, Error, "can be set to auto mode");
        assert.throws(function () {
            return horizontalAxis.height(-999);
        }, Error, "invalid");

        var verticalAxis = new Plottable.Abstract.Axis(scale, "right");
        assert.throws(function () {
            return verticalAxis.height(2014);
        }, Error, "vertical");

        svg.remove();
    });

    it("draws ticks and baseline (horizontal)", function () {
        var SVG_WIDTH = 500;
        var SVG_HEIGHT = 100;
        var svg = generateSVG(SVG_WIDTH, SVG_HEIGHT);
        var scale = new Plottable.Scale.Linear();
        scale.domain([0, 10]);
        scale.range([0, SVG_WIDTH]);
        var baseAxis = new Plottable.Abstract.Axis(scale, "bottom");
        baseAxis.height(SVG_HEIGHT);
        var tickValues = [0, 1, 2, 3, 4, 5, 6, 7, 8, 9, 10];
        baseAxis._getTickValues = function () {
            return tickValues;
        };
        baseAxis.renderTo(svg);

        var tickMarks = svg.selectAll("." + Plottable.Abstract.Axis.TICK_MARK_CLASS);
        assert.strictEqual(tickMarks[0].length, tickValues.length, "A tick mark was created for each value");
        var baseline = svg.select(".baseline");

        assert.isNotNull(baseline.node(), "baseline was drawn");
        assert.strictEqual(baseline.attr("x1"), "0");
        assert.strictEqual(baseline.attr("x2"), String(SVG_WIDTH));
        assert.strictEqual(baseline.attr("y1"), "0");
        assert.strictEqual(baseline.attr("y2"), "0");

        baseAxis.orient("top");
        assert.isNotNull(baseline.node(), "baseline was drawn");
        assert.strictEqual(baseline.attr("x1"), "0");
        assert.strictEqual(baseline.attr("x2"), String(SVG_WIDTH));
        assert.strictEqual(baseline.attr("y1"), String(SVG_HEIGHT));
        assert.strictEqual(baseline.attr("y2"), String(SVG_HEIGHT));

        svg.remove();
    });

    it("draws ticks and baseline (vertical)", function () {
        var SVG_WIDTH = 100;
        var SVG_HEIGHT = 500;
        var svg = generateSVG(SVG_WIDTH, SVG_HEIGHT);
        var scale = new Plottable.Scale.Linear();
        scale.domain([0, 10]);
        scale.range([0, SVG_HEIGHT]);
        var baseAxis = new Plottable.Abstract.Axis(scale, "left");
        baseAxis.width(SVG_WIDTH);
        var tickValues = [0, 1, 2, 3, 4, 5, 6, 7, 8, 9, 10];
        baseAxis._getTickValues = function () {
            return tickValues;
        };
        baseAxis.renderTo(svg);

        var tickMarks = svg.selectAll("." + Plottable.Abstract.Axis.TICK_MARK_CLASS);
        assert.strictEqual(tickMarks[0].length, tickValues.length, "A tick mark was created for each value");
        var baseline = svg.select(".baseline");

        assert.isNotNull(baseline.node(), "baseline was drawn");
        assert.strictEqual(baseline.attr("x1"), String(SVG_WIDTH));
        assert.strictEqual(baseline.attr("x2"), String(SVG_WIDTH));
        assert.strictEqual(baseline.attr("y1"), "0");
        assert.strictEqual(baseline.attr("y2"), String(SVG_HEIGHT));

        baseAxis.orient("right");
        assert.isNotNull(baseline.node(), "baseline was drawn");
        assert.strictEqual(baseline.attr("x1"), "0");
        assert.strictEqual(baseline.attr("x2"), "0");
        assert.strictEqual(baseline.attr("y1"), "0");
        assert.strictEqual(baseline.attr("y2"), String(SVG_HEIGHT));

        svg.remove();
    });

    it("tickLength()", function () {
        var SVG_WIDTH = 500;
        var SVG_HEIGHT = 100;
        var svg = generateSVG(SVG_WIDTH, SVG_HEIGHT);
        var scale = new Plottable.Scale.Linear();
        scale.domain([0, 10]);
        scale.range([0, SVG_WIDTH]);
        var baseAxis = new Plottable.Abstract.Axis(scale, "bottom");
        var tickValues = [0, 1, 2, 3, 4, 5, 6, 7, 8, 9, 10];
        baseAxis._getTickValues = function () {
            return tickValues;
        };
        baseAxis.renderTo(svg);

        var firstTickMark = svg.select("." + Plottable.Abstract.Axis.TICK_MARK_CLASS);
        assert.strictEqual(firstTickMark.attr("x1"), "0");
        assert.strictEqual(firstTickMark.attr("x2"), "0");
        assert.strictEqual(firstTickMark.attr("y1"), "0");
        assert.strictEqual(firstTickMark.attr("y2"), String(baseAxis.tickLength()));

        baseAxis.tickLength(10);
        assert.strictEqual(firstTickMark.attr("y2"), String(baseAxis.tickLength()), "tick length was updated");

        assert.throws(function () {
            return baseAxis.tickLength(-1);
        }, "must be positive");

        svg.remove();
    });
});

///<reference path="../testReference.ts" />
var assert = chai.assert;

describe("NumericAxis", function () {
    it("tickLabelPosition() input validation", function () {
        var scale = new Plottable.Scale.Linear();
        var horizontalAxis = new Plottable.Axis.Numeric(scale, "bottom");
        assert.throws(function () {
            return horizontalAxis.tickLabelPosition("top");
        }, "horizontal");
        assert.throws(function () {
            return horizontalAxis.tickLabelPosition("bottom");
        }, "horizontal");

        var verticalAxis = new Plottable.Axis.Numeric(scale, "left");
        assert.throws(function () {
            return verticalAxis.tickLabelPosition("left");
        }, "vertical");
        assert.throws(function () {
            return verticalAxis.tickLabelPosition("right");
        }, "vertical");
    });

    it("draws tick labels correctly (horizontal)", function () {
        var SVG_WIDTH = 500;
        var SVG_HEIGHT = 100;
        var svg = generateSVG(SVG_WIDTH, SVG_HEIGHT);
        var scale = new Plottable.Scale.Linear();
        scale.range([0, SVG_WIDTH]);
        var numericAxis = new Plottable.Axis.Numeric(scale, "bottom");
        numericAxis.renderTo(svg);

        var tickLabels = numericAxis.element.selectAll("." + Plottable.Abstract.Axis.TICK_LABEL_CLASS);
        assert.operator(tickLabels[0].length, ">=", 2, "at least two tick labels were drawn");
        var tickMarks = numericAxis.element.selectAll("." + Plottable.Abstract.Axis.TICK_MARK_CLASS);
        assert.strictEqual(tickLabels[0].length, tickMarks[0].length, "there is one label per mark");

        var i;
        var markBB;
        var labelBB;
        for (i = 0; i < tickLabels[0].length; i++) {
            markBB = tickMarks[0][i].getBoundingClientRect();
            var markCenter = (markBB.left + markBB.right) / 2;
            labelBB = tickLabels[0][i].getBoundingClientRect();
            var labelCenter = (labelBB.left + labelBB.right) / 2;
            assert.closeTo(labelCenter, markCenter, 1, "tick label is centered on mark");
        }

        // labels to left
        numericAxis.tickLabelPosition("left");
        tickLabels = numericAxis.element.selectAll("." + Plottable.Abstract.Axis.TICK_LABEL_CLASS);
        tickMarks = numericAxis.element.selectAll("." + Plottable.Abstract.Axis.TICK_MARK_CLASS);
        for (i = 0; i < tickLabels[0].length; i++) {
            markBB = tickMarks[0][i].getBoundingClientRect();
            labelBB = tickLabels[0][i].getBoundingClientRect();
            assert.operator(labelBB.left, "<=", markBB.right, "tick label is to left of mark");
        }

        // labels to right
        numericAxis.tickLabelPosition("right");
        tickLabels = numericAxis.element.selectAll("." + Plottable.Abstract.Axis.TICK_LABEL_CLASS);
        tickMarks = numericAxis.element.selectAll("." + Plottable.Abstract.Axis.TICK_MARK_CLASS);
        for (i = 0; i < tickLabels[0].length; i++) {
            markBB = tickMarks[0][i].getBoundingClientRect();
            labelBB = tickLabels[0][i].getBoundingClientRect();
            assert.operator(markBB.right, "<=", labelBB.left, "tick label is to right of mark");
        }

        svg.remove();
    });

    it("draws ticks correctly (vertical)", function () {
        var SVG_WIDTH = 100;
        var SVG_HEIGHT = 500;
        var svg = generateSVG(SVG_WIDTH, SVG_HEIGHT);
        var scale = new Plottable.Scale.Linear();
        scale.range([0, SVG_HEIGHT]);
        var numericAxis = new Plottable.Axis.Numeric(scale, "left");
        numericAxis.renderTo(svg);

        var tickLabels = numericAxis.element.selectAll("." + Plottable.Abstract.Axis.TICK_LABEL_CLASS);
        assert.operator(tickLabels[0].length, ">=", 2, "at least two tick labels were drawn");
        var tickMarks = numericAxis.element.selectAll("." + Plottable.Abstract.Axis.TICK_MARK_CLASS);
        assert.strictEqual(tickLabels[0].length, tickMarks[0].length, "there is one label per mark");

        var i;
        var markBB;
        var labelBB;
        for (i = 0; i < tickLabels[0].length; i++) {
            markBB = tickMarks[0][i].getBoundingClientRect();
            var markCenter = (markBB.top + markBB.bottom) / 2;
            labelBB = tickLabels[0][i].getBoundingClientRect();
            var labelCenter = (labelBB.top + labelBB.bottom) / 2;
            assert.closeTo(labelCenter, markCenter, 1, "tick label is centered on mark");
        }

        // labels to top
        numericAxis.tickLabelPosition("top");
        tickLabels = numericAxis.element.selectAll("." + Plottable.Abstract.Axis.TICK_LABEL_CLASS);
        tickMarks = numericAxis.element.selectAll("." + Plottable.Abstract.Axis.TICK_MARK_CLASS);
        for (i = 0; i < tickLabels[0].length; i++) {
            markBB = tickMarks[0][i].getBoundingClientRect();
            labelBB = tickLabels[0][i].getBoundingClientRect();
            assert.operator(labelBB.bottom, "<=", markBB.top, "tick label is above mark");
        }

        // labels to bottom
        numericAxis.tickLabelPosition("bottom");
        tickLabels = numericAxis.element.selectAll("." + Plottable.Abstract.Axis.TICK_LABEL_CLASS);
        tickMarks = numericAxis.element.selectAll("." + Plottable.Abstract.Axis.TICK_MARK_CLASS);
        for (i = 0; i < tickLabels[0].length; i++) {
            markBB = tickMarks[0][i].getBoundingClientRect();
            labelBB = tickLabels[0][i].getBoundingClientRect();
            assert.operator(markBB.bottom, "<=", labelBB.top, "tick label is below mark");
        }

        svg.remove();
    });

    it("uses the supplied Formatter", function () {
        var SVG_WIDTH = 100;
        var SVG_HEIGHT = 500;
        var svg = generateSVG(SVG_WIDTH, SVG_HEIGHT);
        var scale = new Plottable.Scale.Linear();
        scale.range([0, SVG_HEIGHT]);

        var formatter = new Plottable.Formatter.Fixed(2);

        var numericAxis = new Plottable.Axis.Numeric(scale, "left", formatter);
        numericAxis.renderTo(svg);

        var tickLabels = numericAxis.element.selectAll("." + Plottable.Abstract.Axis.TICK_LABEL_CLASS);
        tickLabels.each(function (d, i) {
            var labelText = d3.select(this).text();
            var formattedValue = formatter.format(d);
            assert.strictEqual(labelText, formattedValue, "The supplied Formatter was used to format the tick label");
        });

        svg.remove();
    });

    it("can hide tick labels that don't fit", function () {
        var SVG_WIDTH = 500;
        var SVG_HEIGHT = 100;
        var svg = generateSVG(SVG_WIDTH, SVG_HEIGHT);
        var scale = new Plottable.Scale.Linear();
        scale.range([0, SVG_WIDTH]);
        var numericAxis = new Plottable.Axis.Numeric(scale, "bottom");

        numericAxis.showEndTickLabel("left", false);
        assert.isFalse(numericAxis.showEndTickLabel("left"), "retrieve showEndTickLabel setting");
        numericAxis.showEndTickLabel("right", true);
        assert.isTrue(numericAxis.showEndTickLabel("right"), "retrieve showEndTickLabel setting");
        assert.throws(function () {
            return numericAxis.showEndTickLabel("top", true);
        }, Error);
        assert.throws(function () {
            return numericAxis.showEndTickLabel("bottom", true);
        }, Error);

        numericAxis.renderTo(svg);

        var tickLabels = numericAxis.element.selectAll("." + Plottable.Abstract.Axis.TICK_LABEL_CLASS);
        var firstLabel = d3.select(tickLabels[0][0]);
        assert.strictEqual(firstLabel.style("visibility"), "hidden", "first label is hidden");
        var lastLabel = d3.select(tickLabels[0][tickLabels[0].length - 1]);
        assert.strictEqual(lastLabel.style("visibility"), "hidden", "last label is hidden");

        svg.remove();
    });

    it("tick labels don't overlap in a constrained space", function () {
        var SVG_WIDTH = 100;
        var SVG_HEIGHT = 100;
        var svg = generateSVG(SVG_WIDTH, SVG_HEIGHT);
        var scale = new Plottable.Scale.Linear();
        scale.range([0, SVG_WIDTH]);
        var numericAxis = new Plottable.Axis.Numeric(scale, "bottom");
        numericAxis.showEndTickLabel("left", false).showEndTickLabel("right", false);
        numericAxis.renderTo(svg);

        function boxesOverlap(boxA, boxB) {
            if (boxA.right < boxB.left) {
                return false;
            }
            if (boxA.left > boxB.right) {
                return false;
            }
            if (boxA.bottom < boxB.top) {
                return false;
            }
            if (boxA.top > boxB.bottom) {
                return false;
            }
            return true;
        }
        var visibleTickLabels = numericAxis.element.selectAll("." + Plottable.Abstract.Axis.TICK_LABEL_CLASS).filter(function (d, i) {
            return d3.select(this).style("visibility") === "visible";
        });
        var numLabels = visibleTickLabels[0].length;
        var box1;
        var box2;
        for (var i = 0; i < numLabels; i++) {
            for (var j = i + 1; j < numLabels; j++) {
                box1 = visibleTickLabels[0][i].getBoundingClientRect();
                box2 = visibleTickLabels[0][j].getBoundingClientRect();

                assert.isFalse(boxesOverlap(box1, box2), "tick labels don't overlap");
            }
        }

        numericAxis.orient("bottom");
        visibleTickLabels = numericAxis.element.selectAll("." + Plottable.Abstract.Axis.TICK_LABEL_CLASS).filter(function (d, i) {
            return d3.select(this).style("visibility") === "visible";
        });
        numLabels = visibleTickLabels[0].length;
        for (i = 0; i < numLabels; i++) {
            for (j = i + 1; j < numLabels; j++) {
                box1 = visibleTickLabels[0][i].getBoundingClientRect();
                box2 = visibleTickLabels[0][j].getBoundingClientRect();

                assert.isFalse(boxesOverlap(box1, box2), "tick labels don't overlap");
            }
        }

        svg.remove();
    });
});

///<reference path="../testReference.ts" />
var assert = chai.assert;

describe("Gridlines", function () {
    it("Gridlines and axis tick marks align", function () {
        var svg = generateSVG(640, 480);
        var xScale = new Plottable.Scale.Linear();
        xScale.domain([0, 10]); // manually set domain since we won't have a renderer
        var xAxis = new Plottable.Axis.XAxis(xScale, "bottom");

        var yScale = new Plottable.Scale.Linear();
        yScale.domain([0, 10]);
        var yAxis = new Plottable.Axis.YAxis(yScale, "left");

        var gridlines = new Plottable.Component.Gridlines(xScale, yScale);
        var basicTable = new Plottable.Component.Table().addComponent(0, 0, yAxis).addComponent(0, 1, gridlines).addComponent(1, 1, xAxis);

        basicTable._anchor(svg);
        basicTable._computeLayout();
        xScale.range([0, xAxis.availableWidth]); // manually set range since we don't have a renderer
        yScale.range([yAxis.availableHeight, 0]);
        basicTable._render();

        var xAxisTickMarks = xAxis.axisElement.selectAll(".tick").select("line")[0];
        var xGridlines = gridlines.element.select(".x-gridlines").selectAll("line")[0];
        assert.equal(xAxisTickMarks.length, xGridlines.length, "There is an x gridline for each x tick");
        for (var i = 0; i < xAxisTickMarks.length; i++) {
            var xTickMarkRect = xAxisTickMarks[i].getBoundingClientRect();
            var xGridlineRect = xGridlines[i].getBoundingClientRect();
            assert.closeTo(xTickMarkRect.left, xGridlineRect.left, 1, "x tick and gridline align");
        }

        var yAxisTickMarks = yAxis.axisElement.selectAll(".tick").select("line")[0];
        var yGridlines = gridlines.element.select(".y-gridlines").selectAll("line")[0];
        assert.equal(yAxisTickMarks.length, yGridlines.length, "There is an x gridline for each x tick");
        for (var j = 0; j < yAxisTickMarks.length; j++) {
            var yTickMarkRect = yAxisTickMarks[j].getBoundingClientRect();
            var yGridlineRect = yGridlines[j].getBoundingClientRect();
            assert.closeTo(yTickMarkRect.top, yGridlineRect.top, 1, "y tick and gridline align");
        }

        svg.remove();
    });

    it("Unanchored Gridlines don't throw an error when scale updates", function () {
        var xScale = new Plottable.Scale.Linear();
        var gridlines = new Plottable.Component.Gridlines(xScale, null);
        xScale.domain([0, 1]);
        // test passes if error is not thrown.
    });
});

///<reference path="../testReference.ts" />
var assert = chai.assert;

describe("Labels", function () {
    it("Standard text title label generates properly", function () {
        var svg = generateSVG(400, 80);
        var label = new Plottable.Component.TitleLabel("A CHART TITLE");
        label.renderTo(svg);

        var content = label.content;
        assert.isTrue(label.element.classed("label"), "title element has label css class");
        assert.isTrue(label.element.classed("title-label"), "title element has title-label css class");
        var textChildren = content.selectAll("text");
        assert.lengthOf(textChildren, 1, "There is one text node in the parent element");

        var text = content.select("text");
        var bbox = Plottable.Util.DOM.getBBox(text);
        assert.equal(bbox.height, label.availableHeight, "text height === label.minimumHeight()");
        assert.equal(text.node().textContent, "A CHART TITLE", "node's text content is as expected");
        svg.remove();
    });

    it("Left-rotated text is handled properly", function () {
        var svg = generateSVG(100, 400);
        var label = new Plottable.Component.AxisLabel("LEFT-ROTATED LABEL", "vertical-left");
        label.renderTo(svg);
        var content = label.content;
        var text = content.select("text");
        var textBBox = Plottable.Util.DOM.getBBox(text);
        assertBBoxInclusion(label.element.select(".bounding-box"), text);
        assert.closeTo(textBBox.height, label.availableWidth, window.Pixel_CloseTo_Requirement, "text height");
        svg.remove();
    });

    it("Right-rotated text is handled properly", function () {
        var svg = generateSVG(100, 400);
        var label = new Plottable.Component.AxisLabel("RIGHT-ROTATED LABEL", "vertical-right");
        label.renderTo(svg);
        var content = label.content;
        var text = content.select("text");
        var textBBox = Plottable.Util.DOM.getBBox(text);
        assertBBoxInclusion(label.element.select(".bounding-box"), text);
        assert.closeTo(textBBox.height, label.availableWidth, window.Pixel_CloseTo_Requirement, "text height");
        svg.remove();
    });

    it("Label text can be changed after label is created", function () {
        var svg = generateSVG(400, 80);
        var label = new Plottable.Component.TitleLabel();
        label.renderTo(svg);
        assert.equal(label.content.select("text").text(), "", "the text defaulted to empty string");
        assert.equal(label.availableHeight, 0, "rowMin is 0 for empty string");
        label.setText("hello world");
        label.renderTo(svg);
        assert.equal(label.content.select("text").text(), "hello world", "the label text updated properly");
        assert.operator(label.availableHeight, ">", 0, "rowMin is > 0 for non-empty string");
        svg.remove();
    });

    // skipping because Dan is rewriting labels and the height test fails
    it.skip("Superlong text is handled in a sane fashion", function () {
        var svgWidth = 400;
        var svg = generateSVG(svgWidth, 80);
        var label = new Plottable.Component.TitleLabel("THIS LABEL IS SO LONG WHOEVER WROTE IT WAS PROBABLY DERANGED");
        label.renderTo(svg);
        var content = label.content;
        var text = content.select("text");
        var bbox = Plottable.Util.DOM.getBBox(text);
        assert.equal(bbox.height, label.availableHeight, "text height === label.minimumHeight()");
        assert.operator(bbox.width, "<=", svgWidth, "the text is not wider than the SVG width");
        svg.remove();
    });

    it("text in a tiny box is truncated to empty string", function () {
        var svg = generateSVG(10, 10);
        var label = new Plottable.Component.TitleLabel("Yeah, not gonna fit...");
        label.renderTo(svg);
        var text = label.content.select("text");
        assert.equal(text.text(), "", "text was truncated to empty string");
        svg.remove();
    });

    it("centered text in a table is positioned properly", function () {
        var svg = generateSVG(400, 400);
        var label = new Plottable.Component.TitleLabel("X");
        var t = new Plottable.Component.Table().addComponent(0, 0, label).addComponent(1, 0, new Plottable.Abstract.Component());
        t.renderTo(svg);
        var textTranslate = d3.transform(label.content.select("g").attr("transform")).translate;
        var eleTranslate = d3.transform(label.element.attr("transform")).translate;
        var textWidth = Plottable.Util.DOM.getBBox(label.content.select("text")).width;
        assert.closeTo(eleTranslate[0] + textTranslate[0] + textWidth / 2, 200, 5, "label is centered");
        svg.remove();
    });

    it("if a label text is changed to empty string, width updates to 0", function () {
        var svg = generateSVG(400, 400);
        var label = new Plottable.Component.TitleLabel("foo");
        label.renderTo(svg);
        label.setText("");
        assert.equal(label.availableWidth, 0, "width updated to 0");
        svg.remove();
    });

    it("unsupported alignments and orientations are unsupported", function () {
        assert.throws(function () {
            return new Plottable.Component.Label("foo", "bar");
        }, Error, "not a valid orientation");
    });
});

///<reference path="../testReference.ts" />
var assert = chai.assert;

describe("Legends", function () {
    var svg;
    var color;
    var legend;

    beforeEach(function () {
        svg = generateSVG(400, 400);
        color = new Plottable.Scale.Color("Category10");
        legend = new Plottable.Component.Legend(color);
    });

    it("a basic legend renders", function () {
        color.domain(["foo", "bar", "baz"]);
        legend.renderTo(svg);
        var rows = legend.content.selectAll(".legend-row");
        assert.lengthOf(rows[0], 3, "there are 3 legend entries");

        rows.each(function (d, i) {
            assert.equal(d, color.domain()[i], "the data is set properly");
            var d3this = d3.select(this);
            var text = d3this.select("text").text();
            assert.equal(text, d, "the text node has correct text");
            var circle = d3this.select("circle");
            assert.equal(circle.attr("fill"), color.scale(d), "the circle's fill is set properly");
        });
        svg.remove();
    });

    it("legend domain can be updated after initialization, and height updates as well", function () {
        legend.renderTo(svg);
        legend.scale(color);
        assert.equal(legend._requestedSpace(200, 200).height, 0, "there is no requested height when domain is empty");
        color.domain(["foo", "bar"]);
        var height1 = legend._requestedSpace(400, 400).height;
        var actualHeight1 = legend.availableHeight;
        assert.operator(height1, ">", 0, "changing the domain gives a positive height");
        color.domain(["foo", "bar", "baz"]);
        assert.operator(legend._requestedSpace(400, 400).height, ">", height1, "adding to the domain increases the height requested");
        var actualHeight2 = legend.availableHeight;
        assert.operator(actualHeight1, "<", actualHeight2, "Changing the domain caused the legend to re-layout with more height");
        var numRows = legend.content.selectAll(".legend-row")[0].length;
        assert.equal(numRows, 3, "there are 3 rows");
        svg.remove();
    });

    it("a legend with many labels does not overflow vertically", function () {
        color.domain(["alpha", "beta", "gamma", "delta", "omega", "omicron", "persei", "eight"]);
        legend.renderTo(svg);

        var contentBBox = Plottable.Util.DOM.getBBox(legend.content);
        var contentBottomEdge = contentBBox.y + contentBBox.height;
        var bboxBBox = Plottable.Util.DOM.getBBox(legend.element.select(".bounding-box"));
        var bboxBottomEdge = bboxBBox.y + bboxBBox.height;

        assert.operator(contentBottomEdge, "<=", bboxBottomEdge, "content does not extend past bounding box");
        svg.remove();
    });

    it("a legend with a long label does not overflow horizontally", function () {
        color.domain(["foooboooloonoogoorooboopoo"]);
        svg.attr("width", 100);
        legend.renderTo(svg);
        var text = legend.content.select("text").text();
        assert.notEqual(text, "foooboooloonoogoorooboopoo", "the text was truncated");
        var rightEdge = legend.content.select("text").node().getBoundingClientRect().right;
        var bbox = legend.element.select(".bounding-box");
        var rightEdgeBBox = bbox.node().getBoundingClientRect().right;
        assert.operator(rightEdge, "<=", rightEdgeBBox, "the long text did not overflow the legend");
        svg.remove();
    });

    it("calling legend.render multiple times does not add more elements", function () {
        color.domain(["foo", "bar", "baz"]);
        legend.renderTo(svg);
        var numRows = legend.content.selectAll(".legend-row")[0].length;
        assert.equal(numRows, 3, "there are 3 legend rows initially");
        legend._render();
        numRows = legend.content.selectAll(".legend-row")[0].length;
        assert.equal(numRows, 3, "there are 3 legend rows after second render");
        svg.remove();
    });

    it("re-rendering the legend with a new domain will do the right thing", function () {
        color.domain(["foo", "bar", "baz"]);
        legend.renderTo(svg);
        var newDomain = ["mushu", "foo", "persei", "baz", "eight"];
        color.domain(newDomain);

        // due to how joins work, this is how the elements should be arranged by d3
        var newDomainActualOrder = ["foo", "baz", "mushu", "persei", "eight"];
        legend.content.selectAll(".legend-row").each(function (d, i) {
            assert.equal(d, newDomainActualOrder[i], "the data is set correctly");
            var text = d3.select(this).select("text").text();
            assert.equal(text, d, "the text was set properly");
            var fill = d3.select(this).select("circle").attr("fill");
            assert.equal(fill, color.scale(d), "the fill was set properly");
        });
        assert.lengthOf(legend.content.selectAll(".legend-row")[0], 5, "there are the right number of legend elements");
        svg.remove();
    });

    it("legend.scale() replaces domain", function () {
        color.domain(["foo", "bar", "baz"]);
        legend.renderTo(svg);

        var newDomain = ["a", "b", "c"];
        var newColorScale = new Plottable.Scale.Color("20");
        newColorScale.domain(newDomain);
        legend.scale(newColorScale);

        legend.content.selectAll(".legend-row").each(function (d, i) {
            assert.equal(d, newDomain[i], "the data is set correctly");
            var text = d3.select(this).select("text").text();
            assert.equal(text, d, "the text was set properly");
            var fill = d3.select(this).select("circle").attr("fill");
            assert.equal(fill, newColorScale.scale(d), "the fill was set properly");
        });

        svg.remove();
    });

    it("legend.scale() correctly reregisters listeners", function () {
        color.domain(["foo", "bar", "baz"]);
        legend.renderTo(svg);

        var tempDomain = ["a", "b", "c"];
        var newColorScale = new Plottable.Scale.Color("20");
        newColorScale.domain(tempDomain);
        legend.scale(newColorScale);

        var newDomain = ["a", "foo", "d"];
        newColorScale.domain(newDomain);
        legend.content.selectAll(".legend-row").each(function (d, i) {
            assert.equal(d, newDomain[i], "the data is set correctly");
            var text = d3.select(this).select("text").text();
            assert.equal(text, d, "the text was set properly");
            var fill = d3.select(this).select("circle").attr("fill");
            assert.equal(fill, newColorScale.scale(d), "the fill was set properly");
        });
        svg.remove();
    });

    describe("Legend toggle tests", function () {
        var toggleLegend;

        beforeEach(function () {
            toggleLegend = new Plottable.Component.Legend(color);
            toggleLegend.toggleCallback(function (d, b) {
            });
        });

        function verifyState(selection, b, msg) {
            assert.equal(selection.classed("toggled-on"), b, msg);
            assert.equal(selection.classed("toggled-off"), !b, msg);
        }

        function getSelection(datum) {
            var selection = toggleLegend.content.selectAll(".legend-row").filter(function (d, i) {
                return d === datum;
            });
            return selection;
        }

        function verifyEntry(datum, b, msg) {
            verifyState(getSelection(datum), b, msg);
        }

        function toggleEntry(datum, index) {
            getSelection(datum).on("click")(datum, index);
        }

        it("basic initialization test", function () {
            color.domain(["a", "b", "c", "d", "e"]);
            toggleLegend.renderTo(svg);
            toggleLegend.content.selectAll(".legend-row").each(function (d, i) {
                var selection = d3.select(this);
                verifyState(selection, true);
            });
            svg.remove();
        });

        it("basic toggling test", function () {
            color.domain(["a"]);
            toggleLegend.renderTo(svg);
            toggleLegend.content.selectAll(".legend-row").each(function (d, i) {
                var selection = d3.select(this);
                selection.on("click")(d, i);
                verifyState(selection, false);
                selection.on("click")(d, i);
                verifyState(selection, true);
            });
            svg.remove();
        });

        it("scale() works as intended with toggling", function () {
            var domain = ["a", "b", "c", "d", "e"];
            color.domain(domain);
            toggleLegend.renderTo(svg);
            toggleEntry("a", 0);
            toggleEntry("d", 3);
            toggleEntry("c", 2);

            var newDomain = ["r", "a", "d", "g"];
            var newColorScale = new Plottable.Scale.Color("Category10");
            newColorScale.domain(newDomain);
            toggleLegend.scale(newColorScale);

            verifyEntry("r", true);
            verifyEntry("a", false);
            verifyEntry("g", true);
            verifyEntry("d", false);

            svg.remove();
        });

        it("listeners on scale will correctly update states", function () {
            color.domain(["a", "b", "c", "d", "e"]);
            toggleLegend.renderTo(svg);
            toggleEntry("a", 0);
            toggleEntry("d", 3);
            toggleEntry("c", 2);

            color.domain(["e", "d", "b", "a", "c"]);
            verifyEntry("a", false);
            verifyEntry("b", true);
            verifyEntry("c", false);
            verifyEntry("d", false);
            verifyEntry("e", true);
            svg.remove();
        });

        it("Testing callback works correctly", function () {
            var domain = ["a", "b", "c", "d", "e"];
            color.domain(domain);
            var state = [true, true, true, true, true];

            toggleLegend.toggleCallback(function (d, b) {
                state[domain.indexOf(d)] = b;
            });
            toggleLegend.renderTo(svg);

            toggleEntry("a", 0);
            verifyEntry("a", false);
            assert.equal(state[0], false, "callback was successful");

            toggleEntry("d", 3);
            verifyEntry("d", false);
            assert.equal(state[3], false, "callback was successful");

            toggleEntry("a", 0);
            verifyEntry("a", true);
            assert.equal(state[0], true, "callback was successful");

            toggleEntry("c", 2);
            verifyEntry("c", false);
            assert.equal(state[2], false, "callback was successful");
            svg.remove();
        });

        it("Overwriting callback is successfull", function () {
            var domain = ["a"];
            color.domain(domain);
            var state = true;
            toggleLegend.renderTo(svg);

            toggleLegend.toggleCallback(function (d, b) {
                state = b;
            });

            toggleEntry("a", 0);
            assert.equal(state, false, "callback was successful");

            var count = 0;
            toggleLegend.toggleCallback(function (d, b) {
                count++;
            });

            toggleEntry("a", 0);
            assert.equal(state, false, "callback was overwritten");
            assert.equal(count, 1, "new callback was successfully called");
            svg.remove();
        });

        it("Removing callback is successful", function () {
            var domain = ["a"];
            color.domain(domain);
            var state = true;
            toggleLegend.renderTo(svg);

            toggleLegend.toggleCallback(function (d, b) {
                state = b;
            });

            toggleEntry("a", 0);
            assert.equal(state, false, "callback was successful");

            toggleLegend.toggleCallback(); // this should not remove the callback
            toggleEntry("a", 0);
            assert.equal(state, true, "callback was successful");

            toggleLegend.toggleCallback(null); // this should remove the callback
            assert.throws(function () {
                toggleEntry("a", 0);
            }, "not a function");
            var selection = getSelection("a");

            // should have no classes
            assert.equal(selection.classed("toggled-on"), false, "is not toggled-on");
            assert.equal(selection.classed("toggled-off"), false, "is not toggled-off");

            svg.remove();
        });
    });

    describe("Legend hover tests", function () {
        var hoverLegend;

        beforeEach(function () {
            hoverLegend = new Plottable.Component.Legend(color);
            hoverLegend.hoverCallback(function (d) {
            });
        });

        function _verifyFocus(selection, b, msg) {
            assert.equal(selection.classed("hover"), true, msg);
            assert.equal(selection.classed("focus"), b, msg);
        }

        function _verifyEmpty(selection, msg) {
            assert.equal(selection.classed("hover"), false, msg);
            assert.equal(selection.classed("focus"), false, msg);
        }

        function getSelection(datum) {
            var selection = hoverLegend.content.selectAll(".legend-row").filter(function (d, i) {
                return d === datum;
            });
            return selection;
        }

        function verifyFocus(datum, b, msg) {
            _verifyFocus(getSelection(datum), b, msg);
        }

        function verifyEmpty(datum, msg) {
            _verifyEmpty(getSelection(datum), msg);
        }

        function hoverEntry(datum, index) {
            getSelection(datum).on("mouseover")(datum, index);
        }

        function leaveEntry(datum, index) {
            getSelection(datum).on("mouseout")(datum, index);
        }

        it("basic initialization test", function () {
            color.domain(["a", "b", "c", "d", "e"]);
            hoverLegend.renderTo(svg);
            hoverLegend.content.selectAll(".legend-row").each(function (d, i) {
                verifyEmpty(d);
            });
            svg.remove();
        });

        it("basic hover test", function () {
            color.domain(["a"]);
            hoverLegend.renderTo(svg);
            hoverEntry("a", 0);
            verifyFocus("a", true);
            leaveEntry("a", 0);
            verifyEmpty("a");
            svg.remove();
        });

<<<<<<< HEAD
        it("scale() works as intended with hovering", function () {
            var domain = ["a", "b", "c", "d", "e"];
            color.domain(domain);
            hoverLegend.renderTo(svg);
=======
    it("clipPath works as expected", function () {
        assert.isFalse(c.clipPathEnabled, "clipPathEnabled defaults to false");
        c.clipPathEnabled = true;
        var expectedClipPathID = c._plottableID;
        c._anchor(svg)._computeLayout(0, 0, 100, 100)._render();
        var expectedClipPathURL = "url(#clipPath" + expectedClipPathID + ")";

        // IE 9 has clipPath like 'url("#clipPath")', must accomodate
        var normalizeClipPath = function (s) {
            return s.replace(/"/g, "");
        };
        assert.isTrue(normalizeClipPath(c.element.attr("clip-path")) === expectedClipPathURL, "the element has clip-path url attached");
        var clipRect = c.boxContainer.select(".clip-rect");
        assert.equal(clipRect.attr("width"), 100, "the clipRect has an appropriate width");
        assert.equal(clipRect.attr("height"), 100, "the clipRect has an appropriate height");
        svg.remove();
    });
>>>>>>> 7ca1d495

            hoverEntry("a", 0);

            var newDomain = ["r", "a", "d", "g"];
            var newColorScale = new Plottable.Scale.Color("Category10");
            newColorScale.domain(newDomain);
            hoverLegend.scale(newColorScale);

            verifyFocus("r", false, "r");
            verifyFocus("a", true, "a");
            verifyFocus("g", false, "g");
            verifyFocus("d", false, "d");

            leaveEntry("a", 0);
            verifyEmpty("r");
            verifyEmpty("a");
            verifyEmpty("g");
            verifyEmpty("d");

            svg.remove();
        });

        it("listeners on scale will correctly update states", function () {
            color.domain(["a", "b", "c", "d", "e"]);
            hoverLegend.renderTo(svg);
            hoverEntry("c", 2);

            color.domain(["e", "d", "b", "a", "c"]);
            verifyFocus("a", false);
            verifyFocus("b", false);
            verifyFocus("c", true);
            verifyFocus("d", false);
            verifyFocus("e", false);
            svg.remove();
        });

        it("Testing callback works correctly", function () {
            var domain = ["a", "b", "c", "d", "e"];
            color.domain(domain);
            var focused = undefined;

            hoverLegend.hoverCallback(function (d) {
                focused = d;
            });
            hoverLegend.renderTo(svg);

            hoverEntry("a", 0);
            verifyFocus("a", true);
            assert.equal(focused, "a", "callback was successful");

            leaveEntry("a", 0);
            assert.equal(focused, undefined, "callback was successful");

            hoverEntry("d", 3);
            verifyFocus("d", true);
            assert.equal(focused, "d", "callback was successful");
            svg.remove();
        });

        it("Overwriting callback is successfull", function () {
            var domain = ["a"];
            color.domain(domain);
            var focused = undefined;
            hoverLegend.renderTo(svg);

            hoverLegend.hoverCallback(function (d) {
                focused = d;
            });

            hoverEntry("a", 0);
            assert.equal(focused, "a", "callback was successful");
            leaveEntry("a", 0);

            var count = 0;
            hoverLegend.hoverCallback(function (d) {
                count++;
            });

            hoverEntry("a", 0);
            assert.equal(focused, undefined, "old callback was not called");
            assert.equal(count, 1, "new callbcak was called");
            leaveEntry("a", 0);
            assert.equal(count, 2, "new callback was called");
            svg.remove();
        });

        it("Removing callback is successful", function () {
            var domain = ["a"];
            color.domain(domain);
            var focused = undefined;
            hoverLegend.renderTo(svg);

            hoverLegend.hoverCallback(function (d) {
                focused = d;
            });

            hoverEntry("a", 0);
            assert.equal(focused, "a", "callback was successful");

            hoverLegend.hoverCallback(); // this should not remove the callback
            leaveEntry("a", 0);
            assert.equal(focused, undefined, "callback was successful");

            hoverLegend.hoverCallback(null); // this should remove the callback
            assert.throws(function () {
                hoverEntry("a", 0);
            }, "not a function");
            verifyEmpty("a");

            svg.remove();
        });
    });
});

///<reference path="../../testReference.ts" />
var __extends = this.__extends || function (d, b) {
    for (var p in b) if (b.hasOwnProperty(p)) d[p] = b[p];
    function __() { this.constructor = d; }
    __.prototype = b.prototype;
    d.prototype = new __();
};
var assert = chai.assert;
var CountingPlot = (function (_super) {
    __extends(CountingPlot, _super);
    function CountingPlot(dataset) {
        _super.call(this, dataset);
        this.renders = 0;
    }
    CountingPlot.prototype._render = function () {
        ++this.renders;
        return _super.prototype._render.call(this);
    };
    return CountingPlot;
})(Plottable.Abstract.Plot);

describe("Plots", function () {
    describe("Abstract Plot", function () {
        it("Plots default correctly", function () {
            var r = new Plottable.Abstract.Plot();
            assert.isTrue(r.clipPathEnabled, "clipPathEnabled defaults to true");
        });

        it("Base Plot functionality works", function () {
            var svg = generateSVG(400, 300);
            var d1 = new Plottable.DataSource(["foo"], { cssClass: "bar" });
            var r = new Plottable.Abstract.Plot(d1);
            r._anchor(svg)._computeLayout();
            var renderArea = r.content.select(".render-area");
            assert.isNotNull(renderArea.node(), "there is a render-area");
            svg.remove();
        });

        it("Allows the DataSource to be changed", function () {
            var d1 = new Plottable.DataSource(["foo"], { cssClass: "bar" });
            var r = new Plottable.Abstract.Plot(d1);
            assert.equal(d1, r.dataSource(), "returns the original");

            var d2 = new Plottable.DataSource(["bar"], { cssClass: "boo" });
            r.dataSource(d2);
            assert.equal(d2, r.dataSource(), "returns new datasource");
        });

        it("Changes DataSource listeners when the DataSource is changed", function () {
            var d1 = new Plottable.DataSource(["foo"], { cssClass: "bar" });
            var r = new CountingPlot(d1);

            assert.equal(0, r.renders, "initially hasn't rendered anything");

            d1.broadcaster.broadcast();
            assert.equal(1, r.renders, "we re-render when our datasource changes");

            r.dataSource();
            assert.equal(1, r.renders, "we shouldn't redraw when querying the datasource");

            var d2 = new Plottable.DataSource(["bar"], { cssClass: "boo" });
            r.dataSource(d2);
            assert.equal(2, r.renders, "we should redraw when we change datasource");

            d1.broadcaster.broadcast();
            assert.equal(2, r.renders, "we shouldn't listen to the old datasource");

            d2.broadcaster.broadcast();
            assert.equal(3, r.renders, "we should listen to the new datasource");
        });

        it("Updates its projectors when the DataSource is changed", function () {
            var d1 = new Plottable.DataSource([{ x: 5, y: 6 }], { cssClass: "bar" });
            var r = new Plottable.Abstract.Plot(d1);

            var xScaleCalls = 0;
            var yScaleCalls = 0;
            var xScale = new Plottable.Scale.Linear();
            var yScale = new Plottable.Scale.Linear();
            r.project("x", "x", xScale);
            r.project("y", "y", yScale);
            xScale.broadcaster.registerListener(null, function (listenable) {
                assert.equal(listenable, xScale, "Callback received the calling scale as the first argument");
                ++xScaleCalls;
            });
            yScale.broadcaster.registerListener(null, function (listenable) {
                assert.equal(listenable, yScale, "Callback received the calling scale as the first argument");
                ++yScaleCalls;
            });

            assert.equal(0, xScaleCalls, "initially hasn't made any X callbacks");
            assert.equal(0, yScaleCalls, "initially hasn't made any Y callbacks");

            d1.broadcaster.broadcast();
            assert.equal(1, xScaleCalls, "X scale was wired up to datasource correctly");
            assert.equal(1, yScaleCalls, "Y scale was wired up to datasource correctly");

            var d2 = new Plottable.DataSource([{ x: 7, y: 8 }], { cssClass: "boo" });
            r.dataSource(d2);
            assert.equal(2, xScaleCalls, "Changing datasource fires X scale listeners (but doesn't coalesce callbacks)");
            assert.equal(2, yScaleCalls, "Changing datasource fires Y scale listeners (but doesn't coalesce callbacks)");

            d1.broadcaster.broadcast();
            assert.equal(2, xScaleCalls, "X scale was unhooked from old datasource");
            assert.equal(2, yScaleCalls, "Y scale was unhooked from old datasource");

            d2.broadcaster.broadcast();
            assert.equal(3, xScaleCalls, "X scale was hooked into new datasource");
            assert.equal(3, yScaleCalls, "Y scale was hooked into new datasource");
        });

        it("Plot automatically generates a DataSource if only data is provided", function () {
            var data = ["foo", "bar"];
            var r = new Plottable.Abstract.Plot(data);
            var dataSource = r.dataSource();
            assert.isNotNull(dataSource, "A DataSource was automatically generated");
            assert.deepEqual(dataSource.data(), data, "The generated DataSource has the correct data");
        });

        it("Plot.project works as intended", function () {
            var r = new Plottable.Abstract.Plot();
            var s = new Plottable.Scale.Linear().domain([0, 1]).range([0, 10]);
            r.project("attr", "a", s);
            var attrToProjector = r._generateAttrToProjector();
            var projector = attrToProjector["attr"];
            assert.equal(projector({ "a": 0.5 }, 0), 5, "projector works as intended");
        });

        it("Changing Plot.dataSource().data to [] causes scale to contract", function () {
            var ds1 = new Plottable.DataSource([0, 1, 2]);
            var ds2 = new Plottable.DataSource([1, 2, 3]);
            var s = new Plottable.Scale.Linear();
            var svg1 = generateSVG(100, 100);
            var svg2 = generateSVG(100, 100);
            var r1 = new Plottable.Abstract.Plot().dataSource(ds1).project("x", function (x) {
                return x;
            }, s).renderTo(svg1);
            var r2 = new Plottable.Abstract.Plot().dataSource(ds2).project("x", function (x) {
                return x;
            }, s).renderTo(svg2);
            assert.deepEqual(s.domain(), [0, 3], "Simple domain combining");
            ds1.data([]);
            assert.deepEqual(s.domain(), [1, 3], "Contracting domain due to projection becoming empty");
            svg1.remove();
            svg2.remove();
        });
    });
});

///<reference path="../../testReference.ts" />
var assert = chai.assert;

describe("Plots", function () {
    describe("AreaPlot", function () {
        var svg;
        var xScale;
        var yScale;
        var xAccessor;
        var yAccessor;
        var y0Accessor;
        var colorAccessor;
        var fillAccessor;
        var simpleDataset;
        var areaPlot;
        var renderArea;
        var verifier;

        before(function () {
            svg = generateSVG(500, 500);
            verifier = new MultiTestVerifier();
            xScale = new Plottable.Scale.Linear().domain([0, 1]);
            yScale = new Plottable.Scale.Linear().domain([0, 1]);
            xAccessor = function (d) {
                return d.foo;
            };
            yAccessor = function (d) {
                return d.bar;
            };
            y0Accessor = function () {
                return 0;
            };
            colorAccessor = function (d, i, m) {
                return d3.rgb(d.foo, d.bar, i).toString();
            };
            fillAccessor = function () {
                return "steelblue";
            };
            simpleDataset = new Plottable.DataSource([{ foo: 0, bar: 0 }, { foo: 1, bar: 1 }]);
            areaPlot = new Plottable.Plot.Area(simpleDataset, xScale, yScale);
            areaPlot.project("x", xAccessor, xScale).project("y", yAccessor, yScale).project("y0", y0Accessor, yScale).project("fill", fillAccessor).project("stroke", colorAccessor).renderTo(svg);
            renderArea = areaPlot.renderArea;
        });

        beforeEach(function () {
            verifier.start();
        });

        it("draws area and line correctly", function () {
            var areaPath = renderArea.select(".area");
            assert.strictEqual(areaPath.attr("d"), "M0,500L500,0L500,500L0,500Z", "area d was set correctly");
            assert.strictEqual(areaPath.attr("fill"), "steelblue", "area fill was set correctly");
            var areaComputedStyle = window.getComputedStyle(areaPath.node());
            assert.strictEqual(areaComputedStyle.stroke, "none", "area stroke renders as \"none\"");

            var linePath = renderArea.select(".line");
            assert.strictEqual(linePath.attr("d"), "M0,500L500,0", "line d was set correctly");
            assert.strictEqual(linePath.attr("stroke"), "#000000", "line stroke was set correctly");
            var lineComputedStyle = window.getComputedStyle(linePath.node());
            assert.strictEqual(lineComputedStyle.fill, "none", "line fill renders as \"none\"");
            verifier.end();
        });

        it("fill colors set appropriately from accessor", function () {
            var areaPath = renderArea.select(".area");
            assert.equal(areaPath.attr("fill"), "steelblue", "fill set correctly");
            verifier.end();
        });

        it("fill colors can be changed by projecting new accessor and re-render appropriately", function () {
            var newFillAccessor = function () {
                return "pink";
            };
            areaPlot.project("fill", newFillAccessor);
            areaPlot.renderTo(svg);
            renderArea = areaPlot.renderArea;
            var areaPath = renderArea.select(".area");
            assert.equal(areaPath.attr("fill"), "pink", "fill changed correctly");
            verifier.end();
        });

        it("area fill works for non-zero floor values appropriately, e.g. half the height of the line", function () {
            areaPlot.project("y0", function (d) {
                return d.bar / 2;
            }, yScale);
            areaPlot.renderTo(svg);
            renderArea = areaPlot.renderArea;
            var areaPath = renderArea.select(".area");
            assert.equal(areaPath.attr("d"), "M0,500L500,0L500,250L0,500Z");
            verifier.end();
        });

        after(function () {
            if (verifier.passed) {
                svg.remove();
            }
            ;
        });
    });
});

///<reference path="../../testReference.ts" />
var assert = chai.assert;

describe("Plots", function () {
    describe("Bar Plot", function () {
        describe("Vertical Bar Plot in points mode", function () {
            var verifier = new MultiTestVerifier();
            var svg;
            var dataset;
            var xScale;
            var yScale;
            var renderer;
            var SVG_WIDTH = 600;
            var SVG_HEIGHT = 400;

            before(function () {
                svg = generateSVG(SVG_WIDTH, SVG_HEIGHT);
                xScale = new Plottable.Scale.Ordinal().domain(["A", "B"]).rangeType("points");
                yScale = new Plottable.Scale.Linear();
                var data = [
                    { x: "A", y: 1 },
                    { x: "B", y: -1.5 },
                    { x: "B", y: 1 }
                ];
                dataset = new Plottable.DataSource(data);

                renderer = new Plottable.Plot.VerticalBar(dataset, xScale, yScale);
                renderer.animate(false);
                renderer.renderTo(svg);
            });

            beforeEach(function () {
                yScale.domain([-2, 2]);
                renderer.baseline(0);
                verifier.start();
            });

            it("renders correctly", function () {
                var renderArea = renderer.renderArea;
                var bars = renderArea.selectAll("rect");
                assert.lengthOf(bars[0], 3, "One bar was created per data point");
                var bar0 = d3.select(bars[0][0]);
                var bar1 = d3.select(bars[0][1]);
                assert.equal(bar0.attr("width"), "10", "bar0 width is correct");
                assert.equal(bar1.attr("width"), "10", "bar1 width is correct");
                assert.equal(bar0.attr("height"), "100", "bar0 height is correct");
                assert.equal(bar1.attr("height"), "150", "bar1 height is correct");
                assert.equal(bar0.attr("x"), "150", "bar0 x is correct");
                assert.equal(bar1.attr("x"), "450", "bar1 x is correct");
                assert.equal(bar0.attr("y"), "100", "bar0 y is correct");
                assert.equal(bar1.attr("y"), "200", "bar1 y is correct");

                var baseline = renderArea.select(".baseline");
                assert.equal(baseline.attr("y1"), "200", "the baseline is in the correct vertical position");
                assert.equal(baseline.attr("y2"), "200", "the baseline is in the correct vertical position");
                assert.equal(baseline.attr("x1"), "0", "the baseline starts at the edge of the chart");
                assert.equal(baseline.attr("x2"), SVG_WIDTH, "the baseline ends at the edge of the chart");
                verifier.end();
            });

            it("baseline value can be changed; renderer updates appropriately", function () {
                renderer.baseline(-1);

                var renderArea = renderer.renderArea;
                var bars = renderArea.selectAll("rect");
                var bar0 = d3.select(bars[0][0]);
                var bar1 = d3.select(bars[0][1]);
                assert.equal(bar0.attr("height"), "200", "bar0 height is correct");
                assert.equal(bar1.attr("height"), "50", "bar1 height is correct");
                assert.equal(bar0.attr("y"), "100", "bar0 y is correct");
                assert.equal(bar1.attr("y"), "300", "bar1 y is correct");

                var baseline = renderArea.select(".baseline");
                assert.equal(baseline.attr("y1"), "300", "the baseline is in the correct vertical position");
                assert.equal(baseline.attr("y2"), "300", "the baseline is in the correct vertical position");
                assert.equal(baseline.attr("x1"), "0", "the baseline starts at the edge of the chart");
                assert.equal(baseline.attr("x2"), SVG_WIDTH, "the baseline ends at the edge of the chart");
                verifier.end();
            });

            it("bar alignment can be changed; renderer updates appropriately", function () {
                renderer.barAlignment("center");
                var renderArea = renderer.renderArea;
                var bars = renderArea.selectAll("rect");
                var bar0 = d3.select(bars[0][0]);
                var bar1 = d3.select(bars[0][1]);
                assert.equal(bar0.attr("width"), "10", "bar0 width is correct");
                assert.equal(bar1.attr("width"), "10", "bar1 width is correct");
                assert.equal(bar0.attr("x"), "145", "bar0 x is correct");
                assert.equal(bar1.attr("x"), "445", "bar1 x is correct");

                renderer.barAlignment("right");
                renderArea = renderer.renderArea;
                bars = renderArea.selectAll("rect");
                bar0 = d3.select(bars[0][0]);
                bar1 = d3.select(bars[0][1]);
                assert.equal(bar0.attr("width"), "10", "bar0 width is correct");
                assert.equal(bar1.attr("width"), "10", "bar1 width is correct");
                assert.equal(bar0.attr("x"), "140", "bar0 x is correct");
                assert.equal(bar1.attr("x"), "440", "bar1 x is correct");

                assert.throws(function () {
                    return renderer.barAlignment("blargh");
                }, Error);
                assert.equal(renderer._barAlignmentFactor, 1, "the bad barAlignment didnt break internal state");
                verifier.end();
            });

            it("can select and deselect bars", function () {
                var selectedBar = renderer.selectBar(145, 150);

                assert.isNotNull(selectedBar, "clicked on a bar");
                assert.equal(selectedBar.data()[0], dataset.data()[0], "the data in the bar matches the datasource");
                assert.isTrue(selectedBar.classed("selected"), "the bar was classed \"selected\"");

                renderer.deselectAll();
                assert.isFalse(selectedBar.classed("selected"), "the bar is no longer selected");

                selectedBar = renderer.selectBar(-1, -1); // no bars here
                assert.isNull(selectedBar, "returns null if no bar was selected");

                selectedBar = renderer.selectBar(200, 50); // between the two bars
                assert.isNull(selectedBar, "returns null if no bar was selected");

                selectedBar = renderer.selectBar(145, 10); // above bar 0
                assert.isNull(selectedBar, "returns null if no bar was selected");

                // the bars are now (140,100),(150,300) and (440,300),(450,350) - the
                // origin is at the top left!
                selectedBar = renderer.selectBar({ min: 145, max: 445 }, { min: 150, max: 150 }, true);
                assert.isNotNull(selectedBar, "line between middle of two bars");
                assert.lengthOf(selectedBar.data(), 2, "selected 2 bars (not the negative one)");
                assert.equal(selectedBar.data()[0], dataset.data()[0], "the data in bar 0 matches the datasource");
                assert.equal(selectedBar.data()[1], dataset.data()[2], "the data in bar 1 matches the datasource");
                assert.isTrue(selectedBar.classed("selected"), "the bar was classed \"selected\"");

                selectedBar = renderer.selectBar({ min: 145, max: 445 }, { min: 150, max: 350 }, true);
                assert.isNotNull(selectedBar, "square between middle of two bars, & over the whole area");
                assert.lengthOf(selectedBar.data(), 3, "selected all the bars");
                assert.equal(selectedBar.data()[0], dataset.data()[0], "the data in bar 0 matches the datasource");
                assert.equal(selectedBar.data()[1], dataset.data()[1], "the data in bar 1 matches the datasource");
                assert.equal(selectedBar.data()[2], dataset.data()[2], "the data in bar 2 matches the datasource");
                assert.isTrue(selectedBar.classed("selected"), "the bar was classed \"selected\"");

                // the runtime parameter validation should be strict, so no strings or
                // mangled objects
                assert.throws(function () {
                    return renderer.selectBar("blargh", 150);
                }, Error);
                assert.throws(function () {
                    return renderer.selectBar({ min: 150 }, 150);
                }, Error);

                verifier.end();
            });

            it("shouldn't blow up if members called before the first render", function () {
                var brandNew = new Plottable.Plot.VerticalBar(dataset, xScale, yScale);

                assert.isNotNull(brandNew.deselectAll(), "deselects return self");
                assert.isNull(brandNew.selectBar(0, 0), "selects return empty");

                brandNew._anchor(d3.select(document.createElement("svg"))); // calls `_setup()`

                assert.isNotNull(brandNew.deselectAll(), "deselects return self after setup");
                assert.isNull(brandNew.selectBar(0, 0), "selects return empty after setup");

                verifier.end();
            });

            after(function () {
                if (verifier.passed) {
                    svg.remove();
                }
                ;
            });
        });

        describe("Horizontal Bar Plot in Points Mode", function () {
            var verifier = new MultiTestVerifier();
            var svg;
            var dataset;
            var yScale;
            var xScale;
            var renderer;
            var SVG_WIDTH = 600;
            var SVG_HEIGHT = 400;
            before(function () {
                svg = generateSVG(SVG_WIDTH, SVG_HEIGHT);
                yScale = new Plottable.Scale.Ordinal().domain(["A", "B"]).rangeType("points");
                xScale = new Plottable.Scale.Linear();

                var data = [
                    { y: "A", x: 1 },
                    { y: "B", x: -1.5 },
                    { y: "B", x: 1 }
                ];
                dataset = new Plottable.DataSource(data);

                renderer = new Plottable.Plot.HorizontalBar(dataset, xScale, yScale);
                renderer._animate = false;
                renderer.renderTo(svg);
            });

            beforeEach(function () {
                xScale.domain([-3, 3]);
                renderer.baseline(0);
                verifier.start();
            });

            it("renders correctly", function () {
                var renderArea = renderer.renderArea;
                var bars = renderArea.selectAll("rect");
                assert.lengthOf(bars[0], 3, "One bar was created per data point");
                var bar0 = d3.select(bars[0][0]);
                var bar1 = d3.select(bars[0][1]);
                assert.equal(bar0.attr("height"), "10", "bar0 height is correct");
                assert.equal(bar1.attr("height"), "10", "bar1 height is correct");
                assert.equal(bar0.attr("width"), "100", "bar0 width is correct");
                assert.equal(bar1.attr("width"), "150", "bar1 width is correct");
                assert.equal(bar0.attr("y"), "300", "bar0 y is correct");
                assert.equal(bar1.attr("y"), "100", "bar1 y is correct");
                assert.equal(bar0.attr("x"), "300", "bar0 x is correct");
                assert.equal(bar1.attr("x"), "150", "bar1 x is correct");

                var baseline = renderArea.select(".baseline");
                assert.equal(baseline.attr("x1"), "300", "the baseline is in the correct horizontal position");
                assert.equal(baseline.attr("x2"), "300", "the baseline is in the correct horizontal position");
                assert.equal(baseline.attr("y1"), "0", "the baseline starts at the top of the chart");
                assert.equal(baseline.attr("y2"), SVG_HEIGHT, "the baseline ends at the bottom of the chart");
                verifier.end();
            });

            it("baseline value can be changed; renderer updates appropriately", function () {
                renderer.baseline(-1);

                var renderArea = renderer.renderArea;
                var bars = renderArea.selectAll("rect");
                var bar0 = d3.select(bars[0][0]);
                var bar1 = d3.select(bars[0][1]);
                assert.equal(bar0.attr("width"), "200", "bar0 width is correct");
                assert.equal(bar1.attr("width"), "50", "bar1 width is correct");
                assert.equal(bar0.attr("x"), "200", "bar0 x is correct");
                assert.equal(bar1.attr("x"), "150", "bar1 x is correct");

                var baseline = renderArea.select(".baseline");
                assert.equal(baseline.attr("x1"), "200", "the baseline is in the correct horizontal position");
                assert.equal(baseline.attr("x2"), "200", "the baseline is in the correct horizontal position");
                assert.equal(baseline.attr("y1"), "0", "the baseline starts at the top of the chart");
                assert.equal(baseline.attr("y2"), SVG_HEIGHT, "the baseline ends at the bottom of the chart");
                verifier.end();
            });

            it("bar alignment can be changed; renderer updates appropriately", function () {
                renderer.barAlignment("center");
                var renderArea = renderer.renderArea;
                var bars = renderArea.selectAll("rect");
                var bar0 = d3.select(bars[0][0]);
                var bar1 = d3.select(bars[0][1]);
                assert.equal(bar0.attr("height"), "10", "bar0 height is correct");
                assert.equal(bar1.attr("height"), "10", "bar1 height is correct");
                assert.equal(bar0.attr("y"), "295", "bar0 y is correct");
                assert.equal(bar1.attr("y"), "95", "bar1 y is correct");

                renderer.barAlignment("bottom");
                renderArea = renderer.renderArea;
                bars = renderArea.selectAll("rect");
                bar0 = d3.select(bars[0][0]);
                bar1 = d3.select(bars[0][1]);
                assert.equal(bar0.attr("height"), "10", "bar0 height is correct");
                assert.equal(bar1.attr("height"), "10", "bar1 height is correct");
                assert.equal(bar0.attr("y"), "290", "bar0 y is correct");
                assert.equal(bar1.attr("y"), "90", "bar1 y is correct");

                assert.throws(function () {
                    return renderer.barAlignment("blargh");
                }, Error);

                verifier.end();
            });

            after(function () {
                if (verifier.passed) {
                    svg.remove();
                }
                ;
            });
        });

        describe("Horizontal Bar Plot in Bands mode", function () {
            var verifier = new MultiTestVerifier();
            var svg;
            var dataset;
            var yScale;
            var xScale;
            var renderer;
            var SVG_WIDTH = 600;
            var SVG_HEIGHT = 400;
            var axisWidth = 0;
            var bandWidth = 0;

            var numAttr = function (s, a) {
                return parseFloat(s.attr(a));
            };

            before(function () {
                svg = generateSVG(SVG_WIDTH, SVG_HEIGHT);
                yScale = new Plottable.Scale.Ordinal().domain(["A", "B"]);
                xScale = new Plottable.Scale.Linear();

                var data = [
                    { y: "A", x: 1 },
                    { y: "B", x: 2 }
                ];
                dataset = new Plottable.DataSource(data);

                renderer = new Plottable.Plot.HorizontalBar(dataset, xScale, yScale);
                renderer.baseline(0);
                renderer._animate = false;
                var yAxis = new Plottable.Axis.Category(yScale, "left");
                var table = new Plottable.Component.Table([[yAxis, renderer]]).renderTo(svg);
                axisWidth = yAxis.availableWidth;
                bandWidth = yScale.rangeBand();
            });
            beforeEach(function () {
                verifier.start();
            });
            after(function () {
                if (verifier.passed) {
                    svg.remove();
                }
                ;
            });

            it("renders correctly", function () {
                var bars = renderer.renderArea.selectAll("rect");
                var bar0 = d3.select(bars[0][0]);
                var bar1 = d3.select(bars[0][1]);
                var bar0y = bar0.data()[0].y;
                var bar1y = bar1.data()[0].y;
                assert.closeTo(numAttr(bar0, "height"), 104, 2);
                assert.closeTo(numAttr(bar1, "height"), 104, 2);
                assert.equal(numAttr(bar0, "width"), (600 - axisWidth) / 2, "width is correct for bar0");
                assert.equal(numAttr(bar1, "width"), 600 - axisWidth, "width is correct for bar1");

                // check that bar is aligned on the center of the scale
                assert.equal(numAttr(bar0, "y") + numAttr(bar0, "height") / 2, yScale.scale(bar0y) + bandWidth / 2, "y pos correct for bar0");
                assert.equal(numAttr(bar1, "y") + numAttr(bar1, "height") / 2, yScale.scale(bar1y) + bandWidth / 2, "y pos correct for bar1");
                verifier.end();
            });

            it("width projector may be overwritten, and calling project queues rerender", function () {
                var bars = renderer.renderArea.selectAll("rect");
                var bar0 = d3.select(bars[0][0]);
                var bar1 = d3.select(bars[0][1]);
                var bar0y = bar0.data()[0].y;
                var bar1y = bar1.data()[0].y;
                renderer.project("width", 10);
                assert.equal(numAttr(bar0, "height"), 10, "bar0 height");
                assert.equal(numAttr(bar1, "height"), 10, "bar1 height");
                assert.equal(numAttr(bar0, "width"), (600 - axisWidth) / 2, "bar0 width");
                assert.equal(numAttr(bar1, "width"), 600 - axisWidth, "bar1 width");
                assert.equal(numAttr(bar0, "y") + numAttr(bar0, "height") / 2, yScale.scale(bar0y) + bandWidth / 2, "bar0 ypos");
                assert.equal(numAttr(bar1, "y") + numAttr(bar1, "height") / 2, yScale.scale(bar1y) + bandWidth / 2, "bar1 ypos");
                verifier.end();
            });
        });
    });
});

///<reference path="../../testReference.ts" />
var assert = chai.assert;

describe("Plots", function () {
    describe("GridPlot", function () {
        var SVG_WIDTH = 400;
        var SVG_HEIGHT = 200;
        var DATA = [
            { x: "A", y: "U", magnitude: 0 },
            { x: "B", y: "U", magnitude: 2 },
            { x: "A", y: "V", magnitude: 16 },
            { x: "B", y: "V", magnitude: 8 }
        ];

        var VERIFY_CELLS = function (cells) {
            assert.equal(cells.length, 4);

            var cellAU = d3.select(cells[0]);
            var cellBU = d3.select(cells[1]);
            var cellAV = d3.select(cells[2]);
            var cellBV = d3.select(cells[3]);

            assert.equal(cellAU.attr("height"), "100", "cell 'AU' height is correct");
            assert.equal(cellAU.attr("width"), "200", "cell 'AU' width is correct");
            assert.equal(cellAU.attr("x"), "0", "cell 'AU' x coord is correct");
            assert.equal(cellAU.attr("y"), "100", "cell 'AU' x coord is correct");
            assert.equal(cellAU.attr("fill"), "#000000", "cell 'AU' color is correct");

            assert.equal(cellBU.attr("height"), "100", "cell 'BU' height is correct");
            assert.equal(cellBU.attr("width"), "200", "cell 'BU' width is correct");
            assert.equal(cellBU.attr("x"), "200", "cell 'BU' x coord is correct");
            assert.equal(cellBU.attr("y"), "100", "cell 'BU' x coord is correct");
            assert.equal(cellBU.attr("fill"), "#212121", "cell 'BU' color is correct");

            assert.equal(cellAV.attr("height"), "100", "cell 'AV' height is correct");
            assert.equal(cellAV.attr("width"), "200", "cell 'AV' width is correct");
            assert.equal(cellAV.attr("x"), "0", "cell 'AV' x coord is correct");
            assert.equal(cellAV.attr("y"), "0", "cell 'AV' x coord is correct");
            assert.equal(cellAV.attr("fill"), "#ffffff", "cell 'AV' color is correct");

            assert.equal(cellBV.attr("height"), "100", "cell 'BV' height is correct");
            assert.equal(cellBV.attr("width"), "200", "cell 'BV' width is correct");
            assert.equal(cellBV.attr("x"), "200", "cell 'BV' x coord is correct");
            assert.equal(cellBV.attr("y"), "0", "cell 'BV' x coord is correct");
            assert.equal(cellBV.attr("fill"), "#777777", "cell 'BV' color is correct");
        };

        it("renders correctly", function () {
            var xScale = new Plottable.Scale.Ordinal();
            var yScale = new Plottable.Scale.Ordinal();
            var colorScale = new Plottable.Scale.InterpolatedColor(["black", "white"]);
            var svg = generateSVG(SVG_WIDTH, SVG_HEIGHT);
            var renderer = new Plottable.Plot.Grid(DATA, xScale, yScale, colorScale).project("fill", "magnitude", colorScale);
            renderer.renderTo(svg);
            VERIFY_CELLS(renderer.renderArea.selectAll("rect")[0]);
            svg.remove();
        });

        it("renders correctly when data is set after construction", function () {
            var xScale = new Plottable.Scale.Ordinal();
            var yScale = new Plottable.Scale.Ordinal();
            var colorScale = new Plottable.Scale.InterpolatedColor(["black", "white"]);
            var svg = generateSVG(SVG_WIDTH, SVG_HEIGHT);
            var renderer = new Plottable.Plot.Grid(null, xScale, yScale, colorScale).project("fill", "magnitude", colorScale);
            renderer.renderTo(svg);
            renderer.dataSource().data(DATA);
            VERIFY_CELLS(renderer.renderArea.selectAll("rect")[0]);
            svg.remove();
        });

        it("can invert y axis correctly", function () {
            var xScale = new Plottable.Scale.Ordinal();
            var yScale = new Plottable.Scale.Ordinal();
            var colorScale = new Plottable.Scale.InterpolatedColor(["black", "white"]);
            var svg = generateSVG(SVG_WIDTH, SVG_HEIGHT);
            var renderer = new Plottable.Plot.Grid(null, xScale, yScale, colorScale).project("fill", "magnitude");
            renderer.renderTo(svg);

            yScale.domain(["U", "V"]);
            renderer.dataSource().data(DATA);

            var cells = renderer.renderArea.selectAll("rect")[0];
            var cellAU = d3.select(cells[0]);
            var cellAV = d3.select(cells[2]);
            cellAU.attr("fill", "#000000");
            cellAU.attr("x", "0");
            cellAU.attr("y", "100");

            cellAV.attr("fill", "#ffffff");
            cellAV.attr("x", "0");
            cellAV.attr("y", "0");

            yScale.domain(["V", "U"]);
            cells = renderer.renderArea.selectAll("rect")[0];
            cellAU = d3.select(cells[0]);
            cellAV = d3.select(cells[2]);
            cellAU.attr("fill", "#000000");
            cellAU.attr("x", "0");
            cellAU.attr("y", "0");

            cellAV.attr("fill", "#ffffff");
            cellAV.attr("x", "0");
            cellAV.attr("y", "100");

            svg.remove();
        });
    });
});

///<reference path="../../testReference.ts" />
var assert = chai.assert;

describe("Plots", function () {
    describe("ScatterPlot", function () {
        it("the accessors properly access data, index, and metadata", function () {
            var svg = generateSVG(400, 400);
            var xScale = new Plottable.Scale.Linear();
            var yScale = new Plottable.Scale.Linear();
            xScale.domain([0, 400]);
            yScale.domain([400, 0]);
            var data = [{ x: 0, y: 0 }, { x: 1, y: 1 }];
            var metadata = { foo: 10, bar: 20 };
            var xAccessor = function (d, i, m) {
                return d.x + i * m.foo;
            };
            var yAccessor = function (d, i, m) {
                return m.bar;
            };
            var dataSource = new Plottable.DataSource(data, metadata);
            var renderer = new Plottable.Plot.Scatter(dataSource, xScale, yScale).project("x", xAccessor).project("y", yAccessor);
            renderer.renderTo(svg);
            var circles = renderer.renderArea.selectAll("circle");
            var c1 = d3.select(circles[0][0]);
            var c2 = d3.select(circles[0][1]);
            assert.closeTo(parseFloat(c1.attr("cx")), 0, 0.01, "first circle cx is correct");
            assert.closeTo(parseFloat(c1.attr("cy")), 20, 0.01, "first circle cy is correct");
            assert.closeTo(parseFloat(c2.attr("cx")), 11, 0.01, "second circle cx is correct");
            assert.closeTo(parseFloat(c2.attr("cy")), 20, 0.01, "second circle cy is correct");

            data = [{ x: 2, y: 2 }, { x: 4, y: 4 }];
            dataSource.data(data);
            assert.closeTo(parseFloat(c1.attr("cx")), 2, 0.01, "first circle cx is correct after data change");
            assert.closeTo(parseFloat(c1.attr("cy")), 20, 0.01, "first circle cy is correct after data change");
            assert.closeTo(parseFloat(c2.attr("cx")), 14, 0.01, "second circle cx is correct after data change");
            assert.closeTo(parseFloat(c2.attr("cy")), 20, 0.01, "second circle cy is correct after data change");

            metadata = { foo: 0, bar: 0 };
            dataSource.metadata(metadata);
            assert.closeTo(parseFloat(c1.attr("cx")), 2, 0.01, "first circle cx is correct after metadata change");
            assert.closeTo(parseFloat(c1.attr("cy")), 0, 0.01, "first circle cy is correct after metadata change");
            assert.closeTo(parseFloat(c2.attr("cx")), 4, 0.01, "second circle cx is correct after metadata change");
            assert.closeTo(parseFloat(c2.attr("cy")), 0, 0.01, "second circle cy is correct after metadata change");

            svg.remove();
        });

        describe("Example ScatterPlot with quadratic series", function () {
            var svg;
            var xScale;
            var yScale;
            var circlePlot;
            var SVG_WIDTH = 600;
            var SVG_HEIGHT = 300;
            var verifier = new MultiTestVerifier();
            var pixelAreaFull = { xMin: 0, xMax: SVG_WIDTH, yMin: 0, yMax: SVG_HEIGHT };
            var pixelAreaPart = { xMin: 200, xMax: 600, yMin: 100, yMax: 200 };
            var dataAreaFull = { xMin: 0, xMax: 9, yMin: 81, yMax: 0 };
            var dataAreaPart = { xMin: 3, xMax: 9, yMin: 54, yMax: 27 };
            var colorAccessor = function (d, i, m) {
                return d3.rgb(d.x, d.y, i).toString();
            };
            var circlesInArea;
            var quadraticDataset = makeQuadraticSeries(10);

            function getCirclePlotVerifier() {
                // creates a function that verifies that circles are drawn properly after accounting for svg transform
                // and then modifies circlesInArea to contain the number of circles that were discovered in the plot area
                circlesInArea = 0;
                var renderArea = circlePlot.renderArea;
                var renderAreaTransform = d3.transform(renderArea.attr("transform"));
                var translate = renderAreaTransform.translate;
                var scale = renderAreaTransform.scale;
                return function (datum, index) {
                    // This function takes special care to compute the position of circles after taking svg transformation
                    // into account.
                    var selection = d3.select(this);
                    var elementTransform = d3.transform(selection.attr("transform"));
                    var elementTranslate = elementTransform.translate;
                    var x = +selection.attr("cx") * scale[0] + translate[0] + elementTranslate[0];
                    var y = +selection.attr("cy") * scale[1] + translate[1] + elementTranslate[1];
                    if (0 <= x && x <= SVG_WIDTH && 0 <= y && y <= SVG_HEIGHT) {
                        circlesInArea++;
                        assert.equal(x, xScale.scale(datum.x), "the scaled/translated x is correct");
                        assert.equal(y, yScale.scale(datum.y), "the scaled/translated y is correct");
                        assert.equal(selection.attr("fill"), colorAccessor(datum, index, null), "fill is correct");
                    }
                    ;
                };
            }
            ;

            beforeEach(function () {
                verifier.start();
            });

            before(function () {
                svg = generateSVG(SVG_WIDTH, SVG_HEIGHT);
                xScale = new Plottable.Scale.Linear().domain([0, 9]);
                yScale = new Plottable.Scale.Linear().domain([0, 81]);
                circlePlot = new Plottable.Plot.Scatter(quadraticDataset, xScale, yScale);
                circlePlot.project("fill", colorAccessor);
                circlePlot.renderTo(svg);
            });

            it("setup is handled properly", function () {
                assert.deepEqual(xScale.range(), [0, SVG_WIDTH], "xScale range was set by the renderer");
                assert.deepEqual(yScale.range(), [SVG_HEIGHT, 0], "yScale range was set by the renderer");
                circlePlot.renderArea.selectAll("circle").each(getCirclePlotVerifier());
                assert.equal(circlesInArea, 10, "10 circles were drawn");
                verifier.end();
            });

            it("rendering is idempotent", function () {
                circlePlot._render()._render();
                circlePlot.renderArea.selectAll("circle").each(getCirclePlotVerifier());
                assert.equal(circlesInArea, 10, "10 circles were drawn");
                verifier.end();
            });

            describe("after the scale has changed", function () {
                before(function () {
                    xScale.domain([0, 3]);
                    yScale.domain([0, 9]);
                    dataAreaFull = { xMin: 0, xMax: 3, yMin: 9, yMax: 0 };
                    dataAreaPart = { xMin: 1, xMax: 3, yMin: 6, yMax: 3 };
                });

                it("the circles re-rendered properly", function () {
                    var renderArea = circlePlot.renderArea;
                    var circles = renderArea.selectAll("circle");
                    circles.each(getCirclePlotVerifier());
                    assert.equal(circlesInArea, 4, "four circles were found in the render area");
                    verifier.end();
                });
            });

            after(function () {
                if (verifier.passed) {
                    svg.remove();
                }
                ;
            });
        });
    });
});

///<reference path="../testReference.ts" />
var assert = chai.assert;

describe("Broadcasters", function () {
    var b;
    var called;
    var cb;
    var listenable = { broadcaster: null };

    beforeEach(function () {
        b = new Plottable.Core.Broadcaster(listenable);
        listenable.broadcaster = b;
        called = false;
        cb = function () {
            called = true;
        };
    });
    it("listeners are called by the broadcast method", function () {
        b.registerListener(null, cb);
        b.broadcast();
        assert.isTrue(called, "callback was called");
    });

    it("same listener can only be associated with one callback", function () {
        var called2 = false;
        var cb2 = function () {
            called2 = true;
        };
        var listener = {};
        b.registerListener(listener, cb);
        b.registerListener(listener, cb2);
        b.broadcast();
        assert.isFalse(called, "first (overwritten) callback not called");
        assert.isTrue(called2, "second callback was called");
    });

    it("listeners can be deregistered", function () {
        var listener = {};
        b.registerListener(listener, cb);
        b.deregisterListener(listener);
        b.broadcast();
        assert.isFalse(called, "callback was not called after deregistering only listener");

        b.registerListener(5, cb);
        b.registerListener(6, cb);
        b.deregisterAllListeners();
        b.broadcast();
        assert.isFalse(called, "callback was not called after deregistering all listeners");

        b.registerListener(5, cb);
        b.registerListener(6, cb);
        b.deregisterListener(5);
        b.broadcast();
        assert.isTrue(called, "callback was called even after 1/2 listeners were deregistered");
    });

    it("arguments are passed through to callback", function () {
        var g2 = {};
        var g3 = "foo";
        var cb = function (a1, rest) {
            assert.equal(listenable, a1, "broadcaster passed through");
            assert.equal(g2, rest[0], "arg1 passed through");
            assert.equal(g3, rest[1], "arg2 passed through");
            called = true;
        };
        b.registerListener(null, cb);
        b.broadcast(g2, g3);
        assert.isTrue(called, "the cb was called");
    });

    it("deregistering an unregistered listener doesn't throw an error", function () {
        assert.doesNotThrow(function () {
            return b.deregisterListener({});
        });
    });
});

///<reference path="../testReference.ts" />
var assert = chai.assert;

describe("ComponentContainer", function () {
    it("_addComponent()", function () {
        var container = new Plottable.Abstract.ComponentContainer();
        var c1 = new Plottable.Abstract.Component();
        var c2 = new Plottable.Abstract.Component();
        var c3 = new Plottable.Abstract.Component();

        assert.isTrue(container._addComponent(c1), "returns true on successful adding");
        assert.deepEqual(container.components(), [c1], "component was added");

        container._addComponent(c2);
        assert.deepEqual(container.components(), [c1, c2], "can append components");

        container._addComponent(c3, true);
        assert.deepEqual(container.components(), [c3, c1, c2], "can prepend components");

        assert.isFalse(container._addComponent(null), "returns false for null arguments");
        assert.deepEqual(container.components(), [c3, c1, c2], "component list was unchanged");

        assert.isFalse(container._addComponent(c1), "returns false if adding an already-added component");
        assert.deepEqual(container.components(), [c3, c1, c2], "component list was unchanged");
    });

    it("_removeComponent()", function () {
        var container = new Plottable.Abstract.ComponentContainer();
        var c1 = new Plottable.Abstract.Component();
        var c2 = new Plottable.Abstract.Component();
        container._addComponent(c1);
        container._addComponent(c2);

        container._removeComponent(c2);
        assert.deepEqual(container.components(), [c1], "component 2 was removed");

        container._removeComponent(c2);
        assert.deepEqual(container.components(), [c1], "there are no side effects from removing already-removed components");
    });

    it("empty()", function () {
        var container = new Plottable.Abstract.ComponentContainer();
        assert.isTrue(container.empty());
        var c1 = new Plottable.Abstract.Component();
        container._addComponent(c1);
        assert.isFalse(container.empty());
    });

    it("removeAll()", function () {
        var container = new Plottable.Abstract.ComponentContainer();
        var c1 = new Plottable.Abstract.Component();
        var c2 = new Plottable.Abstract.Component();
        container._addComponent(c1);
        container._addComponent(c2);
        container.removeAll();

        assert.deepEqual(container.components(), [], "all components were removed");
    });

    it("components() returns a shallow copy", function () {
        var container = new Plottable.Abstract.ComponentContainer();
        var c1 = new Plottable.Abstract.Component();
        var c2 = new Plottable.Abstract.Component();
        container._addComponent(c1);
        container._addComponent(c2);

        var componentList = container.components();
        componentList.pop();
        assert.deepEqual(container.components(), [c1, c2], "internal list of components was not changed");
    });
});

///<reference path="../testReference.ts" />
var assert = chai.assert;

describe("ComponentGroups", function () {
    it("components in componentGroups overlap", function () {
        var c1 = makeFixedSizeComponent(10, 10);
        var c2 = new Plottable.Abstract.Component();
        var c3 = new Plottable.Abstract.Component();

        var cg = new Plottable.Component.Group([c1, c2, c3]);
        var svg = generateSVG(400, 400);
        cg._anchor(svg);
        c1.addBox("test-box1");
        c2.addBox("test-box2");
        c3.addBox("test-box3");
        cg._computeLayout()._render();
        var t1 = svg.select(".test-box1");
        var t2 = svg.select(".test-box2");
        var t3 = svg.select(".test-box3");
        assertWidthHeight(t1, 10, 10, "rect1 sized correctly");
        assertWidthHeight(t2, 400, 400, "rect2 sized correctly");
        assertWidthHeight(t3, 400, 400, "rect3 sized correctly");
        svg.remove();
    });

    it("components can be added before and after anchoring", function () {
        var c1 = makeFixedSizeComponent(10, 10);
        var c2 = makeFixedSizeComponent(20, 20);
        var c3 = new Plottable.Abstract.Component();

        var cg = new Plottable.Component.Group([c1]);
        var svg = generateSVG(400, 400);
        cg.merge(c2)._anchor(svg);
        c1.addBox("test-box1");
        c2.addBox("test-box2");
        cg._computeLayout()._render();
        var t1 = svg.select(".test-box1");
        var t2 = svg.select(".test-box2");
        assertWidthHeight(t1, 10, 10, "rect1 sized correctly");
        assertWidthHeight(t2, 20, 20, "rect2 sized correctly");
        cg.merge(c3);
        c3.addBox("test-box3");
        cg._computeLayout()._render();
        var t3 = svg.select(".test-box3");
        assertWidthHeight(t3, 400, 400, "rect3 sized correctly");
        svg.remove();
    });

    it("component fixity is computed appropriately", function () {
        var cg = new Plottable.Component.Group();
        var c1 = new Plottable.Abstract.Component();
        var c2 = new Plottable.Abstract.Component();

        cg.merge(c1).merge(c2);
        assert.isFalse(cg._isFixedHeight(), "height not fixed when both components unfixed");
        assert.isFalse(cg._isFixedWidth(), "width not fixed when both components unfixed");

        fixComponentSize(c1, 10, 10);
        assert.isFalse(cg._isFixedHeight(), "height not fixed when one component unfixed");
        assert.isFalse(cg._isFixedWidth(), "width not fixed when one component unfixed");

        fixComponentSize(c2, null, 10);
        assert.isTrue(cg._isFixedHeight(), "height fixed when both components fixed");
        assert.isFalse(cg._isFixedWidth(), "width unfixed when one component unfixed");
    });

    it("componentGroup subcomponents have xOffset, yOffset of 0", function () {
        var cg = new Plottable.Component.Group();
        var c1 = new Plottable.Abstract.Component();
        var c2 = new Plottable.Abstract.Component();
        cg.merge(c1).merge(c2);

        var svg = generateSVG();
        cg._anchor(svg);
        cg._computeLayout(50, 50, 350, 350);

        var cgTranslate = d3.transform(cg.element.attr("transform")).translate;
        var c1Translate = d3.transform(c1.element.attr("transform")).translate;
        var c2Translate = d3.transform(c2.element.attr("transform")).translate;
        assert.equal(cgTranslate[0], 50, "componentGroup has 50 xOffset");
        assert.equal(cgTranslate[1], 50, "componentGroup has 50 yOffset");
        assert.equal(c1Translate[0], 0, "componentGroup has 0 xOffset");
        assert.equal(c1Translate[1], 0, "componentGroup has 0 yOffset");
        assert.equal(c2Translate[0], 0, "componentGroup has 0 xOffset");
        assert.equal(c2Translate[1], 0, "componentGroup has 0 yOffset");
        svg.remove();
    });

    it("remove() and removeComponent work correctly for componentGroup", function () {
        var c1 = new Plottable.Abstract.Component().classed("component-1", true);
        var c2 = new Plottable.Abstract.Component().classed("component-2", true);
        var cg = new Plottable.Component.Group([c1, c2]);

        var svg = generateSVG(200, 200);
        cg.renderTo(svg);

        var c1Node = svg.select(".component-1").node();
        var c2Node = svg.select(".component-2").node();

        assert.isNotNull(c1Node, "component 1 was added to the DOM");
        assert.isNotNull(c2Node, "component 2 was added to the DOM");

        c2.remove();

        c1Node = svg.select(".component-1").node();
        c2Node = svg.select(".comopnent-2").node();

        assert.isNotNull(c1Node, "component 1 is still in the DOM");
        assert.isNull(c2Node, "component 2 was removed from the DOM");

        cg.remove();
        var cgNode = svg.select(".component-group").node();
        c1Node = svg.select(".component-1").node();

        assert.isNull(cgNode, "component group was removed from the DOM");
        assert.isNull(c1Node, "componet 1 was also removed from the DOM");

        cg.renderTo(svg);
        cgNode = svg.select(".component-group").node();
        c1Node = svg.select(".component-1").node();

        assert.isNotNull(cgNode, "component group was added back to the DOM");
        assert.isNotNull(c1Node, "componet 1 was also added back to the DOM");

        svg.remove();
    });

    it("removeAll() works as expected", function () {
        var cg = new Plottable.Component.Group();
        var c1 = new Plottable.Abstract.Component();
        var c2 = new Plottable.Abstract.Component();
        var c3 = new Plottable.Abstract.Component();
        assert.isTrue(cg.empty(), "cg initially empty");
        cg.merge(c1).merge(c2).merge(c3);
        assert.isFalse(cg.empty(), "cg not empty after merging components");
        cg.removeAll();
        assert.isTrue(cg.empty(), "cg empty after removing components");
        assert.isFalse(c1._isAnchored, "c1 was removed");
        assert.isFalse(c2._isAnchored, "c2 was removed");
        assert.isFalse(c3._isAnchored, "c3 was removed");
        assert.lengthOf(cg.components(), 0, "cg has no components");
    });

    describe("ComponentGroup._requestedSpace works as expected", function () {
        it("_works for an empty ComponentGroup", function () {
            var cg = new Plottable.Component.Group();
            var request = cg._requestedSpace(10, 10);
            verifySpaceRequest(request, 0, 0, false, false, "");
        });

        it("works for a ComponentGroup with only proportional-size components", function () {
            var cg = new Plottable.Component.Group();
            var c1 = new Plottable.Abstract.Component();
            var c2 = new Plottable.Abstract.Component();
            cg.merge(c1).merge(c2);
            var request = cg._requestedSpace(10, 10);
            verifySpaceRequest(request, 0, 0, false, false, "");
        });

        it("works when there are fixed-size components", function () {
            var cg = new Plottable.Component.Group();
            var c1 = new Plottable.Abstract.Component();
            var c2 = new Plottable.Abstract.Component();
            var c3 = new Plottable.Abstract.Component();
            cg.merge(c1).merge(c2).merge(c3);
            fixComponentSize(c1, null, 10);
            fixComponentSize(c2, null, 50);
            var request = cg._requestedSpace(10, 10);
            verifySpaceRequest(request, 0, 10, false, true, "");
        });
    });

    describe("Component.merge works as expected", function () {
        var c1 = new Plottable.Abstract.Component();
        var c2 = new Plottable.Abstract.Component();
        var c3 = new Plottable.Abstract.Component();
        var c4 = new Plottable.Abstract.Component();

        it("Component.merge works as expected (Component.merge Component)", function () {
            var cg = c1.merge(c2);
            var innerComponents = cg._components;
            assert.lengthOf(innerComponents, 2, "There are two components");
            assert.equal(innerComponents[0], c1, "first component correct");
            assert.equal(innerComponents[1], c2, "second component correct");
        });

        it("Component.merge works as expected (Component.merge ComponentGroup)", function () {
            var cg = new Plottable.Component.Group([c2, c3, c4]);
            var cg2 = c1.merge(cg);
            assert.equal(cg, cg2, "c.merge(cg) returns cg");
            var components = cg._components;
            assert.lengthOf(components, 4, "four components");
            assert.equal(components[0], c1, "first component in front");
            assert.equal(components[1], c2, "second component is second");
        });

        it("Component.merge works as expected (ComponentGroup.merge Component)", function () {
            var cg = new Plottable.Component.Group([c1, c2, c3]);
            var cg2 = cg.merge(c4);
            assert.equal(cg, cg2, "cg.merge(c) returns cg");
            var components = cg._components;
            assert.lengthOf(components, 4, "there are four components");
            assert.equal(components[0], c1, "first is first");
            assert.equal(components[3], c4, "fourth is fourth");
        });

        it("Component.merge works as expected (ComponentGroup.merge ComponentGroup)", function () {
            var cg1 = new Plottable.Component.Group([c1, c2]);
            var cg2 = new Plottable.Component.Group([c3, c4]);
            var cg = cg1.merge(cg2);
            assert.equal(cg, cg1, "merged == cg1");
            assert.notEqual(cg, cg2, "merged != cg2");
            var components = cg._components;
            assert.lengthOf(components, 3, "there are three inner components");
            assert.equal(components[0], c1, "components are inside");
            assert.equal(components[1], c2, "components are inside");
            assert.equal(components[2], cg2, "componentGroup2 inside componentGroup1");
        });
    });
});

///<reference path="../testReference.ts" />
var assert = chai.assert;

function assertComponentXY(component, x, y, message) {
    // use <any> to examine the private variables
    var translate = d3.transform(component.element.attr("transform")).translate;
    var xActual = translate[0];
    var yActual = translate[1];
    assert.equal(xActual, x, "X: " + message);
    assert.equal(yActual, y, "Y: " + message);
}

describe("Component behavior", function () {
    var svg;
    var c;
    var SVG_WIDTH = 400;
    var SVG_HEIGHT = 300;
    beforeEach(function () {
        svg = generateSVG(SVG_WIDTH, SVG_HEIGHT);
        c = new Plottable.Abstract.Component();
    });

    describe("anchor", function () {
        it("anchoring works as expected", function () {
            c._anchor(svg);
            assert.equal(c.element.node(), svg.select("g").node(), "the component anchored to a <g> beneath the <svg>");
            assert.isTrue(svg.classed("plottable"), "<svg> was given \"plottable\" CSS class");
            svg.remove();
        });

<<<<<<< HEAD
        it("can re-anchor to a different element", function () {
            c._anchor(svg);
=======
            toggleLegend.toggleCallback(null); // this should remove the callback
            assert.throws(function () {
                toggleEntry("a", 0);
            });
            var selection = getSelection("a");
>>>>>>> 7ca1d495

            var svg2 = generateSVG(SVG_WIDTH, SVG_HEIGHT);
            c._anchor(svg2);
            assert.equal(c.element.node(), svg2.select("g").node(), "the component re-achored under the second <svg>");
            assert.isTrue(svg2.classed("plottable"), "second <svg> was given \"plottable\" CSS class");

            svg.remove();
            svg2.remove();
        });
    });

    describe("computeLayout", function () {
        it("computeLayout defaults and updates intelligently", function () {
            c._anchor(svg)._computeLayout();
            assert.equal(c.availableWidth, SVG_WIDTH, "computeLayout defaulted width to svg width");
            assert.equal(c.availableHeight, SVG_HEIGHT, "computeLayout defaulted height to svg height");
            assert.equal(c.xOrigin, 0, "xOrigin defaulted to 0");
            assert.equal(c.yOrigin, 0, "yOrigin defaulted to 0");

            svg.attr("width", 2 * SVG_WIDTH).attr("height", 2 * SVG_HEIGHT);
            c._computeLayout();
            assert.equal(c.availableWidth, 2 * SVG_WIDTH, "computeLayout updated width to new svg width");
            assert.equal(c.availableHeight, 2 * SVG_HEIGHT, "computeLayout updated height to new svg height");
            assert.equal(c.xOrigin, 0, "xOrigin is still 0");
            assert.equal(c.yOrigin, 0, "yOrigin is still 0");

            svg.remove();
        });

        it("computeLayout works with CSS layouts", function () {
            // Manually size parent
            var parent = d3.select(svg.node().parentNode);
            parent.style("width", "400px");
            parent.style("height", "200px");

            // Remove width/height attributes and style with CSS
            svg.attr("width", null).attr("height", null);
            c._anchor(svg)._computeLayout();
            assert.equal(c.availableWidth, 400, "defaults to width of parent if width is not specified on <svg>");
            assert.equal(c.availableHeight, 200, "defaults to height of parent if width is not specified on <svg>");
            assert.equal(c.xOrigin, 0, "xOrigin defaulted to 0");
            assert.equal(c.yOrigin, 0, "yOrigin defaulted to 0");

            svg.style("width", "50%").style("height", "50%");
            c._computeLayout();

            assert.equal(c.availableWidth, 200, "computeLayout defaulted width to svg width");
            assert.equal(c.availableHeight, 100, "computeLayout defaulted height to svg height");
            assert.equal(c.xOrigin, 0, "xOrigin defaulted to 0");
            assert.equal(c.yOrigin, 0, "yOrigin defaulted to 0");

            svg.style("width", "25%").style("height", "25%");

            c._computeLayout();

            assert.equal(c.availableWidth, 100, "computeLayout updated width to new svg width");
            assert.equal(c.availableHeight, 50, "computeLayout updated height to new svg height");
            assert.equal(c.xOrigin, 0, "xOrigin is still 0");
            assert.equal(c.yOrigin, 0, "yOrigin is still 0");

            // reset test page DOM
            parent.style("width", "auto");
            parent.style("height", "auto");
            svg.remove();
        });

        it("computeLayout will not default when attached to non-root node", function () {
            var g = svg.append("g");
            c._anchor(g);
            assert.throws(function () {
                return c._computeLayout();
            }, "null arguments");
            svg.remove();
        });

        it("computeLayout throws an error when called on un-anchored component", function () {
            assert.throws(function () {
                return c._computeLayout();
            }, Error, "anchor must be called before computeLayout");
            svg.remove();
        });

        it("computeLayout uses its arguments apropriately", function () {
            var g = svg.append("g");
            var xOff = 10;
            var yOff = 20;
            var width = 100;
            var height = 200;
            c._anchor(svg)._computeLayout(xOff, yOff, width, height);
            var translate = getTranslate(c.element);
            assert.deepEqual(translate, [xOff, yOff], "the element translated appropriately");
            assert.equal(c.availableWidth, width, "the width set properly");
            assert.equal(c.availableHeight, height, "the height set propery");
            svg.remove();
        });
    });

    it("subelement containers are ordered properly", function () {
        c.renderTo(svg);
        var gs = c.element.selectAll("g");
        var g0 = d3.select(gs[0][0]);
        var g1 = d3.select(gs[0][1]);
        var g2 = d3.select(gs[0][2]);
        var g3 = d3.select(gs[0][3]);
        assert.isTrue(g0.classed("background-container"), "the first g is a background container");
        assert.isTrue(g1.classed("content"), "the second g is a content container");
        assert.isTrue(g2.classed("foreground-container"), "the third g is a foreground container");
        assert.isTrue(g3.classed("box-container"), "the fourth g is a box container");
        svg.remove();
    });

    it("fixed-width component will align to the right spot", function () {
        fixComponentSize(c, 100, 100);
        c._anchor(svg);
        c._computeLayout();
        assertComponentXY(c, 0, 0, "top-left component aligns correctly");

        c.xAlign("CENTER").yAlign("CENTER");
        c._computeLayout();
        assertComponentXY(c, 150, 100, "center component aligns correctly");

        c.xAlign("RIGHT").yAlign("BOTTOM");
        c._computeLayout();
        assertComponentXY(c, 300, 200, "bottom-right component aligns correctly");
        svg.remove();
    });

    it("components can be offset relative to their alignment, and throw errors if there is insufficient space", function () {
        fixComponentSize(c, 100, 100);
        c._anchor(svg);
        c.xOffset(20).yOffset(20);
        c._computeLayout();
        assertComponentXY(c, 20, 20, "top-left component offsets correctly");

        c.xAlign("CENTER").yAlign("CENTER");
        c._computeLayout();
        assertComponentXY(c, 170, 120, "center component offsets correctly");

        c.xAlign("RIGHT").yAlign("BOTTOM");
        c._computeLayout();
        assertComponentXY(c, 320, 220, "bottom-right component offsets correctly");

        c.xOffset(0).yOffset(0);
        c._computeLayout();
        assertComponentXY(c, 300, 200, "bottom-right component offset resets");

        c.xOffset(-20).yOffset(-30);
        c._computeLayout();
        assertComponentXY(c, 280, 170, "negative offsets work properly");

        svg.remove();
    });

    it("component defaults are as expected", function () {
        var layout = c._requestedSpace(1, 1);
        assert.equal(layout.width, 0, "requested width defaults to 0");
        assert.equal(layout.height, 0, "requested height defaults to 0");
        assert.equal(layout.wantsWidth, false, "_requestedSpace().wantsWidth  defaults to false");
        assert.equal(layout.wantsHeight, false, "_requestedSpace().wantsHeight defaults to false");
        assert.equal(c._xAlignProportion, 0, "_xAlignProportion defaults to 0");
        assert.equal(c._yAlignProportion, 0, "_yAlignProportion defaults to 0");
        assert.equal(c._xOffset, 0, "xOffset defaults to 0");
        assert.equal(c._yOffset, 0, "yOffset defaults to 0");
        svg.remove();
    });

    it("clipPath works as expected", function () {
        assert.isFalse(c.clipPathEnabled, "clipPathEnabled defaults to false");
        c.clipPathEnabled = true;
        var expectedClipPathID = c._plottableID;
        c._anchor(svg)._computeLayout(0, 0, 100, 100)._render();
        var expectedClipPathURL = "url(#clipPath" + expectedClipPathID + ")";
        assert.equal(c.element.attr("clip-path"), expectedClipPathURL, "the element has clip-path url attached");
        var clipRect = c.boxContainer.select(".clip-rect");
        assert.equal(clipRect.attr("width"), 100, "the clipRect has an appropriate width");
        assert.equal(clipRect.attr("height"), 100, "the clipRect has an appropriate height");
        svg.remove();
    });

    it("componentID works as expected", function () {
        var expectedID = Plottable.Abstract.PlottableObject.nextID;
        var c1 = new Plottable.Abstract.Component();
        assert.equal(c1._plottableID, expectedID, "component id on next component was as expected");
        var c2 = new Plottable.Abstract.Component();
        assert.equal(c2._plottableID, expectedID + 1, "future components increment appropriately");
        svg.remove();
    });

    it("boxes work as expected", function () {
        assert.throws(function () {
            return c.addBox("pre-anchor");
        }, Error, "Adding boxes before anchoring is currently disallowed");
        c.renderTo(svg);
        c.addBox("post-anchor");
        var e = c.element;
        var boxContainer = e.select(".box-container");
        var boxStrings = [".bounding-box", ".post-anchor"];

        boxStrings.forEach(function (s) {
            var box = boxContainer.select(s);
            assert.isNotNull(box.node(), s + " box was created and placed inside boxContainer");
            var bb = Plottable.Util.DOM.getBBox(box);
            assert.equal(bb.width, SVG_WIDTH, s + " width as expected");
            assert.equal(bb.height, SVG_HEIGHT, s + " height as expected");
        });
        svg.remove();
    });

    it("hitboxes are created iff there are registered interactions", function () {
        function verifyHitbox(component) {
            var hitBox = component.hitBox;
            assert.isNotNull(hitBox, "the hitbox was created");
            var hitBoxFill = hitBox.style("fill");
            var hitBoxFilled = hitBoxFill === "#ffffff" || hitBoxFill === "rgb(255, 255, 255)";
            assert.isTrue(hitBoxFilled, hitBoxFill + " <- this should be filled, so the hitbox will detect events");
            assert.equal(hitBox.style("opacity"), "0", "the hitBox is transparent, otherwise it would look weird");
        }

        c._anchor(svg);
        assert.isUndefined(c.hitBox, "no hitBox was created when there were no registered interactions");
        svg.remove();
        svg = generateSVG();

        c = new Plottable.Abstract.Component();
        var i = new Plottable.Abstract.Interaction(c).registerWithComponent();
        c._anchor(svg);
        verifyHitbox(c);
        svg.remove();
        svg = generateSVG();

        c = new Plottable.Abstract.Component();
        c._anchor(svg);
        i = new Plottable.Abstract.Interaction(c).registerWithComponent();
        verifyHitbox(c);
        svg.remove();
    });

<<<<<<< HEAD
    it("interaction registration works properly", function () {
        var hitBox1 = null;
        var hitBox2 = null;
        var interaction1 = { _anchor: function (hb) {
                return hitBox1 = hb.node();
            } };
        var interaction2 = { _anchor: function (hb) {
                return hitBox2 = hb.node();
            } };
        c.registerInteraction(interaction1);
        c.renderTo(svg);
        c.registerInteraction(interaction2);
        var hitNode = c.hitBox.node();
        assert.equal(hitBox1, hitNode, "hitBox1 was registerd");
        assert.equal(hitBox2, hitNode, "hitBox2 was registerd");
        svg.remove();
    });
=======
            hoverLegend.hoverCallback(null); // this should remove the callback
            assert.throws(function () {
                hoverEntry("a", 0);
            });
            verifyEmpty("a");
>>>>>>> 7ca1d495

    it("errors are thrown on bad alignments", function () {
        assert.throws(function () {
            return c.xAlign("foo");
        }, Error, "Unsupported alignment");
        assert.throws(function () {
            return c.yAlign("foo");
        }, Error, "Unsupported alignment");
        svg.remove();
    });

    it("css classing works as expected", function () {
        assert.isFalse(c.classed("CSS-PREANCHOR-KEEP"));
        c.classed("CSS-PREANCHOR-KEEP", true);
        assert.isTrue(c.classed("CSS-PREANCHOR-KEEP"));
        c.classed("CSS-PREANCHOR-REMOVE", true);
        assert.isTrue(c.classed("CSS-PREANCHOR-REMOVE"));
        c.classed("CSS-PREANCHOR-REMOVE", false);
        assert.isFalse(c.classed("CSS-PREANCHOR-REMOVE"));

        c._anchor(svg);
        assert.isTrue(c.classed("CSS-PREANCHOR-KEEP"));
        assert.isFalse(c.classed("CSS-PREANCHOR-REMOVE"));
        assert.isFalse(c.classed("CSS-POSTANCHOR"));
        c.classed("CSS-POSTANCHOR", true);
        assert.isTrue(c.classed("CSS-POSTANCHOR"));
        c.classed("CSS-POSTANCHOR", false);
        assert.isFalse(c.classed("CSS-POSTANCHOR"));
        assert.isFalse(c.classed(undefined), "returns false when classed called w/ undefined");
        assert.equal(c.classed(undefined, true), c, "returns this when classed called w/ undefined and true");
        svg.remove();
    });

    it("remove works as expected", function () {
        var cbCalled = 0;
        var cb = function (b) {
            return cbCalled++;
        };
        var b = new Plottable.Core.Broadcaster(null);

        var c1 = new Plottable.Abstract.Component();

        b.registerListener(c1, cb);

        c1.renderTo(svg);
        b.broadcast();
        assert.equal(cbCalled, 1, "the callback was called");
        assert.isTrue(svg.node().hasChildNodes(), "the svg has children");
        c1.remove();

        b.broadcast();
        assert.equal(cbCalled, 2, "the callback is still attached to the component");
        assert.isFalse(svg.node().hasChildNodes(), "the svg has no children");

        svg.remove();
    });

    it("_invalidateLayout works as expected", function () {
        var cg = new Plottable.Component.Group();
        var c = makeFixedSizeComponent(10, 10);
        cg._addComponent(c);
        cg.renderTo(svg);
        assert.equal(cg.availableHeight, 10, "availableHeight initially 10 for fixed-size component");
        assert.equal(cg.availableWidth, 10, "availableWidth initially 10 for fixed-size component");
        fixComponentSize(c, 50, 50);
        c._invalidateLayout();
        assert.equal(cg.availableHeight, 50, "invalidateLayout propagated to parent and caused resized height");
        assert.equal(cg.availableWidth, 50, "invalidateLayout propagated to parent and caused resized width");
        svg.remove();
    });

    it("components can be removed even if not anchored", function () {
        var c = new Plottable.Abstract.Component();
        c.remove(); // no error thrown
        svg.remove();
    });
});

///<reference path="../testReference.ts" />
var assert = chai.assert;

describe("DataSource", function () {
    it("Updates listeners when the data is changed", function () {
        var ds = new Plottable.DataSource();

        var newData = [1, 2, 3];

        var callbackCalled = false;
        var callback = function (listenable) {
            assert.equal(listenable, ds, "Callback received the DataSource as the first argument");
            assert.deepEqual(ds.data(), newData, "DataSource arrives with correct data");
            callbackCalled = true;
        };
        ds.broadcaster.registerListener(null, callback);

        ds.data(newData);
        assert.isTrue(callbackCalled, "callback was called when the data was changed");
    });

    it("Updates listeners when the metadata is changed", function () {
        var ds = new Plottable.DataSource();

        var newMetadata = "blargh";

        var callbackCalled = false;
        var callback = function (listenable) {
            assert.equal(listenable, ds, "Callback received the DataSource as the first argument");
            assert.deepEqual(ds.metadata(), newMetadata, "DataSource arrives with correct metadata");
            callbackCalled = true;
        };
        ds.broadcaster.registerListener(null, callback);

        ds.metadata(newMetadata);
        assert.isTrue(callbackCalled, "callback was called when the metadata was changed");
    });

    it("_getExtent works as expected", function () {
        var data = [1, 2, 3, 4, 1];
        var metadata = { foo: 11 };
        var dataSource = new Plottable.DataSource(data, metadata);
        var a1 = function (d, i, m) {
            return d + i - 2;
        };
        assert.deepEqual(dataSource._getExtent(a1), [-1, 5], "extent for numerical data works properly");
        var a2 = function (d, i, m) {
            return d + m.foo;
        };
        assert.deepEqual(dataSource._getExtent(a2), [12, 15], "extent uses metadata appropriately");
        dataSource.metadata({ foo: -1 });
        assert.deepEqual(dataSource._getExtent(a2), [0, 3], "metadata change is reflected in extent results");
        var a3 = function (d, i, m) {
            return "_" + d;
        };
        assert.deepEqual(dataSource._getExtent(a3), ["_1", "_2", "_3", "_4"], "extent works properly on string domains (no repeats)");
    });
});

///<reference path="../testReference.ts" />
var assert = chai.assert;

function generateBasicTable(nRows, nCols) {
    // makes a table with exactly nRows * nCols children in a regular grid, with each
    // child being a basic component
    var table = new Plottable.Component.Table();
    var rows = [];
    var components = [];
    for (var i = 0; i < nRows; i++) {
        for (var j = 0; j < nCols; j++) {
            var r = new Plottable.Abstract.Component();
            table.addComponent(i, j, r);
            components.push(r);
        }
    }
    return { "table": table, "components": components };
}

describe("Tables", function () {
    it("tables are classed properly", function () {
        var table = new Plottable.Component.Table();
        assert.isTrue(table.classed("table"));
    });

    it("padTableToSize works properly", function () {
        var t = new Plottable.Component.Table();
        assert.deepEqual(t.rows, [], "the table rows is an empty list");
        t.padTableToSize(1, 1);
        var rows = t.rows;
        var row = rows[0];
        var firstComponent = row[0];
        assert.lengthOf(rows, 1, "there is one row");
        assert.lengthOf(row, 1, "the row has one element");
        assert.isNull(firstComponent, "the row only has a null component");

        t.padTableToSize(5, 2);
        assert.lengthOf(rows, 5, "there are five rows");
        rows.forEach(function (r) {
            return assert.lengthOf(r, 2, "there are two columsn per row");
        });
        assert.equal(rows[0][0], firstComponent, "the first component is unchanged");
    });

    it("table constructor can take a list of lists of components", function () {
        var c0 = new Plottable.Abstract.Component();
        var row1 = [null, c0];
        var row2 = [new Plottable.Abstract.Component(), null];
        var table = new Plottable.Component.Table([row1, row2]);
        assert.equal(table.rows[0][1], c0, "the component is in the right spot");
        var c1 = new Plottable.Abstract.Component();
        table.addComponent(2, 2, c1);
        assert.equal(table.rows[2][2], c1, "the inserted component went to the right spot");
    });

    it("tables can be constructed by adding components in matrix style", function () {
        var table = new Plottable.Component.Table();
        var c1 = new Plottable.Abstract.Component();
        var c2 = new Plottable.Abstract.Component();
        table.addComponent(0, 0, c1);
        table.addComponent(1, 1, c2);
        var rows = table.rows;
        assert.lengthOf(rows, 2, "there are two rows");
        assert.lengthOf(rows[0], 2, "two cols in first row");
        assert.lengthOf(rows[1], 2, "two cols in second row");
        assert.equal(rows[0][0], c1, "first component added correctly");
        assert.equal(rows[1][1], c2, "second component added correctly");
        assert.isNull(rows[0][1], "component at (0, 1) is null");
        assert.isNull(rows[1][0], "component at (1, 0) is null");
    });

    it("can't add a component where one already exists", function () {
        var c1 = new Plottable.Abstract.Component();
        var c2 = new Plottable.Abstract.Component();
        var c3 = new Plottable.Abstract.Component();
        var t = new Plottable.Component.Table();
        t.addComponent(0, 2, c1);
        t.addComponent(0, 0, c2);
        assert.throws(function () {
            return t.addComponent(0, 2, c3);
        }, Error, "component already exists");
    });

    it("addComponent works even if a component is added with a high column and low row index", function () {
        // Solves #180, a weird bug
        var t = new Plottable.Component.Table();
        var svg = generateSVG();
        t.addComponent(1, 0, new Plottable.Abstract.Component());
        t.addComponent(0, 2, new Plottable.Abstract.Component());
        t.renderTo(svg); //would throw an error without the fix (tested);
        svg.remove();
    });

    it("basic table with 2 rows 2 cols lays out properly", function () {
        var tableAndcomponents = generateBasicTable(2, 2);
        var table = tableAndcomponents.table;
        var components = tableAndcomponents.components;

        var svg = generateSVG();
        table.renderTo(svg);

        var elements = components.map(function (r) {
            return r.element;
        });
        var translates = elements.map(function (e) {
            return getTranslate(e);
        });
        assert.deepEqual(translates[0], [0, 0], "first element is centered at origin");
        assert.deepEqual(translates[1], [200, 0], "second element is located properly");
        assert.deepEqual(translates[2], [0, 200], "third element is located properly");
        assert.deepEqual(translates[3], [200, 200], "fourth element is located properly");
        var bboxes = elements.map(function (e) {
            return Plottable.Util.DOM.getBBox(e);
        });
        bboxes.forEach(function (b) {
            assert.equal(b.width, 200, "bbox is 200 pixels wide");
            assert.equal(b.height, 200, "bbox is 200 pixels tall");
        });
        svg.remove();
    });

    it("table with 2 rows 2 cols and margin/padding lays out properly", function () {
        var tableAndcomponents = generateBasicTable(2, 2);
        var table = tableAndcomponents.table;
        var components = tableAndcomponents.components;
        table.padding(5, 5);

        var svg = generateSVG(415, 415);
        table.renderTo(svg);

        var elements = components.map(function (r) {
            return r.element;
        });
        var translates = elements.map(function (e) {
            return getTranslate(e);
        });
        var bboxes = elements.map(function (e) {
            return Plottable.Util.DOM.getBBox(e);
        });
        assert.deepEqual(translates[0], [0, 0], "first element is centered properly");
        assert.deepEqual(translates[1], [210, 0], "second element is located properly");
        assert.deepEqual(translates[2], [0, 210], "third element is located properly");
        assert.deepEqual(translates[3], [210, 210], "fourth element is located properly");
        bboxes.forEach(function (b) {
            assert.equal(b.width, 205, "bbox is 205 pixels wide");
            assert.equal(b.height, 205, "bbox is 205 pixels tall");
        });
        svg.remove();
    });

    it("table with fixed-size objects on every side lays out properly", function () {
        var svg = generateSVG();
        var c4 = new Plottable.Abstract.Component();

<<<<<<< HEAD
        // [0 1 2] \\
        // [3 4 5] \\
        // [6 7 8] \\
        // give the axis-like objects a minimum
        var c1 = makeFixedSizeComponent(null, 30);
        var c7 = makeFixedSizeComponent(null, 30);
        var c3 = makeFixedSizeComponent(50, null);
        var c5 = makeFixedSizeComponent(50, null);
        var table = new Plottable.Component.Table([
            [null, c1, null],
            [c3, c4, c5],
            [null, c7, null]]);
=======
            // for IE, whose paths look like "M 0 500 L" instead of "M0,500L"
            var normalizePath;

            before(function () {
                svg = generateSVG(500, 500);
                verifier = new MultiTestVerifier();
                xScale = new Plottable.Scale.Linear().domain([0, 1]);
                yScale = new Plottable.Scale.Linear().domain([0, 1]);
                xAccessor = function (d) {
                    return d.foo;
                };
                yAccessor = function (d) {
                    return d.bar;
                };
                y0Accessor = function () {
                    return 0;
                };
                colorAccessor = function (d, i, m) {
                    return d3.rgb(d.foo, d.bar, i).toString();
                };
                fillAccessor = function () {
                    return "steelblue";
                };
                simpleDataset = new Plottable.DataSource([{ foo: 0, bar: 0 }, { foo: 1, bar: 1 }]);
                areaPlot = new Plottable.Plot.Area(simpleDataset, xScale, yScale);
                areaPlot.project("x", xAccessor, xScale).project("y", yAccessor, yScale).project("y0", y0Accessor, yScale).project("fill", fillAccessor).project("stroke", colorAccessor).renderTo(svg);
                renderArea = areaPlot.renderArea;
                normalizePath = function (s) {
                    return s.replace(/ *([A-Z]) */g, "$1").replace(/ /g, ",");
                };
            });
>>>>>>> 7ca1d495

        var components = [c1, c3, c4, c5, c7];

<<<<<<< HEAD
        table.renderTo(svg);
=======
            it("draws area and line correctly", function () {
                var areaPath = renderArea.select(".area");
                assert.strictEqual(normalizePath(areaPath.attr("d")), "M0,500L500,0L500,500L0,500Z", "area d was set correctly");
                assert.strictEqual(areaPath.attr("fill"), "steelblue", "area fill was set correctly");
                var areaComputedStyle = window.getComputedStyle(areaPath.node());
                assert.strictEqual(areaComputedStyle.stroke, "none", "area stroke renders as \"none\"");

                var linePath = renderArea.select(".line");
                assert.strictEqual(normalizePath(linePath.attr("d")), "M0,500L500,0", "line d was set correctly");
                assert.strictEqual(linePath.attr("stroke"), "#000000", "line stroke was set correctly");
                var lineComputedStyle = window.getComputedStyle(linePath.node());
                assert.strictEqual(lineComputedStyle.fill, "none", "line fill renders as \"none\"");
                verifier.end();
            });
>>>>>>> 7ca1d495

        var elements = components.map(function (r) {
            return r.element;
        });
        var translates = elements.map(function (e) {
            return getTranslate(e);
        });
        var bboxes = elements.map(function (e) {
            return Plottable.Util.DOM.getBBox(e);
        });

        // test the translates
        assert.deepEqual(translates[0], [50, 0], "top axis translate");
        assert.deepEqual(translates[4], [50, 370], "bottom axis translate");
        assert.deepEqual(translates[1], [0, 30], "left axis translate");
        assert.deepEqual(translates[3], [350, 30], "right axis translate");
        assert.deepEqual(translates[2], [50, 30], "plot translate");

<<<<<<< HEAD
        // test the bboxes
        assertBBoxEquivalence(bboxes[0], [300, 30], "top axis bbox");
        assertBBoxEquivalence(bboxes[4], [300, 30], "bottom axis bbox");
        assertBBoxEquivalence(bboxes[1], [50, 340], "left axis bbox");
        assertBBoxEquivalence(bboxes[3], [50, 340], "right axis bbox");
        assertBBoxEquivalence(bboxes[2], [300, 340], "plot bbox");
        svg.remove();
    });
=======
            it("area fill works for non-zero floor values appropriately, e.g. half the height of the line", function () {
                areaPlot.project("y0", function (d) {
                    return d.bar / 2;
                }, yScale);
                areaPlot.renderTo(svg);
                renderArea = areaPlot.renderArea;
                var areaPath = renderArea.select(".area");
                assert.equal(normalizePath(areaPath.attr("d")), "M0,500L500,0L500,250L0,500Z");
                verifier.end();
            });
>>>>>>> 7ca1d495

    it("table space fixity calculates properly", function () {
        var tableAndcomponents = generateBasicTable(3, 3);
        var table = tableAndcomponents.table;
        var components = tableAndcomponents.components;
        components.forEach(function (c) {
            return fixComponentSize(c, 10, 10);
        });
        assert.isTrue(table._isFixedWidth(), "fixed width when all subcomponents fixed width");
        assert.isTrue(table._isFixedHeight(), "fixedHeight when all subcomponents fixed height");
        fixComponentSize(components[0], null, 10);
        assert.isFalse(table._isFixedWidth(), "width not fixed when some subcomponent width not fixed");
        assert.isTrue(table._isFixedHeight(), "the height is still fixed when some subcomponent width not fixed");
        fixComponentSize(components[8], 10, null);
        fixComponentSize(components[0], 10, 10);
        assert.isTrue(table._isFixedWidth(), "width fixed again once no subcomponent width not fixed");
        assert.isFalse(table._isFixedHeight(), "height unfixed now that a subcomponent has unfixed height");
    });

    it.skip("table._requestedSpace works properly", function () {
        // [0 1]
        // [2 3]
        var c0 = new Plottable.Abstract.Component();
        var c1 = makeFixedSizeComponent(50, 50);
        var c2 = makeFixedSizeComponent(20, 50);
        var c3 = makeFixedSizeComponent(20, 20);

<<<<<<< HEAD
        var table = new Plottable.Component.Table([[c0, c1], [c2, c3]]);
=======
            function getCirclePlotVerifier() {
                // creates a function that verifies that circles are drawn properly after accounting for svg transform
                // and then modifies circlesInArea to contain the number of circles that were discovered in the plot area
                circlesInArea = 0;
                var renderArea = circlePlot.renderArea;
                var renderAreaTransform = d3.transform(renderArea.attr("transform"));
                var translate = renderAreaTransform.translate;
                var scale = renderAreaTransform.scale;
                return function (datum, index) {
                    // This function takes special care to compute the position of circles after taking svg transformation
                    // into account.
                    var selection = d3.select(this);
                    var elementTransform = d3.transform(selection.attr("transform"));
                    var elementTranslate = elementTransform.translate;
                    var x = +selection.attr("cx") * scale[0] + translate[0] + elementTranslate[0];
                    var y = +selection.attr("cy") * scale[1] + translate[1] + elementTranslate[1];
                    if (0 <= x && x <= SVG_WIDTH && 0 <= y && y <= SVG_HEIGHT) {
                        circlesInArea++;
                        assert.closeTo(x, xScale.scale(datum.x), 0.01, "the scaled/translated x is correct");
                        assert.closeTo(y, yScale.scale(datum.y), 0.01, "the scaled/translated y is correct");
                        assert.equal(selection.attr("fill"), colorAccessor(datum, index, null), "fill is correct");
                    }
                    ;
                };
            }
            ;
>>>>>>> 7ca1d495

        var spaceRequest = table._requestedSpace(30, 30);
        verifySpaceRequest(spaceRequest, 30, 30, true, true, "1");

        spaceRequest = table._requestedSpace(50, 50);
        verifySpaceRequest(spaceRequest, 50, 50, true, true, "2");

        spaceRequest = table._requestedSpace(90, 90);
        verifySpaceRequest(spaceRequest, 70, 90, false, true, "3");

        spaceRequest = table._requestedSpace(200, 200);
        verifySpaceRequest(spaceRequest, 70, 100, false, false, "4");
    });

    describe("table.iterateLayout works properly", function () {
        // This test battery would have caught #405
        function verifyLayoutResult(result, cPS, rPS, gW, gH, wW, wH, id) {
            assert.deepEqual(result.colProportionalSpace, cPS, "colProportionalSpace:" + id);
            assert.deepEqual(result.rowProportionalSpace, rPS, "rowProportionalSpace:" + id);
            assert.deepEqual(result.guaranteedWidths, gW, "guaranteedWidths:" + id);
            assert.deepEqual(result.guaranteedHeights, gH, "guaranteedHeights:" + id);
            assert.deepEqual(result.wantsWidth, wW, "wantsWidth:" + id);
            assert.deepEqual(result.wantsHeight, wH, "wantsHeight:" + id);
        }

        var c1 = new Plottable.Abstract.Component();
        var c2 = new Plottable.Abstract.Component();
        var c3 = new Plottable.Abstract.Component();
        var c4 = new Plottable.Abstract.Component();
        var table = new Plottable.Component.Table([
            [c1, c2],
            [c3, c4]]);

        it("iterateLayout works in the easy case where there is plenty of space and everything is satisfied on first go", function () {
            fixComponentSize(c1, 50, 50);
            fixComponentSize(c4, 20, 10);
            var result = table.iterateLayout(500, 500);
            verifyLayoutResult(result, [215, 215], [220, 220], [50, 20], [50, 10], false, false, "");
        });

        it.skip("iterateLayout works in the difficult case where there is a shortage of space and layout requires iterations", function () {
            fixComponentSize(c1, 490, 50);
            var result = table.iterateLayout(500, 500);
            verifyLayoutResult(result, [0, 0], [220, 220], [480, 20], [50, 10], true, false, "");
        });

        it("iterateLayout works in the case where all components are fixed-size", function () {
            fixComponentSize(c1, 50, 50);
            fixComponentSize(c2, 50, 50);
            fixComponentSize(c3, 50, 50);
            fixComponentSize(c4, 50, 50);
            var result = table.iterateLayout(100, 100);
            verifyLayoutResult(result, [0, 0], [0, 0], [50, 50], [50, 50], false, false, "..when there's exactly enough space");

            result = table.iterateLayout(80, 80);
            verifyLayoutResult(result, [0, 0], [0, 0], [40, 40], [40, 40], true, true, "..when there's not enough space");

            result = table.iterateLayout(120, 120);

            // If there is extra space in a fixed-size table, the extra space should not be allocated to proportional space
            verifyLayoutResult(result, [0, 0], [0, 0], [50, 50], [50, 50], false, false, "..when there's extra space");
        });

        it.skip("iterateLayout works in the tricky case when components can be unsatisfied but request little space", function () {
            table = new Plottable.Component.Table([[c1, c2]]);
            fixComponentSize(c1, null, null);
            c2._requestedSpace = function (w, h) {
                return {
                    width: w >= 200 ? 200 : 0,
                    height: h >= 200 ? 200 : 0,
                    wantsWidth: w < 200,
                    wantsHeight: h < 200
                };
            };
            var result = table.iterateLayout(200, 200);
            verifyLayoutResult(result, [0, 0], [0], [0, 200], [200], false, false, "when there's sufficient space");
            result = table.iterateLayout(150, 200);
            verifyLayoutResult(result, [150, 0], [0], [0, 0], [200], true, false, "when there's insufficient space");
        });
    });

    describe("table._removeComponent works properly", function () {
        var c1 = new Plottable.Abstract.Component();
        var c2 = new Plottable.Abstract.Component();
        var c3 = new Plottable.Abstract.Component();
        var c4 = new Plottable.Abstract.Component();
        var c5 = new Plottable.Abstract.Component();
        var c6 = new Plottable.Abstract.Component();
        var table;
        it("table._removeComponent works in basic case", function () {
            table = new Plottable.Component.Table([[c1, c2], [c3, c4], [c5, c6]]);
            table._removeComponent(c4);
            assert.deepEqual(table.rows, [[c1, c2], [c3, null], [c5, c6]], "remove one element");
        });

        it("table._removeComponent does nothing when component is not found", function () {
            table = new Plottable.Component.Table([[c1, c2], [c3, c4]]);
            table._removeComponent(c5);

            assert.deepEqual(table.rows, [[c1, c2], [c3, c4]], "remove nonexistent component");
        });

        it("table._removeComponent removing component twice should have same effect as removing it once", function () {
            table = new Plottable.Component.Table([[c1, c2, c3], [c4, c5, c6]]);

            table._removeComponent(c1);
            assert.deepEqual(table.rows, [[null, c2, c3], [c4, c5, c6]], "item twice");

            table._removeComponent(c1);
            assert.deepEqual(table.rows, [[null, c2, c3], [c4, c5, c6]], "item twice");
        });

        it("table._removeComponent doesn't do anything weird when called with null", function () {
            table = new Plottable.Component.Table([[c1, null], [c2, c3]]);

            table._removeComponent(null);
            assert.deepEqual(table.rows, [[c1, null], [c2, c3]]);
        });
    });
});

///<reference path="../testReference.ts" />
var assert = chai.assert;

describe("Domainer", function () {
    var scale;
    var domainer;
    beforeEach(function () {
        scale = new Plottable.Scale.Linear();
        domainer = new Plottable.Domainer();
    });

    it("pad() works in general case", function () {
        scale.updateExtent(1, "x", [100, 200]);
        scale.domainer(new Plottable.Domainer().pad(0.2));
        assert.deepEqual(scale.domain(), [90, 210]);
    });

    it("pad() works for date scales", function () {
        var timeScale = new Plottable.Scale.Time();
        var f = d3.time.format("%x");
        var d1 = f.parse("06/02/2014");
        var d2 = f.parse("06/03/2014");
        timeScale.updateExtent(1, "x", [d1, d2]);
        timeScale.domainer(new Plottable.Domainer().pad());
        var dd1 = timeScale.domain()[0];
        var dd2 = timeScale.domain()[1];
        assert.isDefined(dd1.toDateString, "padDomain produced dates");
        assert.isNotNull(dd1.toDateString, "padDomain produced dates");
        assert.notEqual(d1.valueOf(), dd1.valueOf(), "date1 changed");
        assert.notEqual(d2.valueOf(), dd2.valueOf(), "date2 changed");
        assert.equal(dd1.valueOf(), dd1.valueOf(), "date1 is not NaN");
        assert.equal(dd2.valueOf(), dd2.valueOf(), "date2 is not NaN");
    });

    it("pad() defaults to [v-1, v+1] if there's only one numeric value", function () {
        domainer.pad();
        var domain = domainer.computeDomain([[5, 5]], scale);
        assert.deepEqual(domain, [4, 6]);
    });

    it("pad() defaults to [v-1 day, v+1 day] if there's only one date value", function () {
        var d = new Date(2000, 5, 5);
        var dayBefore = new Date(2000, 5, 4);
        var dayAfter = new Date(2000, 5, 6);
        var timeScale = new Plottable.Scale.Time();

        // the result of computeDomain() will be number[], but when it
        // gets fed back into timeScale, it will be adjusted back to a Date.
        // That's why I'm using updateExtent() instead of domainer.computeDomain()
        timeScale.updateExtent(1, "x", [d, d]);
        timeScale.domainer(new Plottable.Domainer().pad());
        assert.deepEqual(timeScale.domain(), [dayBefore, dayAfter]);
    });

<<<<<<< HEAD
    it("pad() only takes the last value", function () {
        domainer.pad(1000).pad(4).pad(0.1);
        var domain = domainer.computeDomain([[100, 200]], scale);
        assert.deepEqual(domain, [95, 205]);
    });

    it("pad() will pad beyond 0 by default", function () {
        domainer.pad(0.1);
        var domain = domainer.computeDomain([[0, 100]], scale);
        assert.deepEqual(domain, [-5, 105]);
    });
=======
                it("renders correctly", function () {
                    var bars = renderer.renderArea.selectAll("rect");
                    var bar0 = d3.select(bars[0][0]);
                    var bar1 = d3.select(bars[0][1]);
                    var bar0y = bar0.data()[0].y;
                    var bar1y = bar1.data()[0].y;
                    assert.closeTo(numAttr(bar0, "height"), 104, 2);
                    assert.closeTo(numAttr(bar1, "height"), 104, 2);
                    assert.closeTo(numAttr(bar0, "width"), (600 - axisWidth) / 2, 0.01, "width is correct for bar0");
                    assert.closeTo(numAttr(bar1, "width"), 600 - axisWidth, 0.01, "width is correct for bar1");

                    // check that bar is aligned on the center of the scale
                    assert.closeTo(numAttr(bar0, "y") + numAttr(bar0, "height") / 2, yScale.scale(bar0y) + bandWidth / 2, 0.01, "y pos correct for bar0");
                    assert.closeTo(numAttr(bar1, "y") + numAttr(bar1, "height") / 2, yScale.scale(bar1y) + bandWidth / 2, 0.01, "y pos correct for bar1");
                    verifier.end();
                });

                it("width projector may be overwritten, and calling project queues rerender", function () {
                    var bars = renderer.renderArea.selectAll("rect");
                    var bar0 = d3.select(bars[0][0]);
                    var bar1 = d3.select(bars[0][1]);
                    var bar0y = bar0.data()[0].y;
                    var bar1y = bar1.data()[0].y;
                    renderer.project("width", 10);
                    assert.closeTo(numAttr(bar0, "height"), 10, 0.01, "bar0 height");
                    assert.closeTo(numAttr(bar1, "height"), 10, 0.01, "bar1 height");
                    assert.closeTo(numAttr(bar0, "width"), (600 - axisWidth) / 2, 0.01, "bar0 width");
                    assert.closeTo(numAttr(bar1, "width"), 600 - axisWidth, 0.01, "bar1 width");
                    assert.closeTo(numAttr(bar0, "y") + numAttr(bar0, "height") / 2, yScale.scale(bar0y) + bandWidth / 2, 0.01, "bar0 ypos");
                    assert.closeTo(numAttr(bar1, "y") + numAttr(bar1, "height") / 2, yScale.scale(bar1y) + bandWidth / 2, 0.01, "bar1 ypos");
                    verifier.end();
                });
            });
        });
>>>>>>> 7ca1d495

    it("paddingException(n) will not pad beyond n", function () {
        domainer.pad(0.1).paddingException(0).paddingException(200);
        var domain = domainer.computeDomain([[0, 100]], scale);
        assert.deepEqual(domain, [0, 105]);
        domain = domainer.computeDomain([[-100, 0]], scale);
        assert.deepEqual(domain, [-105, 0]);
        domain = domainer.computeDomain([[0, 200]], scale);
        assert.deepEqual(domain, [0, 200]);
        domainer.paddingException(0, false);
        domain = domainer.computeDomain([[0, 200]], scale);
        assert.deepEqual(domain, [-10, 200]);
    });

    it("paddingException(n) works on dates", function () {
        var a = new Date(2000, 5, 5);
        var b = new Date(2003, 0, 1);
        domainer.pad().paddingException(a);
        var timeScale = new Plottable.Scale.Time();
        timeScale.updateExtent(1, "x", [a, b]);
        timeScale.domainer(domainer);
        var domain = timeScale.domain();
        assert.deepEqual(domain[0], a);
        assert.isTrue(b < domain[1]);
    });

    it("include(n) works an expected", function () {
        domainer.include(5);
        var domain = domainer.computeDomain([[0, 10]], scale);
        assert.deepEqual(domain, [0, 10]);
        domain = domainer.computeDomain([[0, 3]], scale);
        assert.deepEqual(domain, [0, 5]);
        domain = domainer.computeDomain([[100, 200]], scale);
        assert.deepEqual(domain, [5, 200]);

        domainer.include(-3).include(0).include(10);
        domain = domainer.computeDomain([[100, 200]], scale);
        assert.deepEqual(domain, [-3, 200]);
        domain = domainer.computeDomain([[0, 0]], scale);
        assert.deepEqual(domain, [-3, 10]);

        domainer.include(10, false);
        domain = domainer.computeDomain([[100, 200]], scale);
        assert.deepEqual(domain, [-3, 200]);
        domain = domainer.computeDomain([[-100, -50]], scale);
        assert.deepEqual(domain, [-100, 5]);

        domainer.include(10);
        domain = domainer.computeDomain([[-100, -50]], scale);
        assert.deepEqual(domain, [-100, 10]);
    });

    it("include(n) works on dates", function () {
        var a = new Date(2000, 5, 4);
        var b = new Date(2000, 5, 5);
        var c = new Date(2000, 5, 6);
        var d = new Date(2003, 0, 1);
        domainer.include(b);
        var timeScale = new Plottable.Scale.Time();
        timeScale.updateExtent(1, "x", [c, d]);
        timeScale.domainer(domainer);
        assert.deepEqual(timeScale.domain(), [b, d]);
    });

    it("exceptions are setup properly on an area plot", function () {
        var xScale = new Plottable.Scale.Linear();
        var yScale = new Plottable.Scale.Linear();
        var domainer = yScale.domainer();
        var getExceptions = function () {
            return yScale.domainer().paddingExceptions.values().map(parseFloat);
        };
        assert.deepEqual(getExceptions(), [], "Initially there are no padding exceptions");
        var r = new Plottable.Plot.Area([{ x: 0 }, { x: 1 }, { x: 2 }, { x: 3 }, { x: 4 }, { x: 5 }, { x: 6 }], xScale, yScale);
        r.project("x", "x", xScale);
        r.project("y", "x", yScale);
        assert.deepEqual(getExceptions(), [0], "initializing the plot adds a padding exception at 0");
        r.project("y0", "x", yScale);
        assert.deepEqual(getExceptions(), [], "projecting a non-constant y0 removes the padding exception");
        r.project("y0", 0, yScale);
        assert.deepEqual(getExceptions(), [0], "projecting constant y0 adds the exception back");
        r.project("y0", function () {
            return 5;
        }, yScale);
        assert.deepEqual(getExceptions(), [5], "projecting a different constant y0 removed the old exception and added a new one");
        r.project("y0", "x", yScale);
        assert.deepEqual(getExceptions(), [], "projecting a non-constant y0 removes the padding exception");
        r.dataSource().data([{ x: 0 }, { x: 0 }]);
        assert.deepEqual(getExceptions(), [0], "changing to constant values via change in datasource adds exception");
    });
});

///<reference path="../testReference.ts" />
var assert = chai.assert;

describe("Coordinators", function () {
    describe("ScaleDomainCoordinator", function () {
        it("domains are coordinated", function () {
            var s1 = new Plottable.Scale.Linear();
            var s2 = new Plottable.Scale.Linear();
            var s3 = new Plottable.Scale.Linear();
            var dc = new Plottable.Util.ScaleDomainCoordinator([s1, s2, s3]);
            s1.domain([0, 100]);
            assert.deepEqual(s1.domain(), [0, 100]);
            assert.deepEqual(s1.domain(), s2.domain());
            assert.deepEqual(s1.domain(), s3.domain());

            s1.domain([-100, 5000]);
            assert.deepEqual(s1.domain(), [-100, 5000]);
            assert.deepEqual(s1.domain(), s2.domain());
            assert.deepEqual(s1.domain(), s3.domain());
        });
    });
});

///<reference path="../testReference.ts" />
var assert = chai.assert;

describe("Scales", function () {
    it("Scale's copy() works correctly", function () {
        var testCallback = function (broadcaster) {
            return true;
        };
        var scale = new Plottable.Scale.Linear();
        scale.broadcaster.registerListener(null, testCallback);
        var scaleCopy = scale.copy();
        assert.deepEqual(scale.domain(), scaleCopy.domain(), "Copied scale has the same domain as the original.");
        assert.deepEqual(scale.range(), scaleCopy.range(), "Copied scale has the same range as the original.");
        assert.notDeepEqual(scale.broadcaster, scaleCopy.broadcaster, "Broadcasters are not copied over");
    });

    it("Scale alerts listeners when its domain is updated", function () {
        var scale = new Plottable.Scale.Linear();
        var callbackWasCalled = false;
        var testCallback = function (listenable) {
            assert.equal(listenable, scale, "Callback received the calling scale as the first argument");
            callbackWasCalled = true;
        };
        scale.broadcaster.registerListener(null, testCallback);
        scale.domain([0, 10]);
        assert.isTrue(callbackWasCalled, "The registered callback was called");

        scale.autoDomainAutomatically = true;
        scale.updateExtent(1, "x", [0.08, 9.92]);
        callbackWasCalled = false;
        scale.domainer(new Plottable.Domainer().nice());
        assert.isTrue(callbackWasCalled, "The registered callback was called when nice() is used to set the domain");

        callbackWasCalled = false;
        scale.domainer(new Plottable.Domainer().pad());
        assert.isTrue(callbackWasCalled, "The registered callback was called when padDomain() is used to set the domain");
    });
    describe("autoranging behavior", function () {
        var data;
        var dataSource;
        var scale;
        beforeEach(function () {
            data = [{ foo: 2, bar: 1 }, { foo: 5, bar: -20 }, { foo: 0, bar: 0 }];
            dataSource = new Plottable.DataSource(data);
            scale = new Plottable.Scale.Linear();
        });

        it("scale autoDomain flag is not overwritten without explicitly setting the domain", function () {
            scale.updateExtent(1, "x", d3.extent(data, function (e) {
                return e.foo;
            }));
            scale.domainer(new Plottable.Domainer().pad().nice());
            assert.isTrue(scale.autoDomainAutomatically, "the autoDomain flag is still set after autoranginging and padding and nice-ing");
            scale.domain([0, 5]);
            assert.isFalse(scale.autoDomainAutomatically, "the autoDomain flag is false after domain explicitly set");
        });

        it("scale autorange works as expected with single dataSource", function () {
            var svg = generateSVG(100, 100);
            var renderer = new Plottable.Abstract.Plot().dataSource(dataSource).project("x", "foo", scale).renderTo(svg);
            assert.deepEqual(scale.domain(), [0, 5], "scale domain was autoranged properly");
            data.push({ foo: 100, bar: 200 });
            dataSource.data(data);
            assert.deepEqual(scale.domain(), [0, 100], "scale domain was autoranged properly");
            svg.remove();
        });

        it("scale reference counting works as expected", function () {
            var svg1 = generateSVG(100, 100);
            var svg2 = generateSVG(100, 100);
            var renderer1 = new Plottable.Abstract.Plot().dataSource(dataSource).project("x", "foo", scale);
            renderer1.renderTo(svg1);
            var renderer2 = new Plottable.Abstract.Plot().dataSource(dataSource).project("x", "foo", scale);
            renderer2.renderTo(svg2);
            var otherScale = new Plottable.Scale.Linear();
            renderer1.project("x", "foo", otherScale);
            dataSource.data([{ foo: 10 }, { foo: 11 }]);
            assert.deepEqual(scale.domain(), [10, 11], "scale was still listening to dataSource after one perspective deregistered");
            renderer2.project("x", "foo", otherScale);

            // "scale not listening to the dataSource after all perspectives removed"
            dataSource.data([{ foo: 99 }, { foo: 100 }]);
            assert.deepEqual(scale.domain(), [0, 1], "scale shows default values when all perspectives removed");
            svg1.remove();
            svg2.remove();
        });

        it("scale perspectives can be removed appropriately", function () {
            assert.isTrue(scale.autoDomainAutomatically, "autoDomain enabled1");
            scale.updateExtent(1, "x", d3.extent(data, function (e) {
                return e.foo;
            }));
            scale.updateExtent(2, "x", d3.extent(data, function (e) {
                return e.bar;
            }));
            assert.isTrue(scale.autoDomainAutomatically, "autoDomain enabled2");
            assert.deepEqual(scale.domain(), [-20, 5], "scale domain includes both perspectives");
            assert.isTrue(scale.autoDomainAutomatically, "autoDomain enabled3");
            scale.removeExtent(1, "x");
            assert.isTrue(scale.autoDomainAutomatically, "autoDomain enabled4");
            assert.deepEqual(scale.domain(), [-20, 1], "only the bar accessor is active");
            scale.updateExtent(2, "x", d3.extent(data, function (e) {
                return e.foo;
            }));
            assert.isTrue(scale.autoDomainAutomatically, "autoDomain enabled5");
            assert.deepEqual(scale.domain(), [0, 5], "the bar accessor was overwritten");
        });

        it("scales don't allow Infinity", function () {
            assert.throws(function () {
                return scale._setDomain([5, Infinity]);
            }, Error);
            assert.throws(function () {
                return scale._setDomain([-Infinity, 6]);
            }, Error);
        });

        it("should resize when a plot is removed", function () {
            var svg = generateSVG(400, 400);
            var ds1 = [{ x: 0, y: 0 }, { x: 1, y: 1 }];
            var ds2 = [{ x: 1, y: 1 }, { x: 2, y: 2 }];
            var xScale = new Plottable.Scale.Linear();
            var yScale = new Plottable.Scale.Linear();
            xScale.domainer(new Plottable.Domainer());
            var xAxis = new Plottable.Axis.XAxis(xScale, "bottom");
            var yAxis = new Plottable.Axis.YAxis(yScale, "left");
            var renderAreaD1 = new Plottable.Plot.Line(ds1, xScale, yScale);
            var renderAreaD2 = new Plottable.Plot.Line(ds2, xScale, yScale);
            var renderAreas = renderAreaD1.merge(renderAreaD2);
            renderAreas.renderTo(svg);
            assert.deepEqual(xScale.domain(), [0, 2]);
            renderAreaD1.remove();
            assert.deepEqual(xScale.domain(), [1, 2], "resize on plot.remove()");
            renderAreas.merge(renderAreaD1);
            assert.deepEqual(xScale.domain(), [0, 2], "resize on plot.merge()");
            svg.remove();
        });
    });

    describe("Quantitive Scales", function () {
        it("autorange defaults to [0, 1] if no perspectives set", function () {
            var scale = new Plottable.Scale.Linear();
            scale.autoDomain();
            var d = scale.domain();
            assert.equal(d[0], 0);
            assert.equal(d[1], 1);
        });
    });

    describe("Ordinal Scales", function () {
        it("defaults to \"bands\" range type", function () {
            var scale = new Plottable.Scale.Ordinal();
            assert.deepEqual(scale.rangeType(), "bands");
        });

        it("rangeBand returns 0 when in \"points\" mode", function () {
            var scale = new Plottable.Scale.Ordinal().rangeType("points");
            assert.deepEqual(scale.rangeType(), "points");
            assert.deepEqual(scale.rangeBand(), 0);
        });

        it("rangeBand is updated when domain changes in \"bands\" mode", function () {
            var scale = new Plottable.Scale.Ordinal();
            scale.rangeType("bands");
            assert.deepEqual(scale.rangeType(), "bands");
            scale.range([0, 2679]);

            scale.domain([1, 2, 3, 4]);
            assert.deepEqual(scale.rangeBand(), 399);

            scale.domain([1, 2, 3, 4, 5]);
            assert.deepEqual(scale.rangeBand(), 329);
        });

        it("rangeType triggers broadcast", function () {
            var scale = new Plottable.Scale.Ordinal();
            var callbackWasCalled = false;
            var testCallback = function (listenable) {
                assert.equal(listenable, scale, "Callback received the calling scale as the first argument");
                callbackWasCalled = true;
            };
            scale.broadcaster.registerListener(null, testCallback);
            scale.rangeType("points");
            assert.isTrue(callbackWasCalled, "The registered callback was called");
        });
    });

    describe("Color Scales", function () {
        it("accepts categorical string types and ordinal domain", function () {
            var scale = new Plottable.Scale.Color("10");
            scale.domain(["yes", "no", "maybe"]);
            assert.equal("#1f77b4", scale.scale("yes"));
            assert.equal("#ff7f0e", scale.scale("no"));
            assert.equal("#2ca02c", scale.scale("maybe"));
        });
    });

    describe("Interpolated Color Scales", function () {
        it("default scale uses reds and a linear scale type", function () {
            var scale = new Plottable.Scale.InterpolatedColor();
            scale.domain([0, 16]);
            assert.equal("#ffffff", scale.scale(0));
            assert.equal("#feb24c", scale.scale(8));
            assert.equal("#b10026", scale.scale(16));
        });

        it("linearly interpolates colors in L*a*b color space", function () {
            var scale = new Plottable.Scale.InterpolatedColor("reds");
            scale.domain([0, 1]);
            assert.equal("#b10026", scale.scale(1));
            assert.equal("#d9151f", scale.scale(0.9));
        });

        it("accepts array types with color hex values", function () {
            var scale = new Plottable.Scale.InterpolatedColor(["#000", "#FFF"]);
            scale.domain([0, 16]);
            assert.equal("#000000", scale.scale(0));
            assert.equal("#ffffff", scale.scale(16));
            assert.equal("#777777", scale.scale(8));
        });

        it("accepts array types with color names", function () {
            var scale = new Plottable.Scale.InterpolatedColor(["black", "white"]);
            scale.domain([0, 16]);
            assert.equal("#000000", scale.scale(0));
            assert.equal("#ffffff", scale.scale(16));
            assert.equal("#777777", scale.scale(8));
        });

        it("overflow scale values clamp to range", function () {
            var scale = new Plottable.Scale.InterpolatedColor(["black", "white"]);
            scale.domain([0, 16]);
            assert.equal("#000000", scale.scale(0));
            assert.equal("#ffffff", scale.scale(16));
            assert.equal("#000000", scale.scale(-100));
            assert.equal("#ffffff", scale.scale(100));
        });

        it("can be converted to a different range", function () {
            var scale = new Plottable.Scale.InterpolatedColor(["black", "white"]);
            scale.domain([0, 16]);
            assert.equal("#000000", scale.scale(0));
            assert.equal("#ffffff", scale.scale(16));
            scale.colorRange("reds");
            assert.equal("#b10026", scale.scale(16));
        });

        it("can be converted to a different scale type", function () {
            var scale = new Plottable.Scale.InterpolatedColor(["black", "white"]);
            scale.domain([0, 16]);
            assert.equal("#000000", scale.scale(0));
            assert.equal("#ffffff", scale.scale(16));
            assert.equal("#777777", scale.scale(8));

            scale.scaleType("log");
            assert.equal("#000000", scale.scale(0));
            assert.equal("#ffffff", scale.scale(16));
            assert.equal("#e3e3e3", scale.scale(8));
        });
    });
});

///<reference path="../testReference.ts" />
var assert = chai.assert;

describe("Util.DOM", function () {
    it("getBBox works properly", function () {
        var svg = generateSVG();
        var rect = svg.append("rect").attr("x", 0).attr("y", 0).attr("width", 5).attr("height", 5);
        var bb1 = Plottable.Util.DOM.getBBox(rect);
        var bb2 = rect.node().getBBox();
        assert.deepEqual(bb1, bb2);
        svg.remove();
    });

    describe("getElementWidth, getElementHeight", function () {
        it("can get a plain element's size", function () {
            var parent = getSVGParent();
            parent.style("width", "300px");
            parent.style("height", "200px");
            var parentElem = parent[0][0];

            var width = Plottable.Util.DOM.getElementWidth(parentElem);
            assert.equal(width, 300, "measured width matches set width");
            var height = Plottable.Util.DOM.getElementHeight(parentElem);
            assert.equal(height, 200, "measured height matches set height");
        });

        it("can get the svg's size", function () {
            var svg = generateSVG(450, 120);
            var svgElem = svg[0][0];

            var width = Plottable.Util.DOM.getElementWidth(svgElem);
            assert.equal(width, 450, "measured width matches set width");
            var height = Plottable.Util.DOM.getElementHeight(svgElem);
            assert.equal(height, 120, "measured height matches set height");
            svg.remove();
        });

        it("can accept multiple units and convert to pixels", function () {
            var parent = getSVGParent();
            var parentElem = parent[0][0];
            var child = parent.append("div");
            var childElem = child[0][0];

            parent.style("width", "200px");
            parent.style("height", "50px");
            assert.equal(Plottable.Util.DOM.getElementWidth(parentElem), 200, "width is correct");
            assert.equal(Plottable.Util.DOM.getElementHeight(parentElem), 50, "height is correct");

            child.style("width", "20px");
            child.style("height", "10px");
            assert.equal(Plottable.Util.DOM.getElementWidth(childElem), 20, "width is correct");
            assert.equal(Plottable.Util.DOM.getElementHeight(childElem), 10, "height is correct");

            child.style("width", "100%");
            child.style("height", "100%");
            assert.equal(Plottable.Util.DOM.getElementWidth(childElem), 200, "width is correct");
            assert.equal(Plottable.Util.DOM.getElementHeight(childElem), 50, "height is correct");

            child.style("width", "50%");
            child.style("height", "50%");
            assert.equal(Plottable.Util.DOM.getElementWidth(childElem), 100, "width is correct");
            assert.equal(Plottable.Util.DOM.getElementHeight(childElem), 25, "height is correct");

            // reset test page DOM
            parent.style("width", "auto");
            parent.style("height", "auto");
            child.remove();
        });
    });
});

///<reference path="../testReference.ts" />
var assert = chai.assert;

describe("Formatters", function () {
    describe("fixed", function () {
        it("shows exactly [precision] digits", function () {
            var fixed3 = new Plottable.Formatter.Fixed();
            var result = fixed3.format(1);
            assert.strictEqual(result, "1.000", "defaults to three decimal places");
            result = fixed3.format(1.234);
            assert.strictEqual(result, "1.234", "shows three decimal places");
            result = fixed3.format(1.2345);
            assert.strictEqual(result, "", "changed values are not shown (get turned into empty strings)");
        });

        it("precision can be changed", function () {
            var fixed2 = new Plottable.Formatter.Fixed();
            fixed2.precision(2);
            var result = fixed2.format(1);
            assert.strictEqual(result, "1.00", "formatter was changed to show only two decimal places");
        });

        it("can be set to show rounded values", function () {
            var fixed3 = new Plottable.Formatter.Fixed();
            fixed3.showOnlyUnchangedValues(false);
            var result = fixed3.format(1.2349);
            assert.strictEqual(result, "1.235", "long values are rounded correctly");
        });
    });

    describe("general", function () {
        it("formats number to show at most [precision] digits", function () {
            var general = new Plottable.Formatter.General();
            var result = general.format(1);
            assert.strictEqual(result, "1", "shows no decimals if formatting an integer");
            result = general.format(1.234);
            assert.strictEqual(result, "1.234", "shows up to three decimal places");
            result = general.format(1.2345);
            assert.strictEqual(result, "", "(changed) values with more than three decimal places are not shown");
        });

        it("stringifies non-number values", function () {
            var general = new Plottable.Formatter.General();
            var result = general.format("blargh");
            assert.strictEqual(result, "blargh", "string values are passed through unchanged");
            result = general.format(null);
            assert.strictEqual(result, "null", "non-number inputs are stringified");
        });

        it("throws an error on strange precision", function () {
            assert.throws(function () {
                var general = new Plottable.Formatter.General(-1);
                var result = general.format(5);
            });
            assert.throws(function () {
                var general = new Plottable.Formatter.General(100);
                var result = general.format(5);
            });
        });
    });

    describe("identity", function () {
        it("stringifies inputs", function () {
            var identity = new Plottable.Formatter.Identity();
            var result = identity.format(1);
            assert.strictEqual(result, "1", "numbers are stringified");
            result = identity.format(0.999999);
            assert.strictEqual(result, "0.999999", "long numbers are stringified");
            result = identity.format(null);
            assert.strictEqual(result, "null", "formats null");
            result = identity.format(undefined);
            assert.strictEqual(result, "undefined", "formats undefined");
        });
    });

    describe("currency", function () {
        it("uses reasonable defaults", function () {
            var currencyFormatter = new Plottable.Formatter.Currency();
            var result = currencyFormatter.format(1);
            assert.strictEqual(result.charAt(0), "$", "defaults to $ for currency symbol");
            var decimals = result.substring(result.indexOf(".") + 1, result.length);
            assert.strictEqual(decimals.length, 2, "defaults to 2 decimal places");

            result = currencyFormatter.format(-1);
            assert.strictEqual(result.charAt(0), "-", "prefixes negative values with \"-\"");
            assert.strictEqual(result.charAt(1), "$", "places the currency symbol after the negative sign");
        });

        it("can change the type and position of the currency symbol", function () {
            var centsFormatter = new Plottable.Formatter.Currency(0, "c", false);
            var result = centsFormatter.format(1);
            assert.strictEqual(result.charAt(result.length - 1), "c", "The specified currency symbol was appended");
        });
    });

    describe("time", function () {
        it("uses reasonable defaults", function () {
            var timeFormatter = new Plottable.Formatter.Time();

            // year, month, day, hours, minutes, seconds, milliseconds
            var result = timeFormatter.format(new Date(2000, 0, 1, 0, 0, 0, 0));
            assert.strictEqual(result, "2000", "only the year was displayed");
            result = timeFormatter.format(new Date(2000, 2, 1, 0, 0, 0, 0));
            assert.strictEqual(result, "Mar", "only the month was displayed");
            result = timeFormatter.format(new Date(2000, 2, 2, 0, 0, 0, 0));
            assert.strictEqual(result, "Thu 02", "month and date displayed");
            result = timeFormatter.format(new Date(2000, 2, 1, 20, 0, 0, 0));
            assert.strictEqual(result, "08 PM", "only hour was displayed");
            result = timeFormatter.format(new Date(2000, 2, 1, 20, 34, 0, 0));
            assert.strictEqual(result, "08:34", "hour and minute was displayed");
            result = timeFormatter.format(new Date(2000, 2, 1, 20, 34, 53, 0));
            assert.strictEqual(result, ":53", "seconds was displayed");
            result = timeFormatter.format(new Date(2000, 0, 1, 0, 0, 0, 950));
            assert.strictEqual(result, ".950", "milliseconds was displayed");
        });
    });

    describe("percentage", function () {
        it("uses reasonable defaults", function () {
            var percentFormatter = new Plottable.Formatter.Percentage();
            var result = percentFormatter.format(1);
            assert.strictEqual(result, "100%", "the value was multiplied by 100, a percent sign was appended, and no decimal places are shown by default");
        });
    });

    describe("custom", function () {
        it("can take a custom formatting function", function () {
            var customFormatter;
            var blargify = function (d, f) {
                assert.strictEqual(f, customFormatter, "Formatter itself was supplied as second argument");
                return String(d) + "-blargh";
            };
            customFormatter = new Plottable.Formatter.Custom(0, blargify);
            var result = customFormatter.format(1);
            assert.strictEqual(result, "1-blargh", "it uses the custom formatting function");
        });
    });

    describe("SISuffix", function () {
        it("shortens long numbers", function () {
            var lnFormatter = new Plottable.Formatter.SISuffix();
            var result = lnFormatter.format(1);
            assert.strictEqual(result, "1.00", "shows 3 signifigicant figures by default");
            result = lnFormatter.format(Math.pow(10, 12));
            assert.operator(result.length, "<=", 5, "large number was formatted to a short string");
            result = lnFormatter.format(Math.pow(10, -12));
            assert.operator(result.length, "<=", 5, "small number was formatted to a short string");
        });
    });
});

///<reference path="../testReference.ts" />
var assert = chai.assert;

describe("IDCounter", function () {
    it("IDCounter works as expected", function () {
        var i = new Plottable.Util.IDCounter();
        assert.equal(i.get("f"), 0);
        assert.equal(i.increment("f"), 1);
        assert.equal(i.increment("g"), 1);
        assert.equal(i.increment("f"), 2);
        assert.equal(i.decrement("f"), 1);
        assert.equal(i.get("f"), 1);
        assert.equal(i.get("f"), 1);
        assert.equal(i.decrement(2), -1);
    });
});

///<reference path="../testReference.ts" />
var assert = chai.assert;

describe("StrictEqualityAssociativeArray", function () {
    it("StrictEqualityAssociativeArray works as expected", function () {
        var s = new Plottable.Util.StrictEqualityAssociativeArray();
        var o1 = {};
        var o2 = {};
        assert.isFalse(s.has(o1));
        assert.isFalse(s.delete(o1));
        assert.isUndefined(s.get(o1));
        assert.isFalse(s.set(o1, "foo"));
        assert.equal(s.get(o1), "foo");
        assert.isTrue(s.set(o1, "bar"));
        assert.equal(s.get(o1), "bar");
        s.set(o2, "baz");
        s.set(3, "bam");
        s.set("3", "ball");
        assert.equal(s.get(o1), "bar");
        assert.equal(s.get(o2), "baz");
        assert.equal(s.get(3), "bam");
        assert.equal(s.get("3"), "ball");
        assert.isTrue(s.delete(3));
        assert.isUndefined(s.get(3));
        assert.equal(s.get(o2), "baz");
        assert.equal(s.get("3"), "ball");
    });

    it("Array-level operations (retrieve keys, vals, and map)", function () {
        var s = new Plottable.Util.StrictEqualityAssociativeArray();
        s.set(2, "foo");
        s.set(3, "bar");
        s.set(4, "baz");
        assert.deepEqual(s.values(), ["foo", "bar", "baz"]);
        assert.deepEqual(s.keys(), [2, 3, 4]);
        assert.deepEqual(s.map(function (k, v, i) {
            return [k, v, i];
        }), [[2, "foo", 0], [3, "bar", 1], [4, "baz", 2]]);
    });
});

///<reference path="../testReference.ts" />
var assert = chai.assert;

describe("CachingCharacterMeasurer", function () {
    var g;
    var measurer;
    var svg;

    beforeEach(function () {
        svg = generateSVG(100, 100);
        g = svg.append("g");
        measurer = new Plottable.Util.Text.CachingCharacterMeasurer(g);
    });

    it("empty string has non-zero size", function () {
        var a = measurer.measure("x x")[0];
        var b = measurer.measure("xx")[0];
        assert.operator(a, ">", b, "'x x' is longer than 'xx'");
        svg.remove();
    });

    it("should repopulate cache if it changes size and clear() is called", function () {
        var a = measurer.measure("x")[0];
        g.style("font-size", "40px");
        var b = measurer.measure("x")[0];
        assert.equal(a, b, "cached result doesn't reflect changes");
        measurer.clear();
        var c = measurer.measure("x")[0];
        assert.operator(a, "<", c, "cache reset after font size changed");
        svg.remove();
    });

    it("multiple spaces take up same area as one space", function () {
        var a = measurer.measure("x x")[0];
        var b = measurer.measure("x  \t \n x")[0];
        assert.equal(a, b);
    });
});

///<reference path="../testReference.ts" />
var assert = chai.assert;

describe("Cache", function () {
    var callbackCalled = false;
    var f = function (s) {
        callbackCalled = true;
        return s + s;
    };
    var cache;

    beforeEach(function () {
        callbackCalled = false;
        cache = new Plottable.Util.Cache(f);
    });

    it("Doesn't call its function if it already called", function () {
        assert.equal(cache.get("hello"), "hellohello");
        assert.isTrue(callbackCalled);
        callbackCalled = false;
        assert.equal(cache.get("hello"), "hellohello");
        assert.isFalse(callbackCalled);
    });

    it("Clears its cache when .clear() is called", function () {
        var prefix = "hello";
        cache = new Plottable.Util.Cache(function (s) {
            callbackCalled = true;
            return prefix + s;
        });
        assert.equal(cache.get("world"), "helloworld");
        assert.isTrue(callbackCalled);
        callbackCalled = false;
        assert.equal(cache.get("world"), "helloworld");
        assert.isFalse(callbackCalled);
        prefix = "hola";
        cache.clear();
        assert.equal(cache.get("world"), "holaworld");
        assert.isTrue(callbackCalled);
    });

    it("Doesn't clear the cache when canonicalKey doesn't change", function () {
        cache = new Plottable.Util.Cache(f, "x");
        assert.equal(cache.get("hello"), "hellohello");
        assert.isTrue(callbackCalled);
        cache.clear();
        callbackCalled = false;
        assert.equal(cache.get("hello"), "hellohello");
        assert.isFalse(callbackCalled);
    });

    it("Clears the cache when canonicalKey changes", function () {
        var prefix = "hello";
        cache = new Plottable.Util.Cache(function (s) {
            callbackCalled = true;
            return prefix + s;
        });
        cache.get("world");
        assert.isTrue(callbackCalled);
        prefix = "hola";
        cache.clear();
        callbackCalled = false;
        cache.get("world");
        assert.isTrue(callbackCalled);
    });

    it("uses valueEq to check if it should clear", function () {
        var decider = true;
        cache = new Plottable.Util.Cache(f, "x", function (a, b) {
            return decider;
        });
        cache.get("hello");
        assert.isTrue(callbackCalled);
        cache.clear();
        callbackCalled = false;
        cache.get("hello");
        assert.isFalse(callbackCalled);
        decider = false;
        cache.clear();
        cache.get("hello");
        assert.isTrue(callbackCalled);
    });
});

///<reference path="../testReference.ts" />
var assert = chai.assert;
describe("Util.Text", function () {
    it("getTruncatedText works properly", function () {
        var svg = generateSVG();
        var textEl = svg.append("text").attr("x", 20).attr("y", 50);
        textEl.text("foobar");
        var measure = Plottable.Util.Text.getTextMeasure(textEl);
        var fullText = Plottable.Util.Text.getTruncatedText("hellom world!", 200, measure);
        assert.equal(fullText, "hellom world!", "text untruncated");
        var partialText = Plottable.Util.Text.getTruncatedText("hellom world!", 70, measure);
        assert.equal(partialText, "hello...", "text truncated");
        var tinyText = Plottable.Util.Text.getTruncatedText("hellom world!", 5, measure);
        assert.equal(tinyText, "", "empty string for tiny text");

        assert.equal(textEl.text(), "foobar", "truncate had no side effect on textEl");
        svg.remove();
    });

    it("getTextHeight works properly", function () {
        var svg = generateSVG();
        var textEl = svg.append("text").attr("x", 20).attr("y", 50);
        textEl.style("font-size", "20pt");
        textEl.text("hello, world");
        var height1 = Plottable.Util.Text.getTextHeight(textEl);
        textEl.style("font-size", "30pt");
        var height2 = Plottable.Util.Text.getTextHeight(textEl);
        assert.operator(height1, "<", height2, "measured height is greater when font size is increased");
        assert.equal(textEl.text(), "hello, world", "getTextHeight did not modify the text in the element");
        textEl.text("");
        assert.equal(Plottable.Util.Text.getTextHeight(textEl), height2, "works properly if there is no text in the element");
        assert.equal(textEl.text(), "", "getTextHeight did not modify the text in the element");
        textEl.text(" ");
        assert.equal(Plottable.Util.Text.getTextHeight(textEl), height2, "works properly if there is just a space in the element");
        assert.equal(textEl.text(), " ", "getTextHeight did not modify the text in the element");
        svg.remove();
    });

    describe("addEllipsesToLine", function () {
        var svg;
        var measure;
        var e;

        before(function () {
            svg = generateSVG();
            measure = Plottable.Util.Text.getTextMeasure(svg);
            e = function (text, width) {
                return Plottable.Util.Text.addEllipsesToLine(text, width, measure);
            };
        });
        it("works on an empty string", function () {
            assert.equal(e("", 200), "...", "produced \"...\" with plenty of space");
        });

        it("works as expected when given no width", function () {
            assert.equal(e("this wont fit", 0), "", "returned empty string when width is 0");
        });

        it("works as expected when given only one periods worth of space", function () {
            var w = measure(".").width;
            assert.equal(e("this won't fit", w), ".", "returned a single period");
        });

        it("works as expected with plenty of space", function () {
            assert.equal(e("this will fit", 400), "this will fit...");
        });

        it("works as expected with insufficient space", function () {
            var w = measure("this won't fit").width;
            assert.equal(e("this won't fit", w), "this won't...");
        });

        it("handles spaces intelligently", function () {
            var spacey = "this            xx";
            var w = measure(spacey).width - 1;
            assert.equal(e(spacey, w), "this...");
        });

        after(function () {
            assert.lengthOf(svg.node().childNodes, 0, "this was all without side-effects");
            svg.remove();
        });
    });

    describe("getTextMeasure", function () {
        var svg;
        var t;
        var canonicalBB;
        var canonicalResult;

        before(function () {
            svg = generateSVG(200, 200);
            t = svg.append("text");
            t.text("hi there");
            canonicalBB = Plottable.Util.DOM.getBBox(t);
            canonicalResult = { width: canonicalBB.width, height: canonicalBB.height };
            t.text("bla bla bla");
        });

        it("works on empty string", function () {
            var measure = Plottable.Util.Text.getTextMeasure(t);
            var result = measure("");
            assert.deepEqual(result, { width: 0, height: 0 }, "empty string has 0 width and height");
        });
        it("works on non-empty string and has no side effects", function () {
            var measure = Plottable.Util.Text.getTextMeasure(t);
            var result2 = measure("hi there");
            assert.deepEqual(result2, canonicalResult, "measurement is as expected");
            assert.equal(t.text(), "bla bla bla", "the text was unchanged");
        });

        it("works when operating on the top svg instead of text selection, and has no side effects", function () {
            var measure2 = Plottable.Util.Text.getTextMeasure(svg);
            var result3 = measure2("hi there");
            assert.deepEqual(result3, canonicalResult, "measurement is as expected for svg measure");
            assert.lengthOf(svg.node().childNodes, 1, "no nodes were added to the svg");
        });
        after(function () {
            svg.remove();
        });
    });

    describe("writeLine", function () {
        var svg;
        var g;
        var text = "hello world ARE YOU THERE?";
        var hideResults = true;

        describe("writeLineHorizontally", function () {
            it("performs basic functionality and defaults to left, top", function () {
                svg = generateSVG(400, 400);
                g = svg.append("g");
                var wh = Plottable.Util.Text.writeLineHorizontally(text, g, 400, 400);
                var textEl = g.select("text");
                var bb = Plottable.Util.DOM.getBBox(textEl);
                var x = bb.x + Plottable.Util.DOM.translate(g.select("g"))[0];
                var y = bb.y + Plottable.Util.DOM.translate(g.select("g"))[1];
                if (hideResults) {
                    svg.remove();
                }
                ;
            });
            it("center, center alignment works", function () {
                svg = generateSVG(400, 400);
                g = svg.append("g");
                var wh = Plottable.Util.Text.writeLineHorizontally(text, g, 400, 400, "center", "center");
                svg.append("circle").attr({ cx: 200, cy: 200, r: 5 });
                var textEl = g.select("text");
                var bb = Plottable.Util.DOM.getBBox(textEl);
                var x = bb.x + Plottable.Util.DOM.translate(g.select("g"))[0] + bb.width / 2;
                var y = bb.y + Plottable.Util.DOM.translate(g.select("g"))[1] + bb.height / 2;

                if (hideResults) {
                    svg.remove();
                }
                ;
            });
            it("right, bottom alignment works", function () {
                svg = generateSVG(400, 400);
                g = svg.append("g");
                var wh = Plottable.Util.Text.writeLineHorizontally(text, g, 400, 400, "right", "bottom");
                var textEl = g.select("text");
                var bb = Plottable.Util.DOM.getBBox(textEl);
                var x = bb.x + Plottable.Util.DOM.translate(g.select("g"))[0] + bb.width;
                var y = bb.y + Plottable.Util.DOM.translate(g.select("g"))[1] + bb.height;

                if (hideResults) {
                    svg.remove();
                }
                ;
            });

            it("throws an error if there's too little space", function () {
                svg = generateSVG(20, 20);
                g = svg.append("g");
                if (hideResults) {
                    svg.remove();
                }
                ;
            });
        });

        describe("writeLineVertically", function () {
            it("performs basic functionality and defaults to right, left, top", function () {
                svg = generateSVG(60, 400);
                g = svg.append("g");
                var wh = Plottable.Util.Text.writeLineVertically(text, g, 60, 400);
                var bb = Plottable.Util.DOM.getBBox(g.select("g"));

                if (hideResults) {
                    svg.remove();
                }
                ;
            });
            it("right, center, center", function () {
                svg = generateSVG(60, 400);
                g = svg.append("g");
                var wh = Plottable.Util.Text.writeLineVertically("x", g, 60, 400, "center", "center", "right");
                var bb = Plottable.Util.DOM.getBBox(g.select("g"));
                if (hideResults) {
                    svg.remove();
                }
                ;
            });
            it("right, right, bottom", function () {
                svg = generateSVG(60, 400);
                g = svg.append("g");
                var wh = Plottable.Util.Text.writeLineVertically(text, g, 60, 400, "right", "bottom", "right");
                var bb = Plottable.Util.DOM.getBBox(g.select("g"));
                if (hideResults) {
                    svg.remove();
                }
                ;
            });
            it("left, left, top", function () {
                svg = generateSVG(60, 400);
                g = svg.append("g");
                var wh = Plottable.Util.Text.writeLineVertically(text, g, 60, 400, "left", "top", "left");
                var bb = Plottable.Util.DOM.getBBox(g.select("g"));
                if (hideResults) {
                    svg.remove();
                }
                ;
            });

            it("left, center, center", function () {
                svg = generateSVG(60, 400);
                g = svg.append("g");
                var wh = Plottable.Util.Text.writeLineVertically(text, g, 60, 400, "center", "center", "left");
                if (hideResults) {
                    svg.remove();
                }
                ;
            });

            it("left, right, bottom", function () {
                svg = generateSVG(60, 400);
                g = svg.append("g");
                var wh = Plottable.Util.Text.writeLineVertically(text, g, 60, 400, "right", "bottom", "left");
                if (hideResults) {
                    svg.remove();
                }
                ;
            });
        });
    });
});

///<reference path="../testReference.ts" />
var assert = chai.assert;

describe("Util.s", function () {
    it("inRange works correct", function () {
        assert.isTrue(Plottable.Util.Methods.inRange(0, -1, 1), "basic functionality works");
        assert.isTrue(Plottable.Util.Methods.inRange(0, 0, 1), "it is a closed interval");
        assert.isTrue(!Plottable.Util.Methods.inRange(0, 1, 2), "returns false when false");
    });

    it("sortedIndex works properly", function () {
        var a = [1, 2, 3, 4, 5];
        var si = Plottable.Util.OpenSource.sortedIndex;
        assert.equal(si(0, a), 0, "return 0 when val is <= arr[0]");
        assert.equal(si(6, a), a.length, "returns a.length when val >= arr[arr.length-1]");
        assert.equal(si(1.5, a), 1, "returns 1 when val is between the first and second elements");
    });

    it("accessorize works properly", function () {
        var datum = { "foo": 2, "bar": 3, "key": 4 };

        var f = function (d, i, m) {
            return d + i;
        };
        var a1 = Plottable.Util.Methods.accessorize(f);
        assert.equal(f, a1, "function passes through accessorize unchanged");

        var a2 = Plottable.Util.Methods.accessorize("key");
        assert.equal(a2(datum, 0, null), 4, "key accessor works appropriately");

        var a3 = Plottable.Util.Methods.accessorize("#aaaa");
        assert.equal(a3(datum, 0, null), "#aaaa", "strings beginning with # are returned as final value");

        var a4 = Plottable.Util.Methods.accessorize(33);
        assert.equal(a4(datum, 0, null), 33, "numbers are return as final value");

        var a5 = Plottable.Util.Methods.accessorize(datum);
        assert.equal(a5(datum, 0, null), datum, "objects are return as final value");
    });

    it("uniq works as expected", function () {
        var strings = ["foo", "bar", "foo", "foo", "baz", "bam"];
        assert.deepEqual(Plottable.Util.Methods.uniq(strings), ["foo", "bar", "baz", "bam"]);
    });

    it("objEq works as expected", function () {
        assert.isTrue(Plottable.Util.Methods.objEq({}, {}));
        assert.isTrue(Plottable.Util.Methods.objEq({ a: 5 }, { a: 5 }));
        assert.isFalse(Plottable.Util.Methods.objEq({ a: 5, b: 6 }, { a: 5 }));
        assert.isFalse(Plottable.Util.Methods.objEq({ a: 5 }, { a: 5, b: 6 }));
        assert.isTrue(Plottable.Util.Methods.objEq({ a: "hello" }, { a: "hello" }));
        assert.isFalse(Plottable.Util.Methods.objEq({ constructor: {}.constructor }, {}), "using \"constructor\" isn't hidden");
    });
});

///<reference path="../testReference.ts" />
var assert = chai.assert;

function makeFakeEvent(x, y) {
    return {
        dx: 0,
        dy: 0,
        clientX: x,
        clientY: y,
        translate: [x, y],
        scale: 1,
        sourceEvent: null,
        x: x,
        y: y,
        keyCode: 0,
        altKey: false
    };
}

function fakeDragSequence(anyedInteraction, startX, startY, endX, endY) {
    anyedInteraction._dragstart();
    d3.event = makeFakeEvent(startX, startY);
    anyedInteraction._drag();
    d3.event = makeFakeEvent(endX, endY);
    anyedInteraction._drag();
    anyedInteraction._dragend();
    d3.event = null;
}

describe("Interactions", function () {
    describe("PanZoomInteraction", function () {
        it("Pans properly", function () {
            // The only difference between pan and zoom is internal to d3
            // Simulating zoom events is painful, so panning will suffice here
            var xScale = new Plottable.Scale.Linear().domain([0, 11]);
            var yScale = new Plottable.Scale.Linear().domain([11, 0]);

            var svg = generateSVG();
            var dataset = makeLinearSeries(11);
            var renderer = new Plottable.Plot.Scatter(dataset, xScale, yScale);
            renderer.renderTo(svg);

            var xDomainBefore = xScale.domain();
            var yDomainBefore = yScale.domain();

            var interaction = new Plottable.Interaction.PanZoom(renderer, xScale, yScale);
            interaction.registerWithComponent();

            var hb = renderer.element.select(".hit-box").node();
            var dragDistancePixelX = 10;
            var dragDistancePixelY = 20;
            $(hb).simulate("drag", {
                dx: dragDistancePixelX,
                dy: dragDistancePixelY
            });

            var xDomainAfter = xScale.domain();
            var yDomainAfter = yScale.domain();

            assert.notDeepEqual(xDomainAfter, xDomainBefore, "x domain was changed by panning");
            assert.notDeepEqual(yDomainAfter, yDomainBefore, "y domain was changed by panning");

            function getSlope(scale) {
                var range = scale.range();
                var domain = scale.domain();
                return (domain[1] - domain[0]) / (range[1] - range[0]);
            }
            ;

            var expectedXDragChange = -dragDistancePixelX * getSlope(xScale);
            var expectedYDragChange = -dragDistancePixelY * getSlope(yScale);

            assert.closeTo(xDomainAfter[0] - xDomainBefore[0], expectedXDragChange, 1, "x domain changed by the correct amount");
            assert.closeTo(yDomainAfter[0] - yDomainBefore[0], expectedYDragChange, 1, "y domain changed by the correct amount");

            svg.remove();
        });
    });

    describe("XYDragBoxInteraction", function () {
        var svgWidth = 400;
        var svgHeight = 400;
        var svg;
        var dataset;
        var xScale;
        var yScale;
        var renderer;
        var interaction;

        var dragstartX = 20;
        var dragstartY = svgHeight - 100;
        var dragendX = 100;
        var dragendY = svgHeight - 20;

        before(function () {
            svg = generateSVG(svgWidth, svgHeight);
            dataset = new Plottable.DataSource(makeLinearSeries(10));
            xScale = new Plottable.Scale.Linear();
            yScale = new Plottable.Scale.Linear();
            renderer = new Plottable.Plot.Scatter(dataset, xScale, yScale);
            renderer.renderTo(svg);
            interaction = new Plottable.Interaction.XYDragBox(renderer);
            interaction.registerWithComponent();
        });

        afterEach(function () {
            interaction.callback();
            interaction.clearBox();
        });

        it("All callbacks are notified with appropriate data when a drag finishes", function () {
            var timesCalled = 0;
            var areaCallback = function (a) {
                timesCalled++;
                if (timesCalled === 1) {
                    assert.deepEqual(a, null, "areaCallback called with null arg on dragstart");
                }
                if (timesCalled === 2) {
                    var expectedPixelArea = {
                        xMin: dragstartX,
                        xMax: dragendX,
                        yMin: dragstartY,
                        yMax: dragendY
                    };
                    assert.deepEqual(a, expectedPixelArea, "areaCallback was passed the correct pixel area");
                }
            };

            interaction.callback(areaCallback);

            // fake a drag event
            fakeDragSequence(interaction, dragstartX, dragstartY, dragendX, dragendY);

            assert.equal(timesCalled, 2, "areaCallback was called twice");
        });

        it("Highlights and un-highlights areas appropriately", function () {
            fakeDragSequence(interaction, dragstartX, dragstartY, dragendX, dragendY);
            var dragBoxClass = "." + Plottable.Interaction.XYDragBox.CLASS_DRAG_BOX;
            var dragBox = renderer.foregroundContainer.select(dragBoxClass);
            assert.isNotNull(dragBox, "the dragbox was created");
            var actualStartPosition = { x: parseFloat(dragBox.attr("x")), y: parseFloat(dragBox.attr("y")) };
            var expectedStartPosition = { x: Math.min(dragstartX, dragendX), y: Math.min(dragstartY, dragendY) };
            assert.deepEqual(actualStartPosition, expectedStartPosition, "highlighted box is positioned correctly");
            assert.equal(parseFloat(dragBox.attr("width")), Math.abs(dragstartX - dragendX), "highlighted box has correct width");
            assert.equal(parseFloat(dragBox.attr("height")), Math.abs(dragstartY - dragendY), "highlighted box has correct height");

            interaction.clearBox();
            var boxGone = dragBox.attr("width") === "0" && dragBox.attr("height") === "0";
            assert.isTrue(boxGone, "highlighted box disappears when clearBox is called");
        });

        after(function () {
            svg.remove();
        });
    });

    describe("YDragBoxInteraction", function () {
        var svgWidth = 400;
        var svgHeight = 400;
        var svg;
        var dataset;
        var xScale;
        var yScale;
        var renderer;
        var interaction;

        var dragstartX = 20;
        var dragstartY = svgHeight - 100;
        var dragendX = 100;
        var dragendY = svgHeight - 20;

        before(function () {
            svg = generateSVG(svgWidth, svgHeight);
            dataset = new Plottable.DataSource(makeLinearSeries(10));
            xScale = new Plottable.Scale.Linear();
            yScale = new Plottable.Scale.Linear();
            renderer = new Plottable.Plot.Scatter(dataset, xScale, yScale);
            renderer.renderTo(svg);
            interaction = new Plottable.Interaction.YDragBox(renderer);
            interaction.registerWithComponent();
        });

        afterEach(function () {
            interaction.callback();
            interaction.clearBox();
        });

        it("All callbacks are notified with appropriate data when a drag finishes", function () {
            var timesCalled = 0;
            var areaCallback = function (a) {
                timesCalled++;
                if (timesCalled === 1) {
                    assert.deepEqual(a, null, "areaCallback called with null arg on dragstart");
                }
                if (timesCalled === 2) {
                    var expectedPixelArea = {
                        yMin: dragstartY,
                        yMax: dragendY
                    };
                    assert.deepEqual(a, expectedPixelArea, "areaCallback was passed the correct pixel area");
                }
            };

            interaction.callback(areaCallback);

            // fake a drag event
            fakeDragSequence(interaction, dragstartX, dragstartY, dragendX, dragendY);

            assert.equal(timesCalled, 2, "areaCallback was called twice");
        });

        it("Highlights and un-highlights areas appropriately", function () {
            fakeDragSequence(interaction, dragstartX, dragstartY, dragendX, dragendY);
            var dragBoxClass = "." + Plottable.Interaction.XYDragBox.CLASS_DRAG_BOX;
            var dragBox = renderer.foregroundContainer.select(dragBoxClass);
            assert.isNotNull(dragBox, "the dragbox was created");
            var actualStartPosition = { x: parseFloat(dragBox.attr("x")), y: parseFloat(dragBox.attr("y")) };
            var expectedStartPosition = { x: 0, y: Math.min(dragstartY, dragendY) };
            assert.deepEqual(actualStartPosition, expectedStartPosition, "highlighted box is positioned correctly");
            assert.equal(parseFloat(dragBox.attr("width")), svgWidth, "highlighted box has correct width");
            assert.equal(parseFloat(dragBox.attr("height")), Math.abs(dragstartY - dragendY), "highlighted box has correct height");

            interaction.clearBox();
            var boxGone = dragBox.attr("width") === "0" && dragBox.attr("height") === "0";
            assert.isTrue(boxGone, "highlighted box disappears when clearBox is called");
        });

        after(function () {
            svg.remove();
        });
    });

    describe("KeyInteraction", function () {
        it("Triggers the callback only when the Component is moused over and appropriate key is pressed", function () {
            var svg = generateSVG(400, 400);

            // svg.attr("id", "key-interaction-test");
            var component = new Plottable.Abstract.Component();
            component.renderTo(svg);

            var code = 65;
            var ki = new Plottable.Interaction.Key(component, code);

<<<<<<< HEAD
            var callbackCalled = false;
            var callback = function () {
                callbackCalled = true;
            };

            ki.callback(callback);
            ki.registerWithComponent();

            var $hitbox = $(component.hitBox.node());

            $hitbox.simulate("keydown", { keyCode: code });
            assert.isFalse(callbackCalled, "callback is not called if component does not have mouse focus (before mouseover)");

            $hitbox.simulate("mouseover");

            $hitbox.simulate("keydown", { keyCode: code });
            assert.isTrue(callbackCalled, "callback gets called if the appropriate key is pressed while the component has mouse focus");

            callbackCalled = false;
            $hitbox.simulate("keydown", { keyCode: (code + 1) });
            assert.isFalse(callbackCalled, "callback is not called if the wrong key is pressed");

            $hitbox.simulate("mouseout");

            $hitbox.simulate("keydown", { keyCode: code });
            assert.isFalse(callbackCalled, "callback is not called if component does not have mouse focus (after mouseout)");

            svg.remove();
        });
=======
    it("empty string has non-zero size", function () {
        var a = measurer.measure("x x").width;
        var b = measurer.measure("xx").width;
        assert.operator(a, ">", b, "'x x' is longer than 'xx'");
        svg.remove();
    });

    it("should repopulate cache if it changes size and clear() is called", function () {
        var a = measurer.measure("x").width;
        g.style("font-size", "40px");
        var b = measurer.measure("x").width;
        assert.equal(a, b, "cached result doesn't reflect changes");
        measurer.clear();
        var c = measurer.measure("x").width;
        assert.operator(a, "<", c, "cache reset after font size changed");
        svg.remove();
    });

    it("multiple spaces take up same area as one space", function () {
        var a = measurer.measure("x x").width;
        var b = measurer.measure("x  \t \n x").width;
        assert.equal(a, b);
>>>>>>> 7ca1d495
    });
});<|MERGE_RESOLUTION|>--- conflicted
+++ resolved
@@ -1405,7 +1405,7 @@
             toggleLegend.toggleCallback(null); // this should remove the callback
             assert.throws(function () {
                 toggleEntry("a", 0);
-            }, "not a function");
+            });
             var selection = getSelection("a");
 
             // should have no classes
@@ -1477,30 +1477,10 @@
             svg.remove();
         });
 
-<<<<<<< HEAD
         it("scale() works as intended with hovering", function () {
             var domain = ["a", "b", "c", "d", "e"];
             color.domain(domain);
             hoverLegend.renderTo(svg);
-=======
-    it("clipPath works as expected", function () {
-        assert.isFalse(c.clipPathEnabled, "clipPathEnabled defaults to false");
-        c.clipPathEnabled = true;
-        var expectedClipPathID = c._plottableID;
-        c._anchor(svg)._computeLayout(0, 0, 100, 100)._render();
-        var expectedClipPathURL = "url(#clipPath" + expectedClipPathID + ")";
-
-        // IE 9 has clipPath like 'url("#clipPath")', must accomodate
-        var normalizeClipPath = function (s) {
-            return s.replace(/"/g, "");
-        };
-        assert.isTrue(normalizeClipPath(c.element.attr("clip-path")) === expectedClipPathURL, "the element has clip-path url attached");
-        var clipRect = c.boxContainer.select(".clip-rect");
-        assert.equal(clipRect.attr("width"), 100, "the clipRect has an appropriate width");
-        assert.equal(clipRect.attr("height"), 100, "the clipRect has an appropriate height");
-        svg.remove();
-    });
->>>>>>> 7ca1d495
 
             hoverEntry("a", 0);
 
@@ -1607,7 +1587,7 @@
             hoverLegend.hoverCallback(null); // this should remove the callback
             assert.throws(function () {
                 hoverEntry("a", 0);
-            }, "not a function");
+            });
             verifyEmpty("a");
 
             svg.remove();
@@ -2891,16 +2871,8 @@
             svg.remove();
         });
 
-<<<<<<< HEAD
         it("can re-anchor to a different element", function () {
             c._anchor(svg);
-=======
-            toggleLegend.toggleCallback(null); // this should remove the callback
-            assert.throws(function () {
-                toggleEntry("a", 0);
-            });
-            var selection = getSelection("a");
->>>>>>> 7ca1d495
 
             var svg2 = generateSVG(SVG_WIDTH, SVG_HEIGHT);
             c._anchor(svg2);
@@ -3073,7 +3045,12 @@
         var expectedClipPathID = c._plottableID;
         c._anchor(svg)._computeLayout(0, 0, 100, 100)._render();
         var expectedClipPathURL = "url(#clipPath" + expectedClipPathID + ")";
-        assert.equal(c.element.attr("clip-path"), expectedClipPathURL, "the element has clip-path url attached");
+
+        // IE 9 has clipPath like 'url("#clipPath")', must accomodate
+        var normalizeClipPath = function (s) {
+            return s.replace(/"/g, "");
+        };
+        assert.isTrue(normalizeClipPath(c.element.attr("clip-path")) === expectedClipPathURL, "the element has clip-path url attached");
         var clipRect = c.boxContainer.select(".clip-rect");
         assert.equal(clipRect.attr("width"), 100, "the clipRect has an appropriate width");
         assert.equal(clipRect.attr("height"), 100, "the clipRect has an appropriate height");
@@ -3138,7 +3115,6 @@
         svg.remove();
     });
 
-<<<<<<< HEAD
     it("interaction registration works properly", function () {
         var hitBox1 = null;
         var hitBox2 = null;
@@ -3156,13 +3132,6 @@
         assert.equal(hitBox2, hitNode, "hitBox2 was registerd");
         svg.remove();
     });
-=======
-            hoverLegend.hoverCallback(null); // this should remove the callback
-            assert.throws(function () {
-                hoverEntry("a", 0);
-            });
-            verifyEmpty("a");
->>>>>>> 7ca1d495
 
     it("errors are thrown on bad alignments", function () {
         assert.throws(function () {
@@ -3454,7 +3423,6 @@
         var svg = generateSVG();
         var c4 = new Plottable.Abstract.Component();
 
-<<<<<<< HEAD
         // [0 1 2] \\
         // [3 4 5] \\
         // [6 7 8] \\
@@ -3467,60 +3435,10 @@
             [null, c1, null],
             [c3, c4, c5],
             [null, c7, null]]);
-=======
-            // for IE, whose paths look like "M 0 500 L" instead of "M0,500L"
-            var normalizePath;
-
-            before(function () {
-                svg = generateSVG(500, 500);
-                verifier = new MultiTestVerifier();
-                xScale = new Plottable.Scale.Linear().domain([0, 1]);
-                yScale = new Plottable.Scale.Linear().domain([0, 1]);
-                xAccessor = function (d) {
-                    return d.foo;
-                };
-                yAccessor = function (d) {
-                    return d.bar;
-                };
-                y0Accessor = function () {
-                    return 0;
-                };
-                colorAccessor = function (d, i, m) {
-                    return d3.rgb(d.foo, d.bar, i).toString();
-                };
-                fillAccessor = function () {
-                    return "steelblue";
-                };
-                simpleDataset = new Plottable.DataSource([{ foo: 0, bar: 0 }, { foo: 1, bar: 1 }]);
-                areaPlot = new Plottable.Plot.Area(simpleDataset, xScale, yScale);
-                areaPlot.project("x", xAccessor, xScale).project("y", yAccessor, yScale).project("y0", y0Accessor, yScale).project("fill", fillAccessor).project("stroke", colorAccessor).renderTo(svg);
-                renderArea = areaPlot.renderArea;
-                normalizePath = function (s) {
-                    return s.replace(/ *([A-Z]) */g, "$1").replace(/ /g, ",");
-                };
-            });
->>>>>>> 7ca1d495
 
         var components = [c1, c3, c4, c5, c7];
 
-<<<<<<< HEAD
         table.renderTo(svg);
-=======
-            it("draws area and line correctly", function () {
-                var areaPath = renderArea.select(".area");
-                assert.strictEqual(normalizePath(areaPath.attr("d")), "M0,500L500,0L500,500L0,500Z", "area d was set correctly");
-                assert.strictEqual(areaPath.attr("fill"), "steelblue", "area fill was set correctly");
-                var areaComputedStyle = window.getComputedStyle(areaPath.node());
-                assert.strictEqual(areaComputedStyle.stroke, "none", "area stroke renders as \"none\"");
-
-                var linePath = renderArea.select(".line");
-                assert.strictEqual(normalizePath(linePath.attr("d")), "M0,500L500,0", "line d was set correctly");
-                assert.strictEqual(linePath.attr("stroke"), "#000000", "line stroke was set correctly");
-                var lineComputedStyle = window.getComputedStyle(linePath.node());
-                assert.strictEqual(lineComputedStyle.fill, "none", "line fill renders as \"none\"");
-                verifier.end();
-            });
->>>>>>> 7ca1d495
 
         var elements = components.map(function (r) {
             return r.element;
@@ -3539,7 +3457,6 @@
         assert.deepEqual(translates[3], [350, 30], "right axis translate");
         assert.deepEqual(translates[2], [50, 30], "plot translate");
 
-<<<<<<< HEAD
         // test the bboxes
         assertBBoxEquivalence(bboxes[0], [300, 30], "top axis bbox");
         assertBBoxEquivalence(bboxes[4], [300, 30], "bottom axis bbox");
@@ -3548,18 +3465,6 @@
         assertBBoxEquivalence(bboxes[2], [300, 340], "plot bbox");
         svg.remove();
     });
-=======
-            it("area fill works for non-zero floor values appropriately, e.g. half the height of the line", function () {
-                areaPlot.project("y0", function (d) {
-                    return d.bar / 2;
-                }, yScale);
-                areaPlot.renderTo(svg);
-                renderArea = areaPlot.renderArea;
-                var areaPath = renderArea.select(".area");
-                assert.equal(normalizePath(areaPath.attr("d")), "M0,500L500,0L500,250L0,500Z");
-                verifier.end();
-            });
->>>>>>> 7ca1d495
 
     it("table space fixity calculates properly", function () {
         var tableAndcomponents = generateBasicTable(3, 3);
@@ -3587,36 +3492,7 @@
         var c2 = makeFixedSizeComponent(20, 50);
         var c3 = makeFixedSizeComponent(20, 20);
 
-<<<<<<< HEAD
         var table = new Plottable.Component.Table([[c0, c1], [c2, c3]]);
-=======
-            function getCirclePlotVerifier() {
-                // creates a function that verifies that circles are drawn properly after accounting for svg transform
-                // and then modifies circlesInArea to contain the number of circles that were discovered in the plot area
-                circlesInArea = 0;
-                var renderArea = circlePlot.renderArea;
-                var renderAreaTransform = d3.transform(renderArea.attr("transform"));
-                var translate = renderAreaTransform.translate;
-                var scale = renderAreaTransform.scale;
-                return function (datum, index) {
-                    // This function takes special care to compute the position of circles after taking svg transformation
-                    // into account.
-                    var selection = d3.select(this);
-                    var elementTransform = d3.transform(selection.attr("transform"));
-                    var elementTranslate = elementTransform.translate;
-                    var x = +selection.attr("cx") * scale[0] + translate[0] + elementTranslate[0];
-                    var y = +selection.attr("cy") * scale[1] + translate[1] + elementTranslate[1];
-                    if (0 <= x && x <= SVG_WIDTH && 0 <= y && y <= SVG_HEIGHT) {
-                        circlesInArea++;
-                        assert.closeTo(x, xScale.scale(datum.x), 0.01, "the scaled/translated x is correct");
-                        assert.closeTo(y, yScale.scale(datum.y), 0.01, "the scaled/translated y is correct");
-                        assert.equal(selection.attr("fill"), colorAccessor(datum, index, null), "fill is correct");
-                    }
-                    ;
-                };
-            }
-            ;
->>>>>>> 7ca1d495
 
         var spaceRequest = table._requestedSpace(30, 30);
         verifySpaceRequest(spaceRequest, 30, 30, true, true, "1");
@@ -3792,7 +3668,6 @@
         assert.deepEqual(timeScale.domain(), [dayBefore, dayAfter]);
     });
 
-<<<<<<< HEAD
     it("pad() only takes the last value", function () {
         domainer.pad(1000).pad(4).pad(0.1);
         var domain = domainer.computeDomain([[100, 200]], scale);
@@ -3804,42 +3679,6 @@
         var domain = domainer.computeDomain([[0, 100]], scale);
         assert.deepEqual(domain, [-5, 105]);
     });
-=======
-                it("renders correctly", function () {
-                    var bars = renderer.renderArea.selectAll("rect");
-                    var bar0 = d3.select(bars[0][0]);
-                    var bar1 = d3.select(bars[0][1]);
-                    var bar0y = bar0.data()[0].y;
-                    var bar1y = bar1.data()[0].y;
-                    assert.closeTo(numAttr(bar0, "height"), 104, 2);
-                    assert.closeTo(numAttr(bar1, "height"), 104, 2);
-                    assert.closeTo(numAttr(bar0, "width"), (600 - axisWidth) / 2, 0.01, "width is correct for bar0");
-                    assert.closeTo(numAttr(bar1, "width"), 600 - axisWidth, 0.01, "width is correct for bar1");
-
-                    // check that bar is aligned on the center of the scale
-                    assert.closeTo(numAttr(bar0, "y") + numAttr(bar0, "height") / 2, yScale.scale(bar0y) + bandWidth / 2, 0.01, "y pos correct for bar0");
-                    assert.closeTo(numAttr(bar1, "y") + numAttr(bar1, "height") / 2, yScale.scale(bar1y) + bandWidth / 2, 0.01, "y pos correct for bar1");
-                    verifier.end();
-                });
-
-                it("width projector may be overwritten, and calling project queues rerender", function () {
-                    var bars = renderer.renderArea.selectAll("rect");
-                    var bar0 = d3.select(bars[0][0]);
-                    var bar1 = d3.select(bars[0][1]);
-                    var bar0y = bar0.data()[0].y;
-                    var bar1y = bar1.data()[0].y;
-                    renderer.project("width", 10);
-                    assert.closeTo(numAttr(bar0, "height"), 10, 0.01, "bar0 height");
-                    assert.closeTo(numAttr(bar1, "height"), 10, 0.01, "bar1 height");
-                    assert.closeTo(numAttr(bar0, "width"), (600 - axisWidth) / 2, 0.01, "bar0 width");
-                    assert.closeTo(numAttr(bar1, "width"), 600 - axisWidth, 0.01, "bar1 width");
-                    assert.closeTo(numAttr(bar0, "y") + numAttr(bar0, "height") / 2, yScale.scale(bar0y) + bandWidth / 2, 0.01, "bar0 ypos");
-                    assert.closeTo(numAttr(bar1, "y") + numAttr(bar1, "height") / 2, yScale.scale(bar1y) + bandWidth / 2, 0.01, "bar1 ypos");
-                    verifier.end();
-                });
-            });
-        });
->>>>>>> 7ca1d495
 
     it("paddingException(n) will not pad beyond n", function () {
         domainer.pad(0.1).paddingException(0).paddingException(200);
@@ -4511,26 +4350,26 @@
     });
 
     it("empty string has non-zero size", function () {
-        var a = measurer.measure("x x")[0];
-        var b = measurer.measure("xx")[0];
+        var a = measurer.measure("x x").width;
+        var b = measurer.measure("xx").width;
         assert.operator(a, ">", b, "'x x' is longer than 'xx'");
         svg.remove();
     });
 
     it("should repopulate cache if it changes size and clear() is called", function () {
-        var a = measurer.measure("x")[0];
+        var a = measurer.measure("x").width;
         g.style("font-size", "40px");
-        var b = measurer.measure("x")[0];
+        var b = measurer.measure("x").width;
         assert.equal(a, b, "cached result doesn't reflect changes");
         measurer.clear();
-        var c = measurer.measure("x")[0];
+        var c = measurer.measure("x").width;
         assert.operator(a, "<", c, "cache reset after font size changed");
         svg.remove();
     });
 
     it("multiple spaces take up same area as one space", function () {
-        var a = measurer.measure("x x")[0];
-        var b = measurer.measure("x  \t \n x")[0];
+        var a = measurer.measure("x x").width;
+        var b = measurer.measure("x  \t \n x").width;
         assert.equal(a, b);
     });
 });
@@ -5166,7 +5005,6 @@
             var code = 65;
             var ki = new Plottable.Interaction.Key(component, code);
 
-<<<<<<< HEAD
             var callbackCalled = false;
             var callback = function () {
                 callbackCalled = true;
@@ -5196,29 +5034,5 @@
 
             svg.remove();
         });
-=======
-    it("empty string has non-zero size", function () {
-        var a = measurer.measure("x x").width;
-        var b = measurer.measure("xx").width;
-        assert.operator(a, ">", b, "'x x' is longer than 'xx'");
-        svg.remove();
-    });
-
-    it("should repopulate cache if it changes size and clear() is called", function () {
-        var a = measurer.measure("x").width;
-        g.style("font-size", "40px");
-        var b = measurer.measure("x").width;
-        assert.equal(a, b, "cached result doesn't reflect changes");
-        measurer.clear();
-        var c = measurer.measure("x").width;
-        assert.operator(a, "<", c, "cache reset after font size changed");
-        svg.remove();
-    });
-
-    it("multiple spaces take up same area as one space", function () {
-        var a = measurer.measure("x x").width;
-        var b = measurer.measure("x  \t \n x").width;
-        assert.equal(a, b);
->>>>>>> 7ca1d495
     });
 });