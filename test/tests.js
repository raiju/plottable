///<reference path="testReference.ts" />
function generateSVG(width, height) {
    if (width === void 0) { width = 400; }
    if (height === void 0) { height = 400; }
    var parent = getSVGParent();
    return parent.append("svg").attr("width", width).attr("height", height).attr("class", "svg");
}
function getSVGParent() {
    var mocha = d3.select("#mocha-report");
    if (mocha.node() != null) {
        var suites = mocha.selectAll(".suite");
        var lastSuite = d3.select(suites[0][suites[0].length - 1]);
        return lastSuite.selectAll("ul");
    }
    else {
        return d3.select("body");
    }
}
function verifySpaceRequest(sr, w, h, ww, wh, id) {
    assert.equal(sr.width, w, "width requested is as expected #" + id);
    assert.equal(sr.height, h, "height requested is as expected #" + id);
    assert.equal(sr.wantsWidth, ww, "needs more width is as expected #" + id);
    assert.equal(sr.wantsHeight, wh, "needs more height is as expected #" + id);
}
function fixComponentSize(c, fixedWidth, fixedHeight) {
    c._requestedSpace = function (w, h) {
        return {
            width: fixedWidth == null ? 0 : fixedWidth,
            height: fixedHeight == null ? 0 : fixedHeight,
            wantsWidth: fixedWidth == null ? false : w < fixedWidth,
            wantsHeight: fixedHeight == null ? false : h < fixedHeight
        };
    };
    c._fixedWidthFlag = fixedWidth == null ? false : true;
    c._fixedHeightFlag = fixedHeight == null ? false : true;
    return c;
}
function makeFixedSizeComponent(fixedWidth, fixedHeight) {
    return fixComponentSize(new Plottable.Component.AbstractComponent(), fixedWidth, fixedHeight);
}
function getTranslate(element) {
    return d3.transform(element.attr("transform")).translate;
}
function assertBBoxEquivalence(bbox, widthAndHeightPair, message) {
    var width = widthAndHeightPair[0];
    var height = widthAndHeightPair[1];
    assert.equal(bbox.width, width, "width: " + message);
    assert.equal(bbox.height, height, "height: " + message);
}
function assertBBoxInclusion(outerEl, innerEl) {
    var outerBox = outerEl.node().getBoundingClientRect();
    var innerBox = innerEl.node().getBoundingClientRect();
    assert.operator(Math.floor(outerBox.left), "<=", Math.ceil(innerBox.left) + window.Pixel_CloseTo_Requirement, "bounding rect left included");
    assert.operator(Math.floor(outerBox.top), "<=", Math.ceil(innerBox.top) + window.Pixel_CloseTo_Requirement, "bounding rect top included");
    assert.operator(Math.ceil(outerBox.right) + window.Pixel_CloseTo_Requirement, ">=", Math.floor(innerBox.right), "bounding rect right included");
    assert.operator(Math.ceil(outerBox.bottom) + window.Pixel_CloseTo_Requirement, ">=", Math.floor(innerBox.bottom), "bounding rect bottom included");
}
function assertBBoxNonIntersection(firstEl, secondEl) {
    var firstBox = firstEl.node().getBoundingClientRect();
    var secondBox = secondEl.node().getBoundingClientRect();
    var intersectionBox = {
        left: Math.max(firstBox.left, secondBox.left),
        right: Math.min(firstBox.right, secondBox.right),
        bottom: Math.min(firstBox.bottom, secondBox.bottom),
        top: Math.max(firstBox.top, secondBox.top)
    };
    // +1 for inaccuracy in IE
    assert.isTrue(intersectionBox.left + 1 >= intersectionBox.right || intersectionBox.bottom + 1 >= intersectionBox.top, "bounding rects are not intersecting");
}
function assertXY(el, xExpected, yExpected, message) {
    var x = el.attr("x");
    var y = el.attr("y");
    assert.equal(x, xExpected, "x: " + message);
    assert.equal(y, yExpected, "y: " + message);
}
function assertWidthHeight(el, widthExpected, heightExpected, message) {
    var width = el.attr("width");
    var height = el.attr("height");
    assert.equal(width, widthExpected, "width: " + message);
    assert.equal(height, heightExpected, "height: " + message);
}
function makeLinearSeries(n) {
    function makePoint(x) {
        return { x: x, y: x };
    }
    return d3.range(n).map(makePoint);
}
function makeQuadraticSeries(n) {
    function makeQuadraticPoint(x) {
        return { x: x, y: x * x };
    }
    return d3.range(n).map(makeQuadraticPoint);
}
// for IE, whose paths look like "M 0 500 L" instead of "M0,500L"
function normalizePath(pathString) {
    return pathString.replace(/ *([A-Z]) */g, "$1").replace(/ /g, ",");
}
function numAttr(s, a) {
    return parseFloat(s.attr(a));
}
function triggerFakeUIEvent(type, target) {
    var e = document.createEvent("UIEvents");
    e.initUIEvent(type, true, true, window, 1);
    target.node().dispatchEvent(e);
}
function triggerFakeMouseEvent(type, target, relativeX, relativeY) {
    var clientRect = target.node().getBoundingClientRect();
    var xPos = clientRect.left + relativeX;
    var yPos = clientRect.top + relativeY;
    var e = document.createEvent("MouseEvents");
    e.initMouseEvent(type, true, true, window, 1, xPos, yPos, xPos, yPos, false, false, false, false, 1, null);
    target.node().dispatchEvent(e);
}

///<reference path="testReference.ts" />
before(function () {
    // Set the render policy to immediate to make sure ETE tests can check DOM change immediately
    Plottable.Core.RenderController.setRenderPolicy("immediate");
    // Taken from https://stackoverflow.com/questions/9847580/how-to-detect-safari-chrome-ie-firefox-and-opera-browser
    var isFirefox = navigator.userAgent.indexOf("Firefox") !== -1;
    if (window.PHANTOMJS) {
        window.Pixel_CloseTo_Requirement = 2;
    }
    else if (isFirefox) {
        window.Pixel_CloseTo_Requirement = 1;
    }
    else {
        window.Pixel_CloseTo_Requirement = 0.5;
    }
});
after(function () {
    var parent = getSVGParent();
    var mocha = d3.select("#mocha-report");
    if (mocha.node() != null) {
        var suites = mocha.selectAll(".suite");
        for (var i = 0; i < suites[0].length; i++) {
            var curSuite = d3.select(suites[0][i]);
            assert(curSuite.selectAll("ul").selectAll("svg").node() === null, "all svgs have been removed");
        }
    }
    else {
        assert(d3.select("body").selectAll("svg").node() === null, "all svgs have been removed");
    }
});

///<reference path="../testReference.ts" />
var assert = chai.assert;
describe("BaseAxis", function () {
    it("orientation", function () {
        var scale = new Plottable.Scale.Linear();
        assert.throws(function () { return new Plottable.Axis.AbstractAxis(scale, "blargh"); }, "unsupported");
    });
    it("tickLabelPadding() rejects negative values", function () {
        var scale = new Plottable.Scale.Linear();
        var baseAxis = new Plottable.Axis.AbstractAxis(scale, "bottom");
        assert.throws(function () { return baseAxis.tickLabelPadding(-1); }, "must be positive");
    });
    it("gutter() rejects negative values", function () {
        var scale = new Plottable.Scale.Linear();
        var axis = new Plottable.Axis.AbstractAxis(scale, "right");
        assert.throws(function () { return axis.gutter(-1); }, "must be positive");
    });
    it("width() + gutter()", function () {
        var SVG_WIDTH = 100;
        var SVG_HEIGHT = 500;
        var svg = generateSVG(SVG_WIDTH, SVG_HEIGHT);
        var scale = new Plottable.Scale.Linear();
        var verticalAxis = new Plottable.Axis.AbstractAxis(scale, "right");
        verticalAxis.renderTo(svg);
        var expectedWidth = verticalAxis.tickLength() + verticalAxis.gutter(); // tick length and gutter by default
        assert.strictEqual(verticalAxis.width(), expectedWidth, "calling width() with no arguments returns currently used width");
        verticalAxis.gutter(20);
        expectedWidth = verticalAxis.tickLength() + verticalAxis.gutter();
        assert.strictEqual(verticalAxis.width(), expectedWidth, "changing the gutter size updates the width");
        svg.remove();
    });
    it("height() + gutter()", function () {
        var SVG_WIDTH = 500;
        var SVG_HEIGHT = 100;
        var svg = generateSVG(SVG_WIDTH, SVG_HEIGHT);
        var scale = new Plottable.Scale.Linear();
        var horizontalAxis = new Plottable.Axis.AbstractAxis(scale, "bottom");
        horizontalAxis.renderTo(svg);
        var expectedHeight = horizontalAxis.tickLength() + horizontalAxis.gutter(); // tick length and gutter by default
        assert.strictEqual(horizontalAxis.height(), expectedHeight, "calling height() with no arguments returns currently used height");
        horizontalAxis.gutter(20);
        expectedHeight = horizontalAxis.tickLength() + horizontalAxis.gutter();
        assert.strictEqual(horizontalAxis.height(), expectedHeight, "changing the gutter size updates the height");
        svg.remove();
    });
    it("draws ticks and baseline (horizontal)", function () {
        var SVG_WIDTH = 500;
        var SVG_HEIGHT = 100;
        var svg = generateSVG(SVG_WIDTH, SVG_HEIGHT);
        var scale = new Plottable.Scale.Linear();
        scale.domain([0, 10]);
        scale.range([0, SVG_WIDTH]);
        var baseAxis = new Plottable.Axis.AbstractAxis(scale, "bottom");
        var tickValues = [0, 1, 2, 3, 4, 5, 6, 7, 8, 9, 10];
        baseAxis._getTickValues = function () {
            return tickValues;
        };
        baseAxis.renderTo(svg);
        var tickMarks = svg.selectAll("." + Plottable.Axis.AbstractAxis.TICK_MARK_CLASS);
        assert.strictEqual(tickMarks[0].length, tickValues.length, "A tick mark was created for each value");
        var baseline = svg.select(".baseline");
        assert.isNotNull(baseline.node(), "baseline was drawn");
        assert.strictEqual(baseline.attr("x1"), "0");
        assert.strictEqual(baseline.attr("x2"), String(SVG_WIDTH));
        assert.strictEqual(baseline.attr("y1"), "0");
        assert.strictEqual(baseline.attr("y2"), "0");
        baseAxis.orient("top");
        assert.isNotNull(baseline.node(), "baseline was drawn");
        assert.strictEqual(baseline.attr("x1"), "0");
        assert.strictEqual(baseline.attr("x2"), String(SVG_WIDTH));
        assert.strictEqual(baseline.attr("y1"), String(baseAxis.height()));
        assert.strictEqual(baseline.attr("y2"), String(baseAxis.height()));
        svg.remove();
    });
    it("draws ticks and baseline (vertical)", function () {
        var SVG_WIDTH = 100;
        var SVG_HEIGHT = 500;
        var svg = generateSVG(SVG_WIDTH, SVG_HEIGHT);
        var scale = new Plottable.Scale.Linear();
        scale.domain([0, 10]);
        scale.range([0, SVG_HEIGHT]);
        var baseAxis = new Plottable.Axis.AbstractAxis(scale, "left");
        var tickValues = [0, 1, 2, 3, 4, 5, 6, 7, 8, 9, 10];
        baseAxis._getTickValues = function () {
            return tickValues;
        };
        baseAxis.renderTo(svg);
        var tickMarks = svg.selectAll("." + Plottable.Axis.AbstractAxis.TICK_MARK_CLASS);
        assert.strictEqual(tickMarks[0].length, tickValues.length, "A tick mark was created for each value");
        var baseline = svg.select(".baseline");
        assert.isNotNull(baseline.node(), "baseline was drawn");
        assert.strictEqual(baseline.attr("x1"), String(baseAxis.width()));
        assert.strictEqual(baseline.attr("x2"), String(baseAxis.width()));
        assert.strictEqual(baseline.attr("y1"), "0");
        assert.strictEqual(baseline.attr("y2"), String(SVG_HEIGHT));
        baseAxis.orient("right");
        assert.isNotNull(baseline.node(), "baseline was drawn");
        assert.strictEqual(baseline.attr("x1"), "0");
        assert.strictEqual(baseline.attr("x2"), "0");
        assert.strictEqual(baseline.attr("y1"), "0");
        assert.strictEqual(baseline.attr("y2"), String(SVG_HEIGHT));
        svg.remove();
    });
    it("tickLength()", function () {
        var SVG_WIDTH = 500;
        var SVG_HEIGHT = 100;
        var svg = generateSVG(SVG_WIDTH, SVG_HEIGHT);
        var scale = new Plottable.Scale.Linear();
        scale.domain([0, 10]);
        scale.range([0, SVG_WIDTH]);
        var baseAxis = new Plottable.Axis.AbstractAxis(scale, "bottom");
        var tickValues = [0, 1, 2, 3, 4, 5, 6, 7, 8, 9, 10];
        baseAxis._getTickValues = function () {
            return tickValues;
        };
        baseAxis.renderTo(svg);
        var secondTickMark = svg.selectAll("." + Plottable.Axis.AbstractAxis.TICK_MARK_CLASS + ":nth-child(2)");
        assert.strictEqual(secondTickMark.attr("x1"), "50");
        assert.strictEqual(secondTickMark.attr("x2"), "50");
        assert.strictEqual(secondTickMark.attr("y1"), "0");
        assert.strictEqual(secondTickMark.attr("y2"), String(baseAxis.tickLength()));
        baseAxis.tickLength(10);
        assert.strictEqual(secondTickMark.attr("y2"), String(baseAxis.tickLength()), "tick length was updated");
        assert.throws(function () { return baseAxis.tickLength(-1); }, "must be positive");
        svg.remove();
    });
    it("endTickLength()", function () {
        var SVG_WIDTH = 500;
        var SVG_HEIGHT = 100;
        var svg = generateSVG(SVG_WIDTH, SVG_HEIGHT);
        var scale = new Plottable.Scale.Linear();
        scale.domain([0, 10]);
        scale.range([0, SVG_WIDTH]);
        var baseAxis = new Plottable.Axis.AbstractAxis(scale, "bottom");
        var tickValues = [0, 1, 2, 3, 4, 5, 6, 7, 8, 9, 10];
        baseAxis._getTickValues = function () { return tickValues; };
        baseAxis.renderTo(svg);
        var firstTickMark = svg.selectAll("." + Plottable.Axis.AbstractAxis.END_TICK_MARK_CLASS);
        assert.strictEqual(firstTickMark.attr("x1"), "0");
        assert.strictEqual(firstTickMark.attr("x2"), "0");
        assert.strictEqual(firstTickMark.attr("y1"), "0");
        assert.strictEqual(firstTickMark.attr("y2"), String(baseAxis.endTickLength()));
        baseAxis.endTickLength(10);
        assert.strictEqual(firstTickMark.attr("y2"), String(baseAxis.endTickLength()), "end tick length was updated");
        assert.throws(function () { return baseAxis.endTickLength(-1); }, "must be positive");
        svg.remove();
    });
    it("height is adjusted to greater of tickLength or endTickLength", function () {
        var SVG_WIDTH = 500;
        var SVG_HEIGHT = 100;
        var svg = generateSVG(SVG_WIDTH, SVG_HEIGHT);
        var scale = new Plottable.Scale.Linear();
        var baseAxis = new Plottable.Axis.AbstractAxis(scale, "bottom");
        baseAxis.showEndTickLabels(true);
        baseAxis.renderTo(svg);
        var expectedHeight = Math.max(baseAxis.tickLength(), baseAxis.endTickLength()) + baseAxis.gutter();
        assert.strictEqual(baseAxis.height(), expectedHeight, "height should be equal to the maximum of the two");
        baseAxis.tickLength(20);
        assert.strictEqual(baseAxis.height(), 20 + baseAxis.gutter(), "height should increase to tick length");
        baseAxis.endTickLength(30);
        assert.strictEqual(baseAxis.height(), 30 + baseAxis.gutter(), "height should increase to end tick length");
        baseAxis.tickLength(10);
        assert.strictEqual(baseAxis.height(), 30 + baseAxis.gutter(), "height should not decrease");
        svg.remove();
    });
    it("default alignment based on orientation", function () {
        var scale = new Plottable.Scale.Linear();
        var baseAxis = new Plottable.Axis.AbstractAxis(scale, "bottom");
        assert.equal(baseAxis._yAlignProportion, 0, "yAlignProportion defaults to 0 for bottom axis");
        baseAxis = new Plottable.Axis.AbstractAxis(scale, "top");
        assert.equal(baseAxis._yAlignProportion, 1, "yAlignProportion defaults to 1 for top axis");
        baseAxis = new Plottable.Axis.AbstractAxis(scale, "left");
        assert.equal(baseAxis._xAlignProportion, 1, "xAlignProportion defaults to 1 for left axis");
        baseAxis = new Plottable.Axis.AbstractAxis(scale, "right");
        assert.equal(baseAxis._xAlignProportion, 0, "xAlignProportion defaults to 0 for right axis");
    });
});

///<reference path="../testReference.ts" />
var assert = chai.assert;
describe("TimeAxis", function () {
    it("can not initialize vertical time axis", function () {
        var scale = new Plottable.Scale.Time();
        assert.throws(function () { return new Plottable.Axis.Time(scale, "left"); }, "unsupported");
        assert.throws(function () { return new Plottable.Axis.Time(scale, "right"); }, "unsupported");
    });
    it("major and minor intervals arrays are the same length", function () {
        assert.equal(Plottable.Axis.Time._majorIntervals.length, Plottable.Axis.Time._minorIntervals.length, "major and minor interval arrays must be same size");
    });
    it("Computing the default ticks doesn't error out for edge cases", function () {
        var svg = generateSVG(400, 100);
        var scale = new Plottable.Scale.Time();
        var axis = new Plottable.Axis.Time(scale, "bottom");
        scale.range([0, 400]);
        // very large time span
        assert.doesNotThrow(function () { return scale.domain([new Date(0, 0, 1, 0, 0, 0, 0), new Date(50000, 0, 1, 0, 0, 0, 0)]); });
        axis.renderTo(svg);
        // very small time span
        assert.doesNotThrow(function () { return scale.domain([new Date(0, 0, 1, 0, 0, 0, 0), new Date(0, 0, 1, 0, 0, 0, 100)]); });
        axis.renderTo(svg);
        svg.remove();
    });
    it("Tick labels don't overlap", function () {
        var svg = generateSVG(400, 100);
        var scale = new Plottable.Scale.Time();
        scale.range([0, 400]);
        var axis = new Plottable.Axis.Time(scale, "bottom");
        function checkDomain(domain) {
            scale.domain(domain);
            axis.renderTo(svg);
            function checkLabelsForContainer(container) {
                var visibleTickLabels = container.selectAll("." + Plottable.Axis.AbstractAxis.TICK_LABEL_CLASS).filter(function (d, i) {
                    return d3.select(this).style("visibility") === "visible";
                });
                var numLabels = visibleTickLabels[0].length;
                var box1;
                var box2;
                for (var i = 0; i < numLabels; i++) {
                    for (var j = i + 1; j < numLabels; j++) {
                        box1 = visibleTickLabels[0][i].getBoundingClientRect();
                        box2 = visibleTickLabels[0][j].getBoundingClientRect();
                        assert.isFalse(Plottable._Util.DOM.boxesOverlap(box1, box2), "tick labels don't overlap");
                    }
                }
            }
            checkLabelsForContainer(axis._minorTickLabels);
            checkLabelsForContainer(axis._majorTickLabels);
        }
        // 100 year span
        checkDomain([new Date(2000, 0, 1, 0, 0, 0, 0), new Date(2100, 0, 1, 0, 0, 0, 0)]);
        // 1 year span
        checkDomain([new Date(2000, 0, 1, 0, 0, 0, 0), new Date(2000, 11, 31, 0, 0, 0, 0)]);
        // 1 month span
        checkDomain([new Date(2000, 0, 1, 0, 0, 0, 0), new Date(2000, 1, 1, 0, 0, 0, 0)]);
        // 1 day span
        checkDomain([new Date(2000, 0, 1, 0, 0, 0, 0), new Date(2000, 0, 1, 23, 0, 0, 0)]);
        // 1 hour span
        checkDomain([new Date(2000, 0, 1, 0, 0, 0, 0), new Date(2000, 0, 1, 1, 0, 0, 0)]);
        // 1 minute span
        checkDomain([new Date(2000, 0, 1, 0, 0, 0, 0), new Date(2000, 0, 1, 0, 1, 0, 0)]);
        // 1 second span
        checkDomain([new Date(2000, 0, 1, 0, 0, 0, 0), new Date(2000, 0, 1, 0, 0, 1, 0)]);
        svg.remove();
    });
});

///<reference path="../testReference.ts" />
var assert = chai.assert;
describe("NumericAxis", function () {
    function boxesOverlap(boxA, boxB) {
        if (boxA.right < boxB.left) {
            return false;
        }
        if (boxA.left > boxB.right) {
            return false;
        }
        if (boxA.bottom < boxB.top) {
            return false;
        }
        if (boxA.top > boxB.bottom) {
            return false;
        }
        return true;
    }
    function boxIsInside(inner, outer, epsilon) {
        if (epsilon === void 0) { epsilon = 0; }
        if (inner.left < outer.left - epsilon) {
            return false;
        }
        if (inner.right > outer.right + epsilon) {
            return false;
        }
        if (inner.top < outer.top - epsilon) {
            return false;
        }
        if (inner.bottom > outer.bottom + epsilon) {
            return false;
        }
        return true;
    }
    function assertBoxInside(inner, outer, epsilon, message) {
        if (epsilon === void 0) { epsilon = 0; }
        if (message === void 0) { message = ""; }
        assert.operator(inner.left, ">", outer.left - epsilon, message + " (box inside (left))");
        assert.operator(inner.right, "<", outer.right + epsilon, message + " (box inside (right))");
        assert.operator(inner.top, ">", outer.top - epsilon, message + " (box inside (top))");
        assert.operator(inner.bottom, "<", outer.bottom + epsilon, message + " (box inside (bottom))");
    }
    it("tickLabelPosition() input validation", function () {
        var scale = new Plottable.Scale.Linear();
        var horizontalAxis = new Plottable.Axis.Numeric(scale, "bottom");
        assert.throws(function () { return horizontalAxis.tickLabelPosition("top"); }, "horizontal");
        assert.throws(function () { return horizontalAxis.tickLabelPosition("bottom"); }, "horizontal");
        var verticalAxis = new Plottable.Axis.Numeric(scale, "left");
        assert.throws(function () { return verticalAxis.tickLabelPosition("left"); }, "vertical");
        assert.throws(function () { return verticalAxis.tickLabelPosition("right"); }, "vertical");
    });
    it("draws tick labels correctly (horizontal)", function () {
        var SVG_WIDTH = 500;
        var SVG_HEIGHT = 100;
        var svg = generateSVG(SVG_WIDTH, SVG_HEIGHT);
        var scale = new Plottable.Scale.Linear();
        scale.range([0, SVG_WIDTH]);
        var numericAxis = new Plottable.Axis.Numeric(scale, "bottom");
        numericAxis.renderTo(svg);
        var tickLabels = numericAxis._element.selectAll("." + Plottable.Axis.AbstractAxis.TICK_LABEL_CLASS);
        assert.operator(tickLabels[0].length, ">=", 2, "at least two tick labels were drawn");
        var tickMarks = numericAxis._element.selectAll("." + Plottable.Axis.AbstractAxis.TICK_MARK_CLASS);
        assert.strictEqual(tickLabels[0].length, tickMarks[0].length, "there is one label per mark");
        var i;
        var markBB;
        var labelBB;
        for (i = 0; i < tickLabels[0].length; i++) {
            markBB = tickMarks[0][i].getBoundingClientRect();
            var markCenter = (markBB.left + markBB.right) / 2;
            labelBB = tickLabels[0][i].getBoundingClientRect();
            var labelCenter = (labelBB.left + labelBB.right) / 2;
            assert.closeTo(labelCenter, markCenter, 1, "tick label is centered on mark");
        }
        // labels to left
        numericAxis.tickLabelPosition("left");
        tickLabels = numericAxis._element.selectAll("." + Plottable.Axis.AbstractAxis.TICK_LABEL_CLASS);
        tickMarks = numericAxis._element.selectAll("." + Plottable.Axis.AbstractAxis.TICK_MARK_CLASS);
        for (i = 0; i < tickLabels[0].length; i++) {
            markBB = tickMarks[0][i].getBoundingClientRect();
            labelBB = tickLabels[0][i].getBoundingClientRect();
            assert.operator(labelBB.left, "<=", markBB.right, "tick label is to left of mark");
        }
        // labels to right
        numericAxis.tickLabelPosition("right");
        tickLabels = numericAxis._element.selectAll("." + Plottable.Axis.AbstractAxis.TICK_LABEL_CLASS);
        tickMarks = numericAxis._element.selectAll("." + Plottable.Axis.AbstractAxis.TICK_MARK_CLASS);
        for (i = 0; i < tickLabels[0].length; i++) {
            markBB = tickMarks[0][i].getBoundingClientRect();
            labelBB = tickLabels[0][i].getBoundingClientRect();
            assert.operator(markBB.right, "<=", labelBB.left, "tick label is to right of mark");
        }
        svg.remove();
    });
    it("draws ticks correctly (vertical)", function () {
        var SVG_WIDTH = 100;
        var SVG_HEIGHT = 500;
        var svg = generateSVG(SVG_WIDTH, SVG_HEIGHT);
        var scale = new Plottable.Scale.Linear();
        scale.range([0, SVG_HEIGHT]);
        var numericAxis = new Plottable.Axis.Numeric(scale, "left");
        numericAxis.renderTo(svg);
        var tickLabels = numericAxis._element.selectAll("." + Plottable.Axis.AbstractAxis.TICK_LABEL_CLASS);
        assert.operator(tickLabels[0].length, ">=", 2, "at least two tick labels were drawn");
        var tickMarks = numericAxis._element.selectAll("." + Plottable.Axis.AbstractAxis.TICK_MARK_CLASS);
        assert.strictEqual(tickLabels[0].length, tickMarks[0].length, "there is one label per mark");
        var i;
        var markBB;
        var labelBB;
        for (i = 0; i < tickLabels[0].length; i++) {
            markBB = tickMarks[0][i].getBoundingClientRect();
            var markCenter = (markBB.top + markBB.bottom) / 2;
            labelBB = tickLabels[0][i].getBoundingClientRect();
            var labelCenter = (labelBB.top + labelBB.bottom) / 2;
            assert.closeTo(labelCenter, markCenter, 1, "tick label is centered on mark");
        }
        // labels to top
        numericAxis.tickLabelPosition("top");
        tickLabels = numericAxis._element.selectAll("." + Plottable.Axis.AbstractAxis.TICK_LABEL_CLASS);
        tickMarks = numericAxis._element.selectAll("." + Plottable.Axis.AbstractAxis.TICK_MARK_CLASS);
        for (i = 0; i < tickLabels[0].length; i++) {
            markBB = tickMarks[0][i].getBoundingClientRect();
            labelBB = tickLabels[0][i].getBoundingClientRect();
            assert.operator(labelBB.bottom, "<=", markBB.top, "tick label is above mark");
        }
        // labels to bottom
        numericAxis.tickLabelPosition("bottom");
        tickLabels = numericAxis._element.selectAll("." + Plottable.Axis.AbstractAxis.TICK_LABEL_CLASS);
        tickMarks = numericAxis._element.selectAll("." + Plottable.Axis.AbstractAxis.TICK_MARK_CLASS);
        for (i = 0; i < tickLabels[0].length; i++) {
            markBB = tickMarks[0][i].getBoundingClientRect();
            labelBB = tickLabels[0][i].getBoundingClientRect();
            assert.operator(markBB.bottom, "<=", labelBB.top, "tick label is below mark");
        }
        svg.remove();
    });
    it("uses the supplied Formatter", function () {
        var SVG_WIDTH = 100;
        var SVG_HEIGHT = 500;
        var svg = generateSVG(SVG_WIDTH, SVG_HEIGHT);
        var scale = new Plottable.Scale.Linear();
        scale.range([0, SVG_HEIGHT]);
        var formatter = Plottable.Formatters.fixed(2);
        var numericAxis = new Plottable.Axis.Numeric(scale, "left", formatter);
        numericAxis.renderTo(svg);
        var tickLabels = numericAxis._element.selectAll("." + Plottable.Axis.AbstractAxis.TICK_LABEL_CLASS);
        tickLabels.each(function (d, i) {
            var labelText = d3.select(this).text();
            var formattedValue = formatter(d);
            assert.strictEqual(labelText, formattedValue, "The supplied Formatter was used to format the tick label");
        });
        svg.remove();
    });
    it("can hide tick labels that don't fit", function () {
        var SVG_WIDTH = 500;
        var SVG_HEIGHT = 100;
        var svg = generateSVG(SVG_WIDTH, SVG_HEIGHT);
        var scale = new Plottable.Scale.Linear();
        scale.range([0, SVG_WIDTH]);
        var numericAxis = new Plottable.Axis.Numeric(scale, "bottom");
        numericAxis.showEndTickLabel("left", false);
        assert.isFalse(numericAxis.showEndTickLabel("left"), "retrieve showEndTickLabel setting");
        numericAxis.showEndTickLabel("right", true);
        assert.isTrue(numericAxis.showEndTickLabel("right"), "retrieve showEndTickLabel setting");
        assert.throws(function () { return numericAxis.showEndTickLabel("top", true); }, Error);
        assert.throws(function () { return numericAxis.showEndTickLabel("bottom", true); }, Error);
        numericAxis.renderTo(svg);
        var tickLabels = numericAxis._element.selectAll("." + Plottable.Axis.AbstractAxis.TICK_LABEL_CLASS);
        var firstLabel = d3.select(tickLabels[0][0]);
        assert.strictEqual(firstLabel.style("visibility"), "hidden", "first label is hidden");
        var lastLabel = d3.select(tickLabels[0][tickLabels[0].length - 1]);
        assert.strictEqual(lastLabel.style("visibility"), "hidden", "last label is hidden");
        svg.remove();
    });
    it("tick labels don't overlap in a constrained space", function () {
        var SVG_WIDTH = 100;
        var SVG_HEIGHT = 100;
        var svg = generateSVG(SVG_WIDTH, SVG_HEIGHT);
        var scale = new Plottable.Scale.Linear();
        scale.range([0, SVG_WIDTH]);
        var numericAxis = new Plottable.Axis.Numeric(scale, "bottom");
        numericAxis.showEndTickLabel("left", false).showEndTickLabel("right", false);
        numericAxis.renderTo(svg);
        var visibleTickLabels = numericAxis._element.selectAll("." + Plottable.Axis.AbstractAxis.TICK_LABEL_CLASS).filter(function (d, i) {
            return d3.select(this).style("visibility") === "visible";
        });
        var numLabels = visibleTickLabels[0].length;
        var box1;
        var box2;
        for (var i = 0; i < numLabels; i++) {
            for (var j = i + 1; j < numLabels; j++) {
                box1 = visibleTickLabels[0][i].getBoundingClientRect();
                box2 = visibleTickLabels[0][j].getBoundingClientRect();
                assert.isFalse(Plottable._Util.DOM.boxesOverlap(box1, box2), "tick labels don't overlap");
            }
        }
        numericAxis.orient("bottom");
        visibleTickLabels = numericAxis._element.selectAll("." + Plottable.Axis.AbstractAxis.TICK_LABEL_CLASS).filter(function (d, i) {
            return d3.select(this).style("visibility") === "visible";
        });
        numLabels = visibleTickLabels[0].length;
        for (i = 0; i < numLabels; i++) {
            for (j = i + 1; j < numLabels; j++) {
                box1 = visibleTickLabels[0][i].getBoundingClientRect();
                box2 = visibleTickLabels[0][j].getBoundingClientRect();
                assert.isFalse(Plottable._Util.DOM.boxesOverlap(box1, box2), "tick labels don't overlap");
            }
        }
        svg.remove();
    });
    it("allocates enough width to show all tick labels when vertical", function () {
        var SVG_WIDTH = 150;
        var SVG_HEIGHT = 500;
        var svg = generateSVG(SVG_WIDTH, SVG_HEIGHT);
        var scale = new Plottable.Scale.Linear();
        scale.domain([5, -5]);
        scale.range([0, SVG_HEIGHT]);
        var formatter = function (d) {
            if (d === 0) {
                return "ZERO";
            }
            return String(d);
        };
        var numericAxis = new Plottable.Axis.Numeric(scale, "left", formatter);
        numericAxis.renderTo(svg);
        var visibleTickLabels = numericAxis._element.selectAll("." + Plottable.Axis.AbstractAxis.TICK_LABEL_CLASS).filter(function (d, i) {
            return d3.select(this).style("visibility") === "visible";
        });
        var boundingBox = numericAxis._element.select(".bounding-box").node().getBoundingClientRect();
        var labelBox;
        visibleTickLabels[0].forEach(function (label) {
            labelBox = label.getBoundingClientRect();
            assert.isTrue(boxIsInside(labelBox, boundingBox), "tick labels don't extend outside the bounding box");
        });
        scale.domain([50000000000, -50000000000]);
        visibleTickLabels = numericAxis._element.selectAll("." + Plottable.Axis.AbstractAxis.TICK_LABEL_CLASS).filter(function (d, i) {
            return d3.select(this).style("visibility") === "visible";
        });
        boundingBox = numericAxis._element.select(".bounding-box").node().getBoundingClientRect();
        visibleTickLabels[0].forEach(function (label) {
            labelBox = label.getBoundingClientRect();
            assertBoxInside(labelBox, boundingBox, 0, "long tick " + label.textContent + " is inside the bounding box");
        });
        svg.remove();
    });
    it("allocates enough height to show all tick labels when horizontal", function () {
        var SVG_WIDTH = 500;
        var SVG_HEIGHT = 100;
        var svg = generateSVG(SVG_WIDTH, SVG_HEIGHT);
        var scale = new Plottable.Scale.Linear();
        scale.domain([5, -5]);
        scale.range([0, SVG_WIDTH]);
        var formatter = Plottable.Formatters.fixed(2);
        var numericAxis = new Plottable.Axis.Numeric(scale, "bottom", formatter);
        numericAxis.renderTo(svg);
        var visibleTickLabels = numericAxis._element.selectAll("." + Plottable.Axis.AbstractAxis.TICK_LABEL_CLASS).filter(function (d, i) {
            return d3.select(this).style("visibility") === "visible";
        });
        var boundingBox = numericAxis._element.select(".bounding-box").node().getBoundingClientRect();
        var labelBox;
        visibleTickLabels[0].forEach(function (label) {
            labelBox = label.getBoundingClientRect();
            assert.isTrue(boxIsInside(labelBox, boundingBox, 0.5), "tick labels don't extend outside the bounding box");
        });
        svg.remove();
    });
});

///<reference path="../testReference.ts" />
var assert = chai.assert;
describe("Category Axes", function () {
    it("re-renders appropriately when data is changed", function () {
        var svg = generateSVG(400, 400);
        var xScale = new Plottable.Scale.Ordinal().domain(["foo", "bar", "baz"]).range([400, 0]);
        var ca = new Plottable.Axis.Category(xScale, "left");
        ca.renderTo(svg);
        assert.deepEqual(ca._tickLabelContainer.selectAll(".tick-label").data(), xScale.domain(), "tick labels render domain");
        assert.doesNotThrow(function () { return xScale.domain(["bar", "baz", "bam"]); });
        assert.deepEqual(ca._tickLabelContainer.selectAll(".tick-label").data(), xScale.domain(), "tick labels render domain");
        svg.remove();
    });
    it("requests appropriate space when the scale has no domain", function () {
        var svg = generateSVG(400, 400);
        var scale = new Plottable.Scale.Ordinal();
        var ca = new Plottable.Axis.Category(scale);
        ca._anchor(svg);
        var s = ca._requestedSpace(400, 400);
        assert.operator(s.width, ">=", 0, "it requested 0 or more width");
        assert.operator(s.height, ">=", 0, "it requested 0 or more height");
        assert.isFalse(s.wantsWidth, "it doesn't want width");
        assert.isFalse(s.wantsHeight, "it doesn't want height");
        svg.remove();
    });
    it("doesnt blow up for non-string data", function () {
        var svg = generateSVG(1000, 400);
        var domain = [null, undefined, true, 2, "foo"];
        var scale = new Plottable.Scale.Ordinal().domain(domain);
        var axis = new Plottable.Axis.Category(scale);
        var table = new Plottable.Component.Table([[axis]]);
        table.renderTo(svg);
        var texts = svg.selectAll("text")[0].map(function (s) { return d3.select(s).text(); });
        assert.deepEqual(texts, ["null", "undefined", "true", "2", "foo"]);
        svg.remove();
    });
    it("width accounts for gutter. ticklength, and padding on vertical axes", function () {
        var svg = generateSVG(400, 400);
        var xScale = new Plottable.Scale.Ordinal().domain(["foo", "bar", "baz"]).range([400, 0]);
        var ca = new Plottable.Axis.Category(xScale, "left");
        ca.renderTo(svg);
        var axisWidth = ca.width();
        ca.tickLabelPadding(ca.tickLabelPadding() + 5);
        assert.closeTo(ca.width(), axisWidth + 5, 2, "increasing tickLabelPadding increases width");
        axisWidth = ca.width();
        ca.gutter(ca.gutter() + 5);
        assert.closeTo(ca.width(), axisWidth + 5, 2, "increasing gutter increases width");
        axisWidth = ca.width();
        ca.tickLength(ca.tickLength() + 5);
        assert.closeTo(ca.width(), axisWidth + 5, 2, "increasing tickLength increases width");
        svg.remove();
    });
    it("height accounts for gutter. ticklength, and padding on horizontal axes", function () {
        var svg = generateSVG(400, 400);
        var xScale = new Plottable.Scale.Ordinal().domain(["foo", "bar", "baz"]).range([400, 0]);
        var ca = new Plottable.Axis.Category(xScale, "bottom");
        ca.renderTo(svg);
        var axisHeight = ca.height();
        ca.tickLabelPadding(ca.tickLabelPadding() + 5);
        assert.closeTo(ca.height(), axisHeight + 5, 2, "increasing tickLabelPadding increases height");
        axisHeight = ca.height();
        ca.gutter(ca.gutter() + 5);
        assert.closeTo(ca.height(), axisHeight + 5, 2, "increasing gutter increases height");
        axisHeight = ca.height();
        ca.tickLength(ca.tickLength() + 5);
        assert.closeTo(ca.height(), axisHeight + 5, 2, "increasing ticklength increases height");
        svg.remove();
    });
    it("proper range values for different range types", function () {
        var SVG_WIDTH = 400;
        var svg = generateSVG(SVG_WIDTH, 100);
        var scale = new Plottable.Scale.Ordinal().domain(["foo", "bar", "baz"]).range([0, 400]).rangeType("bands", 1, 0);
        var categoryAxis = new Plottable.Axis.Category(scale, "bottom");
        categoryAxis.renderTo(svg);
        // Outer padding is equal to step
        var step = SVG_WIDTH / 5;
        var tickMarks = categoryAxis._tickMarkContainer.selectAll(".tick-mark")[0];
        var ticksNormalizedPosition = tickMarks.map(function (s) { return +d3.select(s).attr("x1") / step; });
        assert.deepEqual(ticksNormalizedPosition, [1, 2, 3]);
        scale.rangeType("points", 1, 0);
        step = SVG_WIDTH / 4;
        ticksNormalizedPosition = tickMarks.map(function (s) { return +d3.select(s).attr("x1") / step; });
        assert.deepEqual(ticksNormalizedPosition, [1, 2, 3]);
        svg.remove();
    });
    it("vertically aligns short words properly", function () {
        var SVG_WIDTH = 400;
        var svg = generateSVG(SVG_WIDTH, 100);
        var years = ["2000", "2001", "2002", "2003"];
        var scale = new Plottable.Scale.Ordinal().domain(years).range([0, SVG_WIDTH]);
        var axis = new Plottable.Axis.Category(scale, "bottom");
        axis.renderTo(svg);
        var ticks = axis._content.selectAll("text");
        var text = ticks[0].map(function (d) { return d3.select(d).text(); });
        assert.deepEqual(text, years, "text displayed correctly when horizontal");
        axis.tickLabelAngle(90);
        text = ticks[0].map(function (d) { return d3.select(d).text(); });
        assert.deepEqual(text, years, "text displayed correctly when horizontal");
        assert.operator(axis._content.selectAll(".rotated-right")[0].length, ">=", 4, "the ticks were rotated right");
        axis.tickLabelAngle(0);
        text = ticks[0].map(function (d) { return d3.select(d).text(); });
        assert.deepEqual(text, years, "text displayed correctly when horizontal");
        assert.lengthOf(axis._content.selectAll(".rotated-left")[0], 0, "the ticks were not rotated left");
        assert.lengthOf(axis._content.selectAll(".rotated-right")[0], 0, "the ticks were not rotated right");
        axis.tickLabelAngle(-90);
        text = ticks[0].map(function (d) { return d3.select(d).text(); });
        assert.deepEqual(text, years, "text displayed correctly when horizontal");
        assert.operator(axis._content.selectAll(".rotated-left")[0].length, ">=", 4, "the ticks were rotated left");
        svg.remove();
    });
});

///<reference path="../testReference.ts" />
var assert = chai.assert;
describe("Gridlines", function () {
    it("Gridlines and axis tick marks align", function () {
        var svg = generateSVG(640, 480);
        var xScale = new Plottable.Scale.Linear();
        xScale.domain([0, 10]); // manually set domain since we won't have a renderer
        var xAxis = new Plottable.Axis.Numeric(xScale, "bottom");
        var yScale = new Plottable.Scale.Linear();
        yScale.domain([0, 10]);
        var yAxis = new Plottable.Axis.Numeric(yScale, "left");
        var gridlines = new Plottable.Component.Gridlines(xScale, yScale);
        var basicTable = new Plottable.Component.Table().addComponent(0, 0, yAxis).addComponent(0, 1, gridlines).addComponent(1, 1, xAxis);
        basicTable._anchor(svg);
        basicTable._computeLayout();
        xScale.range([0, xAxis.width()]); // manually set range since we don't have a renderer
        yScale.range([yAxis.height(), 0]);
        basicTable._render();
        var xAxisTickMarks = xAxis._element.selectAll("." + Plottable.Axis.AbstractAxis.TICK_MARK_CLASS)[0];
        var xGridlines = gridlines._element.select(".x-gridlines").selectAll("line")[0];
        assert.equal(xAxisTickMarks.length, xGridlines.length, "There is an x gridline for each x tick");
        for (var i = 0; i < xAxisTickMarks.length; i++) {
            var xTickMarkRect = xAxisTickMarks[i].getBoundingClientRect();
            var xGridlineRect = xGridlines[i].getBoundingClientRect();
            assert.closeTo(xTickMarkRect.left, xGridlineRect.left, 1, "x tick and gridline align");
        }
        var yAxisTickMarks = yAxis._element.selectAll("." + Plottable.Axis.AbstractAxis.TICK_MARK_CLASS)[0];
        var yGridlines = gridlines._element.select(".y-gridlines").selectAll("line")[0];
        assert.equal(yAxisTickMarks.length, yGridlines.length, "There is an x gridline for each x tick");
        for (var j = 0; j < yAxisTickMarks.length; j++) {
            var yTickMarkRect = yAxisTickMarks[j].getBoundingClientRect();
            var yGridlineRect = yGridlines[j].getBoundingClientRect();
            assert.closeTo(yTickMarkRect.top, yGridlineRect.top, 1, "y tick and gridline align");
        }
        svg.remove();
    });
    it("Unanchored Gridlines don't throw an error when scale updates", function () {
        var xScale = new Plottable.Scale.Linear();
        var gridlines = new Plottable.Component.Gridlines(xScale, null);
        xScale.domain([0, 1]);
        // test passes if error is not thrown.
    });
});

///<reference path="../testReference.ts" />
var assert = chai.assert;
describe("Labels", function () {
    it("Standard text title label generates properly", function () {
        var svg = generateSVG(400, 80);
        var label = new Plottable.Component.TitleLabel("A CHART TITLE");
        label.renderTo(svg);
        var content = label._content;
        assert.isTrue(label._element.classed("label"), "title element has label css class");
        assert.isTrue(label._element.classed("title-label"), "title element has title-label css class");
        var textChildren = content.selectAll("text");
        assert.lengthOf(textChildren, 1, "There is one text node in the parent element");
        var text = content.select("text");
        var bbox = Plottable._Util.DOM.getBBox(text);
        assert.closeTo(bbox.height, label.height(), 0.5, "text height === label.minimumHeight()");
        assert.equal(text.node().textContent, "A CHART TITLE", "node's text content is as expected");
        svg.remove();
    });
    it("Left-rotated text is handled properly", function () {
        var svg = generateSVG(100, 400);
        var label = new Plottable.Component.AxisLabel("LEFT-ROTATED LABEL", "left");
        label.renderTo(svg);
        var content = label._content;
        var text = content.select("text");
        var textBBox = Plottable._Util.DOM.getBBox(text);
        assertBBoxInclusion(label._element.select(".bounding-box"), text);
        assert.closeTo(textBBox.height, label.width(), window.Pixel_CloseTo_Requirement, "text height");
        svg.remove();
    });
    it("Right-rotated text is handled properly", function () {
        var svg = generateSVG(100, 400);
        var label = new Plottable.Component.AxisLabel("RIGHT-ROTATED LABEL", "right");
        label.renderTo(svg);
        var content = label._content;
        var text = content.select("text");
        var textBBox = Plottable._Util.DOM.getBBox(text);
        assertBBoxInclusion(label._element.select(".bounding-box"), text);
        assert.closeTo(textBBox.height, label.width(), window.Pixel_CloseTo_Requirement, "text height");
        svg.remove();
    });
    it("Label text can be changed after label is created", function () {
        var svg = generateSVG(400, 80);
        var label = new Plottable.Component.TitleLabel();
        label.renderTo(svg);
        assert.equal(label._content.select("text").text(), "", "the text defaulted to empty string");
        assert.equal(label.height(), 0, "rowMin is 0 for empty string");
        label.text("hello world");
        label.renderTo(svg);
        assert.equal(label._content.select("text").text(), "hello world", "the label text updated properly");
        assert.operator(label.height(), ">", 0, "rowMin is > 0 for non-empty string");
        svg.remove();
    });
    // skipping because Dan is rewriting labels and the height test fails
    it.skip("Superlong text is handled in a sane fashion", function () {
        var svgWidth = 400;
        var svg = generateSVG(svgWidth, 80);
        var label = new Plottable.Component.TitleLabel("THIS LABEL IS SO LONG WHOEVER WROTE IT WAS PROBABLY DERANGED");
        label.renderTo(svg);
        var content = label._content;
        var text = content.select("text");
        var bbox = Plottable._Util.DOM.getBBox(text);
        assert.equal(bbox.height, label.height(), "text height === label.minimumHeight()");
        assert.operator(bbox.width, "<=", svgWidth, "the text is not wider than the SVG width");
        svg.remove();
    });
    it("text in a tiny box is truncated to empty string", function () {
        var svg = generateSVG(10, 10);
        var label = new Plottable.Component.TitleLabel("Yeah, not gonna fit...");
        label.renderTo(svg);
        var text = label._content.select("text");
        assert.equal(text.text(), "", "text was truncated to empty string");
        svg.remove();
    });
    it("centered text in a table is positioned properly", function () {
        var svg = generateSVG(400, 400);
        var label = new Plottable.Component.TitleLabel("X");
        var t = new Plottable.Component.Table().addComponent(0, 0, label).addComponent(1, 0, new Plottable.Component.AbstractComponent());
        t.renderTo(svg);
        var textTranslate = d3.transform(label._content.select("g").attr("transform")).translate;
        var eleTranslate = d3.transform(label._element.attr("transform")).translate;
        var textWidth = Plottable._Util.DOM.getBBox(label._content.select("text")).width;
        assert.closeTo(eleTranslate[0] + textTranslate[0] + textWidth / 2, 200, 5, "label is centered");
        svg.remove();
    });
    it("if a label text is changed to empty string, width updates to 0", function () {
        var svg = generateSVG(400, 400);
        var label = new Plottable.Component.TitleLabel("foo");
        label.renderTo(svg);
        label.text("");
        assert.equal(label.width(), 0, "width updated to 0");
        svg.remove();
    });
    it("unsupported alignments and orientations are unsupported", function () {
        assert.throws(function () { return new Plottable.Component.Label("foo", "bar"); }, Error, "not a valid orientation");
    });
    it("Label orientation can be changed after label is created", function () {
        var svg = generateSVG(400, 400);
        var label = new Plottable.Component.AxisLabel("CHANGING ORIENTATION");
        label.renderTo(svg);
        var content = label._content;
        var text = content.select("text");
        var bbox = Plottable._Util.DOM.getBBox(text);
        assert.closeTo(bbox.height, label.height(), 1, "label is in horizontal position");
        label.orient("right");
        text = content.select("text");
        bbox = Plottable._Util.DOM.getBBox(text);
        assertBBoxInclusion(label._element.select(".bounding-box"), text);
        assert.closeTo(bbox.height, label.width(), window.Pixel_CloseTo_Requirement, "label is in vertical position");
        svg.remove();
    });
});

///<reference path="../testReference.ts" />
var assert = chai.assert;
describe("Legends", function () {
    var svg;
    var color;
    var legend;
    beforeEach(function () {
        svg = generateSVG(400, 400);
        color = new Plottable.Scale.Color("Category10");
        legend = new Plottable.Component.Legend(color);
    });
    it("a basic legend renders", function () {
        color.domain(["foo", "bar", "baz"]);
        legend.renderTo(svg);
        var rows = legend._content.selectAll(".legend-row");
        assert.lengthOf(rows[0], 3, "there are 3 legend entries");
        rows.each(function (d, i) {
            assert.equal(d, color.domain()[i], "the data is set properly");
            var d3this = d3.select(this);
            var text = d3this.select("text").text();
            assert.equal(text, d, "the text node has correct text");
            var circle = d3this.select("circle");
            assert.equal(circle.attr("fill"), color.scale(d), "the circle's fill is set properly");
        });
        svg.remove();
    });
    it("legend domain can be updated after initialization, and height updates as well", function () {
        legend.renderTo(svg);
        legend.scale(color);
        assert.equal(legend._requestedSpace(200, 200).height, 0, "there is no requested height when domain is empty");
        color.domain(["foo", "bar"]);
        var height1 = legend._requestedSpace(400, 400).height;
        var actualHeight1 = legend.height();
        assert.operator(height1, ">", 0, "changing the domain gives a positive height");
        color.domain(["foo", "bar", "baz"]);
        assert.operator(legend._requestedSpace(400, 400).height, ">", height1, "adding to the domain increases the height requested");
        var actualHeight2 = legend.height();
        assert.operator(actualHeight1, "<", actualHeight2, "Changing the domain caused the legend to re-layout with more height");
        var numRows = legend._content.selectAll(".legend-row")[0].length;
        assert.equal(numRows, 3, "there are 3 rows");
        svg.remove();
    });
    it("a legend with many labels does not overflow vertically", function () {
        color.domain(["alpha", "beta", "gamma", "delta", "omega", "omicron", "persei", "eight"]);
        legend.renderTo(svg);
        var contentBBox = Plottable._Util.DOM.getBBox(legend._content);
        var contentBottomEdge = contentBBox.y + contentBBox.height;
        var bboxBBox = Plottable._Util.DOM.getBBox(legend._element.select(".bounding-box"));
        var bboxBottomEdge = bboxBBox.y + bboxBBox.height;
        assert.operator(contentBottomEdge, "<=", bboxBottomEdge, "content does not extend past bounding box");
        svg.remove();
    });
    it("a legend with a long label does not overflow horizontally", function () {
        color.domain(["foooboooloonoogoorooboopoo"]);
        svg.attr("width", 100);
        legend.renderTo(svg);
        var text = legend._content.select("text").text();
        assert.notEqual(text, "foooboooloonoogoorooboopoo", "the text was truncated");
        var rightEdge = legend._content.select("text").node().getBoundingClientRect().right;
        var bbox = legend._element.select(".bounding-box");
        var rightEdgeBBox = bbox.node().getBoundingClientRect().right;
        assert.operator(rightEdge, "<=", rightEdgeBBox, "the long text did not overflow the legend");
        svg.remove();
    });
    it("calling legend.render multiple times does not add more elements", function () {
        color.domain(["foo", "bar", "baz"]);
        legend.renderTo(svg);
        var numRows = legend._content.selectAll(".legend-row")[0].length;
        assert.equal(numRows, 3, "there are 3 legend rows initially");
        legend._render();
        numRows = legend._content.selectAll(".legend-row")[0].length;
        assert.equal(numRows, 3, "there are 3 legend rows after second render");
        svg.remove();
    });
    it("re-rendering the legend with a new domain will do the right thing", function () {
        color.domain(["foo", "bar", "baz"]);
        legend.renderTo(svg);
        var newDomain = ["mushu", "foo", "persei", "baz", "eight"];
        color.domain(newDomain);
        // due to how joins work, this is how the elements should be arranged by d3
        var newDomainActualOrder = ["foo", "baz", "mushu", "persei", "eight"];
        legend._content.selectAll(".legend-row").each(function (d, i) {
            assert.equal(d, newDomainActualOrder[i], "the data is set correctly");
            var text = d3.select(this).select("text").text();
            assert.equal(text, d, "the text was set properly");
            var fill = d3.select(this).select("circle").attr("fill");
            assert.equal(fill, color.scale(d), "the fill was set properly");
        });
        assert.lengthOf(legend._content.selectAll(".legend-row")[0], 5, "there are the right number of legend elements");
        svg.remove();
    });
    it("legend.scale() replaces domain", function () {
        color.domain(["foo", "bar", "baz"]);
        legend.renderTo(svg);
        var newDomain = ["a", "b", "c"];
        var newColorScale = new Plottable.Scale.Color("20");
        newColorScale.domain(newDomain);
        legend.scale(newColorScale);
        legend._content.selectAll(".legend-row").each(function (d, i) {
            assert.equal(d, newDomain[i], "the data is set correctly");
            var text = d3.select(this).select("text").text();
            assert.equal(text, d, "the text was set properly");
            var fill = d3.select(this).select("circle").attr("fill");
            assert.equal(fill, newColorScale.scale(d), "the fill was set properly");
        });
        svg.remove();
    });
    it("legend.scale() correctly reregisters listeners", function () {
        color.domain(["foo", "bar", "baz"]);
        legend.renderTo(svg);
        var tempDomain = ["a", "b", "c"];
        var newColorScale = new Plottable.Scale.Color("20");
        newColorScale.domain(tempDomain);
        legend.scale(newColorScale);
        var newDomain = ["a", "foo", "d"];
        newColorScale.domain(newDomain);
        legend._content.selectAll(".legend-row").each(function (d, i) {
            assert.equal(d, newDomain[i], "the data is set correctly");
            var text = d3.select(this).select("text").text();
            assert.equal(text, d, "the text was set properly");
            var fill = d3.select(this).select("circle").attr("fill");
            assert.equal(fill, newColorScale.scale(d), "the fill was set properly");
        });
        svg.remove();
    });
    it("iconHeight / 2 < circleHeight < iconHeight", function () {
        color.domain(["foo"]);
        legend.renderTo(svg);
        var style = legend._element.append("style");
        style.attr("type", "text/css");
        function verifyCircleHeight() {
            var text = legend._content.select("text");
            var circle = legend._content.select("circle");
            var textHeight = Plottable._Util.DOM.getBBox(text).height;
            var circleHeight = Plottable._Util.DOM.getBBox(circle).height;
            assert.operator(circleHeight, "<", textHeight, "icons too small: iconHeight < circleHeight");
            assert.operator(circleHeight, ">", textHeight / 2, "icons too big: iconHeight / 2 > circleHeight");
        }
        verifyCircleHeight();
        style.text(".plottable .legend text { font-size: 60px; }");
        legend._computeLayout();
        legend._render();
        verifyCircleHeight();
        style.text(".plottable .legend text { font-size: 10px; }");
        legend._computeLayout();
        legend._render();
        verifyCircleHeight();
        svg.remove();
    });
    describe("Legend toggle tests", function () {
        var toggleLegend;
        beforeEach(function () {
            toggleLegend = new Plottable.Component.Legend(color);
            toggleLegend.toggleCallback(function (d, b) {
            });
        });
        function verifyState(selection, b, msg) {
            assert.equal(selection.classed("toggled-on"), b, msg);
            assert.equal(selection.classed("toggled-off"), !b, msg);
        }
        function getSelection(datum) {
            var selection = toggleLegend._content.selectAll(".legend-row").filter(function (d, i) { return d === datum; });
            return selection;
        }
        function verifyEntry(datum, b, msg) {
            verifyState(getSelection(datum), b, msg);
        }
        function toggleEntry(datum, index) {
            getSelection(datum).on("click")(datum, index);
        }
        it("basic initialization test", function () {
            color.domain(["a", "b", "c", "d", "e"]);
            toggleLegend.renderTo(svg);
            toggleLegend._content.selectAll(".legend-row").each(function (d, i) {
                var selection = d3.select(this);
                verifyState(selection, true);
            });
            svg.remove();
        });
        it("basic toggling test", function () {
            color.domain(["a"]);
            toggleLegend.renderTo(svg);
            toggleLegend._content.selectAll(".legend-row").each(function (d, i) {
                var selection = d3.select(this);
                selection.on("click")(d, i);
                verifyState(selection, false);
                selection.on("click")(d, i);
                verifyState(selection, true);
            });
            svg.remove();
        });
        it("scale() works as intended with toggling", function () {
            var domain = ["a", "b", "c", "d", "e"];
            color.domain(domain);
            toggleLegend.renderTo(svg);
            toggleEntry("a", 0);
            toggleEntry("d", 3);
            toggleEntry("c", 2);
            var newDomain = ["r", "a", "d", "g"];
            var newColorScale = new Plottable.Scale.Color("Category10");
            newColorScale.domain(newDomain);
            toggleLegend.scale(newColorScale);
            verifyEntry("r", true);
            verifyEntry("a", false);
            verifyEntry("g", true);
            verifyEntry("d", false);
            svg.remove();
        });
        it("listeners on scale will correctly update states", function () {
            color.domain(["a", "b", "c", "d", "e"]);
            toggleLegend.renderTo(svg);
            toggleEntry("a", 0);
            toggleEntry("d", 3);
            toggleEntry("c", 2);
            color.domain(["e", "d", "b", "a", "c"]);
            verifyEntry("a", false);
            verifyEntry("b", true);
            verifyEntry("c", false);
            verifyEntry("d", false);
            verifyEntry("e", true);
            svg.remove();
        });
        it("Testing callback works correctly", function () {
            var domain = ["a", "b", "c", "d", "e"];
            color.domain(domain);
            var state = [true, true, true, true, true];
            toggleLegend.toggleCallback(function (d, b) {
                state[domain.indexOf(d)] = b;
            });
            toggleLegend.renderTo(svg);
            toggleEntry("a", 0);
            verifyEntry("a", false);
            assert.equal(state[0], false, "callback was successful");
            toggleEntry("d", 3);
            verifyEntry("d", false);
            assert.equal(state[3], false, "callback was successful");
            toggleEntry("a", 0);
            verifyEntry("a", true);
            assert.equal(state[0], true, "callback was successful");
            toggleEntry("c", 2);
            verifyEntry("c", false);
            assert.equal(state[2], false, "callback was successful");
            svg.remove();
        });
        it("Overwriting callback is successfull", function () {
            var domain = ["a"];
            color.domain(domain);
            var state = true;
            toggleLegend.renderTo(svg);
            toggleLegend.toggleCallback(function (d, b) {
                state = b;
            });
            toggleEntry("a", 0);
            assert.equal(state, false, "callback was successful");
            var count = 0;
            toggleLegend.toggleCallback(function (d, b) {
                count++;
            });
            toggleEntry("a", 0);
            assert.equal(state, false, "callback was overwritten");
            assert.equal(count, 1, "new callback was successfully called");
            svg.remove();
        });
        it("Removing callback is successful", function () {
            var domain = ["a"];
            color.domain(domain);
            var state = true;
            toggleLegend.renderTo(svg);
            toggleLegend.toggleCallback(function (d, b) {
                state = b;
            });
            toggleEntry("a", 0);
            assert.equal(state, false, "callback was successful");
            toggleLegend.toggleCallback(); // this should not remove the callback
            toggleEntry("a", 0);
            assert.equal(state, true, "callback was successful");
            toggleLegend.toggleCallback(null); // this should remove the callback
            assert.throws(function () {
                toggleEntry("a", 0);
            });
            var selection = getSelection("a");
            // should have no classes
            assert.equal(selection.classed("toggled-on"), false, "is not toggled-on");
            assert.equal(selection.classed("toggled-off"), false, "is not toggled-off");
            svg.remove();
        });
    });
    describe("Legend hover tests", function () {
        var hoverLegend;
        beforeEach(function () {
            hoverLegend = new Plottable.Component.Legend(color);
            hoverLegend.hoverCallback(function (d) {
            });
        });
        function _verifyFocus(selection, b, msg) {
            assert.equal(selection.classed("hover"), true, msg);
            assert.equal(selection.classed("focus"), b, msg);
        }
        function _verifyEmpty(selection, msg) {
            assert.equal(selection.classed("hover"), false, msg);
            assert.equal(selection.classed("focus"), false, msg);
        }
        function getSelection(datum) {
            var selection = hoverLegend._content.selectAll(".legend-row").filter(function (d, i) { return d === datum; });
            return selection;
        }
        function verifyFocus(datum, b, msg) {
            _verifyFocus(getSelection(datum), b, msg);
        }
        function verifyEmpty(datum, msg) {
            _verifyEmpty(getSelection(datum), msg);
        }
        function hoverEntry(datum, index) {
            getSelection(datum).on("mouseover")(datum, index);
        }
        function leaveEntry(datum, index) {
            getSelection(datum).on("mouseout")(datum, index);
        }
        it("basic initialization test", function () {
            color.domain(["a", "b", "c", "d", "e"]);
            hoverLegend.renderTo(svg);
            hoverLegend._content.selectAll(".legend-row").each(function (d, i) {
                verifyEmpty(d);
            });
            svg.remove();
        });
        it("basic hover test", function () {
            color.domain(["a"]);
            hoverLegend.renderTo(svg);
            hoverEntry("a", 0);
            verifyFocus("a", true);
            leaveEntry("a", 0);
            verifyEmpty("a");
            svg.remove();
        });
        it("scale() works as intended with hovering", function () {
            var domain = ["a", "b", "c", "d", "e"];
            color.domain(domain);
            hoverLegend.renderTo(svg);
            hoverEntry("a", 0);
            var newDomain = ["r", "a", "d", "g"];
            var newColorScale = new Plottable.Scale.Color("Category10");
            newColorScale.domain(newDomain);
            hoverLegend.scale(newColorScale);
            verifyFocus("r", false, "r");
            verifyFocus("a", true, "a");
            verifyFocus("g", false, "g");
            verifyFocus("d", false, "d");
            leaveEntry("a", 0);
            verifyEmpty("r");
            verifyEmpty("a");
            verifyEmpty("g");
            verifyEmpty("d");
            svg.remove();
        });
        it("listeners on scale will correctly update states", function () {
            color.domain(["a", "b", "c", "d", "e"]);
            hoverLegend.renderTo(svg);
            hoverEntry("c", 2);
            color.domain(["e", "d", "b", "a", "c"]);
            verifyFocus("a", false);
            verifyFocus("b", false);
            verifyFocus("c", true);
            verifyFocus("d", false);
            verifyFocus("e", false);
            svg.remove();
        });
        it("Testing callback works correctly", function () {
            var domain = ["a", "b", "c", "d", "e"];
            color.domain(domain);
            var focused = undefined;
            hoverLegend.hoverCallback(function (d) {
                focused = d;
            });
            hoverLegend.renderTo(svg);
            hoverEntry("a", 0);
            verifyFocus("a", true);
            assert.equal(focused, "a", "callback was successful");
            leaveEntry("a", 0);
            assert.equal(focused, undefined, "callback was successful");
            hoverEntry("d", 3);
            verifyFocus("d", true);
            assert.equal(focused, "d", "callback was successful");
            svg.remove();
        });
        it("Overwriting callback is successfull", function () {
            var domain = ["a"];
            color.domain(domain);
            var focused = undefined;
            hoverLegend.renderTo(svg);
            hoverLegend.hoverCallback(function (d) {
                focused = d;
            });
            hoverEntry("a", 0);
            assert.equal(focused, "a", "callback was successful");
            leaveEntry("a", 0);
            var count = 0;
            hoverLegend.hoverCallback(function (d) {
                count++;
            });
            hoverEntry("a", 0);
            assert.equal(focused, undefined, "old callback was not called");
            assert.equal(count, 1, "new callbcak was called");
            leaveEntry("a", 0);
            assert.equal(count, 2, "new callback was called");
            svg.remove();
        });
        it("Removing callback is successful", function () {
            var domain = ["a"];
            color.domain(domain);
            var focused = undefined;
            hoverLegend.renderTo(svg);
            hoverLegend.hoverCallback(function (d) {
                focused = d;
            });
            hoverEntry("a", 0);
            assert.equal(focused, "a", "callback was successful");
            hoverLegend.hoverCallback(); // this should not remove the callback
            leaveEntry("a", 0);
            assert.equal(focused, undefined, "callback was successful");
            hoverLegend.hoverCallback(null); // this should remove the callback
            assert.throws(function () {
                hoverEntry("a", 0);
            });
            verifyEmpty("a");
            svg.remove();
        });
    });
});
describe("HorizontalLegend", function () {
    var colorScale;
    var horizLegend;
    var entrySelector = "." + Plottable.Component.HorizontalLegend.LEGEND_ENTRY_CLASS;
    var rowSelector = "." + Plottable.Component.HorizontalLegend.LEGEND_ROW_CLASS;
    beforeEach(function () {
        colorScale = new Plottable.Scale.Color();
        colorScale.domain([
            "Washington",
            "Adams",
            "Jefferson",
        ]);
        horizLegend = new Plottable.Component.HorizontalLegend(colorScale);
    });
    it("renders an entry for each item in the domain", function () {
        var svg = generateSVG(400, 100);
        horizLegend.renderTo(svg);
        var entries = horizLegend._element.selectAll(entrySelector);
        assert.equal(entries[0].length, colorScale.domain().length, "one entry is created for each item in the domain");
        var elementTexts = entries.select("text")[0].map(function (node) { return d3.select(node).text(); });
        assert.deepEqual(elementTexts, colorScale.domain(), "entry texts match scale domain");
        var newDomain = colorScale.domain();
        newDomain.push("Madison");
        colorScale.domain(newDomain);
        entries = horizLegend._element.selectAll(entrySelector);
        assert.equal(entries[0].length, colorScale.domain().length, "Legend updated to include item added to the domain");
        svg.remove();
    });
    it("wraps entries onto extra rows if necessary", function () {
        var svg = generateSVG(200, 100);
        horizLegend.renderTo(svg);
        var rows = horizLegend._element.selectAll(rowSelector);
        assert.lengthOf(rows[0], 2, "Wrapped text on to two rows when space is constrained");
        horizLegend.detach();
        svg.remove();
        svg = generateSVG(100, 100);
        horizLegend.renderTo(svg);
        rows = horizLegend._element.selectAll(rowSelector);
        assert.lengthOf(rows[0], 3, "Wrapped text on to three rows when further constrained");
        svg.remove();
    });
    it("truncates and hides entries if space is constrained", function () {
        var svg = generateSVG(70, 400);
        horizLegend.renderTo(svg);
        var textEls = horizLegend._element.selectAll("text");
        textEls.each(function (d) {
            var textEl = d3.select(this);
            assertBBoxInclusion(horizLegend._element, textEl);
        });
        horizLegend.detach();
        svg.remove();
        svg = generateSVG(100, 50);
        horizLegend.renderTo(svg);
        textEls = horizLegend._element.selectAll("text");
        textEls.each(function (d) {
            var textEl = d3.select(this);
            assertBBoxInclusion(horizLegend._element, textEl);
        });
        svg.remove();
    });
    it("scales icon size with entry font size", function () {
        colorScale.domain(["A"]);
        var svg = generateSVG(400, 100);
        horizLegend.renderTo(svg);
        var style = horizLegend._element.append("style");
        style.attr("type", "text/css");
        function verifyCircleHeight() {
            var text = horizLegend._content.select("text");
            var circle = horizLegend._content.select("circle");
            var textHeight = Plottable._Util.DOM.getBBox(text).height;
            var circleHeight = Plottable._Util.DOM.getBBox(circle).height;
            assert.operator(circleHeight, "<", textHeight, "Icon is smaller than entry text");
            return circleHeight;
        }
        var origCircleHeight = verifyCircleHeight();
        style.text(".plottable .legend text { font-size: 30px; }");
        horizLegend._invalidateLayout();
        var bigCircleHeight = verifyCircleHeight();
        assert.operator(bigCircleHeight, ">", origCircleHeight, "icon size increased with font size");
        style.text(".plottable .legend text { font-size: 6px; }");
        horizLegend._invalidateLayout();
        var smallCircleHeight = verifyCircleHeight();
        assert.operator(smallCircleHeight, "<", origCircleHeight, "icon size decreased with font size");
        svg.remove();
    });
});

///<reference path="../../testReference.ts" />
var __extends = this.__extends || function (d, b) {
    for (var p in b) if (b.hasOwnProperty(p)) d[p] = b[p];
    function __() { this.constructor = d; }
    __.prototype = b.prototype;
    d.prototype = new __();
};
var assert = chai.assert;
var CountingPlot = (function (_super) {
    __extends(CountingPlot, _super);
    function CountingPlot() {
        _super.apply(this, arguments);
        this.renders = 0;
    }
    CountingPlot.prototype._render = function () {
        ++this.renders;
        return _super.prototype._render.call(this);
    };
    return CountingPlot;
})(Plottable.Plot.AbstractPlot);
describe("Plots", function () {
    describe("Abstract Plot", function () {
        it("Plots default correctly", function () {
            var r = new Plottable.Plot.AbstractPlot();
            assert.isTrue(r.clipPathEnabled, "clipPathEnabled defaults to true");
        });
        it("Base Plot functionality works", function () {
            var svg = generateSVG(400, 300);
            var r = new Plottable.Plot.AbstractPlot();
            r._anchor(svg);
            r._computeLayout();
            var renderArea = r._content.select(".render-area");
            assert.isNotNull(renderArea.node(), "there is a render-area");
            svg.remove();
        });
        it("Changes Dataset listeners when the Dataset is changed", function () {
            var dFoo = new Plottable.Dataset(["foo"], { cssClass: "bar" });
            var dBar = new Plottable.Dataset(["bar"], { cssClass: "boo" });
            var r = new CountingPlot();
            r.addDataset("foo", dFoo);
            assert.equal(1, r.renders, "initial render due to addDataset");
            dFoo.broadcaster.broadcast();
            assert.equal(2, r.renders, "we re-render when our dataset changes");
            r.addDataset("bar", dBar);
            assert.equal(3, r.renders, "we should redraw when we add a dataset");
            dFoo.broadcaster.broadcast();
            assert.equal(4, r.renders, "we should still listen to the first dataset");
            dBar.broadcaster.broadcast();
            assert.equal(5, r.renders, "we should listen to the new dataset");
            r.removeDataset("foo");
            assert.equal(6, r.renders, "we re-render on dataset removal");
            dFoo.broadcaster.broadcast();
            assert.equal(6, r.renders, "we don't listen to removed datasets");
        });
        it("Updates its projectors when the Dataset is changed", function () {
            var d1 = new Plottable.Dataset([{ x: 5, y: 6 }], { cssClass: "bar" });
            var r = new Plottable.Plot.AbstractPlot();
            r.addDataset("d1", d1);
            var xScaleCalls = 0;
            var yScaleCalls = 0;
            var xScale = new Plottable.Scale.Linear();
            var yScale = new Plottable.Scale.Linear();
            var metadataProjector = function (d, i, m) { return m.cssClass; };
            r.project("x", "x", xScale);
            r.project("y", "y", yScale);
            r.project("meta", metadataProjector);
            xScale.broadcaster.registerListener(null, function (listenable) {
                assert.equal(listenable, xScale, "Callback received the calling scale as the first argument");
                ++xScaleCalls;
            });
            yScale.broadcaster.registerListener(null, function (listenable) {
                assert.equal(listenable, yScale, "Callback received the calling scale as the first argument");
                ++yScaleCalls;
            });
            assert.equal(0, xScaleCalls, "initially hasn't made any X callbacks");
            assert.equal(0, yScaleCalls, "initially hasn't made any Y callbacks");
            d1.broadcaster.broadcast();
            assert.equal(1, xScaleCalls, "X scale was wired up to datasource correctly");
            assert.equal(1, yScaleCalls, "Y scale was wired up to datasource correctly");
            var metaProjector = r._generateAttrToProjector()["meta"];
            assert.equal(metaProjector(null, 0), "bar", "plot projector used the right metadata");
            var d2 = new Plottable.Dataset([{ x: 7, y: 8 }], { cssClass: "boo" });
            r.removeDataset("d1");
            r.addDataset(d2);
            assert.equal(3, xScaleCalls, "Changing datasource fires X scale listeners (but doesn't coalesce callbacks)");
            assert.equal(3, yScaleCalls, "Changing datasource fires Y scale listeners (but doesn't coalesce callbacks)");
            d1.broadcaster.broadcast();
            assert.equal(3, xScaleCalls, "X scale was unhooked from old datasource");
            assert.equal(3, yScaleCalls, "Y scale was unhooked from old datasource");
            d2.broadcaster.broadcast();
            assert.equal(4, xScaleCalls, "X scale was hooked into new datasource");
            assert.equal(4, yScaleCalls, "Y scale was hooked into new datasource");
            metaProjector = r._generateAttrToProjector()["meta"];
            assert.equal(metaProjector(null, 0), "boo", "plot projector used the right metadata");
        });
        it("Plot automatically generates a Dataset if only data is provided", function () {
            var data = ["foo", "bar"];
            var r = new Plottable.Plot.AbstractPlot().addDataset("foo", data);
            var dataset = r.datasets()[0];
            assert.isNotNull(dataset, "A Dataset was automatically generated");
            assert.deepEqual(dataset.data(), data, "The generated Dataset has the correct data");
        });
        it("Plot.project works as intended", function () {
            var r = new Plottable.Plot.AbstractPlot();
            var s = new Plottable.Scale.Linear().domain([0, 1]).range([0, 10]);
            r.project("attr", "a", s);
            var attrToProjector = r._generateAttrToProjector();
            var projector = attrToProjector["attr"];
            assert.equal(projector({ "a": 0.5 }, 0), 5, "projector works as intended");
        });
        it("Changing Plot.dataset().data to [] causes scale to contract", function () {
            var ds1 = new Plottable.Dataset([0, 1, 2]);
            var ds2 = new Plottable.Dataset([1, 2, 3]);
            var s = new Plottable.Scale.Linear();
            var svg1 = generateSVG(100, 100);
            var svg2 = generateSVG(100, 100);
            var r1 = new Plottable.Plot.AbstractPlot().addDataset(ds1).project("x", function (x) { return x; }, s).renderTo(svg1);
            var r2 = new Plottable.Plot.AbstractPlot().addDataset(ds2).project("x", function (x) { return x; }, s).renderTo(svg2);
            assert.deepEqual(s.domain(), [0, 3], "Simple domain combining");
            ds1.data([]);
            assert.deepEqual(s.domain(), [1, 3], "Contracting domain due to projection becoming empty");
            svg1.remove();
            svg2.remove();
        });
        describe("Dataset removal", function () {
            var plot;
            var d1;
            var d2;
            beforeEach(function () {
                plot = new Plottable.Plot.AbstractPlot();
                d1 = new Plottable.Dataset();
                d2 = new Plottable.Dataset();
                plot.addDataset("foo", d1);
                plot.addDataset("bar", d2);
                assert.deepEqual(plot.datasets(), [d1, d2], "datasets as expected");
            });
            it("removeDataset can work on keys", function () {
                plot.removeDataset("bar");
                assert.deepEqual(plot.datasets(), [d1], "second dataset removed");
                plot.removeDataset("foo");
                assert.deepEqual(plot.datasets(), [], "all datasets removed");
            });
            it("removeDataset can work on datasets", function () {
                plot.removeDataset(d2);
                assert.deepEqual(plot.datasets(), [d1], "second dataset removed");
                plot.removeDataset(d1);
                assert.deepEqual(plot.datasets(), [], "all datasets removed");
            });
            it("removeDataset ignores inputs that do not correspond to a dataset", function () {
                var d3 = new Plottable.Dataset();
                plot.removeDataset(d3);
                plot.removeDataset("bad key");
                assert.deepEqual(plot.datasets(), [d1, d2], "datasets as expected");
            });
            it("removeDataset functions on inputs that are data arrays, not datasets", function () {
                var a1 = ["foo", "bar"];
                var a2 = [1, 2, 3];
                plot.addDataset(a1);
                plot.addDataset(a2);
                assert.lengthOf(plot.datasets(), 4, "there are four datasets");
                assert.equal(plot.datasets()[3].data(), a2, "second array dataset correct");
                assert.equal(plot.datasets()[2].data(), a1, "first array dataset correct");
                plot.removeDataset(a2);
                plot.removeDataset(a1);
                assert.deepEqual(plot.datasets(), [d1, d2], "datasets as expected");
            });
            it("removeDataset behaves appropriately when the key 'undefined' is used", function () {
                var a = [1, 2, 3];
                plot.addDataset("undefined", a);
                assert.lengthOf(plot.datasets(), 3, "there are three datasets initially");
                plot.removeDataset("foofoofoofoofoofoofoofoo");
                assert.lengthOf(plot.datasets(), 3, "there are three datasets after bad key removal");
                plot.removeDataset(undefined);
                assert.lengthOf(plot.datasets(), 3, "there are three datasets after removing `undefined`");
                plot.removeDataset([94, 93, 92]);
                assert.lengthOf(plot.datasets(), 3, "there are three datasets after removing random dataset");
                plot.removeDataset("undefined");
                assert.lengthOf(plot.datasets(), 2, "the dataset called 'undefined' could be removed");
            });
        });
        it("remove() disconnects plots from its scales", function () {
            var r = new Plottable.Plot.AbstractPlot();
            var s = new Plottable.Scale.Linear();
            r.project("attr", "a", s);
            r.remove();
            var key2callback = s.broadcaster.key2callback;
            assert.isUndefined(key2callback.get(r), "the plot is no longer attached to the scale");
        });
        it("extent registration works as intended", function () {
            var scale1 = new Plottable.Scale.Linear();
            var scale2 = new Plottable.Scale.Linear();
            var d1 = new Plottable.Dataset([1, 2, 3]);
            var d2 = new Plottable.Dataset([4, 99, 999]);
            var d3 = new Plottable.Dataset([-1, -2, -3]);
            var id = function (d) { return d; };
            var plot1 = new Plottable.Plot.AbstractPlot();
            var plot2 = new Plottable.Plot.AbstractPlot();
            var svg = generateSVG(400, 400);
            plot1.attr("null", id, scale1);
            plot2.attr("null", id, scale1);
            plot1.renderTo(svg);
            plot2.renderTo(svg);
            function assertDomainIsClose(actualDomain, expectedDomain, msg) {
                // to avoid floating point issues :/
                assert.closeTo(actualDomain[0], expectedDomain[0], 0.01, msg);
                assert.closeTo(actualDomain[1], expectedDomain[1], 0.01, msg);
            }
            plot1.addDataset(d1);
            assertDomainIsClose(scale1.domain(), [1, 3], "scale includes plot1 projected data");
            plot2.addDataset(d2);
            assertDomainIsClose(scale1.domain(), [1, 999], "scale extent includes plot1 and plot2");
            plot2.addDataset(d3);
            assertDomainIsClose(scale1.domain(), [-3, 999], "extent widens further if we add more data to plot2");
            plot2.removeDataset(d3);
            assertDomainIsClose(scale1.domain(), [1, 999], "extent shrinks if we remove dataset");
            plot2.attr("null", id, scale2);
            assertDomainIsClose(scale1.domain(), [1, 3], "extent shrinks further if we project plot2 away");
            svg.remove();
        });
    });
});

///<reference path="../../testReference.ts" />
var assert = chai.assert;
describe("Plots", function () {
    describe("PiePlot", function () {
        var svg;
        var simpleDataset;
        var piePlot;
        var renderArea;
        beforeEach(function () {
            svg = generateSVG(500, 500);
            simpleDataset = new Plottable.Dataset([{ value: 5, value2: 10, type: "A" }, { value: 15, value2: 10, type: "B" }]);
            piePlot = new Plottable.Plot.Pie();
            piePlot.addDataset(simpleDataset);
            piePlot.renderTo(svg);
            renderArea = piePlot._renderArea;
        });
        it("sectors divided evenly", function () {
            var arcPaths = renderArea.selectAll(".arc");
            assert.lengthOf(arcPaths[0], 2, "only has two sectors");
            var arcPath0 = d3.select(arcPaths[0][0]);
            var pathPoints0 = normalizePath(arcPath0.attr("d")).split(/[A-Z]/).slice(1, 4);
            var firstPathPoints0 = pathPoints0[0].split(",");
            assert.closeTo(parseFloat(firstPathPoints0[0]), 0, 1, "draws line vertically at beginning");
            assert.operator(parseFloat(firstPathPoints0[1]), "<", 0, "draws line upwards");
            var arcDestPoint0 = pathPoints0[1].split(",").slice(5);
            assert.operator(parseFloat(arcDestPoint0[0]), ">", 0, "arcs line to the right");
            assert.closeTo(parseFloat(arcDestPoint0[1]), 0, 1, "ends on same level of svg");
            var secondPathPoints0 = pathPoints0[2].split(",");
            assert.closeTo(parseFloat(secondPathPoints0[0]), 0, 1, "draws line to origin");
            assert.closeTo(parseFloat(secondPathPoints0[1]), 0, 1, "draws line to origin");
            var arcPath1 = d3.select(arcPaths[0][1]);
            var pathPoints1 = normalizePath(arcPath1.attr("d")).split(/[A-Z]/).slice(1, 4);
            var firstPathPoints1 = pathPoints1[0].split(",");
            assert.operator(parseFloat(firstPathPoints1[0]), ">", 0, "draws line to the right");
            assert.closeTo(parseFloat(firstPathPoints1[1]), 0, 1, "draws line horizontally");
            var arcDestPoint1 = pathPoints1[1].split(",").slice(5);
            assert.closeTo(parseFloat(arcDestPoint1[0]), 0, 1, "ends at x origin");
            assert.operator(parseFloat(arcDestPoint1[1]), "<", 0, "ends above 0");
            var secondPathPoints1 = pathPoints1[2].split(",");
            assert.closeTo(parseFloat(secondPathPoints1[0]), 0, 1, "draws line to origin");
            assert.closeTo(parseFloat(secondPathPoints1[1]), 0, 1, "draws line to origin");
            svg.remove();
        });
        it("project value onto different attribute", function () {
            piePlot.project("value", "value2");
            var arcPaths = renderArea.selectAll(".arc");
            assert.lengthOf(arcPaths[0], 2, "only has two sectors");
            var arcPath0 = d3.select(arcPaths[0][0]);
            var pathPoints0 = normalizePath(arcPath0.attr("d")).split(/[A-Z]/).slice(1, 4);
            var firstPathPoints0 = pathPoints0[0].split(",");
            assert.closeTo(parseFloat(firstPathPoints0[0]), 0, 1, "draws line vertically at beginning");
            assert.operator(parseFloat(firstPathPoints0[1]), "<", 0, "draws line upwards");
            var arcDestPoint0 = pathPoints0[1].split(",").slice(5);
            assert.closeTo(parseFloat(arcDestPoint0[0]), 0, 1, "ends on a line vertically from beginning");
            assert.operator(parseFloat(arcDestPoint0[1]), ">", 0, "ends below the center");
            var arcPath1 = d3.select(arcPaths[0][1]);
            var pathPoints1 = normalizePath(arcPath1.attr("d")).split(/[A-Z]/).slice(1, 4);
            var firstPathPoints1 = pathPoints1[0].split(",");
            assert.closeTo(parseFloat(firstPathPoints1[0]), 0, 1, "draws line vertically at beginning");
            assert.operator(parseFloat(firstPathPoints1[1]), ">", 0, "draws line downwards");
            var arcDestPoint1 = pathPoints1[1].split(",").slice(5);
            assert.closeTo(parseFloat(arcDestPoint1[0]), 0, 1, "ends on a line vertically from beginning");
            assert.operator(parseFloat(arcDestPoint1[1]), "<", 0, "ends above the center");
            piePlot.project("value", "value");
            svg.remove();
        });
        it("innerRadius project", function () {
            piePlot.project("inner-radius", function () { return 5; });
            var arcPaths = renderArea.selectAll(".arc");
            assert.lengthOf(arcPaths[0], 2, "only has two sectors");
            var pathPoints0 = normalizePath(d3.select(arcPaths[0][0]).attr("d")).split(/[A-Z]/).slice(1, 5);
            var radiusPath0 = pathPoints0[2].split(",").map(function (coordinate) { return parseFloat(coordinate); });
            assert.closeTo(radiusPath0[0], 5, 1, "stops line at innerRadius point");
            assert.closeTo(radiusPath0[1], 0, 1, "stops line at innerRadius point");
            var innerArcPath0 = pathPoints0[3].split(",").map(function (coordinate) { return parseFloat(coordinate); });
            assert.closeTo(innerArcPath0[0], 5, 1, "makes inner arc of radius 5");
            assert.closeTo(innerArcPath0[1], 5, 1, "makes inner arc of radius 5");
            assert.closeTo(innerArcPath0[5], 0, 1, "make inner arc to center");
            assert.closeTo(innerArcPath0[6], -5, 1, "makes inner arc to top of inner circle");
            piePlot.project("inner-radius", function () { return 0; });
            svg.remove();
        });
        it("outerRadius project", function () {
            piePlot.project("outer-radius", function () { return 150; });
            var arcPaths = renderArea.selectAll(".arc");
            assert.lengthOf(arcPaths[0], 2, "only has two sectors");
            var pathPoints0 = normalizePath(d3.select(arcPaths[0][0]).attr("d")).split(/[A-Z]/).slice(1, 5);
            var radiusPath0 = pathPoints0[0].split(",").map(function (coordinate) { return parseFloat(coordinate); });
            assert.closeTo(radiusPath0[0], 0, 1, "starts at outerRadius point");
            assert.closeTo(radiusPath0[1], -150, 1, "starts at outerRadius point");
            var outerArcPath0 = pathPoints0[1].split(",").map(function (coordinate) { return parseFloat(coordinate); });
            assert.closeTo(outerArcPath0[0], 150, 1, "makes outer arc of radius 150");
            assert.closeTo(outerArcPath0[1], 150, 1, "makes outer arc of radius 150");
            assert.closeTo(outerArcPath0[5], 150, 1, "makes outer arc to right edge");
            assert.closeTo(outerArcPath0[6], 0, 1, "makes outer arc to right edge");
            piePlot.project("outer-radius", function () { return 250; });
            svg.remove();
        });
        describe("Fill", function () {
            it("sectors are filled in according to defaults", function () {
                var arcPaths = renderArea.selectAll(".arc");
                var arcPath0 = d3.select(arcPaths[0][0]);
                assert.strictEqual(arcPath0.attr("fill"), Plottable.Core.Colors.PLOTTABLE_COLORS[0], "first sector filled appropriately");
                var arcPath1 = d3.select(arcPaths[0][1]);
                assert.strictEqual(arcPath1.attr("fill"), Plottable.Core.Colors.PLOTTABLE_COLORS[1], "second sector filled appropriately");
                svg.remove();
            });
            it("project fill", function () {
                piePlot.project("fill", function (d, i) { return String(i); }, new Plottable.Scale.Color("10"));
                var arcPaths = renderArea.selectAll(".arc");
                var arcPath0 = d3.select(arcPaths[0][0]);
                assert.strictEqual(arcPath0.attr("fill"), "#1f77b4", "first sector filled appropriately");
                var arcPath1 = d3.select(arcPaths[0][1]);
                assert.strictEqual(arcPath1.attr("fill"), "#ff7f0e", "second sector filled appropriately");
                piePlot.project("fill", "type", new Plottable.Scale.Color("20"));
                arcPaths = renderArea.selectAll(".arc");
                arcPath0 = d3.select(arcPaths[0][0]);
                assert.strictEqual(arcPath0.attr("fill"), "#1f77b4", "first sector filled appropriately");
                arcPath1 = d3.select(arcPaths[0][1]);
                assert.strictEqual(arcPath1.attr("fill"), "#aec7e8", "second sector filled appropriately");
                svg.remove();
            });
        });
    });
});

///<reference path="../../testReference.ts" />
var assert = chai.assert;
describe("Plots", function () {
    describe("New Style Plots", function () {
        var p;
        var oldWarn = Plottable._Util.Methods.warn;
        beforeEach(function () {
            p = new Plottable.Plot.AbstractPlot();
            p._getDrawer = function (k) { return new Plottable._Drawer.Rect(k); };
        });
        afterEach(function () {
            Plottable._Util.Methods.warn = oldWarn;
        });
        it("Datasets can be added and removed as expected", function () {
            p.addDataset("foo", [1, 2, 3]);
            var d2 = new Plottable.Dataset([4, 5, 6]);
            p.addDataset("bar", d2);
            p.addDataset([7, 8, 9]);
            var d4 = new Plottable.Dataset([10, 11, 12]);
            p.addDataset(d4);
            assert.deepEqual(p._datasetKeysInOrder, ["foo", "bar", "_0", "_1"], "dataset keys as expected");
            var datasets = p.datasets();
            assert.deepEqual(datasets[0].data(), [1, 2, 3]);
            assert.equal(datasets[1], d2);
            assert.deepEqual(datasets[2].data(), [7, 8, 9]);
            assert.equal(datasets[3], d4);
            p.removeDataset("foo");
            p.removeDataset("_0");
            assert.deepEqual(p._datasetKeysInOrder, ["bar", "_1"]);
            assert.lengthOf(p.datasets(), 2);
        });
        it("Datasets are listened to appropriately", function () {
            var callbackCounter = 0;
            var callback = function () { return callbackCounter++; };
            p._onDatasetUpdate = callback;
            var d = new Plottable.Dataset([1, 2, 3]);
            p.addDataset("foo", d);
            assert.equal(callbackCounter, 1, "adding dataset triggers listener");
            d.data([1, 2, 3, 4]);
            assert.equal(callbackCounter, 2, "modifying data triggers listener");
            p.removeDataset("foo");
            assert.equal(callbackCounter, 3, "removing dataset triggers listener");
        });
        it("Datasets can be reordered", function () {
            p.addDataset("foo", [1]);
            p.addDataset("bar", [2]);
            p.addDataset("baz", [3]);
            assert.deepEqual(p.datasetOrder(), ["foo", "bar", "baz"]);
            p.datasetOrder(["bar", "baz", "foo"]);
            assert.deepEqual(p.datasetOrder(), ["bar", "baz", "foo"]);
            var warned = 0;
            Plottable._Util.Methods.warn = function () { return warned++; }; // suppress expected warnings
            p.datasetOrder(["blah", "blee", "bar", "baz", "foo"]);
            assert.equal(warned, 1);
            assert.deepEqual(p.datasetOrder(), ["bar", "baz", "foo"]);
        });
        it("Has proper warnings", function () {
            var warned = 0;
            Plottable._Util.Methods.warn = function () { return warned++; };
            p.addDataset("_foo", []);
            assert.equal(warned, 1);
            p.addDataset("2", []);
            p.addDataset("4", []);
            // get warning for not a permutation
            p.datasetOrder(["_bar", "4", "2"]);
            assert.equal(warned, 2);
            // do not get warning for a permutation
            p.datasetOrder(["2", "_foo", "4"]);
            assert.equal(warned, 2);
        });
    });
});

///<reference path="../../testReference.ts" />
var assert = chai.assert;
describe("Plots", function () {
    describe("LinePlot", function () {
        var svg;
        var xScale;
        var yScale;
        var xAccessor;
        var yAccessor;
        var colorAccessor;
        var twoPointData = [{ foo: 0, bar: 0 }, { foo: 1, bar: 1 }];
        var simpleDataset;
        var linePlot;
        var renderArea;
        before(function () {
            xScale = new Plottable.Scale.Linear().domain([0, 1]);
            yScale = new Plottable.Scale.Linear().domain([0, 1]);
            xAccessor = function (d) { return d.foo; };
            yAccessor = function (d) { return d.bar; };
            colorAccessor = function (d, i, m) { return d3.rgb(d.foo, d.bar, i).toString(); };
        });
        beforeEach(function () {
            svg = generateSVG(500, 500);
            simpleDataset = new Plottable.Dataset(twoPointData);
            linePlot = new Plottable.Plot.Line(xScale, yScale);
            linePlot.addDataset(simpleDataset).project("x", xAccessor, xScale).project("y", yAccessor, yScale).project("stroke", colorAccessor).addDataset(simpleDataset).renderTo(svg);
            renderArea = linePlot._renderArea;
        });
        it("draws a line correctly", function () {
            var linePath = renderArea.select(".line");
            assert.strictEqual(normalizePath(linePath.attr("d")), "M0,500L500,0", "line d was set correctly");
            var lineComputedStyle = window.getComputedStyle(linePath.node());
            assert.strictEqual(lineComputedStyle.fill, "none", "line fill renders as \"none\"");
            svg.remove();
        });
        it("attributes set appropriately from accessor", function () {
            var areaPath = renderArea.select(".line");
            assert.equal(areaPath.attr("stroke"), "#000000", "stroke set correctly");
            svg.remove();
        });
        it("attributes can be changed by projecting new accessor and re-render appropriately", function () {
            var newColorAccessor = function () { return "pink"; };
            linePlot.project("stroke", newColorAccessor);
            linePlot.renderTo(svg);
            var linePath = renderArea.select(".line");
            assert.equal(linePath.attr("stroke"), "pink", "stroke changed correctly");
            svg.remove();
        });
        it("attributes can be changed by projecting attribute accessor (sets to first datum attribute)", function () {
            var data = simpleDataset.data();
            data.forEach(function (d) {
                d.stroke = "pink";
            });
            simpleDataset.data(data);
            linePlot.project("stroke", "stroke");
            var areaPath = renderArea.select(".line");
            assert.equal(areaPath.attr("stroke"), "pink", "stroke set to uniform stroke color");
            data[0].stroke = "green";
            simpleDataset.data(data);
            assert.equal(areaPath.attr("stroke"), "green", "stroke set to first datum stroke color");
            svg.remove();
        });
        it("correctly handles NaN and undefined x and y values", function () {
            var lineData = [
                { foo: 0.0, bar: 0.0 },
                { foo: 0.2, bar: 0.2 },
                { foo: 0.4, bar: 0.4 },
                { foo: 0.6, bar: 0.6 },
                { foo: 0.8, bar: 0.8 }
            ];
            simpleDataset.data(lineData);
            var linePath = renderArea.select(".line");
            var d_original = normalizePath(linePath.attr("d"));
            function assertCorrectPathSplitting(msgPrefix) {
                var d = normalizePath(linePath.attr("d"));
                var pathSegements = d.split("M").filter(function (segment) { return segment !== ""; });
                assert.lengthOf(pathSegements, 2, msgPrefix + " split path into two segments");
                var firstSegmentContained = d_original.indexOf(pathSegements[0]) >= 0;
                assert.isTrue(firstSegmentContained, "first path segment is a subpath of the original path");
                var secondSegmentContained = d_original.indexOf(pathSegements[1]) >= 0;
                assert.isTrue(firstSegmentContained, "second path segment is a subpath of the original path");
            }
            var dataWithNaN = lineData.slice();
            dataWithNaN[2] = { foo: 0.4, bar: NaN };
            simpleDataset.data(dataWithNaN);
            assertCorrectPathSplitting("y=NaN");
            dataWithNaN[2] = { foo: NaN, bar: 0.4 };
            simpleDataset.data(dataWithNaN);
            assertCorrectPathSplitting("x=NaN");
            var dataWithUndefined = lineData.slice();
            dataWithUndefined[2] = { foo: 0.4, bar: undefined };
            simpleDataset.data(dataWithUndefined);
            assertCorrectPathSplitting("y=undefined");
            dataWithUndefined[2] = { foo: undefined, bar: 0.4 };
            simpleDataset.data(dataWithUndefined);
            assertCorrectPathSplitting("x=undefined");
            svg.remove();
        });
    });
});

///<reference path="../../testReference.ts" />
var assert = chai.assert;
describe("Plots", function () {
    describe("AreaPlot", function () {
        var svg;
        var xScale;
        var yScale;
        var xAccessor;
        var yAccessor;
        var y0Accessor;
        var colorAccessor;
        var fillAccessor;
        var twoPointData = [{ foo: 0, bar: 0 }, { foo: 1, bar: 1 }];
        var simpleDataset;
        var areaPlot;
        var renderArea;
        before(function () {
            xScale = new Plottable.Scale.Linear().domain([0, 1]);
            yScale = new Plottable.Scale.Linear().domain([0, 1]);
            xAccessor = function (d) { return d.foo; };
            yAccessor = function (d) { return d.bar; };
            y0Accessor = function () { return 0; };
            colorAccessor = function (d, i, m) { return d3.rgb(d.foo, d.bar, i).toString(); };
            fillAccessor = function () { return "steelblue"; };
        });
        beforeEach(function () {
            svg = generateSVG(500, 500);
            simpleDataset = new Plottable.Dataset(twoPointData);
            areaPlot = new Plottable.Plot.Area(xScale, yScale);
            areaPlot.addDataset(simpleDataset).project("x", xAccessor, xScale).project("y", yAccessor, yScale).project("y0", y0Accessor, yScale).project("fill", fillAccessor).project("stroke", colorAccessor).renderTo(svg);
            renderArea = areaPlot._renderArea;
        });
        it("draws area and line correctly", function () {
            var areaPath = renderArea.select(".area");
            assert.strictEqual(normalizePath(areaPath.attr("d")), "M0,500L500,0L500,500L0,500Z", "area d was set correctly");
            assert.strictEqual(areaPath.attr("fill"), "steelblue", "area fill was set correctly");
            var areaComputedStyle = window.getComputedStyle(areaPath.node());
            assert.strictEqual(areaComputedStyle.stroke, "none", "area stroke renders as \"none\"");
            var linePath = renderArea.select(".line");
            assert.strictEqual(normalizePath(linePath.attr("d")), "M0,500L500,0", "line d was set correctly");
            assert.strictEqual(linePath.attr("stroke"), "#000000", "line stroke was set correctly");
            var lineComputedStyle = window.getComputedStyle(linePath.node());
            assert.strictEqual(lineComputedStyle.fill, "none", "line fill renders as \"none\"");
            svg.remove();
        });
        it("area fill works for non-zero floor values appropriately, e.g. half the height of the line", function () {
            areaPlot.project("y0", function (d) { return d.bar / 2; }, yScale);
            areaPlot.renderTo(svg);
            renderArea = areaPlot._renderArea;
            var areaPath = renderArea.select(".area");
            assert.equal(normalizePath(areaPath.attr("d")), "M0,500L500,0L500,250L0,500Z");
            svg.remove();
        });
        it("area is appended before line", function () {
            var paths = renderArea.selectAll("path")[0];
            var areaSelection = renderArea.select(".area")[0][0];
            var lineSelection = renderArea.select(".line")[0][0];
            assert.operator(paths.indexOf(areaSelection), "<", paths.indexOf(lineSelection), "area appended before line");
            svg.remove();
        });
        it("correctly handles NaN and undefined x and y values", function () {
            var areaData = [
                { foo: 0.0, bar: 0.0 },
                { foo: 0.2, bar: 0.2 },
                { foo: 0.4, bar: 0.4 },
                { foo: 0.6, bar: 0.6 },
                { foo: 0.8, bar: 0.8 }
            ];
            var expectedPath = "M0,500L100,400L100,500L0,500ZM300,200L400,100L400,500L300,500Z";
            var areaPath = renderArea.select(".area");
            var dataWithNaN = areaData.slice();
            dataWithNaN[2] = { foo: 0.4, bar: NaN };
            simpleDataset.data(dataWithNaN);
            assert.strictEqual(normalizePath(areaPath.attr("d")), expectedPath, "area d was set correctly (y=NaN case)");
            dataWithNaN[2] = { foo: NaN, bar: 0.4 };
            simpleDataset.data(dataWithNaN);
            assert.strictEqual(normalizePath(areaPath.attr("d")), expectedPath, "area d was set correctly (x=NaN case)");
            var dataWithUndefined = areaData.slice();
            dataWithUndefined[2] = { foo: 0.4, bar: undefined };
            simpleDataset.data(dataWithUndefined);
            assert.strictEqual(normalizePath(areaPath.attr("d")), expectedPath, "area d was set correctly (y=undefined case)");
            dataWithUndefined[2] = { foo: undefined, bar: 0.4 };
            simpleDataset.data(dataWithUndefined);
            assert.strictEqual(normalizePath(areaPath.attr("d")), expectedPath, "area d was set correctly (x=undefined case)");
            svg.remove();
        });
    });
});

///<reference path="../../testReference.ts" />
var assert = chai.assert;
describe("Plots", function () {
    describe("Bar Plot", function () {
        describe("Vertical Bar Plot in points mode", function () {
            var svg;
            var dataset;
            var xScale;
            var yScale;
            var barPlot;
            var SVG_WIDTH = 600;
            var SVG_HEIGHT = 400;
            beforeEach(function () {
                svg = generateSVG(SVG_WIDTH, SVG_HEIGHT);
                xScale = new Plottable.Scale.Ordinal().domain(["A", "B"]).rangeType("points");
                yScale = new Plottable.Scale.Linear();
                var data = [
                    { x: "A", y: 1 },
                    { x: "B", y: -1.5 },
                    { x: "B", y: 1 }
                ];
                dataset = new Plottable.Dataset(data);
                barPlot = new Plottable.Plot.VerticalBar(xScale, yScale);
                barPlot.addDataset(dataset);
                barPlot.animate(false);
                barPlot.baseline(0);
                yScale.domain([-2, 2]);
                barPlot.renderTo(svg);
            });
            it("renders correctly", function () {
                var renderArea = barPlot._renderArea;
                var bars = renderArea.selectAll("rect");
                assert.lengthOf(bars[0], 3, "One bar was created per data point");
                var bar0 = d3.select(bars[0][0]);
                var bar1 = d3.select(bars[0][1]);
                assert.equal(bar0.attr("width"), "10", "bar0 width is correct");
                assert.equal(bar1.attr("width"), "10", "bar1 width is correct");
                assert.equal(bar0.attr("height"), "100", "bar0 height is correct");
                assert.equal(bar1.attr("height"), "150", "bar1 height is correct");
                assert.equal(bar0.attr("x"), "150", "bar0 x is correct");
                assert.equal(bar1.attr("x"), "450", "bar1 x is correct");
                assert.equal(bar0.attr("y"), "100", "bar0 y is correct");
                assert.equal(bar1.attr("y"), "200", "bar1 y is correct");
                var baseline = renderArea.select(".baseline");
                assert.equal(baseline.attr("y1"), "200", "the baseline is in the correct vertical position");
                assert.equal(baseline.attr("y2"), "200", "the baseline is in the correct vertical position");
                assert.equal(baseline.attr("x1"), "0", "the baseline starts at the edge of the chart");
                assert.equal(baseline.attr("x2"), SVG_WIDTH, "the baseline ends at the edge of the chart");
                svg.remove();
            });
            it("baseline value can be changed; barPlot updates appropriately", function () {
                barPlot.baseline(-1);
                var renderArea = barPlot._renderArea;
                var bars = renderArea.selectAll("rect");
                var bar0 = d3.select(bars[0][0]);
                var bar1 = d3.select(bars[0][1]);
                assert.equal(bar0.attr("height"), "200", "bar0 height is correct");
                assert.equal(bar1.attr("height"), "50", "bar1 height is correct");
                assert.equal(bar0.attr("y"), "100", "bar0 y is correct");
                assert.equal(bar1.attr("y"), "300", "bar1 y is correct");
                var baseline = renderArea.select(".baseline");
                assert.equal(baseline.attr("y1"), "300", "the baseline is in the correct vertical position");
                assert.equal(baseline.attr("y2"), "300", "the baseline is in the correct vertical position");
                assert.equal(baseline.attr("x1"), "0", "the baseline starts at the edge of the chart");
                assert.equal(baseline.attr("x2"), SVG_WIDTH, "the baseline ends at the edge of the chart");
                svg.remove();
            });
            it("bar alignment can be changed; barPlot updates appropriately", function () {
                barPlot.barAlignment("center");
                var renderArea = barPlot._renderArea;
                var bars = renderArea.selectAll("rect");
                var bar0 = d3.select(bars[0][0]);
                var bar1 = d3.select(bars[0][1]);
                assert.equal(bar0.attr("width"), "10", "bar0 width is correct");
                assert.equal(bar1.attr("width"), "10", "bar1 width is correct");
                assert.equal(bar0.attr("x"), "145", "bar0 x is correct");
                assert.equal(bar1.attr("x"), "445", "bar1 x is correct");
                barPlot.barAlignment("right");
                renderArea = barPlot._renderArea;
                bars = renderArea.selectAll("rect");
                bar0 = d3.select(bars[0][0]);
                bar1 = d3.select(bars[0][1]);
                assert.equal(bar0.attr("width"), "10", "bar0 width is correct");
                assert.equal(bar1.attr("width"), "10", "bar1 width is correct");
                assert.equal(bar0.attr("x"), "140", "bar0 x is correct");
                assert.equal(bar1.attr("x"), "440", "bar1 x is correct");
                assert.throws(function () { return barPlot.barAlignment("blargh"); }, Error);
                assert.equal(barPlot._barAlignmentFactor, 1, "the bad barAlignment didnt break internal state");
                svg.remove();
            });
            it("can select and deselect bars", function () {
                var selectedBar = barPlot.selectBar(155, 150); // in the middle of bar 0
                assert.isNotNull(selectedBar, "clicked on a bar");
                assert.equal(selectedBar.data()[0], dataset.data()[0], "the data in the bar matches the datasource");
                assert.isTrue(selectedBar.classed("selected"), "the bar was classed \"selected\"");
                barPlot.deselectAll();
                assert.isFalse(selectedBar.classed("selected"), "the bar is no longer selected");
                selectedBar = barPlot.selectBar(-1, -1); // no bars here
                assert.isNull(selectedBar, "returns null if no bar was selected");
                selectedBar = barPlot.selectBar(200, 50); // between the two bars
                assert.isNull(selectedBar, "returns null if no bar was selected");
                selectedBar = barPlot.selectBar(155, 10); // above bar 0
                assert.isNull(selectedBar, "returns null if no bar was selected");
                // the bars are now (140,100),(150,300) and (440,300),(450,350) - the
                // origin is at the top left!
                selectedBar = barPlot.selectBar({ min: 155, max: 455 }, { min: 150, max: 150 }, true);
                assert.isNotNull(selectedBar, "line between middle of two bars");
                assert.lengthOf(selectedBar.data(), 2, "selected 2 bars (not the negative one)");
                assert.equal(selectedBar.data()[0], dataset.data()[0], "the data in bar 0 matches the datasource");
                assert.equal(selectedBar.data()[1], dataset.data()[2], "the data in bar 1 matches the datasource");
                assert.isTrue(selectedBar.classed("selected"), "the bar was classed \"selected\"");
                selectedBar = barPlot.selectBar({ min: 155, max: 455 }, { min: 150, max: 350 }, true);
                assert.isNotNull(selectedBar, "square between middle of two bars, & over the whole area");
                assert.lengthOf(selectedBar.data(), 3, "selected all the bars");
                assert.equal(selectedBar.data()[0], dataset.data()[0], "the data in bar 0 matches the datasource");
                assert.equal(selectedBar.data()[1], dataset.data()[1], "the data in bar 1 matches the datasource");
                assert.equal(selectedBar.data()[2], dataset.data()[2], "the data in bar 2 matches the datasource");
                assert.isTrue(selectedBar.classed("selected"), "the bar was classed \"selected\"");
                // the runtime parameter validation should be strict, so no strings or
                // mangled objects
                assert.throws(function () { return barPlot.selectBar("blargh", 150); }, Error);
                assert.throws(function () { return barPlot.selectBar({ min: 150 }, 150); }, Error);
                svg.remove();
            });
            it("shouldn't blow up if members called before the first render", function () {
                var brandNew = new Plottable.Plot.VerticalBar(xScale, yScale);
                brandNew.addDataset(dataset);
                assert.isNotNull(brandNew.deselectAll(), "deselects return self");
                assert.isNull(brandNew.selectBar(0, 0), "selects return empty");
                brandNew._anchor(d3.select(document.createElement("svg"))); // calls `_setup()`
                assert.isNotNull(brandNew.deselectAll(), "deselects return self after setup");
                assert.isNull(brandNew.selectBar(0, 0), "selects return empty after setup");
                svg.remove();
            });
        });
        describe("Horizontal Bar Plot in Points Mode", function () {
            var svg;
            var dataset;
            var yScale;
            var xScale;
            var barPlot;
            var SVG_WIDTH = 600;
            var SVG_HEIGHT = 400;
            beforeEach(function () {
                svg = generateSVG(SVG_WIDTH, SVG_HEIGHT);
                yScale = new Plottable.Scale.Ordinal().domain(["A", "B"]).rangeType("points");
                xScale = new Plottable.Scale.Linear();
                xScale.domain([-3, 3]);
                var data = [
                    { y: "A", x: 1 },
                    { y: "B", x: -1.5 },
                    { y: "B", x: 1 }
                ];
                dataset = new Plottable.Dataset(data);
                barPlot = new Plottable.Plot.HorizontalBar(xScale, yScale);
                barPlot.addDataset(dataset);
                barPlot.animate(false);
                barPlot.baseline(0);
                barPlot.renderTo(svg);
            });
            it("renders correctly", function () {
                var renderArea = barPlot._renderArea;
                var bars = renderArea.selectAll("rect");
                assert.lengthOf(bars[0], 3, "One bar was created per data point");
                var bar0 = d3.select(bars[0][0]);
                var bar1 = d3.select(bars[0][1]);
                assert.equal(bar0.attr("height"), "10", "bar0 height is correct");
                assert.equal(bar1.attr("height"), "10", "bar1 height is correct");
                assert.equal(bar0.attr("width"), "100", "bar0 width is correct");
                assert.equal(bar1.attr("width"), "150", "bar1 width is correct");
                assert.equal(bar0.attr("y"), "300", "bar0 y is correct");
                assert.equal(bar1.attr("y"), "100", "bar1 y is correct");
                assert.equal(bar0.attr("x"), "300", "bar0 x is correct");
                assert.equal(bar1.attr("x"), "150", "bar1 x is correct");
                var baseline = renderArea.select(".baseline");
                assert.equal(baseline.attr("x1"), "300", "the baseline is in the correct horizontal position");
                assert.equal(baseline.attr("x2"), "300", "the baseline is in the correct horizontal position");
                assert.equal(baseline.attr("y1"), "0", "the baseline starts at the top of the chart");
                assert.equal(baseline.attr("y2"), SVG_HEIGHT, "the baseline ends at the bottom of the chart");
                svg.remove();
            });
            it("baseline value can be changed; barPlot updates appropriately", function () {
                barPlot.baseline(-1);
                var renderArea = barPlot._renderArea;
                var bars = renderArea.selectAll("rect");
                var bar0 = d3.select(bars[0][0]);
                var bar1 = d3.select(bars[0][1]);
                assert.equal(bar0.attr("width"), "200", "bar0 width is correct");
                assert.equal(bar1.attr("width"), "50", "bar1 width is correct");
                assert.equal(bar0.attr("x"), "200", "bar0 x is correct");
                assert.equal(bar1.attr("x"), "150", "bar1 x is correct");
                var baseline = renderArea.select(".baseline");
                assert.equal(baseline.attr("x1"), "200", "the baseline is in the correct horizontal position");
                assert.equal(baseline.attr("x2"), "200", "the baseline is in the correct horizontal position");
                assert.equal(baseline.attr("y1"), "0", "the baseline starts at the top of the chart");
                assert.equal(baseline.attr("y2"), SVG_HEIGHT, "the baseline ends at the bottom of the chart");
                svg.remove();
            });
            it("bar alignment can be changed; barPlot updates appropriately", function () {
                barPlot.barAlignment("center");
                var renderArea = barPlot._renderArea;
                var bars = renderArea.selectAll("rect");
                var bar0 = d3.select(bars[0][0]);
                var bar1 = d3.select(bars[0][1]);
                assert.equal(bar0.attr("height"), "10", "bar0 height is correct");
                assert.equal(bar1.attr("height"), "10", "bar1 height is correct");
                assert.equal(bar0.attr("y"), "295", "bar0 y is correct");
                assert.equal(bar1.attr("y"), "95", "bar1 y is correct");
                barPlot.barAlignment("bottom");
                renderArea = barPlot._renderArea;
                bars = renderArea.selectAll("rect");
                bar0 = d3.select(bars[0][0]);
                bar1 = d3.select(bars[0][1]);
                assert.equal(bar0.attr("height"), "10", "bar0 height is correct");
                assert.equal(bar1.attr("height"), "10", "bar1 height is correct");
                assert.equal(bar0.attr("y"), "290", "bar0 y is correct");
                assert.equal(bar1.attr("y"), "90", "bar1 y is correct");
                assert.throws(function () { return barPlot.barAlignment("blargh"); }, Error);
                svg.remove();
            });
        });
        describe("Horizontal Bar Plot in Bands mode", function () {
            var svg;
            var dataset;
            var yScale;
            var xScale;
            var barPlot;
            var SVG_WIDTH = 600;
            var SVG_HEIGHT = 400;
            var axisWidth = 0;
            var bandWidth = 0;
            beforeEach(function () {
                svg = generateSVG(SVG_WIDTH, SVG_HEIGHT);
                yScale = new Plottable.Scale.Ordinal().domain(["A", "B"]);
                xScale = new Plottable.Scale.Linear();
                var data = [
                    { y: "A", x: 1 },
                    { y: "B", x: 2 },
                ];
                dataset = new Plottable.Dataset(data);
                barPlot = new Plottable.Plot.HorizontalBar(xScale, yScale);
                barPlot.addDataset(dataset);
                barPlot.baseline(0);
                barPlot.animate(false);
                var yAxis = new Plottable.Axis.Category(yScale, "left");
                var table = new Plottable.Component.Table([[yAxis, barPlot]]).renderTo(svg);
                axisWidth = yAxis.width();
                bandWidth = yScale.rangeBand();
                xScale.domainer(xScale.domainer().pad(0));
            });
            it("renders correctly", function () {
                var bars = barPlot._renderArea.selectAll("rect");
                var bar0 = d3.select(bars[0][0]);
                var bar1 = d3.select(bars[0][1]);
                var bar0y = bar0.data()[0].y;
                var bar1y = bar1.data()[0].y;
                assert.closeTo(numAttr(bar0, "height"), 104, 2);
                assert.closeTo(numAttr(bar1, "height"), 104, 2);
                assert.closeTo(numAttr(bar0, "width"), (600 - axisWidth) / 2, 0.01, "width is correct for bar0");
                assert.closeTo(numAttr(bar1, "width"), 600 - axisWidth, 0.01, "width is correct for bar1");
                // check that bar is aligned on the center of the scale
                assert.closeTo(numAttr(bar0, "y") + numAttr(bar0, "height") / 2, yScale.scale(bar0y) + bandWidth / 2, 0.01, "y pos correct for bar0");
                assert.closeTo(numAttr(bar1, "y") + numAttr(bar1, "height") / 2, yScale.scale(bar1y) + bandWidth / 2, 0.01, "y pos correct for bar1");
                svg.remove();
            });
            it("width projector may be overwritten, and calling project queues rerender", function () {
                var bars = barPlot._renderArea.selectAll("rect");
                var bar0 = d3.select(bars[0][0]);
                var bar1 = d3.select(bars[0][1]);
                var bar0y = bar0.data()[0].y;
                var bar1y = bar1.data()[0].y;
                barPlot.project("width", 10);
                assert.closeTo(numAttr(bar0, "height"), 10, 0.01, "bar0 height");
                assert.closeTo(numAttr(bar1, "height"), 10, 0.01, "bar1 height");
                assert.closeTo(numAttr(bar0, "width"), (600 - axisWidth) / 2, 0.01, "bar0 width");
                assert.closeTo(numAttr(bar1, "width"), 600 - axisWidth, 0.01, "bar1 width");
                assert.closeTo(numAttr(bar0, "y") + numAttr(bar0, "height") / 2, yScale.scale(bar0y) + bandWidth / 2, 0.01, "bar0 ypos");
                assert.closeTo(numAttr(bar1, "y") + numAttr(bar1, "height") / 2, yScale.scale(bar1y) + bandWidth / 2, 0.01, "bar1 ypos");
                svg.remove();
            });
        });
    });
});

///<reference path="../../testReference.ts" />
var assert = chai.assert;
describe("Plots", function () {
    describe("GridPlot", function () {
        var SVG_WIDTH = 400;
        var SVG_HEIGHT = 200;
        var DATA = [
            { x: "A", y: "U", magnitude: 0 },
            { x: "B", y: "U", magnitude: 2 },
            { x: "A", y: "V", magnitude: 16 },
            { x: "B", y: "V", magnitude: 8 },
        ];
        var VERIFY_CELLS = function (cells) {
            assert.equal(cells.length, 4);
            var cellAU = d3.select(cells[0]);
            var cellBU = d3.select(cells[1]);
            var cellAV = d3.select(cells[2]);
            var cellBV = d3.select(cells[3]);
            assert.equal(cellAU.attr("height"), "100", "cell 'AU' height is correct");
            assert.equal(cellAU.attr("width"), "200", "cell 'AU' width is correct");
            assert.equal(cellAU.attr("x"), "0", "cell 'AU' x coord is correct");
            assert.equal(cellAU.attr("y"), "100", "cell 'AU' x coord is correct");
            assert.equal(cellAU.attr("fill"), "#000000", "cell 'AU' color is correct");
            assert.equal(cellBU.attr("height"), "100", "cell 'BU' height is correct");
            assert.equal(cellBU.attr("width"), "200", "cell 'BU' width is correct");
            assert.equal(cellBU.attr("x"), "200", "cell 'BU' x coord is correct");
            assert.equal(cellBU.attr("y"), "100", "cell 'BU' x coord is correct");
            assert.equal(cellBU.attr("fill"), "#212121", "cell 'BU' color is correct");
            assert.equal(cellAV.attr("height"), "100", "cell 'AV' height is correct");
            assert.equal(cellAV.attr("width"), "200", "cell 'AV' width is correct");
            assert.equal(cellAV.attr("x"), "0", "cell 'AV' x coord is correct");
            assert.equal(cellAV.attr("y"), "0", "cell 'AV' x coord is correct");
            assert.equal(cellAV.attr("fill"), "#ffffff", "cell 'AV' color is correct");
            assert.equal(cellBV.attr("height"), "100", "cell 'BV' height is correct");
            assert.equal(cellBV.attr("width"), "200", "cell 'BV' width is correct");
            assert.equal(cellBV.attr("x"), "200", "cell 'BV' x coord is correct");
            assert.equal(cellBV.attr("y"), "0", "cell 'BV' x coord is correct");
            assert.equal(cellBV.attr("fill"), "#777777", "cell 'BV' color is correct");
        };
        it("renders correctly", function () {
            var xScale = new Plottable.Scale.Ordinal();
            var yScale = new Plottable.Scale.Ordinal();
            var colorScale = new Plottable.Scale.InterpolatedColor(["black", "white"]);
            var svg = generateSVG(SVG_WIDTH, SVG_HEIGHT);
            var gridPlot = new Plottable.Plot.Grid(xScale, yScale, colorScale);
            gridPlot.addDataset(DATA).project("fill", "magnitude", colorScale);
            gridPlot.renderTo(svg);
            VERIFY_CELLS(gridPlot._renderArea.selectAll("rect")[0]);
            svg.remove();
        });
        it("renders correctly when data is set after construction", function () {
            var xScale = new Plottable.Scale.Ordinal();
            var yScale = new Plottable.Scale.Ordinal();
            var colorScale = new Plottable.Scale.InterpolatedColor(["black", "white"]);
            var svg = generateSVG(SVG_WIDTH, SVG_HEIGHT);
            var dataset = new Plottable.Dataset();
            var gridPlot = new Plottable.Plot.Grid(xScale, yScale, colorScale);
            gridPlot.addDataset(dataset).project("fill", "magnitude", colorScale).renderTo(svg);
            dataset.data(DATA);
            VERIFY_CELLS(gridPlot._renderArea.selectAll("rect")[0]);
            svg.remove();
        });
        it("can invert y axis correctly", function () {
            var xScale = new Plottable.Scale.Ordinal();
            var yScale = new Plottable.Scale.Ordinal();
            var colorScale = new Plottable.Scale.InterpolatedColor(["black", "white"]);
            var svg = generateSVG(SVG_WIDTH, SVG_HEIGHT);
            var gridPlot = new Plottable.Plot.Grid(xScale, yScale, colorScale);
            gridPlot.addDataset(DATA).project("fill", "magnitude").renderTo(svg);
            yScale.domain(["U", "V"]);
            var cells = gridPlot._renderArea.selectAll("rect")[0];
            var cellAU = d3.select(cells[0]);
            var cellAV = d3.select(cells[2]);
            cellAU.attr("fill", "#000000");
            cellAU.attr("x", "0");
            cellAU.attr("y", "100");
            cellAV.attr("fill", "#ffffff");
            cellAV.attr("x", "0");
            cellAV.attr("y", "0");
            yScale.domain(["V", "U"]);
            cells = gridPlot._renderArea.selectAll("rect")[0];
            cellAU = d3.select(cells[0]);
            cellAV = d3.select(cells[2]);
            cellAU.attr("fill", "#000000");
            cellAU.attr("x", "0");
            cellAU.attr("y", "0");
            cellAV.attr("fill", "#ffffff");
            cellAV.attr("x", "0");
            cellAV.attr("y", "100");
            svg.remove();
        });
    });
});

///<reference path="../../testReference.ts" />
var assert = chai.assert;
describe("Plots", function () {
    describe("ScatterPlot", function () {
        it("the accessors properly access data, index, and metadata", function () {
            var svg = generateSVG(400, 400);
            var xScale = new Plottable.Scale.Linear();
            var yScale = new Plottable.Scale.Linear();
            xScale.domain([0, 400]);
            yScale.domain([400, 0]);
            var data = [{ x: 0, y: 0 }, { x: 1, y: 1 }];
            var metadata = { foo: 10, bar: 20 };
            var xAccessor = function (d, i, m) { return d.x + i * m.foo; };
            var yAccessor = function (d, i, m) { return m.bar; };
            var dataset = new Plottable.Dataset(data, metadata);
            var plot = new Plottable.Plot.Scatter(xScale, yScale).project("x", xAccessor).project("y", yAccessor);
            plot.addDataset(dataset);
            plot.renderTo(svg);
            var circles = plot._renderArea.selectAll("circle");
            var c1 = d3.select(circles[0][0]);
            var c2 = d3.select(circles[0][1]);
            assert.closeTo(parseFloat(c1.attr("cx")), 0, 0.01, "first circle cx is correct");
            assert.closeTo(parseFloat(c1.attr("cy")), 20, 0.01, "first circle cy is correct");
            assert.closeTo(parseFloat(c2.attr("cx")), 11, 0.01, "second circle cx is correct");
            assert.closeTo(parseFloat(c2.attr("cy")), 20, 0.01, "second circle cy is correct");
            data = [{ x: 2, y: 2 }, { x: 4, y: 4 }];
            dataset.data(data);
            assert.closeTo(parseFloat(c1.attr("cx")), 2, 0.01, "first circle cx is correct after data change");
            assert.closeTo(parseFloat(c1.attr("cy")), 20, 0.01, "first circle cy is correct after data change");
            assert.closeTo(parseFloat(c2.attr("cx")), 14, 0.01, "second circle cx is correct after data change");
            assert.closeTo(parseFloat(c2.attr("cy")), 20, 0.01, "second circle cy is correct after data change");
            metadata = { foo: 0, bar: 0 };
            dataset.metadata(metadata);
            assert.closeTo(parseFloat(c1.attr("cx")), 2, 0.01, "first circle cx is correct after metadata change");
            assert.closeTo(parseFloat(c1.attr("cy")), 0, 0.01, "first circle cy is correct after metadata change");
            assert.closeTo(parseFloat(c2.attr("cx")), 4, 0.01, "second circle cx is correct after metadata change");
            assert.closeTo(parseFloat(c2.attr("cy")), 0, 0.01, "second circle cy is correct after metadata change");
            svg.remove();
        });
        describe("Example ScatterPlot with quadratic series", function () {
            var svg;
            var xScale;
            var yScale;
            var circlePlot;
            var SVG_WIDTH = 600;
            var SVG_HEIGHT = 300;
            var pixelAreaFull = { xMin: 0, xMax: SVG_WIDTH, yMin: 0, yMax: SVG_HEIGHT };
            var pixelAreaPart = { xMin: 200, xMax: 600, yMin: 100, yMax: 200 };
            var dataAreaFull = { xMin: 0, xMax: 9, yMin: 81, yMax: 0 };
            var dataAreaPart = { xMin: 3, xMax: 9, yMin: 54, yMax: 27 };
            var colorAccessor = function (d, i, m) { return d3.rgb(d.x, d.y, i).toString(); };
            var circlesInArea;
            var quadraticDataset = makeQuadraticSeries(10);
            function getCirclePlotVerifier() {
                // creates a function that verifies that circles are drawn properly after accounting for svg transform
                // and then modifies circlesInArea to contain the number of circles that were discovered in the plot area
                circlesInArea = 0;
                var renderArea = circlePlot._renderArea;
                var renderAreaTransform = d3.transform(renderArea.attr("transform"));
                var translate = renderAreaTransform.translate;
                var scale = renderAreaTransform.scale;
                return function (datum, index) {
                    // This function takes special care to compute the position of circles after taking svg transformation
                    // into account.
                    var selection = d3.select(this);
                    var elementTransform = d3.transform(selection.attr("transform"));
                    var elementTranslate = elementTransform.translate;
                    var x = +selection.attr("cx") * scale[0] + translate[0] + elementTranslate[0];
                    var y = +selection.attr("cy") * scale[1] + translate[1] + elementTranslate[1];
                    if (0 <= x && x <= SVG_WIDTH && 0 <= y && y <= SVG_HEIGHT) {
                        circlesInArea++;
                        assert.closeTo(x, xScale.scale(datum.x), 0.01, "the scaled/translated x is correct");
                        assert.closeTo(y, yScale.scale(datum.y), 0.01, "the scaled/translated y is correct");
                        assert.equal(selection.attr("fill"), colorAccessor(datum, index, null), "fill is correct");
                    }
                    ;
                };
            }
            ;
            beforeEach(function () {
                svg = generateSVG(SVG_WIDTH, SVG_HEIGHT);
                xScale = new Plottable.Scale.Linear().domain([0, 9]);
                yScale = new Plottable.Scale.Linear().domain([0, 81]);
                circlePlot = new Plottable.Plot.Scatter(xScale, yScale);
                circlePlot.addDataset(quadraticDataset);
                circlePlot.project("fill", colorAccessor);
                circlePlot.renderTo(svg);
            });
            it("setup is handled properly", function () {
                assert.deepEqual(xScale.range(), [0, SVG_WIDTH], "xScale range was set by the renderer");
                assert.deepEqual(yScale.range(), [SVG_HEIGHT, 0], "yScale range was set by the renderer");
                circlePlot._renderArea.selectAll("circle").each(getCirclePlotVerifier());
                assert.equal(circlesInArea, 10, "10 circles were drawn");
                svg.remove();
            });
            it("rendering is idempotent", function () {
                circlePlot._render();
                circlePlot._render();
                circlePlot._renderArea.selectAll("circle").each(getCirclePlotVerifier());
                assert.equal(circlesInArea, 10, "10 circles were drawn");
                svg.remove();
            });
            describe("after the scale has changed", function () {
                beforeEach(function () {
                    xScale.domain([0, 3]);
                    yScale.domain([0, 9]);
                    dataAreaFull = { xMin: 0, xMax: 3, yMin: 9, yMax: 0 };
                    dataAreaPart = { xMin: 1, xMax: 3, yMin: 6, yMax: 3 };
                });
                it("the circles re-rendered properly", function () {
                    var renderArea = circlePlot._renderArea;
                    var circles = renderArea.selectAll("circle");
                    circles.each(getCirclePlotVerifier());
                    assert.equal(circlesInArea, 4, "four circles were found in the render area");
                    svg.remove();
                });
            });
        });
    });
});

///<reference path="../../testReference.ts" />
var assert = chai.assert;
describe("Plots", function () {
    describe("Stacked Plot Stacking", function () {
        var stackedPlot;
        var SVG_WIDTH = 600;
        var SVG_HEIGHT = 400;
        beforeEach(function () {
            var xScale = new Plottable.Scale.Linear();
            var yScale = new Plottable.Scale.Linear();
            stackedPlot = new Plottable.Plot.AbstractStacked(xScale, yScale);
            stackedPlot._getDrawer = function (key) { return new Plottable._Drawer.AbstractDrawer(key); };
            stackedPlot._isVertical = true;
        });
        it("uses positive offset on stacking the 0 value", function () {
            var data1 = [
                { x: 1, y: 1 },
                { x: 3, y: 1 }
            ];
            var data2 = [
                { x: 1, y: 0 },
                { x: 3, y: 1 }
            ];
            var data3 = [
                { x: 1, y: -1 },
                { x: 3, y: 1 }
            ];
            var data4 = [
                { x: 1, y: 1 },
                { x: 3, y: 1 }
            ];
            var data5 = [
                { x: 1, y: 0 },
                { x: 3, y: 1 }
            ];
            stackedPlot.addDataset(data1);
            stackedPlot.addDataset(data2);
            stackedPlot.addDataset(data3);
            stackedPlot.addDataset(data4);
            stackedPlot.addDataset(data5);
            assert.strictEqual(data2[0]["_PLOTTABLE_PROTECTED_FIELD_STACK_OFFSET"], 1, "positive offset was used");
            assert.strictEqual(data5[0]["_PLOTTABLE_PROTECTED_FIELD_STACK_OFFSET"], 2, "positive offset was used");
        });
        it("uses negative offset on stacking the 0 value on all negative/0 valued data", function () {
            var data1 = [
                { x: 1, y: -2 }
            ];
            var data2 = [
                { x: 1, y: 0 }
            ];
            var data3 = [
                { x: 1, y: -1 }
            ];
            var data4 = [
                { x: 1, y: 0 }
            ];
            stackedPlot.addDataset(data1);
            stackedPlot.addDataset(data2);
            stackedPlot.addDataset(data3);
            stackedPlot.addDataset(data4);
            assert.strictEqual(data2[0]["_PLOTTABLE_PROTECTED_FIELD_STACK_OFFSET"], -2, "positive offset was used");
            assert.strictEqual(data4[0]["_PLOTTABLE_PROTECTED_FIELD_STACK_OFFSET"], -3, "positive offset was used");
        });
<<<<<<< HEAD
        it("project can be called after addDataset", function () {
            var data1 = [
                { a: 1, b: 2 }
            ];
            var data2 = [
                { a: 1, b: 4 }
            ];
            stackedPlot.addDataset(data1);
            stackedPlot.addDataset(data2);
            assert.isTrue(isNaN(data2[0]["_PLOTTABLE_PROTECTED_FIELD_STACK_OFFSET"]), "stacking is initially incorrect");
            stackedPlot.project("x", "a");
            stackedPlot.project("y", "b");
            assert.strictEqual(data2[0]["_PLOTTABLE_PROTECTED_FIELD_STACK_OFFSET"], 2, "stacking was done correctly");
=======
        it("strings are coerced to numbers for stacking", function () {
            var data1 = [
                { x: 1, y: "-2" }
            ];
            var data2 = [
                { x: 1, y: "3" }
            ];
            var data3 = [
                { x: 1, y: "-1" }
            ];
            var data4 = [
                { x: 1, y: "5" }
            ];
            var data5 = [
                { x: 1, y: "1" }
            ];
            var data6 = [
                { x: 1, y: "-1" }
            ];
            stackedPlot.addDataset(data1);
            stackedPlot.addDataset(data2);
            stackedPlot.addDataset(data3);
            stackedPlot.addDataset(data4);
            stackedPlot.addDataset(data5);
            stackedPlot.addDataset(data6);
            assert.strictEqual(data3[0]["_PLOTTABLE_PROTECTED_FIELD_STACK_OFFSET"], -2, "stacking on data1 numerical y value");
            assert.strictEqual(data4[0]["_PLOTTABLE_PROTECTED_FIELD_STACK_OFFSET"], 3, "stacking on data2 numerical y value");
            assert.strictEqual(data5[0]["_PLOTTABLE_PROTECTED_FIELD_STACK_OFFSET"], 8, "stacking on data1 + data3 numerical y values");
            assert.strictEqual(data6[0]["_PLOTTABLE_PROTECTED_FIELD_STACK_OFFSET"], -3, "stacking on data2 + data4 numerical y values");
            assert.deepEqual(stackedPlot.stackedExtent, [-4, 9], "stacked extent is as normal");
>>>>>>> b0795a55
        });
        it("stacks correctly on empty data", function () {
            var data1 = [
            ];
            var data2 = [
            ];
            stackedPlot.addDataset(data1);
            stackedPlot.addDataset(data2);
            assert.deepEqual(data1, [], "empty data causes no stacking to happen");
            assert.deepEqual(data2, [], "empty data causes no stacking to happen");
        });
        it("does not crash on stacking no datasets", function () {
            var data1 = [
                { x: 1, y: -2 }
            ];
            stackedPlot.addDataset("a", data1);
            assert.doesNotThrow(function () { return stackedPlot.removeDataset("a"); }, Error);
        });
    });
});

///<reference path="../../testReference.ts" />
var assert = chai.assert;
describe("Plots", function () {
    describe("Stacked Area Plot", function () {
        var svg;
        var dataset1;
        var dataset2;
        var xScale;
        var yScale;
        var renderer;
        var SVG_WIDTH = 600;
        var SVG_HEIGHT = 400;
        beforeEach(function () {
            svg = generateSVG(SVG_WIDTH, SVG_HEIGHT);
            xScale = new Plottable.Scale.Linear().domain([1, 3]);
            yScale = new Plottable.Scale.Linear().domain([0, 4]);
            var colorScale = new Plottable.Scale.Color("10").domain(["a", "b"]);
            var data1 = [
                { x: 1, y: 1, type: "a" },
                { x: 3, y: 2, type: "a" }
            ];
            var data2 = [
                { x: 1, y: 3, type: "b" },
                { x: 3, y: 1, type: "b" }
            ];
            dataset1 = new Plottable.Dataset(data1);
            dataset2 = new Plottable.Dataset(data2);
            renderer = new Plottable.Plot.StackedArea(xScale, yScale);
            renderer.addDataset(data1);
            renderer.addDataset(data2);
            renderer.project("fill", "type", colorScale);
            var xAxis = new Plottable.Axis.Numeric(xScale, "bottom");
            var table = new Plottable.Component.Table([[renderer], [xAxis]]).renderTo(svg);
        });
        it("renders correctly", function () {
            var areas = renderer._renderArea.selectAll(".area");
            var area0 = d3.select(areas[0][0]);
            var d0 = normalizePath(area0.attr("d")).split(/[a-zA-Z]/);
            var d0Ys = d0.slice(1, d0.length - 1).map(function (s) { return parseFloat(s.split(",")[1]); });
            assert.strictEqual(d0Ys.indexOf(0), -1, "bottom area never touches the top");
            var area1 = d3.select(areas[0][1]);
            var d1 = normalizePath(area1.attr("d")).split(/[a-zA-Z]/);
            var d1Ys = d1.slice(1, d1.length - 1).map(function (s) { return parseFloat(s.split(",")[1]); });
            assert.notEqual(d1Ys.indexOf(0), -1, "touches the top");
            var domain = yScale.domain();
            assert.strictEqual(0, domain[0], "domain starts at a min value at 0");
            assert.strictEqual(4, domain[1], "highest area stacking is at upper limit of yScale domain");
            svg.remove();
        });
    });
    describe("Stacked Area Plot no data", function () {
        var svg;
        var renderer;
        var SVG_WIDTH = 600;
        var SVG_HEIGHT = 400;
        beforeEach(function () {
            svg = generateSVG(SVG_WIDTH, SVG_HEIGHT);
            var xScale = new Plottable.Scale.Linear().domain([1, 3]);
            var yScale = new Plottable.Scale.Linear().domain([0, 4]);
            var colorScale = new Plottable.Scale.Color("10");
            var data1 = [
            ];
            var data2 = [
                { x: 1, y: 3, type: "b" },
                { x: 3, y: 1, type: "b" }
            ];
            renderer = new Plottable.Plot.StackedArea(xScale, yScale);
            renderer.addDataset(data1);
            renderer.addDataset(data2);
            renderer.project("fill", "type", colorScale);
            new Plottable.Component.Table([[renderer]]).renderTo(svg);
        });
        it("path elements rendered correctly", function () {
            var areas = renderer._renderArea.selectAll(".area");
            var area0 = d3.select(areas[0][0]);
            assert.strictEqual(area0.attr("d"), null, "no path string on an empty dataset");
            var area1 = d3.select(areas[0][1]);
            assert.notEqual(area1.attr("d"), "", "path string has been created");
            assert.strictEqual(area1.attr("fill"), "#1f77b4", "fill attribute is correct");
            svg.remove();
        });
    });
    describe("Stacked Area Plot Stacking", function () {
        var svg;
        var xScale;
        var yScale;
        var renderer;
        var SVG_WIDTH = 600;
        var SVG_HEIGHT = 400;
        beforeEach(function () {
            svg = generateSVG(SVG_WIDTH, SVG_HEIGHT);
            xScale = new Plottable.Scale.Linear().domain([1, 3]);
            yScale = new Plottable.Scale.Linear();
            var colorScale = new Plottable.Scale.Color("10").domain(["a", "b"]);
            var data1 = [
                { x: 1, y: 1, type: "a" },
                { x: 3, y: 2, type: "a" }
            ];
            var data2 = [
                { x: 1, y: 5, type: "b" },
                { x: 3, y: 1, type: "b" }
            ];
            renderer = new Plottable.Plot.StackedArea(xScale, yScale);
            renderer.addDataset(data1);
            renderer.addDataset(data2);
            renderer.project("fill", "type", colorScale);
            renderer.renderTo(svg);
        });
        it("stacks correctly on adding datasets", function () {
            assert.closeTo(0, yScale.domain()[0], 1, "0 is close to lower bound");
            assert.closeTo(6, yScale.domain()[1], 1, "6 is close to upper bound");
            var oldLowerBound = yScale.domain()[0];
            var oldUpperBound = yScale.domain()[1];
            renderer.detach();
            var data = [
                { x: 1, y: 0, type: "c" },
                { x: 3, y: 0, type: "c" }
            ];
            renderer.addDataset("a", new Plottable.Dataset(data));
            renderer.renderTo(svg);
            assert.strictEqual(oldLowerBound, yScale.domain()[0], "lower bound doesn't change with 0 added");
            assert.strictEqual(oldUpperBound, yScale.domain()[1], "upper bound doesn't change with 0 added");
            oldLowerBound = yScale.domain()[0];
            oldUpperBound = yScale.domain()[1];
            renderer.detach();
            data = [
                { x: 1, y: 10, type: "d" },
                { x: 3, y: 3, type: "d" }
            ];
            renderer.addDataset("b", new Plottable.Dataset(data));
            renderer.renderTo(svg);
            assert.closeTo(oldLowerBound, yScale.domain()[0], 2, "lower bound doesn't change on positive addition");
            assert.closeTo(oldUpperBound + 10, yScale.domain()[1], 2, "upper bound increases");
            oldUpperBound = yScale.domain()[1];
            renderer.detach();
            data = [
                { x: 1, y: 0, type: "e" },
                { x: 3, y: 1, type: "e" }
            ];
            renderer.addDataset("c", new Plottable.Dataset(data));
            renderer.renderTo(svg);
            assert.strictEqual(oldUpperBound, yScale.domain()[1], "upper bound doesn't increase since maximum doesn't increase");
            renderer.removeDataset("a");
            renderer.removeDataset("b");
            renderer.removeDataset("c");
            svg.remove();
        });
        it("stacks correctly on removing datasets", function () {
            renderer.detach();
            var data = [
                { x: 1, y: 0, type: "c" },
                { x: 3, y: 0, type: "c" }
            ];
            renderer.addDataset("a", new Plottable.Dataset(data));
            data = [
                { x: 1, y: 10, type: "d" },
                { x: 3, y: 3, type: "d" }
            ];
            renderer.addDataset("b", new Plottable.Dataset(data));
            data = [
                { x: 1, y: 0, type: "e" },
                { x: 3, y: 1, type: "e" }
            ];
            renderer.addDataset("c", new Plottable.Dataset(data));
            renderer.renderTo(svg);
            assert.closeTo(16, yScale.domain()[1], 2, "Initially starts with around 14 at highest extent");
            renderer.detach();
            renderer.removeDataset("a");
            renderer.renderTo(svg);
            assert.closeTo(16, yScale.domain()[1], 2, "Remains with around 14 at highest extent");
            var oldUpperBound = yScale.domain()[1];
            renderer.detach();
            renderer.removeDataset("b");
            renderer.renderTo(svg);
            assert.closeTo(oldUpperBound - 10, yScale.domain()[1], 2, "Highest extent decreases by around 10");
            oldUpperBound = yScale.domain()[1];
            renderer.detach();
            renderer.removeDataset("c");
            renderer.renderTo(svg);
            assert.strictEqual(oldUpperBound, yScale.domain()[1], "Extent doesn't change if maximum doesn't change");
            svg.remove();
        });
        it("stacks correctly on modifying a dataset", function () {
            assert.closeTo(0, yScale.domain()[0], 1, "0 is close to lower bound");
            assert.closeTo(6, yScale.domain()[1], 1, "6 is close to upper bound");
            var oldLowerBound = yScale.domain()[0];
            var oldUpperBound = yScale.domain()[1];
            renderer.detach();
            var data = [
                { x: 1, y: 0, type: "c" },
                { x: 3, y: 0, type: "c" }
            ];
            var dataset = new Plottable.Dataset(data);
            renderer.addDataset(dataset);
            renderer.renderTo(svg);
            assert.strictEqual(oldLowerBound, yScale.domain()[0], "lower bound doesn't change with 0 added");
            assert.strictEqual(oldUpperBound, yScale.domain()[1], "upper bound doesn't change with 0 added");
            oldLowerBound = yScale.domain()[0];
            oldUpperBound = yScale.domain()[1];
            renderer.detach();
            data = [
                { x: 1, y: 10, type: "c" },
                { x: 3, y: 3, type: "c" }
            ];
            dataset.data(data);
            renderer.renderTo(svg);
            assert.closeTo(oldLowerBound, yScale.domain()[0], 2, "lower bound doesn't change on positive addition");
            assert.closeTo(oldUpperBound + 10, yScale.domain()[1], 2, "upper bound increases");
            oldUpperBound = yScale.domain()[1];
            renderer.detach();
            data = [
                { x: 1, y: 8, type: "c" },
                { x: 3, y: 3, type: "c" }
            ];
            dataset.data(data);
            renderer.renderTo(svg);
            assert.closeTo(oldUpperBound - 2, yScale.domain()[1], 1, "upper bound decreases by 2");
            oldUpperBound = yScale.domain()[1];
            renderer.detach();
            data = [
                { x: 1, y: 8, type: "c" },
                { x: 3, y: 1, type: "c" }
            ];
            dataset.data(data);
            renderer.renderTo(svg);
            assert.strictEqual(oldUpperBound, yScale.domain()[1], "upper bound does not change");
            svg.remove();
        });
    });
    describe("Stacked Area Plot Project", function () {
        var svg;
        var xScale;
        var yScale;
        var renderer;
        var SVG_WIDTH = 600;
        var SVG_HEIGHT = 400;
        beforeEach(function () {
            svg = generateSVG(SVG_WIDTH, SVG_HEIGHT);
            xScale = new Plottable.Scale.Linear().domain([1, 3]);
            yScale = new Plottable.Scale.Linear().domain([0, 4]);
            var colorScale = new Plottable.Scale.Color("10").domain(["a", "b"]);
            var data1 = [
                { x: 1, yTest: 1, type: "a" },
                { x: 3, yTest: 2, type: "a" }
            ];
            var data2 = [
                { x: 1, yTest: 3, type: "b" },
                { x: 3, yTest: 1, type: "b" }
            ];
            renderer = new Plottable.Plot.StackedArea(xScale, yScale);
            renderer.project("y", "yTest", yScale);
            renderer.addDataset(data1);
            renderer.addDataset(data2);
            renderer.project("fill", "type", colorScale);
            var xAxis = new Plottable.Axis.Numeric(xScale, "bottom");
            var table = new Plottable.Component.Table([[renderer], [xAxis]]).renderTo(svg);
        });
        it("renders correctly", function () {
            var areas = renderer._renderArea.selectAll(".area");
            var area0 = d3.select(areas[0][0]);
            var d0 = normalizePath(area0.attr("d")).split(/[a-zA-Z]/);
            var d0Ys = d0.slice(1, d0.length - 1).map(function (s) { return parseFloat(s.split(",")[1]); });
            assert.strictEqual(d0Ys.indexOf(0), -1, "bottom area never touches the top");
            var area1 = d3.select(areas[0][1]);
            var d1 = normalizePath(area1.attr("d")).split(/[a-zA-Z]/);
            var d1Ys = d1.slice(1, d1.length - 1).map(function (s) { return parseFloat(s.split(",")[1]); });
            assert.notEqual(d1Ys.indexOf(0), -1, "touches the top");
            var domain = yScale.domain();
            assert.strictEqual(0, domain[0], "domain starts at a min value at 0");
            assert.strictEqual(4, domain[1], "highest area stacking is at upper limit of yScale domain");
            svg.remove();
        });
    });
});

///<reference path="../../testReference.ts" />
var assert = chai.assert;
describe("Plots", function () {
    describe("Stacked Bar Plot", function () {
        var svg;
        var dataset1;
        var dataset2;
        var xScale;
        var yScale;
        var renderer;
        var SVG_WIDTH = 600;
        var SVG_HEIGHT = 400;
        var axisHeight = 0;
        var bandWidth = 0;
        beforeEach(function () {
            svg = generateSVG(SVG_WIDTH, SVG_HEIGHT);
            xScale = new Plottable.Scale.Ordinal();
            yScale = new Plottable.Scale.Linear().domain([0, 3]);
            var data1 = [
                { x: "A", y: 1 },
                { x: "B", y: 2 }
            ];
            var data2 = [
                { x: "A", y: 2 },
                { x: "B", y: 1 }
            ];
            dataset1 = new Plottable.Dataset(data1);
            dataset2 = new Plottable.Dataset(data2);
            renderer = new Plottable.Plot.StackedBar(xScale, yScale);
            renderer.addDataset(data1);
            renderer.addDataset(data2);
            renderer.baseline(0);
            var xAxis = new Plottable.Axis.Category(xScale, "bottom");
            var table = new Plottable.Component.Table([[renderer], [xAxis]]).renderTo(svg);
            axisHeight = xAxis.height();
            bandWidth = xScale.rangeBand();
        });
        it("renders correctly", function () {
            var bars = renderer._renderArea.selectAll("rect");
            var bar0 = d3.select(bars[0][0]);
            var bar1 = d3.select(bars[0][1]);
            var bar2 = d3.select(bars[0][2]);
            var bar3 = d3.select(bars[0][3]);
            var bar0X = bar0.data()[0].x;
            var bar1X = bar1.data()[0].x;
            var bar2X = bar2.data()[0].x;
            var bar3X = bar3.data()[0].x;
            // check widths
            assert.closeTo(numAttr(bar0, "width"), bandWidth, 2);
            assert.closeTo(numAttr(bar1, "width"), bandWidth, 2);
            assert.closeTo(numAttr(bar2, "width"), bandWidth, 2);
            assert.closeTo(numAttr(bar3, "width"), bandWidth, 2);
            // check heights
            assert.closeTo(numAttr(bar0, "height"), (400 - axisHeight) / 3, 0.01, "height is correct for bar0");
            assert.closeTo(numAttr(bar1, "height"), (400 - axisHeight) / 3 * 2, 0.01, "height is correct for bar1");
            assert.closeTo(numAttr(bar2, "height"), (400 - axisHeight) / 3 * 2, 0.01, "height is correct for bar2");
            assert.closeTo(numAttr(bar3, "height"), (400 - axisHeight) / 3, 0.01, "height is correct for bar3");
            // check that bar is aligned on the center of the scale
            assert.closeTo(numAttr(bar0, "x") + numAttr(bar0, "width") / 2, xScale.scale(bar0X) + bandWidth / 2, 0.01, "x pos correct for bar0");
            assert.closeTo(numAttr(bar1, "x") + numAttr(bar1, "width") / 2, xScale.scale(bar1X) + bandWidth / 2, 0.01, "x pos correct for bar1");
            assert.closeTo(numAttr(bar2, "x") + numAttr(bar2, "width") / 2, xScale.scale(bar2X) + bandWidth / 2, 0.01, "x pos correct for bar2");
            assert.closeTo(numAttr(bar3, "x") + numAttr(bar3, "width") / 2, xScale.scale(bar3X) + bandWidth / 2, 0.01, "x pos correct for bar3");
            // now check y values to ensure they do indeed stack
            assert.closeTo(numAttr(bar0, "y"), (400 - axisHeight) / 3 * 2, 0.01, "y is correct for bar0");
            assert.closeTo(numAttr(bar1, "y"), (400 - axisHeight) / 3, 0.01, "y is correct for bar1");
            assert.closeTo(numAttr(bar2, "y"), 0, 0.01, "y is correct for bar2");
            assert.closeTo(numAttr(bar3, "y"), 0, 0.01, "y is correct for bar3");
            svg.remove();
        });
    });
    describe("Stacked Bar Plot Negative Values", function () {
        var svg;
        var xScale;
        var yScale;
        var plot;
        var SVG_WIDTH = 600;
        var SVG_HEIGHT = 400;
        var axisHeight = 0;
        var bandWidth = 0;
        beforeEach(function () {
            svg = generateSVG(SVG_WIDTH, SVG_HEIGHT);
            xScale = new Plottable.Scale.Ordinal();
            yScale = new Plottable.Scale.Linear();
            var data1 = [
                { x: "A", y: -1 },
                { x: "B", y: -4 }
            ];
            var data2 = [
                { x: "A", y: -1 },
                { x: "B", y: 4 }
            ];
            var data3 = [
                { x: "A", y: -2 },
                { x: "B", y: -4 }
            ];
            var data4 = [
                { x: "A", y: -3 },
                { x: "B", y: 4 }
            ];
            plot = new Plottable.Plot.StackedBar(xScale, yScale);
            plot.addDataset(data1);
            plot.addDataset(data2);
            plot.addDataset(data3);
            plot.addDataset(data4);
            plot.baseline(0);
            var xAxis = new Plottable.Axis.Category(xScale, "bottom");
            var table = new Plottable.Component.Table([[plot], [xAxis]]).renderTo(svg);
            axisHeight = xAxis.height();
        });
        it("stacking done correctly for negative values", function () {
            var bars = plot._renderArea.selectAll("rect");
            var bar0 = d3.select(bars[0][0]);
            var bar1 = d3.select(bars[0][1]);
            var bar2 = d3.select(bars[0][2]);
            var bar3 = d3.select(bars[0][3]);
            var bar4 = d3.select(bars[0][4]);
            var bar5 = d3.select(bars[0][5]);
            var bar6 = d3.select(bars[0][6]);
            var bar7 = d3.select(bars[0][7]);
            // check stacking order
            assert.operator(numAttr(bar0, "y"), "<", numAttr(bar2, "y"), "'A' bars added below the baseline in dataset order");
            assert.operator(numAttr(bar2, "y"), "<", numAttr(bar4, "y"), "'A' bars added below the baseline in dataset order");
            assert.operator(numAttr(bar4, "y"), "<", numAttr(bar6, "y"), "'A' bars added below the baseline in dataset order");
            assert.operator(numAttr(bar1, "y"), "<", numAttr(bar5, "y"), "'B' bars added below the baseline in dataset order");
            assert.operator(numAttr(bar3, "y"), ">", numAttr(bar7, "y"), "'B' bars added above the baseline in dataset order");
            svg.remove();
        });
        it("stacked extent is set correctly", function () {
            assert.deepEqual(plot.stackedExtent, [-8, 8], "stacked extent is updated accordingly");
            svg.remove();
        });
    });
    describe("Horizontal Stacked Bar Plot", function () {
        var svg;
        var dataset1;
        var dataset2;
        var xScale;
        var yScale;
        var renderer;
        var SVG_WIDTH = 600;
        var SVG_HEIGHT = 400;
        var rendererWidth;
        var bandWidth = 0;
        beforeEach(function () {
            svg = generateSVG(SVG_WIDTH, SVG_HEIGHT);
            xScale = new Plottable.Scale.Linear().domain([0, 6]);
            yScale = new Plottable.Scale.Ordinal();
            var data1 = [
                { name: "jon", y: 0, type: "q1" },
                { name: "dan", y: 2, type: "q1" }
            ];
            var data2 = [
                { name: "jon", y: 2, type: "q2" },
                { name: "dan", y: 4, type: "q2" }
            ];
            dataset1 = new Plottable.Dataset(data1);
            dataset2 = new Plottable.Dataset(data2);
            renderer = new Plottable.Plot.StackedBar(xScale, yScale, false);
            renderer.project("y", "name", yScale);
            renderer.project("x", "y", xScale);
            renderer.addDataset(data1);
            renderer.addDataset(data2);
            renderer.baseline(0);
            var yAxis = new Plottable.Axis.Category(yScale, "left");
            var table = new Plottable.Component.Table([[yAxis, renderer]]).renderTo(svg);
            rendererWidth = renderer.width();
            bandWidth = yScale.rangeBand();
        });
        it("renders correctly", function () {
            var bars = renderer._renderArea.selectAll("rect");
            var bar0 = d3.select(bars[0][0]);
            var bar1 = d3.select(bars[0][1]);
            var bar2 = d3.select(bars[0][2]);
            var bar3 = d3.select(bars[0][3]);
            // check heights
            assert.closeTo(numAttr(bar0, "height"), bandWidth, 2);
            assert.closeTo(numAttr(bar1, "height"), bandWidth, 2);
            assert.closeTo(numAttr(bar2, "height"), bandWidth, 2);
            assert.closeTo(numAttr(bar3, "height"), bandWidth, 2);
            // check widths
            assert.closeTo(numAttr(bar0, "width"), 0, 0.01, "width is correct for bar0");
            assert.closeTo(numAttr(bar1, "width"), rendererWidth / 3, 0.01, "width is correct for bar1");
            assert.closeTo(numAttr(bar2, "width"), rendererWidth / 3, 0.01, "width is correct for bar2");
            assert.closeTo(numAttr(bar3, "width"), rendererWidth / 3 * 2, 0.01, "width is correct for bar3");
            var bar0Y = bar0.data()[0].name;
            var bar1Y = bar1.data()[0].name;
            var bar2Y = bar2.data()[0].name;
            var bar3Y = bar3.data()[0].name;
            // check that bar is aligned on the center of the scale
            assert.closeTo(numAttr(bar0, "y") + numAttr(bar0, "height") / 2, yScale.scale(bar0Y) + bandWidth / 2, 0.01, "y pos correct for bar0");
            assert.closeTo(numAttr(bar1, "y") + numAttr(bar1, "height") / 2, yScale.scale(bar1Y) + bandWidth / 2, 0.01, "y pos correct for bar1");
            assert.closeTo(numAttr(bar2, "y") + numAttr(bar2, "height") / 2, yScale.scale(bar2Y) + bandWidth / 2, 0.01, "y pos correct for bar2");
            assert.closeTo(numAttr(bar3, "y") + numAttr(bar3, "height") / 2, yScale.scale(bar3Y) + bandWidth / 2, 0.01, "y pos correct for bar3");
            // now check x values to ensure they do indeed stack
            assert.closeTo(numAttr(bar0, "x"), 0, 0.01, "x is correct for bar0");
            assert.closeTo(numAttr(bar1, "x"), 0, 0.01, "x is correct for bar1");
            assert.closeTo(numAttr(bar2, "x"), 0, 0.01, "x is correct for bar2");
            assert.closeTo(numAttr(bar3, "x"), rendererWidth / 3, 0.01, "x is correct for bar3");
            svg.remove();
        });
    });
    describe("Stacked Bar Plot Weird Values", function () {
        var svg;
        var plot;
        var SVG_WIDTH = 600;
        var SVG_HEIGHT = 400;
        var numAttr = function (s, a) { return parseFloat(s.attr(a)); };
        beforeEach(function () {
            svg = generateSVG(SVG_WIDTH, SVG_HEIGHT);
            var xScale = new Plottable.Scale.Ordinal();
            var yScale = new Plottable.Scale.Linear();
            var data1 = [
                { x: "A", y: 1, type: "a" },
                { x: "B", y: 2, type: "a" },
                { x: "C", y: 1, type: "a" }
            ];
            var data2 = [
                { x: "A", y: 2, type: "b" },
                { x: "B", y: 3, type: "b" }
            ];
            var data3 = [
                { x: "B", y: 1, type: "c" },
                { x: "C", y: 7, type: "c" }
            ];
            plot = new Plottable.Plot.StackedBar(xScale, yScale);
            plot.addDataset(data1);
            plot.addDataset(data2);
            plot.addDataset(data3);
            var xAxis = new Plottable.Axis.Category(xScale, "bottom");
            var table = new Plottable.Component.Table([[plot], [xAxis]]).renderTo(svg);
        });
        it("renders correctly", function () {
            var bars = plot._renderArea.selectAll("rect");
            assert.lengthOf(bars[0], 7, "draws a bar for each datum");
            var aBars = [d3.select(bars[0][0]), d3.select(bars[0][3])];
            var bBars = [d3.select(bars[0][1]), d3.select(bars[0][4]), d3.select(bars[0][5])];
            var cBars = [d3.select(bars[0][2]), d3.select(bars[0][6])];
            assert.closeTo(numAttr(aBars[0], "x"), numAttr(aBars[1], "x"), 0.01, "A bars at same x position");
            assert.operator(numAttr(aBars[0], "y"), ">", numAttr(aBars[1], "y"), "first dataset A bar under second");
            assert.closeTo(numAttr(bBars[0], "x"), numAttr(bBars[1], "x"), 0.01, "B bars at same x position");
            assert.closeTo(numAttr(bBars[1], "x"), numAttr(bBars[2], "x"), 0.01, "B bars at same x position");
            assert.operator(numAttr(bBars[0], "y"), ">", numAttr(bBars[1], "y"), "first dataset B bar under second");
            assert.operator(numAttr(bBars[1], "y"), ">", numAttr(bBars[2], "y"), "second dataset B bar under third");
            assert.closeTo(numAttr(cBars[0], "x"), numAttr(cBars[1], "x"), 0.01, "C bars at same x position");
            assert.operator(numAttr(cBars[0], "y"), ">", numAttr(cBars[1], "y"), "first dataset C bar under second");
            svg.remove();
        });
    });
});

///<reference path="../../testReference.ts" />
var assert = chai.assert;
describe("Plots", function () {
    describe("Clustered Bar Plot", function () {
        var svg;
        var dataset1;
        var dataset2;
        var xScale;
        var yScale;
        var renderer;
        var SVG_WIDTH = 600;
        var SVG_HEIGHT = 400;
        var axisHeight = 0;
        var bandWidth = 0;
        beforeEach(function () {
            svg = generateSVG(SVG_WIDTH, SVG_HEIGHT);
            xScale = new Plottable.Scale.Ordinal();
            yScale = new Plottable.Scale.Linear().domain([0, 2]);
            var data1 = [
                { x: "A", y: 1 },
                { x: "B", y: 2 }
            ];
            var data2 = [
                { x: "A", y: 2 },
                { x: "B", y: 1 }
            ];
            dataset1 = new Plottable.Dataset(data1);
            dataset2 = new Plottable.Dataset(data2);
            renderer = new Plottable.Plot.ClusteredBar(xScale, yScale);
            renderer.addDataset(data1);
            renderer.addDataset(data2);
            renderer.baseline(0);
            var xAxis = new Plottable.Axis.Category(xScale, "bottom");
            var table = new Plottable.Component.Table([[renderer], [xAxis]]).renderTo(svg);
            axisHeight = xAxis.height();
            bandWidth = xScale.rangeBand();
        });
        it("renders correctly", function () {
            var bars = renderer._renderArea.selectAll("rect");
            var bar0 = d3.select(bars[0][0]);
            var bar1 = d3.select(bars[0][1]);
            var bar2 = d3.select(bars[0][2]);
            var bar3 = d3.select(bars[0][3]);
            var bar0X = bar0.data()[0].x;
            var bar1X = bar1.data()[0].x;
            var bar2X = bar2.data()[0].x;
            var bar3X = bar3.data()[0].x;
            // check widths
            var width = bandWidth / 2 * .518;
            assert.closeTo(numAttr(bar0, "width"), width, 2);
            assert.closeTo(numAttr(bar1, "width"), width, 2);
            assert.closeTo(numAttr(bar2, "width"), width, 2);
            assert.closeTo(numAttr(bar3, "width"), width, 2);
            // check heights
            assert.closeTo(numAttr(bar0, "height"), (400 - axisHeight) / 2, 0.01, "height is correct for bar0");
            assert.closeTo(numAttr(bar1, "height"), (400 - axisHeight), 0.01, "height is correct for bar1");
            assert.closeTo(numAttr(bar2, "height"), (400 - axisHeight), 0.01, "height is correct for bar2");
            assert.closeTo(numAttr(bar3, "height"), (400 - axisHeight) / 2, 0.01, "height is correct for bar3");
            // check that clustering is correct
            var off = renderer.innerScale.scale("_0");
            assert.closeTo(numAttr(bar0, "x") + numAttr(bar0, "width") / 2, xScale.scale(bar0X) + bandWidth / 2 - off, 0.01, "x pos correct for bar0");
            assert.closeTo(numAttr(bar1, "x") + numAttr(bar1, "width") / 2, xScale.scale(bar1X) + bandWidth / 2 - off, 0.01, "x pos correct for bar1");
            assert.closeTo(numAttr(bar2, "x") + numAttr(bar2, "width") / 2, xScale.scale(bar2X) + bandWidth / 2 + off, 0.01, "x pos correct for bar2");
            assert.closeTo(numAttr(bar3, "x") + numAttr(bar3, "width") / 2, xScale.scale(bar3X) + bandWidth / 2 + off, 0.01, "x pos correct for bar3");
            svg.remove();
        });
    });
    describe("Horizontal Clustered Bar Plot", function () {
        var svg;
        var dataset1;
        var dataset2;
        var yScale;
        var xScale;
        var renderer;
        var SVG_WIDTH = 600;
        var SVG_HEIGHT = 400;
        var rendererWidth;
        var bandWidth = 0;
        beforeEach(function () {
            svg = generateSVG(SVG_WIDTH, SVG_HEIGHT);
            yScale = new Plottable.Scale.Ordinal();
            xScale = new Plottable.Scale.Linear().domain([0, 2]);
            var data1 = [
                { y: "A", x: 1 },
                { y: "B", x: 2 }
            ];
            var data2 = [
                { y: "A", x: 2 },
                { y: "B", x: 1 }
            ];
            dataset1 = new Plottable.Dataset(data1);
            dataset2 = new Plottable.Dataset(data2);
            renderer = new Plottable.Plot.ClusteredBar(xScale, yScale, false);
            renderer.addDataset(data1);
            renderer.addDataset(data2);
            renderer.baseline(0);
            var yAxis = new Plottable.Axis.Category(yScale, "left");
            var table = new Plottable.Component.Table([[yAxis, renderer]]).renderTo(svg);
            rendererWidth = renderer.width();
            bandWidth = yScale.rangeBand();
        });
        it("renders correctly", function () {
            var bars = renderer._renderArea.selectAll("rect");
            var bar0 = d3.select(bars[0][0]);
            var bar1 = d3.select(bars[0][1]);
            var bar2 = d3.select(bars[0][2]);
            var bar3 = d3.select(bars[0][3]);
            // check widths
            var width = bandWidth / 2 * .518;
            assert.closeTo(numAttr(bar0, "height"), width, 2, "height is correct for bar0");
            assert.closeTo(numAttr(bar1, "height"), width, 2, "height is correct for bar1");
            assert.closeTo(numAttr(bar2, "height"), width, 2, "height is correct for bar2");
            assert.closeTo(numAttr(bar3, "height"), width, 2, "height is correct for bar3");
            // check heights
            assert.closeTo(numAttr(bar0, "width"), rendererWidth / 2, 0.01, "width is correct for bar0");
            assert.closeTo(numAttr(bar1, "width"), rendererWidth, 0.01, "width is correct for bar1");
            assert.closeTo(numAttr(bar2, "width"), rendererWidth, 0.01, "width is correct for bar2");
            assert.closeTo(numAttr(bar3, "width"), rendererWidth / 2, 0.01, "width is correct for bar3");
            var bar0Y = bar0.data()[0].y;
            var bar1Y = bar1.data()[0].y;
            var bar2Y = bar2.data()[0].y;
            var bar3Y = bar3.data()[0].y;
            // check that clustering is correct
            var off = renderer.innerScale.scale("_0");
            assert.closeTo(numAttr(bar0, "y") + numAttr(bar0, "height") / 2, yScale.scale(bar0Y) + bandWidth / 2 - off, 0.01, "y pos correct for bar0");
            assert.closeTo(numAttr(bar1, "y") + numAttr(bar1, "height") / 2, yScale.scale(bar1Y) + bandWidth / 2 - off, 0.01, "y pos correct for bar1");
            assert.closeTo(numAttr(bar2, "y") + numAttr(bar2, "height") / 2, yScale.scale(bar2Y) + bandWidth / 2 + off, 0.01, "y pos correct for bar2");
            assert.closeTo(numAttr(bar3, "y") + numAttr(bar3, "height") / 2, yScale.scale(bar3Y) + bandWidth / 2 + off, 0.01, "y pos correct for bar3");
            svg.remove();
        });
    });
    describe("Clustered Bar Plot Missing Values", function () {
        var svg;
        var plot;
        var numAttr = function (s, a) { return parseFloat(s.attr(a)); };
        beforeEach(function () {
            var SVG_WIDTH = 600;
            var SVG_HEIGHT = 400;
            svg = generateSVG(SVG_WIDTH, SVG_HEIGHT);
            var xScale = new Plottable.Scale.Ordinal();
            var yScale = new Plottable.Scale.Linear();
            var data1 = [{ x: "A", y: 1 }, { x: "B", y: 2 }, { x: "C", y: 1 }];
            var data2 = [{ x: "A", y: 2 }, { x: "B", y: 4 }];
            var data3 = [{ x: "B", y: 15 }, { x: "C", y: 15 }];
            plot = new Plottable.Plot.ClusteredBar(xScale, yScale);
            plot.addDataset(data1);
            plot.addDataset(data2);
            plot.addDataset(data3);
            plot.baseline(0);
            var xAxis = new Plottable.Axis.Category(xScale, "bottom");
            new Plottable.Component.Table([[plot], [xAxis]]).renderTo(svg);
        });
        it("renders correctly", function () {
            var bars = plot._renderArea.selectAll("rect");
            assert.lengthOf(bars[0], 7, "Number of bars should be equivalent to number of datum");
            var aBar0 = d3.select(bars[0][0]);
            var aBar1 = d3.select(bars[0][3]);
            var bBar0 = d3.select(bars[0][1]);
            var bBar1 = d3.select(bars[0][4]);
            var bBar2 = d3.select(bars[0][5]);
            var cBar0 = d3.select(bars[0][2]);
            var cBar1 = d3.select(bars[0][6]);
            // check bars are in domain order
            assert.operator(numAttr(aBar0, "x"), "<", numAttr(bBar0, "x"), "first dataset bars ordered correctly");
            assert.operator(numAttr(bBar0, "x"), "<", numAttr(cBar0, "x"), "first dataset bars ordered correctly");
            assert.operator(numAttr(aBar1, "x"), "<", numAttr(bBar1, "x"), "second dataset bars ordered correctly");
            assert.operator(numAttr(bBar2, "x"), "<", numAttr(cBar1, "x"), "third dataset bars ordered correctly");
            // check that clustering is correct
            assert.operator(numAttr(aBar0, "x"), "<", numAttr(aBar1, "x"), "A bars clustered in dataset order");
            assert.operator(numAttr(bBar0, "x"), "<", numAttr(bBar1, "x"), "B bars clustered in dataset order");
            assert.operator(numAttr(bBar1, "x"), "<", numAttr(bBar2, "x"), "B bars clustered in dataset order");
            assert.operator(numAttr(cBar0, "x"), "<", numAttr(cBar1, "x"), "C bars clustered in dataset order");
            svg.remove();
        });
    });
});

///<reference path="../testReference.ts" />
var assert = chai.assert;
describe("Broadcasters", function () {
    var b;
    var called;
    var cb;
    var listenable = { broadcaster: null };
    beforeEach(function () {
        b = new Plottable.Core.Broadcaster(listenable);
        listenable.broadcaster = b;
        called = false;
        cb = function () {
            called = true;
        };
    });
    it("listeners are called by the broadcast method", function () {
        b.registerListener(null, cb);
        b.broadcast();
        assert.isTrue(called, "callback was called");
    });
    it("same listener can only be associated with one callback", function () {
        var called2 = false;
        var cb2 = function () {
            called2 = true;
        };
        var listener = {};
        b.registerListener(listener, cb);
        b.registerListener(listener, cb2);
        b.broadcast();
        assert.isFalse(called, "first (overwritten) callback not called");
        assert.isTrue(called2, "second callback was called");
    });
    it("listeners can be deregistered", function () {
        var listener = {};
        b.registerListener(listener, cb);
        b.deregisterListener(listener);
        b.broadcast();
        assert.isFalse(called, "callback was not called after deregistering only listener");
        b.registerListener(5, cb);
        b.registerListener(6, cb);
        b.deregisterAllListeners();
        b.broadcast();
        assert.isFalse(called, "callback was not called after deregistering all listeners");
        b.registerListener(5, cb);
        b.registerListener(6, cb);
        b.deregisterListener(5);
        b.broadcast();
        assert.isTrue(called, "callback was called even after 1/2 listeners were deregistered");
    });
    it("arguments are passed through to callback", function () {
        var g2 = {};
        var g3 = "foo";
        var cb = function (a1, rest) {
            assert.equal(listenable, a1, "broadcaster passed through");
            assert.equal(g2, rest[0], "arg1 passed through");
            assert.equal(g3, rest[1], "arg2 passed through");
            called = true;
        };
        b.registerListener(null, cb);
        b.broadcast(g2, g3);
        assert.isTrue(called, "the cb was called");
    });
    it("deregistering an unregistered listener doesn't throw an error", function () {
        assert.doesNotThrow(function () { return b.deregisterListener({}); });
    });
});

///<reference path="../testReference.ts" />
var assert = chai.assert;
describe("ComponentContainer", function () {
    it("_addComponent()", function () {
        var container = new Plottable.Component.AbstractComponentContainer();
        var c1 = new Plottable.Component.AbstractComponent();
        var c2 = new Plottable.Component.AbstractComponent();
        var c3 = new Plottable.Component.AbstractComponent();
        assert.isTrue(container._addComponent(c1), "returns true on successful adding");
        assert.deepEqual(container.components(), [c1], "component was added");
        container._addComponent(c2);
        assert.deepEqual(container.components(), [c1, c2], "can append components");
        container._addComponent(c3, true);
        assert.deepEqual(container.components(), [c3, c1, c2], "can prepend components");
        assert.isFalse(container._addComponent(null), "returns false for null arguments");
        assert.deepEqual(container.components(), [c3, c1, c2], "component list was unchanged");
        assert.isFalse(container._addComponent(c1), "returns false if adding an already-added component");
        assert.deepEqual(container.components(), [c3, c1, c2], "component list was unchanged");
    });
    it("_removeComponent()", function () {
        var container = new Plottable.Component.AbstractComponentContainer();
        var c1 = new Plottable.Component.AbstractComponent();
        var c2 = new Plottable.Component.AbstractComponent();
        container._addComponent(c1);
        container._addComponent(c2);
        container._removeComponent(c2);
        assert.deepEqual(container.components(), [c1], "component 2 was removed");
        container._removeComponent(c2);
        assert.deepEqual(container.components(), [c1], "there are no side effects from removing already-removed components");
    });
    it("empty()", function () {
        var container = new Plottable.Component.AbstractComponentContainer();
        assert.isTrue(container.empty());
        var c1 = new Plottable.Component.AbstractComponent();
        container._addComponent(c1);
        assert.isFalse(container.empty());
    });
    it("detachAll()", function () {
        var container = new Plottable.Component.AbstractComponentContainer();
        var c1 = new Plottable.Component.AbstractComponent();
        var c2 = new Plottable.Component.AbstractComponent();
        container._addComponent(c1);
        container._addComponent(c2);
        container.detachAll();
        assert.deepEqual(container.components(), [], "container was cleared of components");
    });
    it("components() returns a shallow copy", function () {
        var container = new Plottable.Component.AbstractComponentContainer();
        var c1 = new Plottable.Component.AbstractComponent();
        var c2 = new Plottable.Component.AbstractComponent();
        container._addComponent(c1);
        container._addComponent(c2);
        var componentList = container.components();
        componentList.pop();
        assert.deepEqual(container.components(), [c1, c2], "internal list of components was not changed");
    });
});

///<reference path="../testReference.ts" />
var assert = chai.assert;
describe("ComponentGroups", function () {
    it("components in componentGroups overlap", function () {
        var c1 = makeFixedSizeComponent(10, 10);
        var c2 = new Plottable.Component.AbstractComponent();
        var c3 = new Plottable.Component.AbstractComponent();
        var cg = new Plottable.Component.Group([c1, c2, c3]);
        var svg = generateSVG(400, 400);
        cg._anchor(svg);
        c1.addBox("test-box1");
        c2.addBox("test-box2");
        c3.addBox("test-box3");
        cg._computeLayout()._render();
        var t1 = svg.select(".test-box1");
        var t2 = svg.select(".test-box2");
        var t3 = svg.select(".test-box3");
        assertWidthHeight(t1, 10, 10, "rect1 sized correctly");
        assertWidthHeight(t2, 400, 400, "rect2 sized correctly");
        assertWidthHeight(t3, 400, 400, "rect3 sized correctly");
        svg.remove();
    });
    it("components can be added before and after anchoring", function () {
        var c1 = makeFixedSizeComponent(10, 10);
        var c2 = makeFixedSizeComponent(20, 20);
        var c3 = new Plottable.Component.AbstractComponent();
        var cg = new Plottable.Component.Group([c1]);
        var svg = generateSVG(400, 400);
        cg.merge(c2)._anchor(svg);
        c1.addBox("test-box1");
        c2.addBox("test-box2");
        cg._computeLayout()._render();
        var t1 = svg.select(".test-box1");
        var t2 = svg.select(".test-box2");
        assertWidthHeight(t1, 10, 10, "rect1 sized correctly");
        assertWidthHeight(t2, 20, 20, "rect2 sized correctly");
        cg.merge(c3);
        c3.addBox("test-box3");
        cg._computeLayout()._render();
        var t3 = svg.select(".test-box3");
        assertWidthHeight(t3, 400, 400, "rect3 sized correctly");
        svg.remove();
    });
    it("component fixity is computed appropriately", function () {
        var cg = new Plottable.Component.Group();
        var c1 = new Plottable.Component.AbstractComponent();
        var c2 = new Plottable.Component.AbstractComponent();
        cg.merge(c1).merge(c2);
        assert.isFalse(cg._isFixedHeight(), "height not fixed when both components unfixed");
        assert.isFalse(cg._isFixedWidth(), "width not fixed when both components unfixed");
        fixComponentSize(c1, 10, 10);
        assert.isFalse(cg._isFixedHeight(), "height not fixed when one component unfixed");
        assert.isFalse(cg._isFixedWidth(), "width not fixed when one component unfixed");
        fixComponentSize(c2, null, 10);
        assert.isTrue(cg._isFixedHeight(), "height fixed when both components fixed");
        assert.isFalse(cg._isFixedWidth(), "width unfixed when one component unfixed");
    });
    it("componentGroup subcomponents have xOffset, yOffset of 0", function () {
        var cg = new Plottable.Component.Group();
        var c1 = new Plottable.Component.AbstractComponent();
        var c2 = new Plottable.Component.AbstractComponent();
        cg.merge(c1).merge(c2);
        var svg = generateSVG();
        cg._anchor(svg);
        cg._computeLayout(50, 50, 350, 350);
        var cgTranslate = d3.transform(cg._element.attr("transform")).translate;
        var c1Translate = d3.transform(c1._element.attr("transform")).translate;
        var c2Translate = d3.transform(c2._element.attr("transform")).translate;
        assert.equal(cgTranslate[0], 50, "componentGroup has 50 xOffset");
        assert.equal(cgTranslate[1], 50, "componentGroup has 50 yOffset");
        assert.equal(c1Translate[0], 0, "componentGroup has 0 xOffset");
        assert.equal(c1Translate[1], 0, "componentGroup has 0 yOffset");
        assert.equal(c2Translate[0], 0, "componentGroup has 0 xOffset");
        assert.equal(c2Translate[1], 0, "componentGroup has 0 yOffset");
        svg.remove();
    });
    it("detach() and _removeComponent work correctly for componentGroup", function () {
        var c1 = new Plottable.Component.AbstractComponent().classed("component-1", true);
        var c2 = new Plottable.Component.AbstractComponent().classed("component-2", true);
        var cg = new Plottable.Component.Group([c1, c2]);
        var svg = generateSVG(200, 200);
        cg.renderTo(svg);
        var c1Node = svg.select(".component-1").node();
        var c2Node = svg.select(".component-2").node();
        assert.isNotNull(c1Node, "component 1 was added to the DOM");
        assert.isNotNull(c2Node, "component 2 was added to the DOM");
        c2.detach();
        c1Node = svg.select(".component-1").node();
        c2Node = svg.select(".comopnent-2").node();
        assert.isNotNull(c1Node, "component 1 is still in the DOM");
        assert.isNull(c2Node, "component 2 was removed from the DOM");
        cg.detach();
        var cgNode = svg.select(".component-group").node();
        c1Node = svg.select(".component-1").node();
        assert.isNull(cgNode, "component group was removed from the DOM");
        assert.isNull(c1Node, "componet 1 was also removed from the DOM");
        cg.renderTo(svg);
        cgNode = svg.select(".component-group").node();
        c1Node = svg.select(".component-1").node();
        assert.isNotNull(cgNode, "component group was added back to the DOM");
        assert.isNotNull(c1Node, "componet 1 was also added back to the DOM");
        svg.remove();
    });
    it("detachAll() works as expected", function () {
        var cg = new Plottable.Component.Group();
        var c1 = new Plottable.Component.AbstractComponent();
        var c2 = new Plottable.Component.AbstractComponent();
        var c3 = new Plottable.Component.AbstractComponent();
        assert.isTrue(cg.empty(), "cg initially empty");
        cg.merge(c1).merge(c2).merge(c3);
        assert.isFalse(cg.empty(), "cg not empty after merging components");
        cg.detachAll();
        assert.isTrue(cg.empty(), "cg empty after detachAll()");
        assert.isFalse(c1._isAnchored, "c1 was detached");
        assert.isFalse(c2._isAnchored, "c2 was detached");
        assert.isFalse(c3._isAnchored, "c3 was detached");
        assert.lengthOf(cg.components(), 0, "cg has no components");
    });
    describe("ComponentGroup._requestedSpace works as expected", function () {
        it("_works for an empty ComponentGroup", function () {
            var cg = new Plottable.Component.Group();
            var request = cg._requestedSpace(10, 10);
            verifySpaceRequest(request, 0, 0, false, false, "");
        });
        it("works for a ComponentGroup with only proportional-size components", function () {
            var cg = new Plottable.Component.Group();
            var c1 = new Plottable.Component.AbstractComponent();
            var c2 = new Plottable.Component.AbstractComponent();
            cg.merge(c1).merge(c2);
            var request = cg._requestedSpace(10, 10);
            verifySpaceRequest(request, 0, 0, false, false, "");
        });
        it("works when there are fixed-size components", function () {
            var cg = new Plottable.Component.Group();
            var c1 = new Plottable.Component.AbstractComponent();
            var c2 = new Plottable.Component.AbstractComponent();
            var c3 = new Plottable.Component.AbstractComponent();
            cg.merge(c1).merge(c2).merge(c3);
            fixComponentSize(c1, null, 10);
            fixComponentSize(c2, null, 50);
            var request = cg._requestedSpace(10, 10);
            verifySpaceRequest(request, 0, 50, false, true, "");
        });
    });
    describe("Component.merge works as expected", function () {
        var c1 = new Plottable.Component.AbstractComponent();
        var c2 = new Plottable.Component.AbstractComponent();
        var c3 = new Plottable.Component.AbstractComponent();
        var c4 = new Plottable.Component.AbstractComponent();
        it("Component.merge works as expected (Component.merge Component)", function () {
            var cg = c1.merge(c2);
            var innerComponents = cg._components;
            assert.lengthOf(innerComponents, 2, "There are two components");
            assert.equal(innerComponents[0], c1, "first component correct");
            assert.equal(innerComponents[1], c2, "second component correct");
        });
        it("Component.merge works as expected (Component.merge ComponentGroup)", function () {
            var cg = new Plottable.Component.Group([c2, c3, c4]);
            var cg2 = c1.merge(cg);
            assert.equal(cg, cg2, "c.merge(cg) returns cg");
            var components = cg._components;
            assert.lengthOf(components, 4, "four components");
            assert.equal(components[0], c1, "first component in front");
            assert.equal(components[1], c2, "second component is second");
        });
        it("Component.merge works as expected (ComponentGroup.merge Component)", function () {
            var cg = new Plottable.Component.Group([c1, c2, c3]);
            var cg2 = cg.merge(c4);
            assert.equal(cg, cg2, "cg.merge(c) returns cg");
            var components = cg._components;
            assert.lengthOf(components, 4, "there are four components");
            assert.equal(components[0], c1, "first is first");
            assert.equal(components[3], c4, "fourth is fourth");
        });
        it("Component.merge works as expected (ComponentGroup.merge ComponentGroup)", function () {
            var cg1 = new Plottable.Component.Group([c1, c2]);
            var cg2 = new Plottable.Component.Group([c3, c4]);
            var cg = cg1.merge(cg2);
            assert.equal(cg, cg1, "merged == cg1");
            assert.notEqual(cg, cg2, "merged != cg2");
            var components = cg._components;
            assert.lengthOf(components, 3, "there are three inner components");
            assert.equal(components[0], c1, "components are inside");
            assert.equal(components[1], c2, "components are inside");
            assert.equal(components[2], cg2, "componentGroup2 inside componentGroup1");
        });
    });
});

///<reference path="../testReference.ts" />
var assert = chai.assert;
function assertComponentXY(component, x, y, message) {
    // use <any> to examine the private variables
    var translate = d3.transform(component._element.attr("transform")).translate;
    var xActual = translate[0];
    var yActual = translate[1];
    assert.equal(xActual, x, "X: " + message);
    assert.equal(yActual, y, "Y: " + message);
}
describe("Component behavior", function () {
    var svg;
    var c;
    var SVG_WIDTH = 400;
    var SVG_HEIGHT = 300;
    beforeEach(function () {
        svg = generateSVG(SVG_WIDTH, SVG_HEIGHT);
        c = new Plottable.Component.AbstractComponent();
    });
    describe("anchor", function () {
        it("anchoring works as expected", function () {
            c._anchor(svg);
            assert.equal(c._element.node(), svg.select("g").node(), "the component anchored to a <g> beneath the <svg>");
            assert.isTrue(svg.classed("plottable"), "<svg> was given \"plottable\" CSS class");
            svg.remove();
        });
        it("can re-anchor to a different element", function () {
            c._anchor(svg);
            var svg2 = generateSVG(SVG_WIDTH, SVG_HEIGHT);
            c._anchor(svg2);
            assert.equal(c._element.node(), svg2.select("g").node(), "the component re-achored under the second <svg>");
            assert.isTrue(svg2.classed("plottable"), "second <svg> was given \"plottable\" CSS class");
            svg.remove();
            svg2.remove();
        });
    });
    describe("computeLayout", function () {
        it("computeLayout defaults and updates intelligently", function () {
            c._anchor(svg);
            c._computeLayout();
            assert.equal(c.width(), SVG_WIDTH, "computeLayout defaulted width to svg width");
            assert.equal(c.height(), SVG_HEIGHT, "computeLayout defaulted height to svg height");
            assert.equal(c.xOrigin, 0, "xOrigin defaulted to 0");
            assert.equal(c.yOrigin, 0, "yOrigin defaulted to 0");
            svg.attr("width", 2 * SVG_WIDTH).attr("height", 2 * SVG_HEIGHT);
            c._computeLayout();
            assert.equal(c.width(), 2 * SVG_WIDTH, "computeLayout updated width to new svg width");
            assert.equal(c.height(), 2 * SVG_HEIGHT, "computeLayout updated height to new svg height");
            assert.equal(c.xOrigin, 0, "xOrigin is still 0");
            assert.equal(c.yOrigin, 0, "yOrigin is still 0");
            svg.remove();
        });
        it("computeLayout works with CSS layouts", function () {
            // Manually size parent
            var parent = d3.select(svg.node().parentNode);
            parent.style("width", "400px");
            parent.style("height", "200px");
            // Remove width/height attributes and style with CSS
            svg.attr("width", null).attr("height", null);
            c._anchor(svg);
            c._computeLayout();
            assert.equal(c.width(), 400, "defaults to width of parent if width is not specified on <svg>");
            assert.equal(c.height(), 200, "defaults to height of parent if width is not specified on <svg>");
            assert.equal(c.xOrigin, 0, "xOrigin defaulted to 0");
            assert.equal(c.yOrigin, 0, "yOrigin defaulted to 0");
            svg.style("width", "50%").style("height", "50%");
            c._computeLayout();
            assert.equal(c.width(), 200, "computeLayout defaulted width to svg width");
            assert.equal(c.height(), 100, "computeLayout defaulted height to svg height");
            assert.equal(c.xOrigin, 0, "xOrigin defaulted to 0");
            assert.equal(c.yOrigin, 0, "yOrigin defaulted to 0");
            svg.style("width", "25%").style("height", "25%");
            c._computeLayout();
            assert.equal(c.width(), 100, "computeLayout updated width to new svg width");
            assert.equal(c.height(), 50, "computeLayout updated height to new svg height");
            assert.equal(c.xOrigin, 0, "xOrigin is still 0");
            assert.equal(c.yOrigin, 0, "yOrigin is still 0");
            // reset test page DOM
            parent.style("width", "auto");
            parent.style("height", "auto");
            svg.remove();
        });
        it("computeLayout will not default when attached to non-root node", function () {
            var g = svg.append("g");
            c._anchor(g);
            assert.throws(function () { return c._computeLayout(); }, "null arguments");
            svg.remove();
        });
        it("computeLayout throws an error when called on un-anchored component", function () {
            assert.throws(function () { return c._computeLayout(); }, Error, "anchor must be called before computeLayout");
            svg.remove();
        });
        it("computeLayout uses its arguments apropriately", function () {
            var g = svg.append("g");
            var xOff = 10;
            var yOff = 20;
            var width = 100;
            var height = 200;
            c._anchor(svg);
            c._computeLayout(xOff, yOff, width, height);
            var translate = getTranslate(c._element);
            assert.deepEqual(translate, [xOff, yOff], "the element translated appropriately");
            assert.equal(c.width(), width, "the width set properly");
            assert.equal(c.height(), height, "the height set propery");
            svg.remove();
        });
    });
    it("subelement containers are ordered properly", function () {
        c.renderTo(svg);
        var gs = c._element.selectAll("g");
        var g0 = d3.select(gs[0][0]);
        var g1 = d3.select(gs[0][1]);
        var g2 = d3.select(gs[0][2]);
        var g3 = d3.select(gs[0][3]);
        assert.isTrue(g0.classed("background-container"), "the first g is a background container");
        assert.isTrue(g1.classed("content"), "the second g is a content container");
        assert.isTrue(g2.classed("foreground-container"), "the third g is a foreground container");
        assert.isTrue(g3.classed("box-container"), "the fourth g is a box container");
        svg.remove();
    });
    it("fixed-width component will align to the right spot", function () {
        fixComponentSize(c, 100, 100);
        c._anchor(svg);
        c._computeLayout();
        assertComponentXY(c, 0, 0, "top-left component aligns correctly");
        c.xAlign("CENTER").yAlign("CENTER");
        c._computeLayout();
        assertComponentXY(c, 150, 100, "center component aligns correctly");
        c.xAlign("RIGHT").yAlign("BOTTOM");
        c._computeLayout();
        assertComponentXY(c, 300, 200, "bottom-right component aligns correctly");
        svg.remove();
    });
    it("components can be offset relative to their alignment, and throw errors if there is insufficient space", function () {
        fixComponentSize(c, 100, 100);
        c._anchor(svg);
        c.xOffset(20).yOffset(20);
        c._computeLayout();
        assertComponentXY(c, 20, 20, "top-left component offsets correctly");
        c.xAlign("CENTER").yAlign("CENTER");
        c._computeLayout();
        assertComponentXY(c, 170, 120, "center component offsets correctly");
        c.xAlign("RIGHT").yAlign("BOTTOM");
        c._computeLayout();
        assertComponentXY(c, 320, 220, "bottom-right component offsets correctly");
        c.xOffset(0).yOffset(0);
        c._computeLayout();
        assertComponentXY(c, 300, 200, "bottom-right component offset resets");
        c.xOffset(-20).yOffset(-30);
        c._computeLayout();
        assertComponentXY(c, 280, 170, "negative offsets work properly");
        svg.remove();
    });
    it("component defaults are as expected", function () {
        var layout = c._requestedSpace(1, 1);
        assert.equal(layout.width, 0, "requested width defaults to 0");
        assert.equal(layout.height, 0, "requested height defaults to 0");
        assert.equal(layout.wantsWidth, false, "_requestedSpace().wantsWidth  defaults to false");
        assert.equal(layout.wantsHeight, false, "_requestedSpace().wantsHeight defaults to false");
        assert.equal(c._xAlignProportion, 0, "_xAlignProportion defaults to 0");
        assert.equal(c._yAlignProportion, 0, "_yAlignProportion defaults to 0");
        assert.equal(c._xOffset, 0, "xOffset defaults to 0");
        assert.equal(c._yOffset, 0, "yOffset defaults to 0");
        svg.remove();
    });
    it("clipPath works as expected", function () {
        assert.isFalse(c.clipPathEnabled, "clipPathEnabled defaults to false");
        c.clipPathEnabled = true;
        var expectedClipPathID = c._plottableID;
        c._anchor(svg);
        c._computeLayout(0, 0, 100, 100);
        c._render();
        var expectedPrefix = /MSIE [5-9]/.test(navigator.userAgent) ? "" : document.location.href;
        var expectedClipPathURL = "url(" + expectedPrefix + "#clipPath" + expectedClipPathID + ")";
        // IE 9 has clipPath like 'url("#clipPath")', must accomodate
        var normalizeClipPath = function (s) { return s.replace(/"/g, ""); };
        assert.isTrue(normalizeClipPath(c._element.attr("clip-path")) === expectedClipPathURL, "the element has clip-path url attached");
        var clipRect = c.boxContainer.select(".clip-rect");
        assert.equal(clipRect.attr("width"), 100, "the clipRect has an appropriate width");
        assert.equal(clipRect.attr("height"), 100, "the clipRect has an appropriate height");
        svg.remove();
    });
    it("componentID works as expected", function () {
        var expectedID = Plottable.Core.PlottableObject.nextID;
        var c1 = new Plottable.Component.AbstractComponent();
        assert.equal(c1._plottableID, expectedID, "component id on next component was as expected");
        var c2 = new Plottable.Component.AbstractComponent();
        assert.equal(c2._plottableID, expectedID + 1, "future components increment appropriately");
        svg.remove();
    });
    it("boxes work as expected", function () {
        assert.throws(function () { return c.addBox("pre-anchor"); }, Error, "Adding boxes before anchoring is currently disallowed");
        c.renderTo(svg);
        c.addBox("post-anchor");
        var e = c._element;
        var boxContainer = e.select(".box-container");
        var boxStrings = [".bounding-box", ".post-anchor"];
        boxStrings.forEach(function (s) {
            var box = boxContainer.select(s);
            assert.isNotNull(box.node(), s + " box was created and placed inside boxContainer");
            var bb = Plottable._Util.DOM.getBBox(box);
            assert.equal(bb.width, SVG_WIDTH, s + " width as expected");
            assert.equal(bb.height, SVG_HEIGHT, s + " height as expected");
        });
        svg.remove();
    });
    it("hitboxes are created iff there are registered interactions", function () {
        function verifyHitbox(component) {
            var hitBox = component.hitBox;
            assert.isNotNull(hitBox, "the hitbox was created");
            var hitBoxFill = hitBox.style("fill");
            var hitBoxFilled = hitBoxFill === "#ffffff" || hitBoxFill === "rgb(255, 255, 255)";
            assert.isTrue(hitBoxFilled, hitBoxFill + " <- this should be filled, so the hitbox will detect events");
            assert.equal(hitBox.style("opacity"), "0", "the hitBox is transparent, otherwise it would look weird");
        }
        c._anchor(svg);
        assert.isUndefined(c.hitBox, "no hitBox was created when there were no registered interactions");
        svg.remove();
        svg = generateSVG();
        c = new Plottable.Component.AbstractComponent();
        var i = new Plottable.Interaction.AbstractInteraction();
        c.registerInteraction(i);
        c._anchor(svg);
        verifyHitbox(c);
        svg.remove();
        svg = generateSVG();
        c = new Plottable.Component.AbstractComponent();
        c._anchor(svg);
        i = new Plottable.Interaction.AbstractInteraction();
        c.registerInteraction(i);
        verifyHitbox(c);
        svg.remove();
    });
    it("interaction registration works properly", function () {
        var hitBox1 = null;
        var hitBox2 = null;
        var interaction1 = { _anchor: function (comp, hb) { return hitBox1 = hb.node(); } };
        var interaction2 = { _anchor: function (comp, hb) { return hitBox2 = hb.node(); } };
        c.registerInteraction(interaction1);
        c.renderTo(svg);
        c.registerInteraction(interaction2);
        var hitNode = c.hitBox.node();
        assert.equal(hitBox1, hitNode, "hitBox1 was registerd");
        assert.equal(hitBox2, hitNode, "hitBox2 was registerd");
        svg.remove();
    });
    it("errors are thrown on bad alignments", function () {
        assert.throws(function () { return c.xAlign("foo"); }, Error, "Unsupported alignment");
        assert.throws(function () { return c.yAlign("foo"); }, Error, "Unsupported alignment");
        svg.remove();
    });
    it("css classing works as expected", function () {
        assert.isFalse(c.classed("CSS-PREANCHOR-KEEP"));
        c.classed("CSS-PREANCHOR-KEEP", true);
        assert.isTrue(c.classed("CSS-PREANCHOR-KEEP"));
        c.classed("CSS-PREANCHOR-REMOVE", true);
        assert.isTrue(c.classed("CSS-PREANCHOR-REMOVE"));
        c.classed("CSS-PREANCHOR-REMOVE", false);
        assert.isFalse(c.classed("CSS-PREANCHOR-REMOVE"));
        c._anchor(svg);
        assert.isTrue(c.classed("CSS-PREANCHOR-KEEP"));
        assert.isFalse(c.classed("CSS-PREANCHOR-REMOVE"));
        assert.isFalse(c.classed("CSS-POSTANCHOR"));
        c.classed("CSS-POSTANCHOR", true);
        assert.isTrue(c.classed("CSS-POSTANCHOR"));
        c.classed("CSS-POSTANCHOR", false);
        assert.isFalse(c.classed("CSS-POSTANCHOR"));
        assert.isFalse(c.classed(undefined), "returns false when classed called w/ undefined");
        assert.equal(c.classed(undefined, true), c, "returns this when classed called w/ undefined and true");
        svg.remove();
    });
    it("detach() works as expected", function () {
        var cbCalled = 0;
        var cb = function (b) { return cbCalled++; };
        var b = new Plottable.Core.Broadcaster(null);
        var c1 = new Plottable.Component.AbstractComponent();
        b.registerListener(c1, cb);
        c1.renderTo(svg);
        b.broadcast();
        assert.equal(cbCalled, 1, "the callback was called");
        assert.isTrue(svg.node().hasChildNodes(), "the svg has children");
        c1.detach();
        b.broadcast();
        assert.equal(cbCalled, 2, "the callback is still attached to the component");
        assert.isFalse(svg.node().hasChildNodes(), "the svg has no children");
        svg.remove();
    });
    it("can't reuse component if it's been remove()-ed", function () {
        var c1 = new Plottable.Component.AbstractComponent();
        c1.renderTo(svg);
        c1.remove();
        assert.throws(function () { return c1.renderTo(svg); }, "reuse");
        svg.remove();
    });
    it("_invalidateLayout works as expected", function () {
        var cg = new Plottable.Component.Group();
        var c = makeFixedSizeComponent(10, 10);
        cg._addComponent(c);
        cg.renderTo(svg);
        assert.equal(cg.height(), 10, "height() initially 10 for fixed-size component");
        assert.equal(cg.width(), 10, "width() initially 10 for fixed-size component");
        fixComponentSize(c, 50, 50);
        c._invalidateLayout();
        assert.equal(cg.height(), 50, "invalidateLayout propagated to parent and caused resized height");
        assert.equal(cg.width(), 50, "invalidateLayout propagated to parent and caused resized width");
        svg.remove();
    });
    it("components can be detached even if not anchored", function () {
        var c = new Plottable.Component.AbstractComponent();
        c.detach(); // no error thrown
        svg.remove();
    });
    it("component remains in own cell", function () {
        var horizontalComponent = new Plottable.Component.AbstractComponent();
        var verticalComponent = new Plottable.Component.AbstractComponent();
        var placeHolder = new Plottable.Component.AbstractComponent();
        var t = new Plottable.Component.Table().addComponent(0, 0, verticalComponent).addComponent(0, 1, new Plottable.Component.AbstractComponent()).addComponent(1, 0, placeHolder).addComponent(1, 1, horizontalComponent);
        t.renderTo(svg);
        horizontalComponent.xAlign("center");
        verticalComponent.yAlign("bottom");
        assertBBoxNonIntersection(verticalComponent._element.select(".bounding-box"), placeHolder._element.select(".bounding-box"));
        assertBBoxInclusion(t.boxContainer.select(".bounding-box"), horizontalComponent._element.select(".bounding-box"));
        svg.remove();
    });
    it("Components will not translate if they are fixed width/height and request more space than offered", function () {
        // catches #1188
        var c = new Plottable.Component.AbstractComponent();
        c._requestedSpace = function () {
            return { width: 500, height: 500, wantsWidth: true, wantsHeight: true };
        };
        c._fixedWidthFlag = true;
        c._fixedHeightFlag = true;
        c.xAlign("left");
        var t = new Plottable.Component.Table([[c]]);
        t.renderTo(svg);
        var transform = d3.transform(c._element.attr("transform"));
        assert.deepEqual(transform.translate, [0, 0], "the element was not translated");
        svg.remove();
    });
});

///<reference path="../testReference.ts" />
var assert = chai.assert;
describe("Dataset", function () {
    it("Updates listeners when the data is changed", function () {
        var ds = new Plottable.Dataset();
        var newData = [1, 2, 3];
        var callbackCalled = false;
        var callback = function (listenable) {
            assert.equal(listenable, ds, "Callback received the Dataset as the first argument");
            assert.deepEqual(ds.data(), newData, "Dataset arrives with correct data");
            callbackCalled = true;
        };
        ds.broadcaster.registerListener(null, callback);
        ds.data(newData);
        assert.isTrue(callbackCalled, "callback was called when the data was changed");
    });
    it("Updates listeners when the metadata is changed", function () {
        var ds = new Plottable.Dataset();
        var newMetadata = "blargh";
        var callbackCalled = false;
        var callback = function (listenable) {
            assert.equal(listenable, ds, "Callback received the Dataset as the first argument");
            assert.deepEqual(ds.metadata(), newMetadata, "Dataset arrives with correct metadata");
            callbackCalled = true;
        };
        ds.broadcaster.registerListener(null, callback);
        ds.metadata(newMetadata);
        assert.isTrue(callbackCalled, "callback was called when the metadata was changed");
    });
    it("_getExtent works as expected", function () {
        var data = [1, 2, 3, 4, 1];
        var metadata = { foo: 11 };
        var id = function (d) { return d; };
        var dataset = new Plottable.Dataset(data, metadata);
        var plot = new Plottable.Plot.AbstractPlot().addDataset(dataset);
        var apply = function (a) { return Plottable._Util.Methods._applyAccessor(a, plot); };
        var a1 = function (d, i, m) { return d + i - 2; };
        assert.deepEqual(dataset._getExtent(a1, id), [-1, 5], "extent for numerical data works properly");
        var a2 = function (d, i, m) { return d + m.foo; };
        assert.deepEqual(dataset._getExtent(apply(a2), id), [12, 15], "extent uses metadata appropriately");
        dataset.metadata({ foo: -1 });
        assert.deepEqual(dataset._getExtent(apply(a2), id), [0, 3], "metadata change is reflected in extent results");
        var a3 = function (d, i, m) { return "_" + d; };
        assert.deepEqual(dataset._getExtent(a3, id), ["_1", "_2", "_3", "_4"], "extent works properly on string domains (no repeats)");
        var a_toString = function (d) { return (d + 2).toString(); };
        var coerce = function (d) { return +d; };
        assert.deepEqual(dataset._getExtent(a_toString, coerce), [3, 6], "type coercion works as expected");
    });
});

///<reference path="../testReference.ts" />
var assert = chai.assert;
function generateBasicTable(nRows, nCols) {
    // makes a table with exactly nRows * nCols children in a regular grid, with each
    // child being a basic component
    var table = new Plottable.Component.Table();
    var rows = [];
    var components = [];
    for (var i = 0; i < nRows; i++) {
        for (var j = 0; j < nCols; j++) {
            var r = new Plottable.Component.AbstractComponent();
            table.addComponent(i, j, r);
            components.push(r);
        }
    }
    return { "table": table, "components": components };
}
describe("Tables", function () {
    it("tables are classed properly", function () {
        var table = new Plottable.Component.Table();
        assert.isTrue(table.classed("table"));
    });
    it("padTableToSize works properly", function () {
        var t = new Plottable.Component.Table();
        assert.deepEqual(t.rows, [], "the table rows is an empty list");
        t.padTableToSize(1, 1);
        var rows = t.rows;
        var row = rows[0];
        var firstComponent = row[0];
        assert.lengthOf(rows, 1, "there is one row");
        assert.lengthOf(row, 1, "the row has one element");
        assert.isNull(firstComponent, "the row only has a null component");
        t.padTableToSize(5, 2);
        assert.lengthOf(rows, 5, "there are five rows");
        rows.forEach(function (r) { return assert.lengthOf(r, 2, "there are two columsn per row"); });
        assert.equal(rows[0][0], firstComponent, "the first component is unchanged");
    });
    it("table constructor can take a list of lists of components", function () {
        var c0 = new Plottable.Component.AbstractComponent();
        var row1 = [null, c0];
        var row2 = [new Plottable.Component.AbstractComponent(), null];
        var table = new Plottable.Component.Table([row1, row2]);
        assert.equal(table.rows[0][1], c0, "the component is in the right spot");
        var c1 = new Plottable.Component.AbstractComponent();
        table.addComponent(2, 2, c1);
        assert.equal(table.rows[2][2], c1, "the inserted component went to the right spot");
    });
    it("tables can be constructed by adding components in matrix style", function () {
        var table = new Plottable.Component.Table();
        var c1 = new Plottable.Component.AbstractComponent();
        var c2 = new Plottable.Component.AbstractComponent();
        table.addComponent(0, 0, c1);
        table.addComponent(1, 1, c2);
        var rows = table.rows;
        assert.lengthOf(rows, 2, "there are two rows");
        assert.lengthOf(rows[0], 2, "two cols in first row");
        assert.lengthOf(rows[1], 2, "two cols in second row");
        assert.equal(rows[0][0], c1, "first component added correctly");
        assert.equal(rows[1][1], c2, "second component added correctly");
        assert.isNull(rows[0][1], "component at (0, 1) is null");
        assert.isNull(rows[1][0], "component at (1, 0) is null");
    });
    it("can't add a component where one already exists", function () {
        var c1 = new Plottable.Component.AbstractComponent();
        var c2 = new Plottable.Component.AbstractComponent();
        var c3 = new Plottable.Component.AbstractComponent();
        var t = new Plottable.Component.Table();
        t.addComponent(0, 2, c1);
        t.addComponent(0, 0, c2);
        assert.throws(function () { return t.addComponent(0, 2, c3); }, Error, "component already exists");
    });
    it("addComponent works even if a component is added with a high column and low row index", function () {
        // Solves #180, a weird bug
        var t = new Plottable.Component.Table();
        var svg = generateSVG();
        t.addComponent(1, 0, new Plottable.Component.AbstractComponent());
        t.addComponent(0, 2, new Plottable.Component.AbstractComponent());
        t.renderTo(svg); //would throw an error without the fix (tested);
        svg.remove();
    });
    it("basic table with 2 rows 2 cols lays out properly", function () {
        var tableAndcomponents = generateBasicTable(2, 2);
        var table = tableAndcomponents.table;
        var components = tableAndcomponents.components;
        var svg = generateSVG();
        table.renderTo(svg);
        var elements = components.map(function (r) { return r._element; });
        var translates = elements.map(function (e) { return getTranslate(e); });
        assert.deepEqual(translates[0], [0, 0], "first element is centered at origin");
        assert.deepEqual(translates[1], [200, 0], "second element is located properly");
        assert.deepEqual(translates[2], [0, 200], "third element is located properly");
        assert.deepEqual(translates[3], [200, 200], "fourth element is located properly");
        var bboxes = elements.map(function (e) { return Plottable._Util.DOM.getBBox(e); });
        bboxes.forEach(function (b) {
            assert.equal(b.width, 200, "bbox is 200 pixels wide");
            assert.equal(b.height, 200, "bbox is 200 pixels tall");
        });
        svg.remove();
    });
    it("table with 2 rows 2 cols and margin/padding lays out properly", function () {
        var tableAndcomponents = generateBasicTable(2, 2);
        var table = tableAndcomponents.table;
        var components = tableAndcomponents.components;
        table.padding(5, 5);
        var svg = generateSVG(415, 415);
        table.renderTo(svg);
        var elements = components.map(function (r) { return r._element; });
        var translates = elements.map(function (e) { return getTranslate(e); });
        var bboxes = elements.map(function (e) { return Plottable._Util.DOM.getBBox(e); });
        assert.deepEqual(translates[0], [0, 0], "first element is centered properly");
        assert.deepEqual(translates[1], [210, 0], "second element is located properly");
        assert.deepEqual(translates[2], [0, 210], "third element is located properly");
        assert.deepEqual(translates[3], [210, 210], "fourth element is located properly");
        bboxes.forEach(function (b) {
            assert.equal(b.width, 205, "bbox is 205 pixels wide");
            assert.equal(b.height, 205, "bbox is 205 pixels tall");
        });
        svg.remove();
    });
    it("table with fixed-size objects on every side lays out properly", function () {
        var svg = generateSVG();
        var c4 = new Plottable.Component.AbstractComponent();
        // [0 1 2] \\
        // [3 4 5] \\
        // [6 7 8] \\
        // give the axis-like objects a minimum
        var c1 = makeFixedSizeComponent(null, 30);
        var c7 = makeFixedSizeComponent(null, 30);
        var c3 = makeFixedSizeComponent(50, null);
        var c5 = makeFixedSizeComponent(50, null);
        var table = new Plottable.Component.Table([[null, c1, null], [c3, c4, c5], [null, c7, null]]);
        var components = [c1, c3, c4, c5, c7];
        table.renderTo(svg);
        var elements = components.map(function (r) { return r._element; });
        var translates = elements.map(function (e) { return getTranslate(e); });
        var bboxes = elements.map(function (e) { return Plottable._Util.DOM.getBBox(e); });
        // test the translates
        assert.deepEqual(translates[0], [50, 0], "top axis translate");
        assert.deepEqual(translates[4], [50, 370], "bottom axis translate");
        assert.deepEqual(translates[1], [0, 30], "left axis translate");
        assert.deepEqual(translates[3], [350, 30], "right axis translate");
        assert.deepEqual(translates[2], [50, 30], "plot translate");
        // test the bboxes
        assertBBoxEquivalence(bboxes[0], [300, 30], "top axis bbox");
        assertBBoxEquivalence(bboxes[4], [300, 30], "bottom axis bbox");
        assertBBoxEquivalence(bboxes[1], [50, 340], "left axis bbox");
        assertBBoxEquivalence(bboxes[3], [50, 340], "right axis bbox");
        assertBBoxEquivalence(bboxes[2], [300, 340], "plot bbox");
        svg.remove();
    });
    it("table space fixity calculates properly", function () {
        var tableAndcomponents = generateBasicTable(3, 3);
        var table = tableAndcomponents.table;
        var components = tableAndcomponents.components;
        components.forEach(function (c) { return fixComponentSize(c, 10, 10); });
        assert.isTrue(table._isFixedWidth(), "fixed width when all subcomponents fixed width");
        assert.isTrue(table._isFixedHeight(), "fixedHeight when all subcomponents fixed height");
        fixComponentSize(components[0], null, 10);
        assert.isFalse(table._isFixedWidth(), "width not fixed when some subcomponent width not fixed");
        assert.isTrue(table._isFixedHeight(), "the height is still fixed when some subcomponent width not fixed");
        fixComponentSize(components[8], 10, null);
        fixComponentSize(components[0], 10, 10);
        assert.isTrue(table._isFixedWidth(), "width fixed again once no subcomponent width not fixed");
        assert.isFalse(table._isFixedHeight(), "height unfixed now that a subcomponent has unfixed height");
    });
    it.skip("table._requestedSpace works properly", function () {
        // [0 1]
        // [2 3]
        var c0 = new Plottable.Component.AbstractComponent();
        var c1 = makeFixedSizeComponent(50, 50);
        var c2 = makeFixedSizeComponent(20, 50);
        var c3 = makeFixedSizeComponent(20, 20);
        var table = new Plottable.Component.Table([[c0, c1], [c2, c3]]);
        var spaceRequest = table._requestedSpace(30, 30);
        verifySpaceRequest(spaceRequest, 30, 30, true, true, "1");
        spaceRequest = table._requestedSpace(50, 50);
        verifySpaceRequest(spaceRequest, 50, 50, true, true, "2");
        spaceRequest = table._requestedSpace(90, 90);
        verifySpaceRequest(spaceRequest, 70, 90, false, true, "3");
        spaceRequest = table._requestedSpace(200, 200);
        verifySpaceRequest(spaceRequest, 70, 100, false, false, "4");
    });
    describe("table.iterateLayout works properly", function () {
        // This test battery would have caught #405
        function verifyLayoutResult(result, cPS, rPS, gW, gH, wW, wH, id) {
            assert.deepEqual(result.colProportionalSpace, cPS, "colProportionalSpace:" + id);
            assert.deepEqual(result.rowProportionalSpace, rPS, "rowProportionalSpace:" + id);
            assert.deepEqual(result.guaranteedWidths, gW, "guaranteedWidths:" + id);
            assert.deepEqual(result.guaranteedHeights, gH, "guaranteedHeights:" + id);
            assert.deepEqual(result.wantsWidth, wW, "wantsWidth:" + id);
            assert.deepEqual(result.wantsHeight, wH, "wantsHeight:" + id);
        }
        var c1 = new Plottable.Component.AbstractComponent();
        var c2 = new Plottable.Component.AbstractComponent();
        var c3 = new Plottable.Component.AbstractComponent();
        var c4 = new Plottable.Component.AbstractComponent();
        var table = new Plottable.Component.Table([
            [c1, c2],
            [c3, c4]
        ]);
        it("iterateLayout works in the easy case where there is plenty of space and everything is satisfied on first go", function () {
            fixComponentSize(c1, 50, 50);
            fixComponentSize(c4, 20, 10);
            var result = table.iterateLayout(500, 500);
            verifyLayoutResult(result, [215, 215], [220, 220], [50, 20], [50, 10], false, false, "");
        });
        it.skip("iterateLayout works in the difficult case where there is a shortage of space and layout requires iterations", function () {
            fixComponentSize(c1, 490, 50);
            var result = table.iterateLayout(500, 500);
            verifyLayoutResult(result, [0, 0], [220, 220], [480, 20], [50, 10], true, false, "");
        });
        it("iterateLayout works in the case where all components are fixed-size", function () {
            fixComponentSize(c1, 50, 50);
            fixComponentSize(c2, 50, 50);
            fixComponentSize(c3, 50, 50);
            fixComponentSize(c4, 50, 50);
            var result = table.iterateLayout(100, 100);
            verifyLayoutResult(result, [0, 0], [0, 0], [50, 50], [50, 50], false, false, "..when there's exactly enough space");
            result = table.iterateLayout(80, 80);
            verifyLayoutResult(result, [0, 0], [0, 0], [40, 40], [40, 40], true, true, "..when there's not enough space");
            result = table.iterateLayout(120, 120);
            // If there is extra space in a fixed-size table, the extra space should not be allocated to proportional space
            verifyLayoutResult(result, [0, 0], [0, 0], [50, 50], [50, 50], false, false, "..when there's extra space");
        });
        it.skip("iterateLayout works in the tricky case when components can be unsatisfied but request little space", function () {
            table = new Plottable.Component.Table([[c1, c2]]);
            fixComponentSize(c1, null, null);
            c2._requestedSpace = function (w, h) {
                return {
                    width: w >= 200 ? 200 : 0,
                    height: h >= 200 ? 200 : 0,
                    wantsWidth: w < 200,
                    wantsHeight: h < 200
                };
            };
            var result = table.iterateLayout(200, 200);
            verifyLayoutResult(result, [0, 0], [0], [0, 200], [200], false, false, "when there's sufficient space");
            result = table.iterateLayout(150, 200);
            verifyLayoutResult(result, [150, 0], [0], [0, 0], [200], true, false, "when there's insufficient space");
        });
    });
    describe("table._removeComponent works properly", function () {
        var c1 = new Plottable.Component.AbstractComponent();
        var c2 = new Plottable.Component.AbstractComponent();
        var c3 = new Plottable.Component.AbstractComponent();
        var c4 = new Plottable.Component.AbstractComponent();
        var c5 = new Plottable.Component.AbstractComponent();
        var c6 = new Plottable.Component.AbstractComponent();
        var table;
        it("table._removeComponent works in basic case", function () {
            table = new Plottable.Component.Table([[c1, c2], [c3, c4], [c5, c6]]);
            table._removeComponent(c4);
            assert.deepEqual(table.rows, [[c1, c2], [c3, null], [c5, c6]], "remove one element");
        });
        it("table._removeComponent does nothing when component is not found", function () {
            table = new Plottable.Component.Table([[c1, c2], [c3, c4]]);
            table._removeComponent(c5);
            assert.deepEqual(table.rows, [[c1, c2], [c3, c4]], "remove nonexistent component");
        });
        it("table._removeComponent removing component twice should have same effect as removing it once", function () {
            table = new Plottable.Component.Table([[c1, c2, c3], [c4, c5, c6]]);
            table._removeComponent(c1);
            assert.deepEqual(table.rows, [[null, c2, c3], [c4, c5, c6]], "item twice");
            table._removeComponent(c1);
            assert.deepEqual(table.rows, [[null, c2, c3], [c4, c5, c6]], "item twice");
        });
        it("table._removeComponent doesn't do anything weird when called with null", function () {
            table = new Plottable.Component.Table([[c1, null], [c2, c3]]);
            table._removeComponent(null);
            assert.deepEqual(table.rows, [[c1, null], [c2, c3]]);
        });
    });
});

///<reference path="../testReference.ts" />
var assert = chai.assert;
describe("Domainer", function () {
    var scale;
    var domainer;
    beforeEach(function () {
        scale = new Plottable.Scale.Linear();
        domainer = new Plottable.Domainer();
    });
    it("pad() works in general case", function () {
        scale._updateExtent("1", "x", [100, 200]);
        scale.domainer(new Plottable.Domainer().pad(0.2));
        assert.deepEqual(scale.domain(), [90, 210]);
    });
    it("pad() works for date scales", function () {
        var timeScale = new Plottable.Scale.Time();
        var f = d3.time.format("%x");
        var d1 = f.parse("06/02/2014");
        var d2 = f.parse("06/03/2014");
        timeScale._updateExtent("1", "x", [d1, d2]);
        timeScale.domainer(new Plottable.Domainer().pad());
        var dd1 = timeScale.domain()[0];
        var dd2 = timeScale.domain()[1];
        assert.isDefined(dd1.toDateString, "padDomain produced dates");
        assert.isNotNull(dd1.toDateString, "padDomain produced dates");
        assert.notEqual(d1.valueOf(), dd1.valueOf(), "date1 changed");
        assert.notEqual(d2.valueOf(), dd2.valueOf(), "date2 changed");
        assert.equal(dd1.valueOf(), dd1.valueOf(), "date1 is not NaN");
        assert.equal(dd2.valueOf(), dd2.valueOf(), "date2 is not NaN");
    });
    it("pad() works on log scales", function () {
        var logScale = new Plottable.Scale.Log();
        logScale._updateExtent("1", "x", [10, 100]);
        logScale.range([0, 1]);
        logScale.domainer(domainer.pad(2.0));
        assert.closeTo(logScale.domain()[0], 1, 0.001);
        assert.closeTo(logScale.domain()[1], 1000, 0.001);
        logScale.range([50, 60]);
        logScale.autoDomain();
        assert.closeTo(logScale.domain()[0], 1, 0.001);
        assert.closeTo(logScale.domain()[1], 1000, 0.001);
        logScale.range([-1, -2]);
        logScale.autoDomain();
        assert.closeTo(logScale.domain()[0], 1, 0.001);
        assert.closeTo(logScale.domain()[1], 1000, 0.001);
    });
    it("pad() defaults to [v-1, v+1] if there's only one numeric value", function () {
        domainer.pad();
        var domain = domainer.computeDomain([[5, 5]], scale);
        assert.deepEqual(domain, [4, 6]);
    });
    it("pad() defaults to [v-1 day, v+1 day] if there's only one date value", function () {
        var d = new Date(2000, 5, 5);
        var dayBefore = new Date(2000, 5, 4);
        var dayAfter = new Date(2000, 5, 6);
        var timeScale = new Plottable.Scale.Time();
        // the result of computeDomain() will be number[], but when it
        // gets fed back into timeScale, it will be adjusted back to a Date.
        // That's why I'm using _updateExtent() instead of domainer.computeDomain()
        timeScale._updateExtent("1", "x", [d, d]);
        timeScale.domainer(new Plottable.Domainer().pad());
        assert.deepEqual(timeScale.domain(), [dayBefore, dayAfter]);
    });
    it("pad() only takes the last value", function () {
        domainer.pad(1000).pad(4).pad(0.1);
        var domain = domainer.computeDomain([[100, 200]], scale);
        assert.deepEqual(domain, [95, 205]);
    });
    it("pad() will pad beyond 0 by default", function () {
        domainer.pad(0.1);
        var domain = domainer.computeDomain([[0, 100]], scale);
        assert.deepEqual(domain, [-5, 105]);
    });
    it("pad() works with scales that have 0-size domain", function () {
        scale.domain([5, 5]);
        var domain = domainer.computeDomain([[0, 100]], scale);
        assert.deepEqual(domain, [0, 100]);
        domainer.pad(0.1);
        domain = domainer.computeDomain([[0, 100]], scale);
        assert.deepEqual(domain, [0, 100]);
    });
    it("paddingException(n) will not pad beyond n", function () {
        domainer.pad(0.1).addPaddingException(0, "key").addPaddingException(200);
        var domain = domainer.computeDomain([[0, 100]], scale);
        assert.deepEqual(domain, [0, 105], "padding exceptions can be added by key");
        domain = domainer.computeDomain([[-100, 0]], scale);
        assert.deepEqual(domain, [-105, 0]);
        domain = domainer.computeDomain([[0, 200]], scale);
        assert.deepEqual(domain, [0, 200]);
        domainer.removePaddingException("key");
        domain = domainer.computeDomain([[0, 200]], scale);
        assert.deepEqual(domain, [-10, 200], "paddingExceptions can be removed by key");
        domainer.removePaddingException(200);
        domain = domainer.computeDomain([[0, 200]], scale);
        assert.notEqual(domain[1], 200, "unregistered paddingExceptions can be removed using boolean argument");
    });
    it("paddingException(n) works on dates", function () {
        var a = new Date(2000, 5, 5);
        var b = new Date(2003, 0, 1);
        domainer.pad().addPaddingException(a);
        var timeScale = new Plottable.Scale.Time();
        timeScale._updateExtent("1", "x", [a, b]);
        timeScale.domainer(domainer);
        var domain = timeScale.domain();
        assert.deepEqual(domain[0], a);
        assert.isTrue(b < domain[1]);
    });
    it("include(n) works an expected", function () {
        domainer.addIncludedValue(5);
        var domain = domainer.computeDomain([[0, 10]], scale);
        assert.deepEqual(domain, [0, 10]);
        domain = domainer.computeDomain([[0, 3]], scale);
        assert.deepEqual(domain, [0, 5]);
        domain = domainer.computeDomain([[100, 200]], scale);
        assert.deepEqual(domain, [5, 200]);
        domainer.addIncludedValue(-3).addIncludedValue(0).addIncludedValue(10, "key");
        domain = domainer.computeDomain([[100, 200]], scale);
        assert.deepEqual(domain, [-3, 200]);
        domain = domainer.computeDomain([[0, 0]], scale);
        assert.deepEqual(domain, [-3, 10]);
        domainer.removeIncludedValue("key");
        domain = domainer.computeDomain([[100, 200]], scale);
        assert.deepEqual(domain, [-3, 200]);
        domain = domainer.computeDomain([[-100, -50]], scale);
        assert.deepEqual(domain, [-100, 5]);
        domainer.addIncludedValue(10);
        domain = domainer.computeDomain([[-100, -50]], scale);
        assert.deepEqual(domain, [-100, 10], "unregistered includedValues can be added");
        domainer.removeIncludedValue(10);
        domain = domainer.computeDomain([[-100, -50]], scale);
        assert.deepEqual(domain, [-100, 5], "unregistered includedValues can be removed with addOrRemove argument");
    });
    it("include(n) works on dates", function () {
        var a = new Date(2000, 5, 4);
        var b = new Date(2000, 5, 5);
        var c = new Date(2000, 5, 6);
        var d = new Date(2003, 0, 1);
        domainer.addIncludedValue(b);
        var timeScale = new Plottable.Scale.Time();
        timeScale._updateExtent("1", "x", [c, d]);
        timeScale.domainer(domainer);
        assert.deepEqual(timeScale.domain(), [b, d]);
    });
    it("exceptions are setup properly on an area plot", function () {
        var xScale = new Plottable.Scale.Linear();
        var yScale = new Plottable.Scale.Linear();
        var domainer = yScale.domainer();
        var data = [{ x: 0, y: 0, y0: 0 }, { x: 5, y: 5, y0: 5 }];
        var dataset = new Plottable.Dataset(data);
        var r = new Plottable.Plot.Area(xScale, yScale);
        r.addDataset(dataset);
        var svg = generateSVG();
        r.project("x", "x", xScale);
        r.project("y", "y", yScale);
        r.renderTo(svg);
        function getExceptions() {
            yScale.autoDomain();
            var yDomain = yScale.domain();
            var exceptions = [];
            if (yDomain[0] === 0) {
                exceptions.push(0);
            }
            if (yDomain[1] === 5) {
                exceptions.push(5);
            }
            return exceptions;
        }
        assert.deepEqual(getExceptions(), [0], "initializing the plot adds a padding exception at 0");
        // assert.deepEqual(getExceptions(), [], "Initially there are no padding exceptions");
        r.project("y0", "y0", yScale);
        assert.deepEqual(getExceptions(), [], "projecting a non-constant y0 removes the padding exception");
        r.project("y0", 0, yScale);
        assert.deepEqual(getExceptions(), [0], "projecting constant y0 adds the exception back");
        r.project("y0", function () { return 5; }, yScale);
        assert.deepEqual(getExceptions(), [5], "projecting a different constant y0 removed the old exception and added a new one");
        r.project("y0", "y0", yScale);
        assert.deepEqual(getExceptions(), [], "projecting a non-constant y0 removes the padding exception");
        dataset.data([{ x: 0, y: 0, y0: 0 }, { x: 5, y: 5, y0: 0 }]);
        assert.deepEqual(getExceptions(), [0], "changing to constant values via change in datasource adds exception");
        svg.remove();
    });
});

///<reference path="../testReference.ts" />
var assert = chai.assert;
describe("Coordinators", function () {
    describe("ScaleDomainCoordinator", function () {
        it("domains are coordinated", function () {
            var s1 = new Plottable.Scale.Linear();
            var s2 = new Plottable.Scale.Linear();
            var s3 = new Plottable.Scale.Linear();
            var dc = new Plottable._Util.ScaleDomainCoordinator([s1, s2, s3]);
            s1.domain([0, 100]);
            assert.deepEqual(s1.domain(), [0, 100]);
            assert.deepEqual(s1.domain(), s2.domain());
            assert.deepEqual(s1.domain(), s3.domain());
            s1.domain([-100, 5000]);
            assert.deepEqual(s1.domain(), [-100, 5000]);
            assert.deepEqual(s1.domain(), s2.domain());
            assert.deepEqual(s1.domain(), s3.domain());
        });
    });
});

///<reference path="../testReference.ts" />
var assert = chai.assert;
describe("Scales", function () {
    it("Scale's copy() works correctly", function () {
        var testCallback = function (broadcaster) {
            return true; // doesn't do anything
        };
        var scale = new Plottable.Scale.Linear();
        scale.broadcaster.registerListener(null, testCallback);
        var scaleCopy = scale.copy();
        assert.deepEqual(scale.domain(), scaleCopy.domain(), "Copied scale has the same domain as the original.");
        assert.deepEqual(scale.range(), scaleCopy.range(), "Copied scale has the same range as the original.");
        assert.notDeepEqual(scale.broadcaster, scaleCopy.broadcaster, "Broadcasters are not copied over");
    });
    it("Scale alerts listeners when its domain is updated", function () {
        var scale = new Plottable.Scale.Linear();
        var callbackWasCalled = false;
        var testCallback = function (listenable) {
            assert.equal(listenable, scale, "Callback received the calling scale as the first argument");
            callbackWasCalled = true;
        };
        scale.broadcaster.registerListener(null, testCallback);
        scale.domain([0, 10]);
        assert.isTrue(callbackWasCalled, "The registered callback was called");
        scale._autoDomainAutomatically = true;
        scale._updateExtent("1", "x", [0.08, 9.92]);
        callbackWasCalled = false;
        scale.domainer(new Plottable.Domainer().nice());
        assert.isTrue(callbackWasCalled, "The registered callback was called when nice() is used to set the domain");
        callbackWasCalled = false;
        scale.domainer(new Plottable.Domainer().pad());
        assert.isTrue(callbackWasCalled, "The registered callback was called when padDomain() is used to set the domain");
    });
    describe("autoranging behavior", function () {
        var data;
        var dataset;
        var scale;
        beforeEach(function () {
            data = [{ foo: 2, bar: 1 }, { foo: 5, bar: -20 }, { foo: 0, bar: 0 }];
            dataset = new Plottable.Dataset(data);
            scale = new Plottable.Scale.Linear();
        });
        it("scale autoDomain flag is not overwritten without explicitly setting the domain", function () {
            scale._updateExtent("1", "x", d3.extent(data, function (e) { return e.foo; }));
            scale.domainer(new Plottable.Domainer().pad().nice());
            assert.isTrue(scale._autoDomainAutomatically, "the autoDomain flag is still set after autoranginging and padding and nice-ing");
            scale.domain([0, 5]);
            assert.isFalse(scale._autoDomainAutomatically, "the autoDomain flag is false after domain explicitly set");
        });
        it("scale autorange works as expected with single dataset", function () {
            var svg = generateSVG(100, 100);
            var renderer = new Plottable.Plot.AbstractPlot().addDataset(dataset).project("x", "foo", scale).renderTo(svg);
            assert.deepEqual(scale.domain(), [0, 5], "scale domain was autoranged properly");
            data.push({ foo: 100, bar: 200 });
            dataset.data(data);
            assert.deepEqual(scale.domain(), [0, 100], "scale domain was autoranged properly");
            svg.remove();
        });
        it("scale reference counting works as expected", function () {
            var svg1 = generateSVG(100, 100);
            var svg2 = generateSVG(100, 100);
            var renderer1 = new Plottable.Plot.AbstractPlot().addDataset(dataset).project("x", "foo", scale);
            renderer1.renderTo(svg1);
            var renderer2 = new Plottable.Plot.AbstractPlot().addDataset(dataset).project("x", "foo", scale);
            renderer2.renderTo(svg2);
            var otherScale = new Plottable.Scale.Linear();
            renderer1.project("x", "foo", otherScale);
            dataset.data([{ foo: 10 }, { foo: 11 }]);
            assert.deepEqual(scale.domain(), [10, 11], "scale was still listening to dataset after one perspective deregistered");
            renderer2.project("x", "foo", otherScale);
            // "scale not listening to the dataset after all perspectives removed"
            dataset.data([{ foo: 99 }, { foo: 100 }]);
            assert.deepEqual(scale.domain(), [0, 1], "scale shows default values when all perspectives removed");
            svg1.remove();
            svg2.remove();
        });
        it("scale perspectives can be removed appropriately", function () {
            assert.isTrue(scale._autoDomainAutomatically, "autoDomain enabled1");
            scale._updateExtent("1", "x", d3.extent(data, function (e) { return e.foo; }));
            scale._updateExtent("2", "x", d3.extent(data, function (e) { return e.bar; }));
            assert.isTrue(scale._autoDomainAutomatically, "autoDomain enabled2");
            assert.deepEqual(scale.domain(), [-20, 5], "scale domain includes both perspectives");
            assert.isTrue(scale._autoDomainAutomatically, "autoDomain enabled3");
            scale._removeExtent("1", "x");
            assert.isTrue(scale._autoDomainAutomatically, "autoDomain enabled4");
            assert.deepEqual(scale.domain(), [-20, 1], "only the bar accessor is active");
            scale._updateExtent("2", "x", d3.extent(data, function (e) { return e.foo; }));
            assert.isTrue(scale._autoDomainAutomatically, "autoDomain enabled5");
            assert.deepEqual(scale.domain(), [0, 5], "the bar accessor was overwritten");
        });
        it("should resize when a plot is removed", function () {
            var svg = generateSVG(400, 400);
            var ds1 = [{ x: 0, y: 0 }, { x: 1, y: 1 }];
            var ds2 = [{ x: 1, y: 1 }, { x: 2, y: 2 }];
            var xScale = new Plottable.Scale.Linear();
            var yScale = new Plottable.Scale.Linear();
            xScale.domainer(new Plottable.Domainer());
            var xAxis = new Plottable.Axis.Numeric(xScale, "bottom");
            var yAxis = new Plottable.Axis.Numeric(yScale, "left");
            var renderAreaD1 = new Plottable.Plot.Line(xScale, yScale);
            renderAreaD1.addDataset(ds1);
            var renderAreaD2 = new Plottable.Plot.Line(xScale, yScale);
            renderAreaD2.addDataset(ds2);
            var renderAreas = renderAreaD1.merge(renderAreaD2);
            renderAreas.renderTo(svg);
            assert.deepEqual(xScale.domain(), [0, 2]);
            renderAreaD1.detach();
            assert.deepEqual(xScale.domain(), [1, 2], "resize on plot.detach()");
            renderAreas.merge(renderAreaD1);
            assert.deepEqual(xScale.domain(), [0, 2], "resize on plot.merge()");
            svg.remove();
        });
    });
    describe("Quantitative Scales", function () {
        it("autorange defaults to [0, 1] if no perspectives set", function () {
            var scale = new Plottable.Scale.Linear();
            scale.autoDomain();
            var d = scale.domain();
            assert.equal(d[0], 0);
            assert.equal(d[1], 1);
        });
        it("can change the number of ticks generated", function () {
            var scale = new Plottable.Scale.Linear();
            var ticks10 = scale.ticks();
            assert.closeTo(ticks10.length, 10, 1, "defaults to (about) 10 ticks");
            scale.numTicks(20);
            var ticks20 = scale.ticks();
            assert.closeTo(ticks20.length, 20, 1, "can request a different number of ticks");
        });
        it("autorange defaults to [1, 10] on log scale", function () {
            var scale = new Plottable.Scale.Log();
            scale.autoDomain();
            assert.deepEqual(scale.domain(), [1, 10]);
        });
        it("domain can't include NaN or Infinity", function () {
            var scale = new Plottable.Scale.Linear();
            scale.domain([0, 1]);
            scale.domain([5, Infinity]);
            assert.deepEqual(scale.domain(), [0, 1], "Infinity containing domain was ignored");
            scale.domain([5, -Infinity]);
            assert.deepEqual(scale.domain(), [0, 1], "-Infinity containing domain was ignored");
            scale.domain([NaN, 7]);
            assert.deepEqual(scale.domain(), [0, 1], "NaN containing domain was ignored");
            scale.domain([-1, 5]);
            assert.deepEqual(scale.domain(), [-1, 5], "Regular domains still accepted");
        });
        it("autoranges appropriately even if stringy numbers are projected", function () {
            var sadTimesData = ["999", "10", "100", "1000", "2", "999"];
            var xScale = new Plottable.Scale.Linear();
            var yScale = new Plottable.Scale.Linear();
            var plot = new Plottable.Plot.Scatter(xScale, yScale);
            plot.addDataset(sadTimesData);
            var id = function (d) { return d; };
            xScale.domainer(new Plottable.Domainer()); // to disable padding, etc
            plot.project("x", id, xScale);
            plot.project("y", id, yScale);
            var svg = generateSVG();
            plot.renderTo(svg);
            assert.deepEqual(xScale.domain(), [2, 1000], "the domain was calculated appropriately");
            svg.remove();
        });
        it("custom tick generator", function () {
            var scale = new Plottable.Scale.Linear();
            scale.domain([0, 10]);
            var ticks = scale.ticks();
            assert.closeTo(ticks.length, 10, 1, "ticks were generated correctly with default generator");
            scale.tickGenerator(function (scale) { return scale.getDefaultTicks().filter(function (tick) { return tick % 3 === 0; }); });
            ticks = scale.ticks();
            assert.deepEqual(ticks, [0, 3, 6, 9], "ticks were generated correctly with custom generator");
        });
    });
    describe("Ordinal Scales", function () {
        it("defaults to \"bands\" range type", function () {
            var scale = new Plottable.Scale.Ordinal();
            assert.deepEqual(scale.rangeType(), "bands");
        });
        it("rangeBand returns 0 when in \"points\" mode", function () {
            var scale = new Plottable.Scale.Ordinal().rangeType("points");
            assert.deepEqual(scale.rangeType(), "points");
            assert.deepEqual(scale.rangeBand(), 0);
        });
        it("rangeBand is updated when domain changes in \"bands\" mode", function () {
            var scale = new Plottable.Scale.Ordinal();
            scale.rangeType("bands");
            assert.deepEqual(scale.rangeType(), "bands");
            scale.range([0, 2679]);
            scale.domain(["1", "2", "3", "4"]);
            assert.deepEqual(scale.rangeBand(), 399);
            scale.domain(["1", "2", "3", "4", "5"]);
            assert.deepEqual(scale.rangeBand(), 329);
        });
        it("rangeBand is updated when mode is changed", function () {
            var scale = new Plottable.Scale.Ordinal();
            scale.rangeType("bands");
            assert.deepEqual(scale.rangeType(), "bands");
            scale.range([0, 2679]);
            scale.domain(["1", "2", "3", "4"]);
            assert.deepEqual(scale.rangeBand(), 399);
            scale.rangeType("points");
            assert.deepEqual(scale.rangeBand(), 0, "Band width should be 0 in points mode");
        });
        it("rangeType triggers broadcast", function () {
            var scale = new Plottable.Scale.Ordinal();
            var callbackWasCalled = false;
            var testCallback = function (listenable) {
                assert.equal(listenable, scale, "Callback received the calling scale as the first argument");
                callbackWasCalled = true;
            };
            scale.broadcaster.registerListener(null, testCallback);
            scale.rangeType("points");
            assert.isTrue(callbackWasCalled, "The registered callback was called");
        });
    });
    it("OrdinalScale + BarPlot combo works as expected when the data is swapped", function () {
        // This unit test taken from SLATE, see SLATE-163 a fix for SLATE-102
        var xScale = new Plottable.Scale.Ordinal();
        var yScale = new Plottable.Scale.Linear();
        var dA = { x: "A", y: 2 };
        var dB = { x: "B", y: 2 };
        var dC = { x: "C", y: 2 };
        var dataset = new Plottable.Dataset([dA, dB]);
        var barPlot = new Plottable.Plot.VerticalBar(xScale, yScale).addDataset(dataset);
        var svg = generateSVG();
        assert.deepEqual(xScale.domain(), [], "before anchoring, the bar plot doesn't proxy data to the scale");
        barPlot.renderTo(svg);
        assert.deepEqual(xScale.domain(), ["A", "B"], "after anchoring, the bar plot's data is on the scale");
        function iterateDataChanges() {
            var dataChanges = [];
            for (var _i = 0; _i < arguments.length; _i++) {
                dataChanges[_i - 0] = arguments[_i];
            }
            dataChanges.forEach(function (dataChange) {
                dataset.data(dataChange);
            });
        }
        iterateDataChanges([], [dA, dB, dC], []);
        assert.lengthOf(xScale.domain(), 0);
        iterateDataChanges([dA], [dB]);
        assert.lengthOf(xScale.domain(), 1);
        iterateDataChanges([], [dA, dB, dC]);
        assert.lengthOf(xScale.domain(), 3);
        svg.remove();
    });
    describe("Color Scales", function () {
        it("accepts categorical string types and ordinal domain", function () {
            var scale = new Plottable.Scale.Color("10");
            scale.domain(["yes", "no", "maybe"]);
            assert.equal("#1f77b4", scale.scale("yes"));
            assert.equal("#ff7f0e", scale.scale("no"));
            assert.equal("#2ca02c", scale.scale("maybe"));
        });
    });
    describe("Interpolated Color Scales", function () {
        it("default scale uses reds and a linear scale type", function () {
            var scale = new Plottable.Scale.InterpolatedColor();
            scale.domain([0, 16]);
            assert.equal("#ffffff", scale.scale(0));
            assert.equal("#feb24c", scale.scale(8));
            assert.equal("#b10026", scale.scale(16));
        });
        it("linearly interpolates colors in L*a*b color space", function () {
            var scale = new Plottable.Scale.InterpolatedColor("reds");
            scale.domain([0, 1]);
            assert.equal("#b10026", scale.scale(1));
            assert.equal("#d9151f", scale.scale(0.9));
        });
        it("accepts array types with color hex values", function () {
            var scale = new Plottable.Scale.InterpolatedColor(["#000", "#FFF"]);
            scale.domain([0, 16]);
            assert.equal("#000000", scale.scale(0));
            assert.equal("#ffffff", scale.scale(16));
            assert.equal("#777777", scale.scale(8));
        });
        it("accepts array types with color names", function () {
            var scale = new Plottable.Scale.InterpolatedColor(["black", "white"]);
            scale.domain([0, 16]);
            assert.equal("#000000", scale.scale(0));
            assert.equal("#ffffff", scale.scale(16));
            assert.equal("#777777", scale.scale(8));
        });
        it("overflow scale values clamp to range", function () {
            var scale = new Plottable.Scale.InterpolatedColor(["black", "white"]);
            scale.domain([0, 16]);
            assert.equal("#000000", scale.scale(0));
            assert.equal("#ffffff", scale.scale(16));
            assert.equal("#000000", scale.scale(-100));
            assert.equal("#ffffff", scale.scale(100));
        });
        it("can be converted to a different range", function () {
            var scale = new Plottable.Scale.InterpolatedColor(["black", "white"]);
            scale.domain([0, 16]);
            assert.equal("#000000", scale.scale(0));
            assert.equal("#ffffff", scale.scale(16));
            scale.colorRange("reds");
            assert.equal("#b10026", scale.scale(16));
        });
        it("can be converted to a different scale type", function () {
            var scale = new Plottable.Scale.InterpolatedColor(["black", "white"]);
            scale.domain([0, 16]);
            assert.equal("#000000", scale.scale(0));
            assert.equal("#ffffff", scale.scale(16));
            assert.equal("#777777", scale.scale(8));
            scale.scaleType("log");
            assert.equal("#000000", scale.scale(0));
            assert.equal("#ffffff", scale.scale(16));
            assert.equal("#e3e3e3", scale.scale(8));
        });
    });
    describe("Modified Log Scale", function () {
        var scale;
        var base = 10;
        var epsilon = 0.00001;
        beforeEach(function () {
            scale = new Plottable.Scale.ModifiedLog(base);
        });
        it("is an increasing, continuous function that can go negative", function () {
            d3.range(-base * 2, base * 2, base / 20).forEach(function (x) {
                // increasing
                assert.operator(scale.scale(x - epsilon), "<", scale.scale(x));
                assert.operator(scale.scale(x), "<", scale.scale(x + epsilon));
                // continuous
                assert.closeTo(scale.scale(x - epsilon), scale.scale(x), epsilon);
                assert.closeTo(scale.scale(x), scale.scale(x + epsilon), epsilon);
            });
            assert.closeTo(scale.scale(0), 0, epsilon);
        });
        it("is close to log() for large values", function () {
            [10, 100, 23103.4, 5].forEach(function (x) {
                assert.closeTo(scale.scale(x), Math.log(x) / Math.log(10), 0.1);
            });
        });
        it("x = invert(scale(x))", function () {
            [0, 1, base, 100, 0.001, -1, -0.3, -base, base - 0.001].forEach(function (x) {
                assert.closeTo(x, scale.invert(scale.scale(x)), epsilon);
                assert.closeTo(x, scale.scale(scale.invert(x)), epsilon);
            });
        });
        it("domain defaults to [0, 1]", function () {
            scale = new Plottable.Scale.ModifiedLog(base);
            assert.deepEqual(scale.domain(), [0, 1]);
        });
        it("works with a domainer", function () {
            scale._updateExtent("1", "x", [0, base * 2]);
            var domain = scale.domain();
            scale.domainer(new Plottable.Domainer().pad(0.1));
            assert.operator(scale.domain()[0], "<", domain[0]);
            assert.operator(domain[1], "<", scale.domain()[1]);
            scale.domainer(new Plottable.Domainer().nice());
            assert.operator(scale.domain()[0], "<=", domain[0]);
            assert.operator(domain[1], "<=", scale.domain()[1]);
            scale = new Plottable.Scale.ModifiedLog(base);
            scale.domainer(new Plottable.Domainer());
            assert.deepEqual(scale.domain(), [0, 1]);
        });
        it("gives reasonable values for ticks()", function () {
            scale._updateExtent("1", "x", [0, base / 2]);
            var ticks = scale.ticks();
            assert.operator(ticks.length, ">", 0);
            scale._updateExtent("1", "x", [-base * 2, base * 2]);
            ticks = scale.ticks();
            var beforePivot = ticks.filter(function (x) { return x <= -base; });
            var afterPivot = ticks.filter(function (x) { return base <= x; });
            var betweenPivots = ticks.filter(function (x) { return -base < x && x < base; });
            assert.operator(beforePivot.length, ">", 0, "should be ticks before -base");
            assert.operator(afterPivot.length, ">", 0, "should be ticks after base");
            assert.operator(betweenPivots.length, ">", 0, "should be ticks between -base and base");
        });
        it("works on inverted domain", function () {
            scale._updateExtent("1", "x", [200, -100]);
            var range = scale.range();
            assert.closeTo(scale.scale(-100), range[1], epsilon);
            assert.closeTo(scale.scale(200), range[0], epsilon);
            var a = [-100, -10, -3, 0, 1, 3.64, 50, 60, 200];
            var b = a.map(function (x) { return scale.scale(x); });
            // should be decreasing function; reverse is sorted
            assert.deepEqual(b.slice().reverse(), b.slice().sort(function (x, y) { return x - y; }));
            var ticks = scale.ticks();
            assert.deepEqual(ticks, ticks.slice().sort(function (x, y) { return x - y; }), "ticks should be sorted");
            assert.deepEqual(ticks, Plottable._Util.Methods.uniq(ticks), "ticks should not be repeated");
            var beforePivot = ticks.filter(function (x) { return x <= -base; });
            var afterPivot = ticks.filter(function (x) { return base <= x; });
            var betweenPivots = ticks.filter(function (x) { return -base < x && x < base; });
            assert.operator(beforePivot.length, ">", 0, "should be ticks before -base");
            assert.operator(afterPivot.length, ">", 0, "should be ticks after base");
            assert.operator(betweenPivots.length, ">", 0, "should be ticks between -base and base");
        });
        it("ticks() is always non-empty", function () {
            [[2, 9], [0, 1], [1, 2], [0.001, 0.01], [-0.1, 0.1], [-3, -2]].forEach(function (domain) {
                scale._updateExtent("1", "x", domain);
                var ticks = scale.ticks();
                assert.operator(ticks.length, ">", 0);
            });
        });
    });
});

///<reference path="../testReference.ts" />
var assert = chai.assert;
describe("TimeScale tests", function () {
    it("parses reasonable formats for dates", function () {
        var scale = new Plottable.Scale.Time();
        var firstDate = new Date(2014, 9, 1, 0, 0, 0, 0).valueOf();
        var secondDate = new Date(2014, 10, 1, 0, 0, 0).valueOf();
        function checkDomain(domain) {
            scale.domain(domain);
            var time1 = scale.domain()[0].valueOf();
            assert.equal(time1, firstDate, "first value of domain set correctly");
            var time2 = scale.domain()[1].valueOf();
            assert.equal(time2, secondDate, "first value of domain set correctly");
        }
        checkDomain(["10/1/2014", "11/1/2014"]);
        checkDomain(["October 1, 2014", "November 1, 2014"]);
        checkDomain(["Oct 1, 2014", "Nov 1, 2014"]);
    });
    it("time coercer works as intended", function () {
        var tc = new Plottable.Scale.Time()._typeCoercer;
        assert.equal(tc(null).getMilliseconds(), 0, "null converted to Date(0)");
        // converting null to Date(0) is the correct behavior as it mirror's d3's semantics
        assert.equal(tc("Wed Dec 31 1969 16:00:00 GMT-0800 (PST)").getMilliseconds(), 0, "string parsed to date");
        assert.equal(tc(0).getMilliseconds(), 0, "number parsed to date");
        var d = new Date(0);
        assert.equal(tc(d), d, "date passed thru unchanged");
    });
    it("_tickInterval produces correct number of ticks", function () {
        var scale = new Plottable.Scale.Time();
        // 100 year span
        scale.domain([new Date(2000, 0, 1, 0, 0, 0, 0), new Date(2100, 0, 1, 0, 0, 0, 0)]);
        var ticks = scale._tickInterval(d3.time.year);
        assert.equal(ticks.length, 101, "generated correct number of ticks");
        // 1 year span
        scale.domain([new Date(2000, 0, 1, 0, 0, 0, 0), new Date(2000, 11, 31, 0, 0, 0, 0)]);
        ticks = scale._tickInterval(d3.time.month);
        assert.equal(ticks.length, 12, "generated correct number of ticks");
        ticks = scale._tickInterval(d3.time.month, 3);
        assert.equal(ticks.length, 4, "generated correct number of ticks");
        // 1 month span
        scale.domain([new Date(2000, 0, 1, 0, 0, 0, 0), new Date(2000, 1, 1, 0, 0, 0, 0)]);
        ticks = scale._tickInterval(d3.time.day);
        assert.equal(ticks.length, 32, "generated correct number of ticks");
        // 1 day span
        scale.domain([new Date(2000, 0, 1, 0, 0, 0, 0), new Date(2000, 0, 1, 23, 0, 0, 0)]);
        ticks = scale._tickInterval(d3.time.hour);
        assert.equal(ticks.length, 24, "generated correct number of ticks");
        // 1 hour span
        scale.domain([new Date(2000, 0, 1, 0, 0, 0, 0), new Date(2000, 0, 1, 1, 0, 0, 0)]);
        ticks = scale._tickInterval(d3.time.minute);
        assert.equal(ticks.length, 61, "generated correct number of ticks");
        ticks = scale._tickInterval(d3.time.minute, 10);
        assert.equal(ticks.length, 7, "generated correct number of ticks");
        // 1 minute span
        scale.domain([new Date(2000, 0, 1, 0, 0, 0, 0), new Date(2000, 0, 1, 0, 1, 0, 0)]);
        ticks = scale._tickInterval(d3.time.second);
        assert.equal(ticks.length, 61, "generated correct number of ticks");
    });
});

///<reference path="../testReference.ts" />
var assert = chai.assert;
describe("_Util.DOM", function () {
    it("getBBox works properly", function () {
        var svg = generateSVG();
        var expectedBox = {
            x: 0,
            y: 0,
            width: 40,
            height: 20
        };
        var rect = svg.append("rect").attr(expectedBox);
        var measuredBox = Plottable._Util.DOM.getBBox(rect);
        assert.deepEqual(measuredBox, expectedBox, "getBBox measures correctly");
        svg.remove();
    });
    it("getBBox does not fail on disconnected and display:none nodes", function () {
        var expectedBox = {
            x: 0,
            y: 0,
            width: 40,
            height: 20
        };
        var removedSVG = generateSVG().remove();
        var rect = removedSVG.append("rect").attr(expectedBox);
        Plottable._Util.DOM.getBBox(rect); // could throw NS_ERROR on FF
        var noneSVG = generateSVG().style("display", "none");
        rect = noneSVG.append("rect").attr(expectedBox);
        Plottable._Util.DOM.getBBox(rect); // could throw NS_ERROR on FF
        noneSVG.remove();
    });
    describe("getElementWidth, getElementHeight", function () {
        it("can get a plain element's size", function () {
            var parent = getSVGParent();
            parent.style("width", "300px");
            parent.style("height", "200px");
            var parentElem = parent[0][0];
            var width = Plottable._Util.DOM.getElementWidth(parentElem);
            assert.equal(width, 300, "measured width matches set width");
            var height = Plottable._Util.DOM.getElementHeight(parentElem);
            assert.equal(height, 200, "measured height matches set height");
        });
        it("can get the svg's size", function () {
            var svg = generateSVG(450, 120);
            var svgElem = svg[0][0];
            var width = Plottable._Util.DOM.getElementWidth(svgElem);
            assert.equal(width, 450, "measured width matches set width");
            var height = Plottable._Util.DOM.getElementHeight(svgElem);
            assert.equal(height, 120, "measured height matches set height");
            svg.remove();
        });
        it("can accept multiple units and convert to pixels", function () {
            var parent = getSVGParent();
            var parentElem = parent[0][0];
            var child = parent.append("div");
            var childElem = child[0][0];
            parent.style("width", "200px");
            parent.style("height", "50px");
            assert.equal(Plottable._Util.DOM.getElementWidth(parentElem), 200, "width is correct");
            assert.equal(Plottable._Util.DOM.getElementHeight(parentElem), 50, "height is correct");
            child.style("width", "20px");
            child.style("height", "10px");
            assert.equal(Plottable._Util.DOM.getElementWidth(childElem), 20, "width is correct");
            assert.equal(Plottable._Util.DOM.getElementHeight(childElem), 10, "height is correct");
            child.style("width", "100%");
            child.style("height", "100%");
            assert.equal(Plottable._Util.DOM.getElementWidth(childElem), 200, "width is correct");
            assert.equal(Plottable._Util.DOM.getElementHeight(childElem), 50, "height is correct");
            child.style("width", "50%");
            child.style("height", "50%");
            assert.equal(Plottable._Util.DOM.getElementWidth(childElem), 100, "width is correct");
            assert.equal(Plottable._Util.DOM.getElementHeight(childElem), 25, "height is correct");
            // reset test page DOM
            parent.style("width", "auto");
            parent.style("height", "auto");
            child.remove();
        });
    });
});

///<reference path="../testReference.ts" />
var assert = chai.assert;
describe("Formatters", function () {
    describe("fixed", function () {
        it("shows exactly [precision] digits", function () {
            var fixed3 = Plottable.Formatters.fixed();
            var result = fixed3(1);
            assert.strictEqual(result, "1.000", "defaults to three decimal places");
            result = fixed3(1.234);
            assert.strictEqual(result, "1.234", "shows three decimal places");
            result = fixed3(1.2345);
            assert.strictEqual(result, "", "changed values are not shown (get turned into empty strings)");
        });
        it("precision can be changed", function () {
            var fixed2 = Plottable.Formatters.fixed(2);
            var result = fixed2(1);
            assert.strictEqual(result, "1.00", "formatter was changed to show only two decimal places");
        });
        it("can be set to show rounded values", function () {
            var fixed3 = Plottable.Formatters.fixed(3, false);
            var result = fixed3(1.2349);
            assert.strictEqual(result, "1.235", "long values are rounded correctly");
        });
    });
    describe("general", function () {
        it("formats number to show at most [precision] digits", function () {
            var general = Plottable.Formatters.general();
            var result = general(1);
            assert.strictEqual(result, "1", "shows no decimals if formatting an integer");
            result = general(1.234);
            assert.strictEqual(result, "1.234", "shows up to three decimal places");
            result = general(1.2345);
            assert.strictEqual(result, "", "(changed) values with more than three decimal places are not shown");
        });
        it("stringifies non-number values", function () {
            var general = Plottable.Formatters.general();
            var result = general("blargh");
            assert.strictEqual(result, "blargh", "string values are passed through unchanged");
            result = general(null);
            assert.strictEqual(result, "null", "non-number inputs are stringified");
        });
        it("throws an error on strange precision", function () {
            assert.throws(function () {
                var general = Plottable.Formatters.general(-1);
                var result = general(5);
            });
            assert.throws(function () {
                var general = Plottable.Formatters.general(100);
                var result = general(5);
            });
        });
    });
    describe("identity", function () {
        it("stringifies inputs", function () {
            var identity = Plottable.Formatters.identity();
            var result = identity(1);
            assert.strictEqual(result, "1", "numbers are stringified");
            result = identity(0.999999);
            assert.strictEqual(result, "0.999999", "long numbers are stringified");
            result = identity(null);
            assert.strictEqual(result, "null", "formats null");
            result = identity(undefined);
            assert.strictEqual(result, "undefined", "formats undefined");
        });
    });
    describe("currency", function () {
        it("uses reasonable defaults", function () {
            var currencyFormatter = Plottable.Formatters.currency();
            var result = currencyFormatter(1);
            assert.strictEqual(result.charAt(0), "$", "defaults to $ for currency symbol");
            var decimals = result.substring(result.indexOf(".") + 1, result.length);
            assert.strictEqual(decimals.length, 2, "defaults to 2 decimal places");
            result = currencyFormatter(-1);
            assert.strictEqual(result.charAt(0), "-", "prefixes negative values with \"-\"");
            assert.strictEqual(result.charAt(1), "$", "places the currency symbol after the negative sign");
        });
        it("can change the type and position of the currency symbol", function () {
            var centsFormatter = Plottable.Formatters.currency(0, "c", false);
            var result = centsFormatter(1);
            assert.strictEqual(result.charAt(result.length - 1), "c", "The specified currency symbol was appended");
        });
    });
    describe("time", function () {
        it("uses reasonable defaults", function () {
            var timeFormatter = Plottable.Formatters.time();
            // year, month, day, hours, minutes, seconds, milliseconds
            var result = timeFormatter(new Date(2000, 0, 1, 0, 0, 0, 0));
            assert.strictEqual(result, "2000", "only the year was displayed");
            result = timeFormatter(new Date(2000, 2, 1, 0, 0, 0, 0));
            assert.strictEqual(result, "Mar", "only the month was displayed");
            result = timeFormatter(new Date(2000, 2, 2, 0, 0, 0, 0));
            assert.strictEqual(result, "Thu 02", "month and date displayed");
            result = timeFormatter(new Date(2000, 2, 1, 20, 0, 0, 0));
            assert.strictEqual(result, "08 PM", "only hour was displayed");
            result = timeFormatter(new Date(2000, 2, 1, 20, 34, 0, 0));
            assert.strictEqual(result, "08:34", "hour and minute was displayed");
            result = timeFormatter(new Date(2000, 2, 1, 20, 34, 53, 0));
            assert.strictEqual(result, ":53", "seconds was displayed");
            result = timeFormatter(new Date(2000, 0, 1, 0, 0, 0, 950));
            assert.strictEqual(result, ".950", "milliseconds was displayed");
        });
    });
    describe("percentage", function () {
        it("uses reasonable defaults", function () {
            var percentFormatter = Plottable.Formatters.percentage();
            var result = percentFormatter(1);
            assert.strictEqual(result, "100%", "the value was multiplied by 100, a percent sign was appended, and no decimal places are shown by default");
        });
        it("can handle float imprecision", function () {
            var percentFormatter = Plottable.Formatters.percentage();
            var result = percentFormatter(0.07);
            assert.strictEqual(result, "7%", "does not have trailing zeros and is not empty string");
            percentFormatter = Plottable.Formatters.percentage(2);
            var result2 = percentFormatter(0.0035);
            assert.strictEqual(result2, "0.35%", "works even if multiplying by 100 does not make it an integer");
        });
        it("onlyShowUnchanged set to false", function () {
            var percentFormatter = Plottable.Formatters.percentage(0, false);
            var result = percentFormatter(0.075);
            assert.strictEqual(result, "8%", "shows formatter changed value");
        });
    });
    describe("time", function () {
        it("uses reasonable defaults", function () {
            var timeFormatter = Plottable.Formatters.time();
            // year, month, day, hours, minutes, seconds, milliseconds
            var result = timeFormatter(new Date(2000, 0, 1, 0, 0, 0, 0));
            assert.strictEqual(result, "2000", "only the year was displayed");
            result = timeFormatter(new Date(2000, 2, 1, 0, 0, 0, 0));
            assert.strictEqual(result, "Mar", "only the month was displayed");
            result = timeFormatter(new Date(2000, 2, 2, 0, 0, 0, 0));
            assert.strictEqual(result, "Thu 02", "month and date displayed");
            result = timeFormatter(new Date(2000, 2, 1, 20, 0, 0, 0));
            assert.strictEqual(result, "08 PM", "only hour was displayed");
            result = timeFormatter(new Date(2000, 2, 1, 20, 34, 0, 0));
            assert.strictEqual(result, "08:34", "hour and minute was displayed");
            result = timeFormatter(new Date(2000, 2, 1, 20, 34, 53, 0));
            assert.strictEqual(result, ":53", "seconds was displayed");
            result = timeFormatter(new Date(2000, 0, 1, 0, 0, 0, 950));
            assert.strictEqual(result, ".950", "milliseconds was displayed");
        });
    });
    describe("SISuffix", function () {
        it("shortens long numbers", function () {
            var lnFormatter = Plottable.Formatters.siSuffix();
            var result = lnFormatter(1);
            assert.strictEqual(result, "1.00", "shows 3 signifigicant figures by default");
            result = lnFormatter(Math.pow(10, 12));
            assert.operator(result.length, "<=", 5, "large number was formatted to a short string");
            result = lnFormatter(Math.pow(10, -12));
            assert.operator(result.length, "<=", 5, "small number was formatted to a short string");
        });
    });
    describe("relativeDate", function () {
        it("uses reasonable defaults", function () {
            var relativeDateFormatter = Plottable.Formatters.relativeDate();
            var result = relativeDateFormatter(7 * Plottable.MILLISECONDS_IN_ONE_DAY);
            assert.strictEqual(result, "7", "7 day difference from epoch, incremented by days, no suffix");
        });
        it("resulting value is difference from base value", function () {
            var relativeDateFormatter = Plottable.Formatters.relativeDate(5 * Plottable.MILLISECONDS_IN_ONE_DAY);
            var result = relativeDateFormatter(9 * Plottable.MILLISECONDS_IN_ONE_DAY);
            assert.strictEqual(result, "4", "4 days greater from base value");
            result = relativeDateFormatter(Plottable.MILLISECONDS_IN_ONE_DAY);
            assert.strictEqual(result, "-4", "4 days less from base value");
        });
        it("can increment by different time types (hours, minutes)", function () {
            var hoursRelativeDateFormatter = Plottable.Formatters.relativeDate(0, Plottable.MILLISECONDS_IN_ONE_DAY / 24);
            var result = hoursRelativeDateFormatter(3 * Plottable.MILLISECONDS_IN_ONE_DAY);
            assert.strictEqual(result, "72", "72 hour difference from epoch");
            var minutesRelativeDateFormatter = Plottable.Formatters.relativeDate(0, Plottable.MILLISECONDS_IN_ONE_DAY / (24 * 60));
            result = minutesRelativeDateFormatter(3 * Plottable.MILLISECONDS_IN_ONE_DAY);
            assert.strictEqual(result, "4320", "4320 minute difference from epoch");
        });
        it("can append a suffix", function () {
            var relativeDateFormatter = Plottable.Formatters.relativeDate(0, Plottable.MILLISECONDS_IN_ONE_DAY, "days");
            var result = relativeDateFormatter(7 * Plottable.MILLISECONDS_IN_ONE_DAY);
            assert.strictEqual(result, "7days", "days appended to the end");
        });
    });
});

///<reference path="../testReference.ts" />
var assert = chai.assert;
describe("IDCounter", function () {
    it("IDCounter works as expected", function () {
        var i = new Plottable._Util.IDCounter();
        assert.equal(i.get("f"), 0);
        assert.equal(i.increment("f"), 1);
        assert.equal(i.increment("g"), 1);
        assert.equal(i.increment("f"), 2);
        assert.equal(i.decrement("f"), 1);
        assert.equal(i.get("f"), 1);
        assert.equal(i.get("f"), 1);
        assert.equal(i.decrement(2), -1);
    });
});

///<reference path="../testReference.ts" />
var assert = chai.assert;
describe("StrictEqualityAssociativeArray", function () {
    it("StrictEqualityAssociativeArray works as expected", function () {
        var s = new Plottable._Util.StrictEqualityAssociativeArray();
        var o1 = {};
        var o2 = {};
        assert.isFalse(s.has(o1));
        assert.isFalse(s.delete(o1));
        assert.isUndefined(s.get(o1));
        assert.isFalse(s.set(o1, "foo"));
        assert.equal(s.get(o1), "foo");
        assert.isTrue(s.set(o1, "bar"));
        assert.equal(s.get(o1), "bar");
        s.set(o2, "baz");
        s.set(3, "bam");
        s.set("3", "ball");
        assert.equal(s.get(o1), "bar");
        assert.equal(s.get(o2), "baz");
        assert.equal(s.get(3), "bam");
        assert.equal(s.get("3"), "ball");
        assert.isTrue(s.delete(3));
        assert.isUndefined(s.get(3));
        assert.equal(s.get(o2), "baz");
        assert.equal(s.get("3"), "ball");
    });
    it("Array-level operations (retrieve keys, vals, and map)", function () {
        var s = new Plottable._Util.StrictEqualityAssociativeArray();
        s.set(2, "foo");
        s.set(3, "bar");
        s.set(4, "baz");
        assert.deepEqual(s.values(), ["foo", "bar", "baz"]);
        assert.deepEqual(s.keys(), [2, 3, 4]);
        assert.deepEqual(s.map(function (k, v, i) { return [k, v, i]; }), [[2, "foo", 0], [3, "bar", 1], [4, "baz", 2]]);
    });
});

///<reference path="../testReference.ts" />
var assert = chai.assert;
describe("CachingCharacterMeasurer", function () {
    var g;
    var measurer;
    var svg;
    beforeEach(function () {
        svg = generateSVG(100, 100);
        g = svg.append("g");
        measurer = new Plottable._Util.Text.CachingCharacterMeasurer(g.append("text"));
    });
    afterEach(function () {
        svg.remove();
    });
    it("empty string has non-zero size", function () {
        var a = measurer.measure("x x").width;
        var b = measurer.measure("xx").width;
        assert.operator(a, ">", b, "'x x' is longer than 'xx'");
    });
    it("should repopulate cache if it changes size and clear() is called", function () {
        var a = measurer.measure("x").width;
        g.style("font-size", "40px");
        var b = measurer.measure("x").width;
        assert.equal(a, b, "cached result doesn't reflect changes");
        measurer.clear();
        var c = measurer.measure("x").width;
        assert.operator(a, "<", c, "cache reset after font size changed");
    });
    it("multiple spaces take up same area as one space", function () {
        var a = measurer.measure("x x").width;
        var b = measurer.measure("x  \t \n x").width;
        assert.equal(a, b);
    });
});

///<reference path="../testReference.ts" />
var assert = chai.assert;
describe("Cache", function () {
    var callbackCalled = false;
    var f = function (s) {
        callbackCalled = true;
        return s + s;
    };
    var cache;
    beforeEach(function () {
        callbackCalled = false;
        cache = new Plottable._Util.Cache(f);
    });
    it("Doesn't call its function if it already called", function () {
        assert.equal(cache.get("hello"), "hellohello");
        assert.isTrue(callbackCalled);
        callbackCalled = false;
        assert.equal(cache.get("hello"), "hellohello");
        assert.isFalse(callbackCalled);
    });
    it("Clears its cache when .clear() is called", function () {
        var prefix = "hello";
        cache = new Plottable._Util.Cache(function (s) {
            callbackCalled = true;
            return prefix + s;
        });
        assert.equal(cache.get("world"), "helloworld");
        assert.isTrue(callbackCalled);
        callbackCalled = false;
        assert.equal(cache.get("world"), "helloworld");
        assert.isFalse(callbackCalled);
        prefix = "hola";
        cache.clear();
        assert.equal(cache.get("world"), "holaworld");
        assert.isTrue(callbackCalled);
    });
    it("Doesn't clear the cache when canonicalKey doesn't change", function () {
        cache = new Plottable._Util.Cache(f, "x");
        assert.equal(cache.get("hello"), "hellohello");
        assert.isTrue(callbackCalled);
        cache.clear();
        callbackCalled = false;
        assert.equal(cache.get("hello"), "hellohello");
        assert.isFalse(callbackCalled);
    });
    it("Clears the cache when canonicalKey changes", function () {
        var prefix = "hello";
        cache = new Plottable._Util.Cache(function (s) {
            callbackCalled = true;
            return prefix + s;
        });
        cache.get("world");
        assert.isTrue(callbackCalled);
        prefix = "hola";
        cache.clear();
        callbackCalled = false;
        cache.get("world");
        assert.isTrue(callbackCalled);
    });
    it("uses valueEq to check if it should clear", function () {
        var decider = true;
        cache = new Plottable._Util.Cache(f, "x", function (a, b) { return decider; });
        cache.get("hello");
        assert.isTrue(callbackCalled);
        cache.clear();
        callbackCalled = false;
        cache.get("hello");
        assert.isFalse(callbackCalled);
        decider = false;
        cache.clear();
        cache.get("hello");
        assert.isTrue(callbackCalled);
    });
});

///<reference path="../testReference.ts" />
var assert = chai.assert;
describe("_Util.Text", function () {
    it("getTruncatedText works properly", function () {
        var svg = generateSVG();
        var textEl = svg.append("text").attr("x", 20).attr("y", 50);
        textEl.text("foobar");
        var measure = Plottable._Util.Text.getTextMeasurer(textEl);
        var fullText = Plottable._Util.Text.getTruncatedText("hellom world!", 200, measure);
        assert.equal(fullText, "hellom world!", "text untruncated");
        var partialText = Plottable._Util.Text.getTruncatedText("hellom world!", 70, measure);
        assert.equal(partialText, "hello...", "text truncated");
        var tinyText = Plottable._Util.Text.getTruncatedText("hellom world!", 5, measure);
        assert.equal(tinyText, "", "empty string for tiny text");
        svg.remove();
    });
    describe("addEllipsesToLine", function () {
        var svg;
        var measure;
        var e;
        var textSelection;
        before(function () {
            svg = generateSVG();
            textSelection = svg.append("text");
            measure = Plottable._Util.Text.getTextMeasurer(textSelection);
            e = function (text, width) { return Plottable._Util.Text.addEllipsesToLine(text, width, measure); };
        });
        it("works on an empty string", function () {
            assert.equal(e("", 200), "...", "produced \"...\" with plenty of space");
        });
        it("works as expected when given no width", function () {
            assert.equal(e("this wont fit", 0), "", "returned empty string when width is 0");
        });
        it("works as expected when given only one periods worth of space", function () {
            var w = measure(".").width;
            assert.equal(e("this won't fit", w), ".", "returned a single period");
        });
        it("works as expected with plenty of space", function () {
            assert.equal(e("this will fit", 400), "this will fit...");
        });
        it("works as expected with insufficient space", function () {
            var w = measure("this won't fit").width;
            assert.equal(e("this won't fit", w), "this won't...");
        });
        it("handles spaces intelligently", function () {
            var spacey = "this            xx";
            var w = measure(spacey).width - 1;
            assert.equal(e(spacey, w), "this...");
        });
        after(function () {
            assert.lengthOf(svg.node().childNodes, 0, "this was all without side-effects");
            svg.remove();
        });
    });
    describe("writeText", function () {
        it("behaves appropriately when there is too little height and width to fit any text", function () {
            var svg = generateSVG();
            var width = 1;
            var height = 1;
            var textSelection = svg.append("text");
            var measure = Plottable._Util.Text.getTextMeasurer(textSelection);
            var results = Plottable._Util.Text.writeText("hello world", width, height, measure, "horizontal");
            assert.isFalse(results.textFits, "measurement mode: text doesn't fit");
            assert.equal(0, results.usedWidth, "measurement mode: no width used");
            assert.equal(0, results.usedHeight, "measurement mode: no height used");
            var writeOptions = { g: svg, xAlign: "center", yAlign: "center" };
            results = Plottable._Util.Text.writeText("hello world", width, height, measure, "horizontal", writeOptions);
            assert.isFalse(results.textFits, "write mode: text doesn't fit");
            assert.equal(0, results.usedWidth, "write mode: no width used");
            assert.equal(0, results.usedHeight, "write mode: no height used");
            textSelection.remove();
            assert.lengthOf(svg.selectAll("text")[0], 0, "no text was written");
            svg.remove();
        });
        it("behaves appropriately when there is plenty of width but too little height to fit text", function () {
            var svg = generateSVG();
            var width = 500;
            var height = 1;
            var textSelection = svg.append("text");
            var measure = Plottable._Util.Text.getTextMeasurer(textSelection);
            var results = Plottable._Util.Text.writeText("hello world", width, height, measure, "horizontal");
            assert.isFalse(results.textFits, "measurement mode: text doesn't fit");
            assert.equal(0, results.usedWidth, "measurement mode: no width used");
            assert.equal(0, results.usedHeight, "measurement mode: no height used");
            var writeOptions = { g: svg, xAlign: "center", yAlign: "center" };
            results = Plottable._Util.Text.writeText("hello world", width, height, measure, "horizontal", writeOptions);
            assert.isFalse(results.textFits, "write mode: text doesn't fit");
            assert.equal(0, results.usedWidth, "write mode: no width used");
            assert.equal(0, results.usedHeight, "write mode: no height used");
            textSelection.remove();
            assert.lengthOf(svg.selectAll("text")[0], 0, "no text was written");
            svg.remove();
        });
    });
    describe("getTextMeasurer", function () {
        var svg;
        var measurer;
        var canonicalBB;
        var canonicalResult;
        before(function () {
            svg = generateSVG(200, 200);
            var t = svg.append("text");
            t.text("hi there");
            canonicalBB = Plottable._Util.DOM.getBBox(t);
            canonicalResult = { width: canonicalBB.width, height: canonicalBB.height };
            t.text("bla bla bla");
            measurer = Plottable._Util.Text.getTextMeasurer(t);
        });
        it("works on empty string", function () {
            var result = measurer("");
            assert.deepEqual(result, { width: 0, height: 0 }, "empty string has 0 width and height");
        });
        it("works on non-empty string and has no side effects", function () {
            var result2 = measurer("hi there");
            assert.deepEqual(result2, canonicalResult, "measurement is as expected");
        });
        after(function () {
            svg.remove();
        });
    });
    describe("writeLine", function () {
        var svg;
        var g;
        var text = "hello world ARE YOU THERE?";
        var hideResults = true;
        describe("writeLineHorizontally", function () {
            it("writes no text if there is insufficient space", function () {
                svg = generateSVG(20, 20);
                g = svg.append("g");
                var wh = Plottable._Util.Text.writeLineHorizontally(text, g, 20, 20);
                assert.equal(wh.width, 0, "no width used");
                assert.equal(wh.height, 0, "no height used");
                var textEl = g.select("text");
                assert.equal(g.text(), "", "no text written");
                svg.remove();
            });
            it("performs basic functionality and defaults to left, top", function () {
                svg = generateSVG(400, 400);
                g = svg.append("g");
                var wh = Plottable._Util.Text.writeLineHorizontally(text, g, 400, 400);
                var textEl = g.select("text");
                var bb = Plottable._Util.DOM.getBBox(textEl);
                var x = bb.x + Plottable._Util.DOM.translate(g.select("g"))[0];
                var y = bb.y + Plottable._Util.DOM.translate(g.select("g"))[1];
                if (hideResults) {
                    svg.remove();
                }
                ;
            });
            it("center, center alignment works", function () {
                svg = generateSVG(400, 400);
                g = svg.append("g");
                var wh = Plottable._Util.Text.writeLineHorizontally(text, g, 400, 400, "center", "center");
                svg.append("circle").attr({ cx: 200, cy: 200, r: 5 });
                var textEl = g.select("text");
                var bb = Plottable._Util.DOM.getBBox(textEl);
                var x = bb.x + Plottable._Util.DOM.translate(g.select("g"))[0] + bb.width / 2;
                var y = bb.y + Plottable._Util.DOM.translate(g.select("g"))[1] + bb.height / 2;
                if (hideResults) {
                    svg.remove();
                }
                ;
            });
            it("right, bottom alignment works", function () {
                svg = generateSVG(400, 400);
                g = svg.append("g");
                var wh = Plottable._Util.Text.writeLineHorizontally(text, g, 400, 400, "right", "bottom");
                var textEl = g.select("text");
                var bb = Plottable._Util.DOM.getBBox(textEl);
                var x = bb.x + Plottable._Util.DOM.translate(g.select("g"))[0] + bb.width;
                var y = bb.y + Plottable._Util.DOM.translate(g.select("g"))[1] + bb.height;
                if (hideResults) {
                    svg.remove();
                }
                ;
            });
            it("throws an error if there's too little space", function () {
                svg = generateSVG(20, 20);
                g = svg.append("g");
                if (hideResults) {
                    svg.remove();
                }
                ;
            });
        });
        describe("writeLineVertically", function () {
            it("performs basic functionality and defaults to right, left, top", function () {
                svg = generateSVG(60, 400);
                g = svg.append("g");
                var wh = Plottable._Util.Text.writeLineVertically(text, g, 60, 400);
                var bb = Plottable._Util.DOM.getBBox(g.select("g"));
                if (hideResults) {
                    svg.remove();
                }
                ;
            });
            it("right, center, center", function () {
                svg = generateSVG(60, 400);
                g = svg.append("g");
                var wh = Plottable._Util.Text.writeLineVertically("x", g, 60, 400, "center", "center", "right");
                var bb = Plottable._Util.DOM.getBBox(g.select("g"));
                if (hideResults) {
                    svg.remove();
                }
                ;
            });
            it("right, right, bottom", function () {
                svg = generateSVG(60, 400);
                g = svg.append("g");
                var wh = Plottable._Util.Text.writeLineVertically(text, g, 60, 400, "right", "bottom", "right");
                var bb = Plottable._Util.DOM.getBBox(g.select("g"));
                if (hideResults) {
                    svg.remove();
                }
                ;
            });
            it("left, left, top", function () {
                svg = generateSVG(60, 400);
                g = svg.append("g");
                var wh = Plottable._Util.Text.writeLineVertically(text, g, 60, 400, "left", "top", "left");
                var bb = Plottable._Util.DOM.getBBox(g.select("g"));
                if (hideResults) {
                    svg.remove();
                }
                ;
            });
            it("left, center, center", function () {
                svg = generateSVG(60, 400);
                g = svg.append("g");
                var wh = Plottable._Util.Text.writeLineVertically(text, g, 60, 400, "center", "center", "left");
                if (hideResults) {
                    svg.remove();
                }
                ;
            });
            it("left, right, bottom", function () {
                svg = generateSVG(60, 400);
                g = svg.append("g");
                var wh = Plottable._Util.Text.writeLineVertically(text, g, 60, 400, "right", "bottom", "left");
                if (hideResults) {
                    svg.remove();
                }
                ;
            });
        });
    });
});

///<reference path="../testReference.ts" />
var assert = chai.assert;
describe("_Util.Methods", function () {
    it("inRange works correct", function () {
        assert.isTrue(Plottable._Util.Methods.inRange(0, -1, 1), "basic functionality works");
        assert.isTrue(Plottable._Util.Methods.inRange(0, 0, 1), "it is a closed interval");
        assert.isTrue(!Plottable._Util.Methods.inRange(0, 1, 2), "returns false when false");
    });
    it("sortedIndex works properly", function () {
        var a = [1, 2, 3, 4, 5];
        var si = Plottable._Util.OpenSource.sortedIndex;
        assert.equal(si(0, a), 0, "return 0 when val is <= arr[0]");
        assert.equal(si(6, a), a.length, "returns a.length when val >= arr[arr.length-1]");
        assert.equal(si(1.5, a), 1, "returns 1 when val is between the first and second elements");
    });
    it("accessorize works properly", function () {
        var datum = { "foo": 2, "bar": 3, "key": 4 };
        var f = function (d, i, m) { return d + i; };
        var a1 = Plottable._Util.Methods.accessorize(f);
        assert.equal(f, a1, "function passes through accessorize unchanged");
        var a2 = Plottable._Util.Methods.accessorize("key");
        assert.equal(a2(datum, 0, null), 4, "key accessor works appropriately");
        var a3 = Plottable._Util.Methods.accessorize("#aaaa");
        assert.equal(a3(datum, 0, null), "#aaaa", "strings beginning with # are returned as final value");
        var a4 = Plottable._Util.Methods.accessorize(33);
        assert.equal(a4(datum, 0, null), 33, "numbers are return as final value");
        var a5 = Plottable._Util.Methods.accessorize(datum);
        assert.equal(a5(datum, 0, null), datum, "objects are return as final value");
    });
    it("uniq works as expected", function () {
        var strings = ["foo", "bar", "foo", "foo", "baz", "bam"];
        assert.deepEqual(Plottable._Util.Methods.uniq(strings), ["foo", "bar", "baz", "bam"]);
    });
    it("max/min work as expected", function () {
        var alist = [1, 2, 3, 4, 5];
        var dbl = function (x) { return x * 2; };
        var max = Plottable._Util.Methods.max;
        var min = Plottable._Util.Methods.min;
        assert.deepEqual(max(alist), 5, "max works as expected on plain array");
        assert.deepEqual(max(alist, 99), 5, "max ignores default on non-empty array");
        assert.deepEqual(max(alist, dbl), 10, "max applies function appropriately");
        assert.deepEqual(max([]), 0, "default value zero by default");
        assert.deepEqual(max([], 10), 10, "works as intended with default value");
        assert.deepEqual(max([], dbl), 0, "default value zero as expected when fn provided");
        assert.deepEqual(max([], dbl, 5), 5, "default value works with function");
        assert.deepEqual(min(alist, 0), 1, "min works for basic list");
        assert.deepEqual(min(alist, dbl, 0), 2, "min works with function arg");
        assert.deepEqual(min([]), 0, "min defaults to 0");
        assert.deepEqual(min([], dbl, 5), 5, "min accepts custom default and function");
        var strings = ["a", "bb", "ccc", "ddd"];
        assert.deepEqual(max(strings, function (s) { return s.length; }), 3, "works on arrays of non-numbers with a function");
        assert.deepEqual(max([], function (s) { return s.length; }, 5), 5, "defaults work even with non-number function type");
    });
    it("objEq works as expected", function () {
        assert.isTrue(Plottable._Util.Methods.objEq({}, {}));
        assert.isTrue(Plottable._Util.Methods.objEq({ a: 5 }, { a: 5 }));
        assert.isFalse(Plottable._Util.Methods.objEq({ a: 5, b: 6 }, { a: 5 }));
        assert.isFalse(Plottable._Util.Methods.objEq({ a: 5 }, { a: 5, b: 6 }));
        assert.isTrue(Plottable._Util.Methods.objEq({ a: "hello" }, { a: "hello" }));
        assert.isFalse(Plottable._Util.Methods.objEq({ constructor: {}.constructor }, {}), "using \"constructor\" isn't hidden");
    });
    it("populateMap works as expected", function () {
        var keys = ["a", "b", "c"];
        var map = Plottable._Util.Methods.populateMap(keys, function (key) { return key + "Value"; });
        assert.strictEqual(map.get("a"), "aValue", "key properly goes through map function");
        assert.strictEqual(map.get("b"), "bValue", "key properly goes through map function");
        assert.strictEqual(map.get("c"), "cValue", "key properly goes through map function");
        var indexMap = Plottable._Util.Methods.populateMap(keys, function (key, i) { return key + i + "Value"; });
        assert.strictEqual(indexMap.get("a"), "a0Value", "key and index properly goes through map function");
        assert.strictEqual(indexMap.get("b"), "b1Value", "key and index properly goes through map function");
        assert.strictEqual(indexMap.get("c"), "c2Value", "key and index properly goes through map function");
        var emptyKeys = [];
        var emptyMap = Plottable._Util.Methods.populateMap(emptyKeys, function (key) { return key + "Value"; });
        assert.isTrue(emptyMap.empty(), "no entries in map if no keys in input array");
    });
});

///<reference path="../testReference.ts" />
var assert = chai.assert;
function makeFakeEvent(x, y) {
    return {
        dx: 0,
        dy: 0,
        clientX: x,
        clientY: y,
        translate: [x, y],
        scale: 1,
        sourceEvent: null,
        x: x,
        y: y,
        keyCode: 0,
        altKey: false
    };
}
function fakeDragSequence(anyedInteraction, startX, startY, endX, endY) {
    anyedInteraction._dragstart();
    d3.event = makeFakeEvent(startX, startY);
    anyedInteraction._drag();
    d3.event = makeFakeEvent(endX, endY);
    anyedInteraction._drag();
    anyedInteraction._dragend();
    d3.event = null;
}
describe("Interactions", function () {
    describe("PanZoomInteraction", function () {
        it("Pans properly", function () {
            // The only difference between pan and zoom is internal to d3
            // Simulating zoom events is painful, so panning will suffice here
            var xScale = new Plottable.Scale.Linear().domain([0, 11]);
            var yScale = new Plottable.Scale.Linear().domain([11, 0]);
            var svg = generateSVG();
            var dataset = makeLinearSeries(11);
            var plot = new Plottable.Plot.Scatter(xScale, yScale).addDataset(dataset);
            plot.renderTo(svg);
            var xDomainBefore = xScale.domain();
            var yDomainBefore = yScale.domain();
            var interaction = new Plottable.Interaction.PanZoom(xScale, yScale);
            plot.registerInteraction(interaction);
            var hb = plot._element.select(".hit-box").node();
            var dragDistancePixelX = 10;
            var dragDistancePixelY = 20;
            $(hb).simulate("drag", {
                dx: dragDistancePixelX,
                dy: dragDistancePixelY
            });
            var xDomainAfter = xScale.domain();
            var yDomainAfter = yScale.domain();
            assert.notDeepEqual(xDomainAfter, xDomainBefore, "x domain was changed by panning");
            assert.notDeepEqual(yDomainAfter, yDomainBefore, "y domain was changed by panning");
            function getSlope(scale) {
                var range = scale.range();
                var domain = scale.domain();
                return (domain[1] - domain[0]) / (range[1] - range[0]);
            }
            ;
            var expectedXDragChange = -dragDistancePixelX * getSlope(xScale);
            var expectedYDragChange = -dragDistancePixelY * getSlope(yScale);
            assert.closeTo(xDomainAfter[0] - xDomainBefore[0], expectedXDragChange, 1, "x domain changed by the correct amount");
            assert.closeTo(yDomainAfter[0] - yDomainBefore[0], expectedYDragChange, 1, "y domain changed by the correct amount");
            svg.remove();
        });
    });
    describe("XYDragBoxInteraction", function () {
        var svgWidth = 400;
        var svgHeight = 400;
        var svg;
        var dataset;
        var xScale;
        var yScale;
        var plot;
        var interaction;
        var dragstartX = 20;
        var dragstartY = svgHeight - 100;
        var dragendX = 100;
        var dragendY = svgHeight - 20;
        before(function () {
            svg = generateSVG(svgWidth, svgHeight);
            dataset = new Plottable.Dataset(makeLinearSeries(10));
            xScale = new Plottable.Scale.Linear();
            yScale = new Plottable.Scale.Linear();
            plot = new Plottable.Plot.Scatter(xScale, yScale);
            plot.addDataset(dataset);
            plot.renderTo(svg);
            interaction = new Plottable.Interaction.XYDragBox();
            plot.registerInteraction(interaction);
        });
        afterEach(function () {
            interaction.dragstart(null);
            interaction.drag(null);
            interaction.dragend(null);
            interaction.clearBox();
        });
        it("All callbacks are notified with appropriate data on drag", function () {
            var timesCalled = 0;
            interaction.dragstart(function (a) {
                timesCalled++;
                var expectedStartLocation = { x: dragstartX, y: dragstartY };
                assert.deepEqual(a, expectedStartLocation, "areaCallback called with null arg on dragstart");
            });
            interaction.dragend(function (a, b) {
                timesCalled++;
                var expectedStart = {
                    x: dragstartX,
                    y: dragstartY
                };
                var expectedEnd = {
                    x: dragendX,
                    y: dragendY
                };
                assert.deepEqual(a, expectedStart, "areaCallback was passed the correct starting point");
                assert.deepEqual(b, expectedEnd, "areaCallback was passed the correct ending point");
            });
            // fake a drag event
            fakeDragSequence(interaction, dragstartX, dragstartY, dragendX, dragendY);
            assert.equal(timesCalled, 2, "drag callbacks are called twice");
        });
        it("Highlights and un-highlights areas appropriately", function () {
            fakeDragSequence(interaction, dragstartX, dragstartY, dragendX, dragendY);
            var dragBoxClass = "." + Plottable.Interaction.XYDragBox.CLASS_DRAG_BOX;
            var dragBox = plot._backgroundContainer.select(dragBoxClass);
            assert.isNotNull(dragBox, "the dragbox was created");
            var actualStartPosition = { x: parseFloat(dragBox.attr("x")), y: parseFloat(dragBox.attr("y")) };
            var expectedStartPosition = { x: Math.min(dragstartX, dragendX), y: Math.min(dragstartY, dragendY) };
            assert.deepEqual(actualStartPosition, expectedStartPosition, "highlighted box is positioned correctly");
            assert.equal(parseFloat(dragBox.attr("width")), Math.abs(dragstartX - dragendX), "highlighted box has correct width");
            assert.equal(parseFloat(dragBox.attr("height")), Math.abs(dragstartY - dragendY), "highlighted box has correct height");
            interaction.clearBox();
            var boxGone = dragBox.attr("width") === "0" && dragBox.attr("height") === "0";
            assert.isTrue(boxGone, "highlighted box disappears when clearBox is called");
        });
        after(function () {
            svg.remove();
        });
    });
    describe("YDragBoxInteraction", function () {
        var svgWidth = 400;
        var svgHeight = 400;
        var svg;
        var dataset;
        var xScale;
        var yScale;
        var plot;
        var interaction;
        var dragstartX = 20;
        var dragstartY = svgHeight - 100;
        var dragendX = 100;
        var dragendY = svgHeight - 20;
        before(function () {
            svg = generateSVG(svgWidth, svgHeight);
            dataset = new Plottable.Dataset(makeLinearSeries(10));
            xScale = new Plottable.Scale.Linear();
            yScale = new Plottable.Scale.Linear();
            plot = new Plottable.Plot.Scatter(xScale, yScale);
            plot.addDataset(dataset);
            plot.renderTo(svg);
            interaction = new Plottable.Interaction.YDragBox();
            plot.registerInteraction(interaction);
        });
        afterEach(function () {
            interaction.dragstart(null);
            interaction.drag(null);
            interaction.dragend(null);
            interaction.clearBox();
        });
        it("All callbacks are notified with appropriate data when a drag finishes", function () {
            var timesCalled = 0;
            interaction.dragstart(function (a) {
                timesCalled++;
                var expectedY = dragstartY;
                assert.deepEqual(a.y, expectedY, "areaCallback called with null arg on dragstart");
            });
            interaction.dragend(function (a, b) {
                timesCalled++;
                var expectedStartY = dragstartY;
                var expectedEndY = dragendY;
                assert.deepEqual(a.y, expectedStartY);
                assert.deepEqual(b.y, expectedEndY);
            });
            // fake a drag event
            fakeDragSequence(interaction, dragstartX, dragstartY, dragendX, dragendY);
            assert.equal(timesCalled, 2, "drag callbacks area called twice");
        });
        it("Highlights and un-highlights areas appropriately", function () {
            fakeDragSequence(interaction, dragstartX, dragstartY, dragendX, dragendY);
            var dragBoxClass = "." + Plottable.Interaction.XYDragBox.CLASS_DRAG_BOX;
            var dragBox = plot._backgroundContainer.select(dragBoxClass);
            assert.isNotNull(dragBox, "the dragbox was created");
            var actualStartPosition = { x: parseFloat(dragBox.attr("x")), y: parseFloat(dragBox.attr("y")) };
            var expectedStartPosition = { x: 0, y: Math.min(dragstartY, dragendY) };
            assert.deepEqual(actualStartPosition, expectedStartPosition, "highlighted box is positioned correctly");
            assert.equal(parseFloat(dragBox.attr("width")), svgWidth, "highlighted box has correct width");
            assert.equal(parseFloat(dragBox.attr("height")), Math.abs(dragstartY - dragendY), "highlighted box has correct height");
            interaction.clearBox();
            var boxGone = dragBox.attr("width") === "0" && dragBox.attr("height") === "0";
            assert.isTrue(boxGone, "highlighted box disappears when clearBox is called");
        });
        after(function () {
            svg.remove();
        });
    });
    describe("KeyInteraction", function () {
        it("Triggers the callback only when the Component is moused over and appropriate key is pressed", function () {
            var svg = generateSVG(400, 400);
            // svg.attr("id", "key-interaction-test");
            var component = new Plottable.Component.AbstractComponent();
            component.renderTo(svg);
            var code = 65; // "a" key
            var ki = new Plottable.Interaction.Key(code);
            var callbackCalled = false;
            var callback = function () {
                callbackCalled = true;
            };
            ki.callback(callback);
            component.registerInteraction(ki);
            var $hitbox = $(component.hitBox.node());
            $hitbox.simulate("keydown", { keyCode: code });
            assert.isFalse(callbackCalled, "callback is not called if component does not have mouse focus (before mouseover)");
            $hitbox.simulate("mouseover");
            $hitbox.simulate("keydown", { keyCode: code });
            assert.isTrue(callbackCalled, "callback gets called if the appropriate key is pressed while the component has mouse focus");
            callbackCalled = false;
            $hitbox.simulate("keydown", { keyCode: (code + 1) });
            assert.isFalse(callbackCalled, "callback is not called if the wrong key is pressed");
            $hitbox.simulate("mouseout");
            $hitbox.simulate("keydown", { keyCode: code });
            assert.isFalse(callbackCalled, "callback is not called if component does not have mouse focus (after mouseout)");
            svg.remove();
        });
    });
    describe("BarHover", function () {
        var dataset;
        var ordinalScale;
        var linearScale;
        before(function () {
            dataset = [
                { name: "A", value: 3 },
                { name: "B", value: 5 }
            ];
            ordinalScale = new Plottable.Scale.Ordinal();
            linearScale = new Plottable.Scale.Linear();
        });
        it("hoverMode()", function () {
            var barPlot = new Plottable.Plot.VerticalBar(ordinalScale, linearScale).addDataset(dataset);
            var bhi = new Plottable.Interaction.BarHover();
            bhi.hoverMode("line");
            bhi.hoverMode("POINT");
            assert.throws(function () { return bhi.hoverMode("derp"); }, "not a valid");
        });
        it("correctly triggers callbacks (vertical)", function () {
            var svg = generateSVG(400, 400);
            var barPlot = new Plottable.Plot.VerticalBar(ordinalScale, linearScale).addDataset(dataset);
            barPlot.project("x", "name", ordinalScale).project("y", "value", linearScale);
            var bhi = new Plottable.Interaction.BarHover();
            var barDatum = null;
            bhi.onHover(function (datum, bar) {
                barDatum = datum;
            });
            var unhoverCalled = false;
            bhi.onUnhover(function (datum, bar) {
                barDatum = datum;
                unhoverCalled = true;
            });
            barPlot.renderTo(svg);
            barPlot.registerInteraction(bhi);
            var hitbox = barPlot._element.select(".hit-box");
            triggerFakeMouseEvent("mousemove", hitbox, 100, 200);
            assert.deepEqual(barDatum, dataset[0], "the first bar was selected (point mode)");
            barDatum = null;
            triggerFakeMouseEvent("mousemove", hitbox, 100, 201);
            assert.isNull(barDatum, "hover callback isn't called if the hovered bar didn't change");
            barDatum = null;
            triggerFakeMouseEvent("mousemove", hitbox, 10, 10);
            assert.isTrue(unhoverCalled, "unhover callback is triggered on mousing away from a bar");
            assert.deepEqual(barDatum, dataset[0], "the unhover callback was passed the last-hovered bar");
            unhoverCalled = false;
            triggerFakeMouseEvent("mousemove", hitbox, 11, 11);
            assert.isFalse(unhoverCalled, "unhover callback isn't triggered multiple times in succession");
            triggerFakeMouseEvent("mousemove", hitbox, 100, 200);
            triggerFakeMouseEvent("mouseout", hitbox, 100, 9999);
            assert.isTrue(unhoverCalled, "unhover callback is triggered on mousing out of the chart");
            triggerFakeMouseEvent("mousemove", hitbox, 100, 200);
            unhoverCalled = false;
            triggerFakeMouseEvent("mousemove", hitbox, 250, 200);
            assert.isTrue(unhoverCalled, "unhover callback is triggered on mousing from one bar to another");
            bhi.hoverMode("line");
            barDatum = null;
            triggerFakeMouseEvent("mousemove", hitbox, 100, 1);
            assert.deepEqual(barDatum, dataset[0], "the first bar was selected (line mode)");
            svg.remove();
        });
        it("correctly triggers callbacks (hoizontal)", function () {
            var svg = generateSVG(400, 400);
            var barPlot = new Plottable.Plot.HorizontalBar(linearScale, ordinalScale).addDataset(dataset);
            barPlot.project("y", "name", ordinalScale).project("x", "value", linearScale);
            var bhi = new Plottable.Interaction.BarHover();
            var barDatum = null;
            bhi.onHover(function (datum, bar) {
                barDatum = datum;
            });
            var unhoverCalled = false;
            bhi.onUnhover(function () {
                unhoverCalled = true;
            });
            barPlot.renderTo(svg);
            barPlot.registerInteraction(bhi);
            var hitbox = barPlot._element.select(".hit-box");
            triggerFakeMouseEvent("mousemove", hitbox, 200, 250);
            assert.deepEqual(barDatum, dataset[0], "the first bar was selected (point mode)");
            barDatum = null;
            triggerFakeMouseEvent("mousemove", hitbox, 201, 250);
            assert.isNull(barDatum, "hover callback isn't called if the hovered bar didn't change");
            triggerFakeMouseEvent("mousemove", hitbox, 10, 10);
            assert.isTrue(unhoverCalled, "unhover callback is triggered on mousing away from a bar");
            unhoverCalled = false;
            triggerFakeMouseEvent("mousemove", hitbox, 11, 11);
            assert.isFalse(unhoverCalled, "unhover callback isn't triggered multiple times in succession");
            triggerFakeMouseEvent("mousemove", hitbox, 200, 250);
            triggerFakeMouseEvent("mouseout", hitbox, -999, 250);
            assert.isTrue(unhoverCalled, "unhover callback is triggered on mousing out of the chart");
            triggerFakeMouseEvent("mousemove", hitbox, 200, 250);
            unhoverCalled = false;
            triggerFakeMouseEvent("mousemove", hitbox, 200, 100);
            assert.isTrue(unhoverCalled, "unhover callback is triggered on mousing from one bar to another");
            bhi.hoverMode("line");
            triggerFakeMouseEvent("mousemove", hitbox, 399, 250);
            assert.deepEqual(barDatum, dataset[0], "the first bar was selected (line mode)");
            svg.remove();
        });
    });
});

///<reference path="../testReference.ts" />
var assert = chai.assert;
describe("Dispatchers", function () {
    it("correctly registers for and deregisters from events", function () {
        var target = generateSVG();
        var dispatcher = new Plottable.Dispatcher.AbstractDispatcher(target);
        var callbackWasCalled = false;
        dispatcher._event2Callback["click"] = function () {
            callbackWasCalled = true;
        };
        triggerFakeUIEvent("click", target);
        assert.isFalse(callbackWasCalled, "The callback is not called before the dispatcher connect()s");
        dispatcher.connect();
        triggerFakeUIEvent("click", target);
        assert.isTrue(callbackWasCalled, "The dispatcher called its callback");
        callbackWasCalled = false;
        dispatcher.disconnect();
        triggerFakeUIEvent("click", target);
        assert.isFalse(callbackWasCalled, "The callback is not called after the dispatcher disconnect()s");
        target.remove();
    });
    it("target can be changed", function () {
        var target1 = generateSVG();
        var target2 = generateSVG();
        var dispatcher = new Plottable.Dispatcher.AbstractDispatcher(target1);
        var callbackWasCalled = false;
        dispatcher._event2Callback["click"] = function () { return callbackWasCalled = true; };
        dispatcher.connect();
        triggerFakeUIEvent("click", target1);
        assert.isTrue(callbackWasCalled, "The dispatcher received the event on the target");
        dispatcher.target(target2);
        callbackWasCalled = false;
        triggerFakeUIEvent("click", target1);
        assert.isFalse(callbackWasCalled, "The dispatcher did not receive the event on the old target");
        triggerFakeUIEvent("click", target2);
        assert.isTrue(callbackWasCalled, "The dispatcher received the event on the new target");
        target1.remove();
        target2.remove();
    });
    it("multiple dispatchers can be attached to the same target", function () {
        var target = generateSVG();
        var dispatcher1 = new Plottable.Dispatcher.AbstractDispatcher(target);
        var called1 = false;
        dispatcher1._event2Callback["click"] = function () { return called1 = true; };
        dispatcher1.connect();
        var dispatcher2 = new Plottable.Dispatcher.AbstractDispatcher(target);
        var called2 = false;
        dispatcher2._event2Callback["click"] = function () { return called2 = true; };
        dispatcher2.connect();
        triggerFakeUIEvent("click", target);
        assert.isTrue(called1, "The first dispatcher called its callback");
        assert.isTrue(called2, "The second dispatcher also called its callback");
        target.remove();
    });
    it("can't double-connect", function () {
        var target = generateSVG();
        var dispatcher = new Plottable.Dispatcher.AbstractDispatcher(target);
        dispatcher.connect();
        assert.throws(function () { return dispatcher.connect(); }, "connect");
        target.remove();
    });
    describe("Mouse Dispatcher", function () {
        it("passes event position to mouseover, mousemove, and mouseout callbacks", function () {
            var target = generateSVG();
            var targetX = 17;
            var targetY = 76;
            var expectedPoint = {
                x: targetX,
                y: targetY
            };
            function assertPointsClose(actual, expected, epsilon, message) {
                assert.closeTo(actual.x, expected.x, epsilon, message + " (x)");
                assert.closeTo(actual.y, expected.y, epsilon, message + " (y)");
            }
            ;
            var md = new Plottable.Dispatcher.Mouse(target);
            var mouseoverCalled = false;
            md.mouseover(function (p) {
                mouseoverCalled = true;
                assertPointsClose(p, expectedPoint, 0.5, "the mouse position was passed to the callback");
            });
            var mousemoveCalled = false;
            md.mousemove(function (p) {
                mousemoveCalled = true;
                assertPointsClose(p, expectedPoint, 0.5, "the mouse position was passed to the callback");
            });
            var mouseoutCalled = false;
            md.mouseout(function (p) {
                mouseoutCalled = true;
                assertPointsClose(p, expectedPoint, 0.5, "the mouse position was passed to the callback");
            });
            md.connect();
            triggerFakeMouseEvent("mouseover", target, targetX, targetY);
            assert.isTrue(mouseoverCalled, "mouseover callback was called");
            triggerFakeMouseEvent("mousemove", target, targetX, targetY);
            assert.isTrue(mousemoveCalled, "mousemove callback was called");
            triggerFakeMouseEvent("mouseout", target, targetX, targetY);
            assert.isTrue(mouseoutCalled, "mouseout callback was called");
            target.remove();
        });
    });
});<|MERGE_RESOLUTION|>--- conflicted
+++ resolved
@@ -2613,7 +2613,6 @@
             assert.strictEqual(data2[0]["_PLOTTABLE_PROTECTED_FIELD_STACK_OFFSET"], -2, "positive offset was used");
             assert.strictEqual(data4[0]["_PLOTTABLE_PROTECTED_FIELD_STACK_OFFSET"], -3, "positive offset was used");
         });
-<<<<<<< HEAD
         it("project can be called after addDataset", function () {
             var data1 = [
                 { a: 1, b: 2 }
@@ -2627,7 +2626,7 @@
             stackedPlot.project("x", "a");
             stackedPlot.project("y", "b");
             assert.strictEqual(data2[0]["_PLOTTABLE_PROTECTED_FIELD_STACK_OFFSET"], 2, "stacking was done correctly");
-=======
+        });
         it("strings are coerced to numbers for stacking", function () {
             var data1 = [
                 { x: 1, y: "-2" }
@@ -2658,7 +2657,6 @@
             assert.strictEqual(data5[0]["_PLOTTABLE_PROTECTED_FIELD_STACK_OFFSET"], 8, "stacking on data1 + data3 numerical y values");
             assert.strictEqual(data6[0]["_PLOTTABLE_PROTECTED_FIELD_STACK_OFFSET"], -3, "stacking on data2 + data4 numerical y values");
             assert.deepEqual(stackedPlot.stackedExtent, [-4, 9], "stacked extent is as normal");
->>>>>>> b0795a55
         });
         it("stacks correctly on empty data", function () {
             var data1 = [
