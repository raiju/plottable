--- conflicted
+++ resolved
@@ -160,17 +160,6 @@
         verticalAxis.gutter(20);
         expectedWidth = verticalAxis.tickLength() + verticalAxis.gutter();
         assert.strictEqual(verticalAxis.width(), expectedWidth, "changing the gutter size updates the width");
-<<<<<<< HEAD
-        verticalAxis.width(20);
-        assert.strictEqual(verticalAxis.width(), 20, "width was set to user-specified value");
-        verticalAxis.width(10 * SVG_WIDTH); // way too big
-        assert.strictEqual(verticalAxis.width(), SVG_WIDTH, "returns actual used width if requested width is too large");
-        assert.doesNotThrow(function () { return verticalAxis.width("auto"); }, Error, "can be set to auto mode");
-        assert.throws(function () { return verticalAxis.width(-999); }, Error, "invalid");
-        var horizontalAxis = new Plottable.Abstract.Axis(scale, "bottom");
-        assert.throws(function () { return horizontalAxis.width(2014); }, Error, "horizontal");
-=======
->>>>>>> 626fc8ae
         svg.remove();
     });
     it("height() + gutter()", function () {
@@ -185,17 +174,6 @@
         horizontalAxis.gutter(20);
         expectedHeight = horizontalAxis.tickLength() + horizontalAxis.gutter();
         assert.strictEqual(horizontalAxis.height(), expectedHeight, "changing the gutter size updates the height");
-<<<<<<< HEAD
-        horizontalAxis.height(20);
-        assert.strictEqual(horizontalAxis.height(), 20, "height was set to user-specified value");
-        horizontalAxis.height(10 * SVG_HEIGHT); // way too big
-        assert.strictEqual(horizontalAxis.height(), SVG_HEIGHT, "returns actual used height if requested height is too large");
-        assert.doesNotThrow(function () { return horizontalAxis.height("auto"); }, Error, "can be set to auto mode");
-        assert.throws(function () { return horizontalAxis.height(-999); }, Error, "invalid");
-        var verticalAxis = new Plottable.Abstract.Axis(scale, "right");
-        assert.throws(function () { return verticalAxis.height(2014); }, Error, "vertical");
-=======
->>>>>>> 626fc8ae
         svg.remove();
     });
     it("draws ticks and baseline (horizontal)", function () {
