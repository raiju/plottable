///<reference path="testReference.ts" />
function generateSVG(width, height) {
    if (typeof width === "undefined") { width = 400; }
    if (typeof height === "undefined") { height = 400; }
    var parent = getSVGParent();
    return parent.append("svg").attr("width", width).attr("height", height);
}

function getSVGParent() {
    var mocha = d3.select("#mocha-report");
    if (mocha.node() != null) {
        var suites = mocha.selectAll(".suite");
        var lastSuite = d3.select(suites[0][suites[0].length - 1]);
        return lastSuite.selectAll("ul");
    } else {
        return d3.select("body");
    }
}

function verifySpaceRequest(sr, w, h, ww, wh, id) {
    assert.equal(sr.width, w, "width requested is as expected #" + id);
    assert.equal(sr.height, h, "height requested is as expected #" + id);
    assert.equal(sr.wantsWidth, ww, "needs more width is as expected #" + id);
    assert.equal(sr.wantsHeight, wh, "needs more height is as expected #" + id);
}

function fixComponentSize(c, fixedWidth, fixedHeight) {
    c._requestedSpace = function (w, h) {
        return {
            width: fixedWidth == null ? 0 : Math.min(w, fixedWidth),
            height: fixedHeight == null ? 0 : Math.min(h, fixedHeight),
            wantsWidth: fixedWidth == null ? false : w < fixedWidth,
            wantsHeight: fixedHeight == null ? false : h < fixedHeight
        };
    };
    return c;
}

function makeFixedSizeComponent(fixedWidth, fixedHeight) {
    return fixComponentSize(new Plottable.Abstract.Component(), fixedWidth, fixedHeight);
}

function getTranslate(element) {
    return d3.transform(element.attr("transform")).translate;
}

function assertBBoxEquivalence(bbox, widthAndHeightPair, message) {
    var width = widthAndHeightPair[0];
    var height = widthAndHeightPair[1];
    assert.equal(bbox.width, width, "width: " + message);
    assert.equal(bbox.height, height, "height: " + message);
}

function assertBBoxInclusion(outerEl, innerEl) {
    var outerBox = outerEl.node().getBoundingClientRect();
    var innerBox = innerEl.node().getBoundingClientRect();
    assert.operator(Math.floor(outerBox.left), "<=", Math.ceil(innerBox.left), "bounding rect left included");
    assert.operator(Math.floor(outerBox.top), "<=", Math.ceil(innerBox.top), "bounding rect top included");
    assert.operator(Math.ceil(outerBox.right), ">=", Math.floor(innerBox.right), "bounding rect right included");
    assert.operator(Math.ceil(outerBox.bottom), ">=", Math.floor(innerBox.bottom), "bounding rect bottom included");
}

function assertXY(el, xExpected, yExpected, message) {
    var x = el.attr("x");
    var y = el.attr("y");
    assert.equal(x, xExpected, "x: " + message);
    assert.equal(y, yExpected, "y: " + message);
}

function assertWidthHeight(el, widthExpected, heightExpected, message) {
    var width = el.attr("width");
    var height = el.attr("height");
    assert.equal(width, widthExpected, "width: " + message);
    assert.equal(height, heightExpected, "height: " + message);
}

function makeLinearSeries(n) {
    function makePoint(x) {
        return { x: x, y: x };
    }
    return d3.range(n).map(makePoint);
}

function makeQuadraticSeries(n) {
    function makeQuadraticPoint(x) {
        return { x: x, y: x * x };
    }
    return d3.range(n).map(makeQuadraticPoint);
}

var MultiTestVerifier = (function () {
    function MultiTestVerifier() {
        this.passed = true;
    }
    MultiTestVerifier.prototype.start = function () {
        this.temp = this.passed;
        this.passed = false;
    };

    MultiTestVerifier.prototype.end = function () {
        this.passed = this.temp;
    };
    return MultiTestVerifier;
})();

///<reference path="testReference.ts" />
before(function () {
    // Set the render policy to immediate to make sure ETE tests can check DOM change immediately
    Plottable.Core.RenderController.setRenderPolicy(new Plottable.Core.RenderController.RenderPolicy.Immediate());
});

///<reference path="testReference.ts" />
var assert = chai.assert;

describe("Axes", function () {
    it("Renders ticks", function () {
        var svg = generateSVG(500, 100);
        var xScale = new Plottable.Scale.Linear();
        xScale.domain([0, 10]);
        xScale.range([0, 500]);
        var axis = new Plottable.Axis.XAxis(xScale, "bottom");
        axis.renderTo(svg);
        var ticks = svg.selectAll(".tick");
        assert.operator(ticks[0].length, ">=", 2, "There are at least two ticks.");

        var tickTexts = ticks.select("text")[0].map(function (t) {
            return d3.select(t).text();
        });
        var generatedTicks = xScale.ticks().map(axis.tickFormat());
        assert.deepEqual(tickTexts, generatedTicks, "The correct tick texts are displayed");
        svg.remove();
    });

    it("formatter can be changed", function () {
        var svg = generateSVG(500, 100);
        var xScale = new Plottable.Scale.Linear();
        xScale.domain([0, 10]);
        xScale.range([0, 500]);
        var axis = new Plottable.Axis.XAxis(xScale, "bottom");
        axis.renderTo(svg);

        var tickTexts = svg.selectAll(".tick text")[0].map(function (t) {
            return d3.select(t).text();
        });
        var generatedTicks = xScale.ticks().map(axis.tickFormat());
        assert.deepEqual(tickTexts, generatedTicks, "The correct tick texts are displayed");

        var blarghFormatter = function (d) {
            return "blargh";
        };
        axis.tickFormat(blarghFormatter);
        tickTexts = svg.selectAll(".tick text")[0].map(function (t) {
            return d3.select(t).text();
        });
        generatedTicks = xScale.ticks().map(axis.tickFormat());
        assert.deepEqual(tickTexts, generatedTicks, "Tick texts updated based on new formatter");

        svg.remove();
    });

    it("Still displays tick labels if space is constrained.", function () {
        var svg = generateSVG(100, 100);
        var yScale = new Plottable.Scale.Linear().domain([0, 10]).range([0, 100]);
        var yAxis = new Plottable.Axis.YAxis(yScale, "left");
        yAxis.renderTo(svg);
        var tickTexts = svg.selectAll(".tick text");
        var visibleTickTexts = tickTexts.filter(function () {
            return d3.select(this).style("visibility") === "visible";
        });
        assert.operator(visibleTickTexts[0].length, ">=", 2, "Two tick labels remain visible");
        yAxis.remove();

        var xScale = new Plottable.Scale.Linear().domain([0, 10]).range([0, 100]);
        var xAxis = new Plottable.Axis.XAxis(yScale, "bottom");
        xAxis.renderTo(svg);
        tickTexts = svg.selectAll(".tick text");
        visibleTickTexts = tickTexts.filter(function () {
            return d3.select(this).style("visibility") === "visible";
        });
        assert.operator(visibleTickTexts[0].length, ">=", 2, "Two tick labels remain visible");
        svg.remove();
    });

    it("XAxis positions tick labels correctly", function () {
        var svg = generateSVG(500, 100);
        var xScale = new Plottable.Scale.Linear();
        xScale.domain([0, 10]);
        xScale.range([0, 500]);
        var xAxis = new Plottable.Axis.XAxis(xScale, "bottom");
        xAxis.renderTo(svg);
        var tickMarks = xAxis.axisElement.selectAll(".tick").select("line")[0];
        var tickLabels = xAxis.axisElement.selectAll(".tick").select("text")[0];
        for (var i = 0; i < tickMarks.length; i++) {
            var markRect = tickMarks[i].getBoundingClientRect();
            var labelRect = tickLabels[i].getBoundingClientRect();
            assert.isTrue((labelRect.left <= markRect.left && markRect.right <= labelRect.right), "tick label position defaults to centered");
        }

        xAxis.tickLabelPosition("left");
        xAxis._render();
        tickMarks = xAxis.axisElement.selectAll(".tick").select("line")[0];
        tickLabels = xAxis.axisElement.selectAll(".tick").select("text")[0];
        for (i = 0; i < tickMarks.length; i++) {
            markRect = tickMarks[i].getBoundingClientRect();
            labelRect = tickLabels[i].getBoundingClientRect();
            assert.operator(labelRect.right, "<=", markRect.left + 1, "tick label is to the left of the mark"); // +1 for off-by-one on some browsers
        }

        xAxis.tickLabelPosition("right");
        xAxis._render();
        tickMarks = xAxis.axisElement.selectAll(".tick").select("line")[0];
        tickLabels = xAxis.axisElement.selectAll(".tick").select("text")[0];
        for (i = 0; i < tickMarks.length; i++) {
            markRect = tickMarks[i].getBoundingClientRect();
            labelRect = tickLabels[i].getBoundingClientRect();
            assert.operator(markRect.right, "<=", labelRect.left + 1, "tick label is to the right of the mark"); // +1 for off-by-one on some browsers
        }
        svg.remove();
    });

    it("X Axis height can be changed", function () {
        var svg = generateSVG(500, 30);
        var xScale = new Plottable.Scale.Linear();
        xScale.domain([0, 10]);
        xScale.range([0, 500]);
        var xAxis = new Plottable.Axis.XAxis(xScale, "top");
        xAxis.renderTo(svg);

        var oldHeight = xAxis._requestedSpace(500, 30).height;
        var axisBBoxBefore = xAxis.element.node().getBBox();
        var baselineClientRectBefore = xAxis.element.select("path").node().getBoundingClientRect();
        assert.equal(axisBBoxBefore.height, oldHeight, "axis height matches minimum height (before)");

        var newHeight = 60;
        xAxis.height(newHeight);
        xAxis.renderTo(svg);
        var axisBBoxAfter = xAxis.element.node().getBBox();
        var baselineClientRectAfter = xAxis.element.select("path").node().getBoundingClientRect();
        assert.equal(axisBBoxAfter.height, newHeight, "axis height updated to match new minimum");
        assert.equal((baselineClientRectAfter.bottom - baselineClientRectBefore.bottom), (newHeight - oldHeight), "baseline has shifted down as a consequence");
        svg.remove();
    });

    it("YAxis positions tick labels correctly", function () {
        var svg = generateSVG(100, 500);
        var yScale = new Plottable.Scale.Linear();
        yScale.domain([0, 10]);
        yScale.range([500, 0]);
        var yAxis = new Plottable.Axis.YAxis(yScale, "left");
        yAxis.renderTo(svg);
        var tickMarks = yAxis.axisElement.selectAll(".tick").select("line")[0];
        var tickLabels = yAxis.axisElement.selectAll(".tick").select("text")[0];
        for (var i = 0; i < tickMarks.length; i++) {
            var markRect = tickMarks[i].getBoundingClientRect();
            var labelRect = tickLabels[i].getBoundingClientRect();
            assert.isTrue((labelRect.top <= markRect.top && markRect.bottom <= labelRect.bottom), "tick label position defaults to middle");
        }

        yAxis.tickLabelPosition("top");
        yAxis._render();
        tickMarks = yAxis.axisElement.selectAll(".tick").select("line")[0];
        tickLabels = yAxis.axisElement.selectAll(".tick").select("text")[0];
        for (i = 0; i < tickMarks.length; i++) {
            markRect = tickMarks[i].getBoundingClientRect();
            labelRect = tickLabels[i].getBoundingClientRect();
            assert.operator(labelRect.bottom, "<=", markRect.top + 2, "tick label above the mark"); // +2 for off-by-two on some browsers
        }

        yAxis.tickLabelPosition("bottom");
        yAxis._render();
        tickMarks = yAxis.axisElement.selectAll(".tick").select("line")[0];
        tickLabels = yAxis.axisElement.selectAll(".tick").select("text")[0];
        for (i = 0; i < tickMarks.length; i++) {
            markRect = tickMarks[i].getBoundingClientRect();
            labelRect = tickLabels[i].getBoundingClientRect();
            assert.operator(markRect.bottom, "<=", labelRect.top, "tick label is below the mark");
        }
        svg.remove();
    });

    it("Y Axis width can be changed", function () {
        var svg = generateSVG(50, 500);
        var yScale = new Plottable.Scale.Linear();
        yScale.domain([0, 10]);
        yScale.range([500, 0]);
        var yAxis = new Plottable.Axis.YAxis(yScale, "left");
        yAxis.renderTo(svg);

        var oldWidth = yAxis._requestedSpace(50, 500).width;
        var axisBBoxBefore = yAxis.element.node().getBBox();
        var baselineClientRectBefore = yAxis.element.select("path").node().getBoundingClientRect();
        assert.equal(axisBBoxBefore.width, oldWidth, "axis width matches minimum width (before)");

        var newWidth = 80;
        yAxis.width(newWidth);
        yAxis.renderTo(svg);
        var axisBBoxAfter = yAxis.element.node().getBBox();
        var baselineClientRectAfter = yAxis.element.select("path").node().getBoundingClientRect();
        assert.equal(axisBBoxAfter.width, newWidth, "axis width updated to match new minimum");
        assert.equal((baselineClientRectAfter.right - baselineClientRectBefore.right), (newWidth - oldWidth), "baseline has shifted over as a consequence");
        svg.remove();
    });

    it("generate relative date formatter", function () {
        var baseDate = new Date(2000, 0, 1);
        var testDate = new Date(2001, 0, 1);
        var formatter = Plottable.Util.Axis.generateRelativeDateFormatter(baseDate.valueOf());
        assert.equal(formatter(testDate), "366"); // leap year

        formatter = Plottable.Util.Axis.generateRelativeDateFormatter(baseDate.valueOf(), Plottable.Util.Axis.ONE_DAY, "d");
        assert.equal(formatter(testDate), "366d");
    });

    it("render relative dates", function () {
        var svg = generateSVG(500, 100);
        var startDate = new Date(2000, 0, 1);
        var endDate = new Date(2001, 0, 1);
        var timeScale = new Plottable.Scale.Linear();
        timeScale.updateExtent(1, "x", [startDate, endDate]);
        timeScale.range([0, 500]);
        timeScale.domainer(new Plottable.Domainer().nice());
        var xAxis = new Plottable.Axis.XAxis(timeScale, "bottom");
        var baseDate = d3.min(timeScale.domain());

        var formatter = Plottable.Util.Axis.generateRelativeDateFormatter(baseDate);
        xAxis.tickFormat(formatter);
        xAxis.renderTo(svg);
        var tickLabels = $(".tick").children("text");
        assert.equal(parseInt(tickLabels.first().text(), 10), 0);
        assert.isTrue(parseInt(tickLabels.last().text(), 10) >= 365);
        xAxis.remove();
        svg.remove();

        svg = generateSVG(100, 500);
        endDate = new Date(2010, 0, 1);
        var timescaleY = new Plottable.Scale.Linear().domain([startDate, endDate]).range([0, 500]);
        var yAxis = new Plottable.Axis.YAxis(timescaleY, "left");
        var oneYear = 365 * Plottable.Util.Axis.ONE_DAY;
        baseDate = new Date(1990, 0, 1);

        formatter = Plottable.Util.Axis.generateRelativeDateFormatter(baseDate, oneYear, "y");
        yAxis.tickFormat(formatter);
        yAxis.renderTo(svg);
        tickLabels = $(".tick").children("text");
        assert.equal(tickLabels.text().slice(-1), "y");
        assert.isTrue(parseInt(tickLabels.first().text(), 10) <= 10);
        assert.isTrue(parseInt(tickLabels.last().text(), 10) >= 20);
        svg.remove();
    });

    it("XAxis wraps long tick label texts so they don't overlap", function () {
        var svg = generateSVG(300, 60);
        var ordinalScale = new Plottable.Scale.Ordinal();
        ordinalScale.domain(["Aliens", "Time Travellers", "Espers", "Save the World By Overloading It With Fun Brigade"]);
        ordinalScale.range([0, 300]);

        var xAxis = new Plottable.Axis.XAxis(ordinalScale, "bottom");
        xAxis.height(60);
        xAxis.renderTo(svg);

        var tickTexts = svg.selectAll(".tick text");
        assert.equal(tickTexts[0].length, 4, "4 ticks were drawn");

        var clientRects = tickTexts[0].map(function (t) {
            return t.getBoundingClientRect();
        });
        var labelsOverlap = false;
        clientRects.forEach(function (rect, i) {
            if (i > 0) {
                if (rect.left < clientRects[i - 1].left) {
                    labelsOverlap = true;
                }
            }
        });
        assert.isFalse(labelsOverlap, "labels don't overlap");

        var allTopsEqual = clientRects.map(function (r) {
            return r.top;
        }).every(function (t) {
            return t === clientRects[0].top;
        });
        assert.isTrue(allTopsEqual, "tops of labels align");

        assert.isTrue(clientRects.every(function (rect) {
            return rect.height < xAxis._height - xAxis.tickSize();
        }), "all labels fit within the available space");
        svg.remove();
    });

    it("Yaxis wraps long tick label texts so they don't overlap", function () {
        var svg = generateSVG(100, 300);
        var ordinalScale = new Plottable.Scale.Ordinal();
        ordinalScale.domain(["Aliens", "Time Travellers", "Espers", "Save the World By Overloading It With Fun Brigade"]);
        ordinalScale.range([0, 300]);

        var yAxis = new Plottable.Axis.YAxis(ordinalScale, "left");
        yAxis.width(100);
        yAxis.renderTo(svg);

        var tickTexts = svg.selectAll(".tick text");
        assert.equal(tickTexts[0].length, 4, "4 ticks were drawn");

        var clientRects = tickTexts[0].map(function (t) {
            return t.getBoundingClientRect();
        });
        var labelsOverlap = false;
        clientRects.forEach(function (rect, i) {
            if (i > 0) {
                if (rect.top < clientRects[i - 1].bottom) {
                    labelsOverlap = true;
                }
            }
        });
        assert.isFalse(labelsOverlap, "labels don't overlap");

        var allTopsEqual = clientRects.map(function (r) {
            return r.right;
        }).every(function (t) {
            return t === clientRects[0].right;
        });
        assert.isTrue(allTopsEqual, "right edges of labels align");

        assert.isTrue(clientRects.every(function (rect) {
            return rect.width < yAxis._width - yAxis.tickSize();
        }), "all labels fit within the available space");
        svg.remove();
    });

    describe("Category Axes", function () {
        it("re-renders appropriately when data is changed", function () {
            var svg = generateSVG(400, 400);
            var xScale = new Plottable.Scale.Ordinal().domain(["foo", "bar", "baz"]).range([400, 0]);
            var ca = new Plottable.Axis.Category(xScale, "left");
            ca.renderTo(svg);
            assert.deepEqual(ca._tickLabelsG.selectAll(".tick-label").data(), xScale.domain(), "tick labels render domain");
            assert.doesNotThrow(function () {
                return xScale.domain(["bar", "baz", "bam"]);
            });
            assert.deepEqual(ca._tickLabelsG.selectAll(".tick-label").data(), xScale.domain(), "tick labels render domain");
            svg.remove();
        });

        it("requests appropriate space when the scale has no domain", function () {
            var svg = generateSVG(400, 400);
            var scale = new Plottable.Scale.Ordinal();
            var ca = new Plottable.Axis.Category(scale);
            ca._anchor(svg);
            var s = ca._requestedSpace(400, 400);
            assert.operator(s.width, ">=", 0, "it requested 0 or more width");
            assert.operator(s.height, ">=", 0, "it requested 0 or more height");
            assert.isFalse(s.wantsWidth, "it doesn't want width");
            assert.isFalse(s.wantsHeight, "it doesn't want height");
            svg.remove();
        });
    });
});

///<reference path="testReference.ts" />
var assert = chai.assert;

describe("BaseAxis", function () {
    it("orientation", function () {
        var scale = new Plottable.Scale.Linear();
        assert.throws(function () {
            return new Plottable.Abstract.Axis(scale, "blargh");
        }, "unsupported");
    });

    it("draws ticks and baseline (horizontal)", function () {
        var SVG_WIDTH = 500;
        var SVG_HEIGHT = 100;
        var svg = generateSVG(SVG_WIDTH, SVG_HEIGHT);
        var scale = new Plottable.Scale.Linear();
        scale.range([0, SVG_WIDTH]);
        var baseAxis = new Plottable.Abstract.Axis(scale, "bottom");
        baseAxis._getTickValues = function () {
            return scale.ticks(10);
        };
        baseAxis.renderTo(svg);

        var ticks = svg.selectAll(".tick");
        assert.strictEqual(ticks[0].length, scale.ticks(10).length, "A line was drawn for each tick");
        var baseline = svg.select(".baseline");

        assert.isNotNull(baseline.node(), "baseline was drawn");
        assert.strictEqual(baseline.attr("x1"), "0");
        assert.strictEqual(baseline.attr("x2"), String(SVG_WIDTH));
        assert.strictEqual(baseline.attr("y1"), "0");
        assert.strictEqual(baseline.attr("y2"), "0");

        baseAxis.orient("top");
        assert.isNotNull(baseline.node(), "baseline was drawn");
        assert.strictEqual(baseline.attr("x1"), "0");
        assert.strictEqual(baseline.attr("x2"), String(SVG_WIDTH));
        assert.strictEqual(baseline.attr("y1"), String(SVG_HEIGHT));
        assert.strictEqual(baseline.attr("y2"), String(SVG_HEIGHT));

        svg.remove();
    });

    it("draws ticks and baseline (vertical)", function () {
        var SVG_WIDTH = 100;
        var SVG_HEIGHT = 500;
        var svg = generateSVG(SVG_WIDTH, SVG_HEIGHT);
        var scale = new Plottable.Scale.Linear();
        scale.range([0, SVG_WIDTH]);
        var baseAxis = new Plottable.Abstract.Axis(scale, "left");
        baseAxis._getTickValues = function () {
            return scale.ticks(10);
        };
        baseAxis.renderTo(svg);

        var ticks = svg.selectAll(".tick");
        assert.strictEqual(ticks[0].length, scale.ticks(10).length, "A line was drawn for each tick");
        var baseline = svg.select(".baseline");

        assert.isNotNull(baseline.node(), "baseline was drawn");
        assert.strictEqual(baseline.attr("x1"), String(SVG_WIDTH));
        assert.strictEqual(baseline.attr("x2"), String(SVG_WIDTH));
        assert.strictEqual(baseline.attr("y1"), "0");
        assert.strictEqual(baseline.attr("y2"), String(SVG_HEIGHT));

        baseAxis.orient("right");
        assert.isNotNull(baseline.node(), "baseline was drawn");
        assert.strictEqual(baseline.attr("x1"), "0");
        assert.strictEqual(baseline.attr("x2"), "0");
        assert.strictEqual(baseline.attr("y1"), "0");
        assert.strictEqual(baseline.attr("y2"), String(SVG_HEIGHT));

        svg.remove();
    });

    it("tickLength()", function () {
        var SVG_WIDTH = 500;
        var SVG_HEIGHT = 100;
        var svg = generateSVG(SVG_WIDTH, SVG_HEIGHT);
        var scale = new Plottable.Scale.Linear();
        scale.range([0, SVG_WIDTH]);
        var baseAxis = new Plottable.Abstract.Axis(scale, "bottom");
        baseAxis._getTickValues = function () {
            return scale.ticks(10);
        };
        baseAxis.renderTo(svg);

        var firstTick = svg.select(".tick").select("line");
        assert.strictEqual(firstTick.attr("x1"), "0");
        assert.strictEqual(firstTick.attr("x2"), "0");
        assert.strictEqual(firstTick.attr("y1"), "0");
        assert.strictEqual(firstTick.attr("y2"), String(baseAxis.tickLength()));

        baseAxis.tickLength(10);
        assert.strictEqual(firstTick.attr("y2"), String(baseAxis.tickLength()), "tick length was updated");

        assert.throws(function () {
            return baseAxis.tickLength(-1);
        }, "must be positive");

        svg.remove();
    });

    it("tickLabelPadding()", function () {
        var scale = new Plottable.Scale.Linear();
        var baseAxis = new Plottable.Abstract.Axis(scale, "bottom");

        assert.throws(function () {
            return baseAxis.tickLabelPadding(-1);
        }, "must be positive");
    });
});

///<reference path="testReference.ts" />
var assert = chai.assert;

describe("Broadcasters", function () {
    var b;
    var called;
    var cb;
    var listenable = { broadcaster: null };

    beforeEach(function () {
        b = new Plottable.Core.Broadcaster(listenable);
        listenable.broadcaster = b;
        called = false;
        cb = function () {
            called = true;
        };
    });
    it("listeners are called by the broadcast method", function () {
        b.registerListener(null, cb);
        b.broadcast();
        assert.isTrue(called, "callback was called");
    });

    it("same listener can only be associated with one callback", function () {
        var called2 = false;
        var cb2 = function () {
            called2 = true;
        };
        var listener = {};
        b.registerListener(listener, cb);
        b.registerListener(listener, cb2);
        b.broadcast();
        assert.isFalse(called, "first (overwritten) callback not called");
        assert.isTrue(called2, "second callback was called");
    });

    it("listeners can be deregistered", function () {
        var listener = {};
        b.registerListener(listener, cb);
        b.deregisterListener(listener);
        b.broadcast();
        assert.isFalse(called, "callback was not called after deregistering only listener");

        b.registerListener(5, cb);
        b.registerListener(6, cb);
        b.deregisterAllListeners();
        b.broadcast();
        assert.isFalse(called, "callback was not called after deregistering all listeners");

        b.registerListener(5, cb);
        b.registerListener(6, cb);
        b.deregisterListener(5);
        b.broadcast();
        assert.isTrue(called, "callback was called even after 1/2 listeners were deregistered");
    });

    it("arguments are passed through to callback", function () {
        var g2 = {};
        var g3 = "foo";
        var cb = function (a1, rest) {
            assert.equal(listenable, a1, "broadcaster passed through");
            assert.equal(g2, rest[0], "arg1 passed through");
            assert.equal(g3, rest[1], "arg2 passed through");
            called = true;
        };
        b.registerListener(null, cb);
        b.broadcast(g2, g3);
        assert.isTrue(called, "the cb was called");
    });

    it("deregistering an unregistered listener doesn't throw an error", function () {
        assert.doesNotThrow(function () {
            return b.deregisterListener({});
        });
    });
});

///<reference path="testReference.ts" />
var assert = chai.assert;

describe("ComponentContainer", function () {
    it("_addComponent()", function () {
        var container = new Plottable.Abstract.ComponentContainer();
        var c1 = new Plottable.Abstract.Component();
        var c2 = new Plottable.Abstract.Component();
        var c3 = new Plottable.Abstract.Component();

        assert.isTrue(container._addComponent(c1), "returns true on successful adding");
        assert.deepEqual(container.components(), [c1], "component was added");

        container._addComponent(c2);
        assert.deepEqual(container.components(), [c1, c2], "can append components");

        container._addComponent(c3, true);
        assert.deepEqual(container.components(), [c3, c1, c2], "can prepend components");

        assert.isFalse(container._addComponent(null), "returns false for null arguments");
        assert.deepEqual(container.components(), [c3, c1, c2], "component list was unchanged");

        assert.isFalse(container._addComponent(c1), "returns false if adding an already-added component");
        assert.deepEqual(container.components(), [c3, c1, c2], "component list was unchanged");
    });

    it("_removeComponent()", function () {
        var container = new Plottable.Abstract.ComponentContainer();
        var c1 = new Plottable.Abstract.Component();
        var c2 = new Plottable.Abstract.Component();
        container._addComponent(c1);
        container._addComponent(c2);

        container._removeComponent(c2);
        assert.deepEqual(container.components(), [c1], "component 2 was removed");

        container._removeComponent(c2);
        assert.deepEqual(container.components(), [c1], "there are no side effects from removing already-removed components");
    });

    it("empty()", function () {
        var container = new Plottable.Abstract.ComponentContainer();
        assert.isTrue(container.empty());
        var c1 = new Plottable.Abstract.Component();
        container._addComponent(c1);
        assert.isFalse(container.empty());
    });

    it("removeAll()", function () {
        var container = new Plottable.Abstract.ComponentContainer();
        var c1 = new Plottable.Abstract.Component();
        var c2 = new Plottable.Abstract.Component();
        container._addComponent(c1);
        container._addComponent(c2);
        container.removeAll();

        assert.deepEqual(container.components(), [], "all components were removed");
    });

    it("components() returns a shallow copy", function () {
        var container = new Plottable.Abstract.ComponentContainer();
        var c1 = new Plottable.Abstract.Component();
        var c2 = new Plottable.Abstract.Component();
        container._addComponent(c1);
        container._addComponent(c2);

        var componentList = container.components();
        componentList.pop();
        assert.deepEqual(container.components(), [c1, c2], "internal list of components was not changed");
    });
});

///<reference path="testReference.ts" />
var assert = chai.assert;

describe("ComponentGroups", function () {
    it("components in componentGroups overlap", function () {
        var c1 = makeFixedSizeComponent(10, 10);
        var c2 = new Plottable.Abstract.Component();
        var c3 = new Plottable.Abstract.Component();

        var cg = new Plottable.Component.Group([c1, c2, c3]);
        var svg = generateSVG(400, 400);
        cg._anchor(svg);
        c1.addBox("test-box1");
        c2.addBox("test-box2");
        c3.addBox("test-box3");
        cg._computeLayout()._render();
        var t1 = svg.select(".test-box1");
        var t2 = svg.select(".test-box2");
        var t3 = svg.select(".test-box3");
        assertWidthHeight(t1, 10, 10, "rect1 sized correctly");
        assertWidthHeight(t2, 400, 400, "rect2 sized correctly");
        assertWidthHeight(t3, 400, 400, "rect3 sized correctly");
        svg.remove();
    });

    it("components can be added before and after anchoring", function () {
        var c1 = makeFixedSizeComponent(10, 10);
        var c2 = makeFixedSizeComponent(20, 20);
        var c3 = new Plottable.Abstract.Component();

        var cg = new Plottable.Component.Group([c1]);
        var svg = generateSVG(400, 400);
        cg.merge(c2)._anchor(svg);
        c1.addBox("test-box1");
        c2.addBox("test-box2");
        cg._computeLayout()._render();
        var t1 = svg.select(".test-box1");
        var t2 = svg.select(".test-box2");
        assertWidthHeight(t1, 10, 10, "rect1 sized correctly");
        assertWidthHeight(t2, 20, 20, "rect2 sized correctly");
        cg.merge(c3);
        c3.addBox("test-box3");
        cg._computeLayout()._render();
        var t3 = svg.select(".test-box3");
        assertWidthHeight(t3, 400, 400, "rect3 sized correctly");
        svg.remove();
    });

    it("component fixity is computed appropriately", function () {
        var cg = new Plottable.Component.Group();
        var c1 = new Plottable.Abstract.Component();
        var c2 = new Plottable.Abstract.Component();

        cg.merge(c1).merge(c2);
        assert.isFalse(cg._isFixedHeight(), "height not fixed when both components unfixed");
        assert.isFalse(cg._isFixedWidth(), "width not fixed when both components unfixed");

        fixComponentSize(c1, 10, 10);
        assert.isFalse(cg._isFixedHeight(), "height not fixed when one component unfixed");
        assert.isFalse(cg._isFixedWidth(), "width not fixed when one component unfixed");

        fixComponentSize(c2, null, 10);
        assert.isTrue(cg._isFixedHeight(), "height fixed when both components fixed");
        assert.isFalse(cg._isFixedWidth(), "width unfixed when one component unfixed");
    });

    it("componentGroup subcomponents have xOffset, yOffset of 0", function () {
        var cg = new Plottable.Component.Group();
        var c1 = new Plottable.Abstract.Component();
        var c2 = new Plottable.Abstract.Component();
        cg.merge(c1).merge(c2);

        var svg = generateSVG();
        cg._anchor(svg);
        cg._computeLayout(50, 50, 350, 350);

        var cgTranslate = d3.transform(cg.element.attr("transform")).translate;
        var c1Translate = d3.transform(c1.element.attr("transform")).translate;
        var c2Translate = d3.transform(c2.element.attr("transform")).translate;
        assert.equal(cgTranslate[0], 50, "componentGroup has 50 xOffset");
        assert.equal(cgTranslate[1], 50, "componentGroup has 50 yOffset");
        assert.equal(c1Translate[0], 0, "componentGroup has 0 xOffset");
        assert.equal(c1Translate[1], 0, "componentGroup has 0 yOffset");
        assert.equal(c2Translate[0], 0, "componentGroup has 0 xOffset");
        assert.equal(c2Translate[1], 0, "componentGroup has 0 yOffset");
        svg.remove();
    });

    it("remove() and removeComponent work correctly for componentGroup", function () {
        var c1 = new Plottable.Abstract.Component().classed("component-1", true);
        var c2 = new Plottable.Abstract.Component().classed("component-2", true);
        var cg = new Plottable.Component.Group([c1, c2]);

        var svg = generateSVG(200, 200);
        cg.renderTo(svg);

        var c1Node = svg.select(".component-1").node();
        var c2Node = svg.select(".component-2").node();

        assert.isNotNull(c1Node, "component 1 was added to the DOM");
        assert.isNotNull(c2Node, "component 2 was added to the DOM");

        c2.remove();

        c1Node = svg.select(".component-1").node();
        c2Node = svg.select(".comopnent-2").node();

        assert.isNotNull(c1Node, "component 1 is still in the DOM");
        assert.isNull(c2Node, "component 2 was removed from the DOM");

        cg.remove();
        var cgNode = svg.select(".component-group").node();
        c1Node = svg.select(".component-1").node();

        assert.isNull(cgNode, "component group was removed from the DOM");
        assert.isNull(c1Node, "componet 1 was also removed from the DOM");

        cg.renderTo(svg);
        cgNode = svg.select(".component-group").node();
        c1Node = svg.select(".component-1").node();

        assert.isNotNull(cgNode, "component group was added back to the DOM");
        assert.isNotNull(c1Node, "componet 1 was also added back to the DOM");

        svg.remove();
    });

    it("removeAll() works as expected", function () {
        var cg = new Plottable.Component.Group();
        var c1 = new Plottable.Abstract.Component();
        var c2 = new Plottable.Abstract.Component();
        var c3 = new Plottable.Abstract.Component();
        assert.isTrue(cg.empty(), "cg initially empty");
        cg.merge(c1).merge(c2).merge(c3);
        assert.isFalse(cg.empty(), "cg not empty after merging components");
        cg.removeAll();
        assert.isTrue(cg.empty(), "cg empty after removing components");
        assert.isFalse(c1._isAnchored, "c1 was removed");
        assert.isFalse(c2._isAnchored, "c2 was removed");
        assert.isFalse(c3._isAnchored, "c3 was removed");
        assert.lengthOf(cg.components(), 0, "cg has no components");
    });

    describe("ComponentGroup._requestedSpace works as expected", function () {
        it("_works for an empty ComponentGroup", function () {
            var cg = new Plottable.Component.Group();
            var request = cg._requestedSpace(10, 10);
            verifySpaceRequest(request, 0, 0, false, false, "");
        });

        it("works for a ComponentGroup with only proportional-size components", function () {
            var cg = new Plottable.Component.Group();
            var c1 = new Plottable.Abstract.Component();
            var c2 = new Plottable.Abstract.Component();
            cg.merge(c1).merge(c2);
            var request = cg._requestedSpace(10, 10);
            verifySpaceRequest(request, 0, 0, false, false, "");
        });

        it("works when there are fixed-size components", function () {
            var cg = new Plottable.Component.Group();
            var c1 = new Plottable.Abstract.Component();
            var c2 = new Plottable.Abstract.Component();
            var c3 = new Plottable.Abstract.Component();
            cg.merge(c1).merge(c2).merge(c3);
            fixComponentSize(c1, null, 10);
            fixComponentSize(c2, null, 50);
            var request = cg._requestedSpace(10, 10);
            verifySpaceRequest(request, 0, 10, false, true, "");
        });
    });

    describe("Component.merge works as expected", function () {
        var c1 = new Plottable.Abstract.Component();
        var c2 = new Plottable.Abstract.Component();
        var c3 = new Plottable.Abstract.Component();
        var c4 = new Plottable.Abstract.Component();

        it("Component.merge works as expected (Component.merge Component)", function () {
            var cg = c1.merge(c2);
            var innerComponents = cg._components;
            assert.lengthOf(innerComponents, 2, "There are two components");
            assert.equal(innerComponents[0], c1, "first component correct");
            assert.equal(innerComponents[1], c2, "second component correct");
        });

        it("Component.merge works as expected (Component.merge ComponentGroup)", function () {
            var cg = new Plottable.Component.Group([c2, c3, c4]);
            var cg2 = c1.merge(cg);
            assert.equal(cg, cg2, "c.merge(cg) returns cg");
            var components = cg._components;
            assert.lengthOf(components, 4, "four components");
            assert.equal(components[0], c1, "first component in front");
            assert.equal(components[1], c2, "second component is second");
        });

        it("Component.merge works as expected (ComponentGroup.merge Component)", function () {
            var cg = new Plottable.Component.Group([c1, c2, c3]);
            var cg2 = cg.merge(c4);
            assert.equal(cg, cg2, "cg.merge(c) returns cg");
            var components = cg._components;
            assert.lengthOf(components, 4, "there are four components");
            assert.equal(components[0], c1, "first is first");
            assert.equal(components[3], c4, "fourth is fourth");
        });

        it("Component.merge works as expected (ComponentGroup.merge ComponentGroup)", function () {
            var cg1 = new Plottable.Component.Group([c1, c2]);
            var cg2 = new Plottable.Component.Group([c3, c4]);
            var cg = cg1.merge(cg2);
            assert.equal(cg, cg1, "merged == cg1");
            assert.notEqual(cg, cg2, "merged != cg2");
            var components = cg._components;
            assert.lengthOf(components, 3, "there are three inner components");
            assert.equal(components[0], c1, "components are inside");
            assert.equal(components[1], c2, "components are inside");
            assert.equal(components[2], cg2, "componentGroup2 inside componentGroup1");
        });
    });
});

///<reference path="testReference.ts" />
var assert = chai.assert;

function assertComponentXY(component, x, y, message) {
    // use <any> to examine the private variables
    var translate = d3.transform(component.element.attr("transform")).translate;
    var xActual = translate[0];
    var yActual = translate[1];
    assert.equal(xActual, x, "X: " + message);
    assert.equal(yActual, y, "Y: " + message);
}

describe("Component behavior", function () {
    var svg;
    var c;
    var SVG_WIDTH = 400;
    var SVG_HEIGHT = 300;
    beforeEach(function () {
        svg = generateSVG(SVG_WIDTH, SVG_HEIGHT);
        c = new Plottable.Abstract.Component();
    });

    describe("anchor", function () {
        it("anchoring works as expected", function () {
            c._anchor(svg);
            assert.equal(c.element.node(), svg.select("g").node(), "the component anchored to a <g> beneath the <svg>");
            assert.isTrue(svg.classed("plottable"), "<svg> was given \"plottable\" CSS class");
            svg.remove();
        });

        it("can re-anchor to a different element", function () {
            c._anchor(svg);

            var svg2 = generateSVG(SVG_WIDTH, SVG_HEIGHT);
            c._anchor(svg2);
            assert.equal(c.element.node(), svg2.select("g").node(), "the component re-achored under the second <svg>");
            assert.isTrue(svg2.classed("plottable"), "second <svg> was given \"plottable\" CSS class");

            svg.remove();
            svg2.remove();
        });
    });

    describe("computeLayout", function () {
        it("computeLayout defaults and updates intelligently", function () {
            c._anchor(svg)._computeLayout();
            assert.equal(c.availableWidth, SVG_WIDTH, "computeLayout defaulted width to svg width");
            assert.equal(c.availableHeight, SVG_HEIGHT, "computeLayout defaulted height to svg height");
            assert.equal(c.xOrigin, 0, "xOrigin defaulted to 0");
            assert.equal(c.yOrigin, 0, "yOrigin defaulted to 0");

            svg.attr("width", 2 * SVG_WIDTH).attr("height", 2 * SVG_HEIGHT);
            c._computeLayout();
            assert.equal(c.availableWidth, 2 * SVG_WIDTH, "computeLayout updated width to new svg width");
            assert.equal(c.availableHeight, 2 * SVG_HEIGHT, "computeLayout updated height to new svg height");
            assert.equal(c.xOrigin, 0, "xOrigin is still 0");
            assert.equal(c.yOrigin, 0, "yOrigin is still 0");

            svg.remove();
        });

        it("computeLayout works with CSS layouts", function () {
            // Manually size parent
            var parent = d3.select(svg.node().parentNode);
            parent.style("width", "400px");
            parent.style("height", "200px");

            // Remove width/height attributes and style with CSS
            svg.attr("width", null).attr("height", null);
            c._anchor(svg)._computeLayout();
            assert.equal(c.availableWidth, 400, "defaults to width of parent if width is not specified on <svg>");
            assert.equal(c.availableHeight, 200, "defaults to height of parent if width is not specified on <svg>");
            assert.equal(c.xOrigin, 0, "xOrigin defaulted to 0");
            assert.equal(c.yOrigin, 0, "yOrigin defaulted to 0");

            svg.style("width", "50%").style("height", "50%");
            c._computeLayout();

            assert.equal(c.availableWidth, 200, "computeLayout defaulted width to svg width");
            assert.equal(c.availableHeight, 100, "computeLayout defaulted height to svg height");
            assert.equal(c.xOrigin, 0, "xOrigin defaulted to 0");
            assert.equal(c.yOrigin, 0, "yOrigin defaulted to 0");

            svg.style("width", "25%").style("height", "25%");

            c._computeLayout();

            assert.equal(c.availableWidth, 100, "computeLayout updated width to new svg width");
            assert.equal(c.availableHeight, 50, "computeLayout updated height to new svg height");
            assert.equal(c.xOrigin, 0, "xOrigin is still 0");
            assert.equal(c.yOrigin, 0, "yOrigin is still 0");

            // reset test page DOM
            parent.style("width", "auto");
            parent.style("height", "auto");
            svg.remove();
        });

        it("computeLayout will not default when attached to non-root node", function () {
            var g = svg.append("g");
            c._anchor(g);
            assert.throws(function () {
                return c._computeLayout();
            }, "null arguments");
            svg.remove();
        });

        it("computeLayout throws an error when called on un-anchored component", function () {
            assert.throws(function () {
                return c._computeLayout();
            }, Error, "anchor must be called before computeLayout");
            svg.remove();
        });

        it("computeLayout uses its arguments apropriately", function () {
            var g = svg.append("g");
            var xOff = 10;
            var yOff = 20;
            var width = 100;
            var height = 200;
            c._anchor(svg)._computeLayout(xOff, yOff, width, height);
            var translate = getTranslate(c.element);
            assert.deepEqual(translate, [xOff, yOff], "the element translated appropriately");
            assert.equal(c.availableWidth, width, "the width set properly");
            assert.equal(c.availableHeight, height, "the height set propery");
            svg.remove();
        });
    });

    it("subelement containers are ordered properly", function () {
        c.renderTo(svg);
        var gs = c.element.selectAll("g");
        var g0 = d3.select(gs[0][0]);
        var g1 = d3.select(gs[0][1]);
        var g2 = d3.select(gs[0][2]);
        var g3 = d3.select(gs[0][3]);
        assert.isTrue(g0.classed("background-container"), "the first g is a background container");
        assert.isTrue(g1.classed("content"), "the second g is a content container");
        assert.isTrue(g2.classed("foreground-container"), "the third g is a foreground container");
        assert.isTrue(g3.classed("box-container"), "the fourth g is a box container");
        svg.remove();
    });

    it("fixed-width component will align to the right spot", function () {
        fixComponentSize(c, 100, 100);
        c._anchor(svg);
        c._computeLayout();
        assertComponentXY(c, 0, 0, "top-left component aligns correctly");

        c.xAlign("CENTER").yAlign("CENTER");
        c._computeLayout();
        assertComponentXY(c, 150, 100, "center component aligns correctly");

        c.xAlign("RIGHT").yAlign("BOTTOM");
        c._computeLayout();
        assertComponentXY(c, 300, 200, "bottom-right component aligns correctly");
        svg.remove();
    });

    it("components can be offset relative to their alignment, and throw errors if there is insufficient space", function () {
        fixComponentSize(c, 100, 100);
        c._anchor(svg);
        c.xOffset(20).yOffset(20);
        c._computeLayout();
        assertComponentXY(c, 20, 20, "top-left component offsets correctly");

        c.xAlign("CENTER").yAlign("CENTER");
        c._computeLayout();
        assertComponentXY(c, 170, 120, "center component offsets correctly");

        c.xAlign("RIGHT").yAlign("BOTTOM");
        c._computeLayout();
        assertComponentXY(c, 320, 220, "bottom-right component offsets correctly");

        c.xOffset(0).yOffset(0);
        c._computeLayout();
        assertComponentXY(c, 300, 200, "bottom-right component offset resets");

        c.xOffset(-20).yOffset(-30);
        c._computeLayout();
        assertComponentXY(c, 280, 170, "negative offsets work properly");

        svg.remove();
    });

    it("component defaults are as expected", function () {
        var layout = c._requestedSpace(1, 1);
        assert.equal(layout.width, 0, "requested width defaults to 0");
        assert.equal(layout.height, 0, "requested height defaults to 0");
        assert.equal(layout.wantsWidth, false, "_requestedSpace().wantsWidth  defaults to false");
        assert.equal(layout.wantsHeight, false, "_requestedSpace().wantsHeight defaults to false");
        assert.equal(c._xAlignProportion, 0, "_xAlignProportion defaults to 0");
        assert.equal(c._yAlignProportion, 0, "_yAlignProportion defaults to 0");
        assert.equal(c._xOffset, 0, "xOffset defaults to 0");
        assert.equal(c._yOffset, 0, "yOffset defaults to 0");
        svg.remove();
    });

    it("clipPath works as expected", function () {
        assert.isFalse(c.clipPathEnabled, "clipPathEnabled defaults to false");
        c.clipPathEnabled = true;
        var expectedClipPathID = c._plottableID;
        c._anchor(svg)._computeLayout(0, 0, 100, 100)._render();
        var expectedClipPathURL = "url(#clipPath" + expectedClipPathID + ")";
        assert.equal(c.element.attr("clip-path"), expectedClipPathURL, "the element has clip-path url attached");
        var clipRect = c.boxContainer.select(".clip-rect");
        assert.equal(clipRect.attr("width"), 100, "the clipRect has an appropriate width");
        assert.equal(clipRect.attr("height"), 100, "the clipRect has an appropriate height");
        svg.remove();
    });

    it("componentID works as expected", function () {
        var expectedID = Plottable.Abstract.PlottableObject.nextID;
        var c1 = new Plottable.Abstract.Component();
        assert.equal(c1._plottableID, expectedID, "component id on next component was as expected");
        var c2 = new Plottable.Abstract.Component();
        assert.equal(c2._plottableID, expectedID + 1, "future components increment appropriately");
        svg.remove();
    });

    it("boxes work as expected", function () {
        assert.throws(function () {
            return c.addBox("pre-anchor");
        }, Error, "Adding boxes before anchoring is currently disallowed");
        c.renderTo(svg);
        c.addBox("post-anchor");
        var e = c.element;
        var boxContainer = e.select(".box-container");
        var boxStrings = [".bounding-box", ".post-anchor"];

        boxStrings.forEach(function (s) {
            var box = boxContainer.select(s);
            assert.isNotNull(box.node(), s + " box was created and placed inside boxContainer");
            var bb = Plottable.Util.DOM.getBBox(box);
            assert.equal(bb.width, SVG_WIDTH, s + " width as expected");
            assert.equal(bb.height, SVG_HEIGHT, s + " height as expected");
        });
        svg.remove();
    });

    it("hitboxes are created iff there are registered interactions", function () {
        function verifyHitbox(component) {
            var hitBox = component.hitBox;
            assert.isNotNull(hitBox, "the hitbox was created");
            var hitBoxFill = hitBox.style("fill");
            var hitBoxFilled = hitBoxFill === "#ffffff" || hitBoxFill === "rgb(255, 255, 255)";
            assert.isTrue(hitBoxFilled, hitBoxFill + " <- this should be filled, so the hitbox will detect events");
            assert.equal(hitBox.style("opacity"), "0", "the hitBox is transparent, otherwise it would look weird");
        }

        c._anchor(svg);
        assert.isUndefined(c.hitBox, "no hitBox was created when there were no registered interactions");
        svg.remove();
        svg = generateSVG();

        c = new Plottable.Abstract.Component();
        var i = new Plottable.Abstract.Interaction(c).registerWithComponent();
        c._anchor(svg);
        verifyHitbox(c);
        svg.remove();
        svg = generateSVG();

        c = new Plottable.Abstract.Component();
        c._anchor(svg);
        i = new Plottable.Abstract.Interaction(c).registerWithComponent();
        verifyHitbox(c);
        svg.remove();
    });

    it("interaction registration works properly", function () {
        var hitBox1 = null;
        var hitBox2 = null;
        var interaction1 = { _anchor: function (hb) {
                return hitBox1 = hb.node();
            } };
        var interaction2 = { _anchor: function (hb) {
                return hitBox2 = hb.node();
            } };
        c.registerInteraction(interaction1);
        c.renderTo(svg);
        c.registerInteraction(interaction2);
        var hitNode = c.hitBox.node();
        assert.equal(hitBox1, hitNode, "hitBox1 was registerd");
        assert.equal(hitBox2, hitNode, "hitBox2 was registerd");
        svg.remove();
    });

    it("errors are thrown on bad alignments", function () {
        assert.throws(function () {
            return c.xAlign("foo");
        }, Error, "Unsupported alignment");
        assert.throws(function () {
            return c.yAlign("foo");
        }, Error, "Unsupported alignment");
        svg.remove();
    });

    it("css classing works as expected", function () {
        assert.isFalse(c.classed("CSS-PREANCHOR-KEEP"));
        c.classed("CSS-PREANCHOR-KEEP", true);
        assert.isTrue(c.classed("CSS-PREANCHOR-KEEP"));
        c.classed("CSS-PREANCHOR-REMOVE", true);
        assert.isTrue(c.classed("CSS-PREANCHOR-REMOVE"));
        c.classed("CSS-PREANCHOR-REMOVE", false);
        assert.isFalse(c.classed("CSS-PREANCHOR-REMOVE"));

        c._anchor(svg);
        assert.isTrue(c.classed("CSS-PREANCHOR-KEEP"));
        assert.isFalse(c.classed("CSS-PREANCHOR-REMOVE"));
        assert.isFalse(c.classed("CSS-POSTANCHOR"));
        c.classed("CSS-POSTANCHOR", true);
        assert.isTrue(c.classed("CSS-POSTANCHOR"));
        c.classed("CSS-POSTANCHOR", false);
        assert.isFalse(c.classed("CSS-POSTANCHOR"));
        assert.isFalse(c.classed(undefined), "returns false when classed called w/ undefined");
        assert.equal(c.classed(undefined, true), c, "returns this when classed called w/ undefined and true");
        svg.remove();
    });

    it("remove works as expected", function () {
        var cbCalled = 0;
        var cb = function (b) {
            return cbCalled++;
        };
        var b = new Plottable.Core.Broadcaster(null);

        var c1 = new Plottable.Abstract.Component();

        b.registerListener(c1, cb);

        c1.renderTo(svg);
        b.broadcast();
        assert.equal(cbCalled, 1, "the callback was called");
        assert.isTrue(svg.node().hasChildNodes(), "the svg has children");
        c1.remove();

        b.broadcast();
        assert.equal(cbCalled, 2, "the callback is still attached to the component");
        assert.isFalse(svg.node().hasChildNodes(), "the svg has no children");

        svg.remove();
    });

    it("_invalidateLayout works as expected", function () {
        var cg = new Plottable.Component.Group();
        var c = makeFixedSizeComponent(10, 10);
        cg._addComponent(c);
        cg.renderTo(svg);
        assert.equal(cg.availableHeight, 10, "availableHeight initially 10 for fixed-size component");
        assert.equal(cg.availableWidth, 10, "availableWidth initially 10 for fixed-size component");
        fixComponentSize(c, 50, 50);
        c._invalidateLayout();
        assert.equal(cg.availableHeight, 50, "invalidateLayout propagated to parent and caused resized height");
        assert.equal(cg.availableWidth, 50, "invalidateLayout propagated to parent and caused resized width");
        svg.remove();
    });

    it("components can be removed even if not anchored", function () {
        var c = new Plottable.Abstract.Component();
        c.remove(); // no error thrown
        svg.remove();
    });
});

///<reference path="testReference.ts" />
var assert = chai.assert;

describe("Coordinators", function () {
    describe("ScaleDomainCoordinator", function () {
        it("domains are coordinated", function () {
            var s1 = new Plottable.Scale.Linear();
            var s2 = new Plottable.Scale.Linear();
            var s3 = new Plottable.Scale.Linear();
            var dc = new Plottable.Util.ScaleDomainCoordinator([s1, s2, s3]);
            s1.domain([0, 100]);
            assert.deepEqual(s1.domain(), [0, 100]);
            assert.deepEqual(s1.domain(), s2.domain());
            assert.deepEqual(s1.domain(), s3.domain());

            s1.domain([-100, 5000]);
            assert.deepEqual(s1.domain(), [-100, 5000]);
            assert.deepEqual(s1.domain(), s2.domain());
            assert.deepEqual(s1.domain(), s3.domain());
        });
    });
});

///<reference path="testReference.ts" />
var assert = chai.assert;

describe("DataSource", function () {
    it("Updates listeners when the data is changed", function () {
        var ds = new Plottable.DataSource();

        var newData = [1, 2, 3];

        var callbackCalled = false;
        var callback = function (listenable) {
            assert.equal(listenable, ds, "Callback received the DataSource as the first argument");
            assert.deepEqual(ds.data(), newData, "DataSource arrives with correct data");
            callbackCalled = true;
        };
        ds.broadcaster.registerListener(null, callback);

        ds.data(newData);
        assert.isTrue(callbackCalled, "callback was called when the data was changed");
    });

    it("Updates listeners when the metadata is changed", function () {
        var ds = new Plottable.DataSource();

        var newMetadata = "blargh";

        var callbackCalled = false;
        var callback = function (listenable) {
            assert.equal(listenable, ds, "Callback received the DataSource as the first argument");
            assert.deepEqual(ds.metadata(), newMetadata, "DataSource arrives with correct metadata");
            callbackCalled = true;
        };
        ds.broadcaster.registerListener(null, callback);

        ds.metadata(newMetadata);
        assert.isTrue(callbackCalled, "callback was called when the metadata was changed");
    });

    it("_getExtent works as expected", function () {
        var data = [1, 2, 3, 4, 1];
        var metadata = { foo: 11 };
        var dataSource = new Plottable.DataSource(data, metadata);
        var a1 = function (d, i, m) {
            return d + i - 2;
        };
        assert.deepEqual(dataSource._getExtent(a1), [-1, 5], "extent for numerical data works properly");
        var a2 = function (d, i, m) {
            return d + m.foo;
        };
        assert.deepEqual(dataSource._getExtent(a2), [12, 15], "extent uses metadata appropriately");
        dataSource.metadata({ foo: -1 });
        assert.deepEqual(dataSource._getExtent(a2), [0, 3], "metadata change is reflected in extent results");
        var a3 = function (d, i, m) {
            return "_" + d;
        };
        assert.deepEqual(dataSource._getExtent(a3), ["_1", "_2", "_3", "_4"], "extent works properly on string domains (no repeats)");
    });
});

///<reference path="testReference.ts" />
var assert = chai.assert;

describe("Util.DOM", function () {
    it("getBBox works properly", function () {
        var svg = generateSVG();
        var rect = svg.append("rect").attr("x", 0).attr("y", 0).attr("width", 5).attr("height", 5);
        var bb1 = Plottable.Util.DOM.getBBox(rect);
        var bb2 = rect.node().getBBox();
        assert.deepEqual(bb1, bb2);
        svg.remove();
    });

    describe("getElementWidth, getElementHeight", function () {
        it("can get a plain element's size", function () {
            var parent = getSVGParent();
            parent.style("width", "300px");
            parent.style("height", "200px");
            var parentElem = parent[0][0];

            var width = Plottable.Util.DOM.getElementWidth(parentElem);
            assert.equal(width, 300, "measured width matches set width");
            var height = Plottable.Util.DOM.getElementHeight(parentElem);
            assert.equal(height, 200, "measured height matches set height");
        });

        it("can get the svg's size", function () {
            var svg = generateSVG(450, 120);
            var svgElem = svg[0][0];

            var width = Plottable.Util.DOM.getElementWidth(svgElem);
            assert.equal(width, 450, "measured width matches set width");
            var height = Plottable.Util.DOM.getElementHeight(svgElem);
            assert.equal(height, 120, "measured height matches set height");
            svg.remove();
        });

        it("can accept multiple units and convert to pixels", function () {
            var parent = getSVGParent();
            var parentElem = parent[0][0];
            var child = parent.append("div");
            var childElem = child[0][0];

            parent.style("width", "200px");
            parent.style("height", "50px");
            assert.equal(Plottable.Util.DOM.getElementWidth(parentElem), 200, "width is correct");
            assert.equal(Plottable.Util.DOM.getElementHeight(parentElem), 50, "height is correct");

            child.style("width", "20px");
            child.style("height", "10px");
            assert.equal(Plottable.Util.DOM.getElementWidth(childElem), 20, "width is correct");
            assert.equal(Plottable.Util.DOM.getElementHeight(childElem), 10, "height is correct");

            child.style("width", "100%");
            child.style("height", "100%");
            assert.equal(Plottable.Util.DOM.getElementWidth(childElem), 200, "width is correct");
            assert.equal(Plottable.Util.DOM.getElementHeight(childElem), 50, "height is correct");

            child.style("width", "50%");
            child.style("height", "50%");
            assert.equal(Plottable.Util.DOM.getElementWidth(childElem), 100, "width is correct");
            assert.equal(Plottable.Util.DOM.getElementHeight(childElem), 25, "height is correct");

            // reset test page DOM
            parent.style("width", "auto");
            parent.style("height", "auto");
            child.remove();
        });
    });

    it("isSelectionRemovedFromSVG works", function () {
        var svg = generateSVG();
        var g = svg.append("g");
        assert.isFalse(Plottable.Util.DOM.isSelectionRemovedFromSVG(g), "g is in svg");
        g.remove();
        assert.isTrue(Plottable.Util.DOM.isSelectionRemovedFromSVG(g), "g is no longer in svg");
        assert.isFalse(Plottable.Util.DOM.isSelectionRemovedFromSVG(svg), "svg is not considered removed");
        svg.remove();
    });
});

///<reference path="testReference.ts" />
var assert = chai.assert;

describe("Formatters", function () {
    describe("fixed", function () {
        it("shows exactly [precision] digits", function () {
            var fixed3 = new Plottable.Formatter.Fixed();
            var result = fixed3.format(1);
            assert.strictEqual(result, "1.000", "defaults to three decimal places");
            result = fixed3.format(1.234);
            assert.strictEqual(result, "1.234", "shows three decimal places");
            result = fixed3.format(1.2345);
            assert.strictEqual(result, "", "changed values are not shown (get turned into empty strings)");
        });

        it("precision can be changed", function () {
            var fixed2 = new Plottable.Formatter.Fixed();
            fixed2.precision(2);
            var result = fixed2.format(1);
            assert.strictEqual(result, "1.00", "formatter was changed to show only two decimal places");
        });

        it("can be set to show rounded values", function () {
            var fixed3 = new Plottable.Formatter.Fixed();
            fixed3.showOnlyUnchangedValues(false);
            var result = fixed3.format(1.2349);
            assert.strictEqual(result, "1.235", "long values are rounded correctly");
        });
    });

    describe("general", function () {
        it("formats number to show at most [precision] digits", function () {
            var general = new Plottable.Formatter.General();
            var result = general.format(1);
            assert.strictEqual(result, "1", "shows no decimals if formatting an integer");
            result = general.format(1.234);
            assert.strictEqual(result, "1.234", "shows up to three decimal places");
            result = general.format(1.2345);
            assert.strictEqual(result, "", "(changed) values with more than three decimal places are not shown");
        });

        it("stringifies non-number values", function () {
            var general = new Plottable.Formatter.General();
            var result = general.format("blargh");
            assert.strictEqual(result, "blargh", "string values are passed through unchanged");
            result = general.format(null);
            assert.strictEqual(result, "null", "non-number inputs are stringified");
        });
    });

    describe("identity", function () {
        it("stringifies inputs", function () {
            var identity = new Plottable.Formatter.Identity();
            var result = identity.format(1);
            assert.strictEqual(result, "1", "numbers are stringified");
            result = identity.format(0.999999);
            assert.strictEqual(result, "0.999999", "long numbers are stringified");
            result = identity.format(null);
            assert.strictEqual(result, "null", "formats null");
            result = identity.format(undefined);
            assert.strictEqual(result, "undefined", "formats undefined");
        });
    });

    describe("currency", function () {
        it("uses reasonable defaults", function () {
            var currencyFormatter = new Plottable.Formatter.Currency();
            var result = currencyFormatter.format(1);
            assert.strictEqual(result.charAt(0), "$", "defaults to $ for currency symbol");
            var decimals = result.substring(result.indexOf(".") + 1, result.length);
            assert.strictEqual(decimals.length, 2, "defaults to 2 decimal places");

            result = currencyFormatter.format(-1);
            assert.strictEqual(result.charAt(0), "-", "prefixes negative values with \"-\"");
            assert.strictEqual(result.charAt(1), "$", "places the currency symbol after the negative sign");
        });

        it("can change the type and position of the currency symbol", function () {
            var centsFormatter = new Plottable.Formatter.Currency(0, "c", false);
            var result = centsFormatter.format(1);
            assert.strictEqual(result.charAt(result.length - 1), "c", "The specified currency symbol was appended");
        });
    });

    describe("percentage", function () {
        it("uses reasonable defaults", function () {
            var percentFormatter = new Plottable.Formatter.Percentage();
            var result = percentFormatter.format(1);
            assert.strictEqual(result, "100%", "the value was multiplied by 100, a percent sign was appended, and no decimal places are shown by default");
        });
    });

    describe("custom", function () {
        it("can take a custom formatting function", function () {
            var customFormatter;
            var blargify = function (d, f) {
                assert.strictEqual(f, customFormatter, "Formatter itself was supplied as second argument");
                return String(d) + "-blargh";
            };
            customFormatter = new Plottable.Formatter.Custom(0, blargify);
            var result = customFormatter.format(1);
            assert.strictEqual(result, "1-blargh", "it uses the custom formatting function");
        });
    });
});

///<reference path="testReference.ts" />
var assert = chai.assert;

describe("Gridlines", function () {
    it("Gridlines and axis tick marks align", function () {
        var svg = generateSVG(640, 480);
        var xScale = new Plottable.Scale.Linear();
        xScale.domain([0, 10]); // manually set domain since we won't have a renderer
        var xAxis = new Plottable.Axis.XAxis(xScale, "bottom");

        var yScale = new Plottable.Scale.Linear();
        yScale.domain([0, 10]);
        var yAxis = new Plottable.Axis.YAxis(yScale, "left");

        var gridlines = new Plottable.Component.Gridlines(xScale, yScale);
        var basicTable = new Plottable.Component.Table().addComponent(0, 0, yAxis).addComponent(0, 1, gridlines).addComponent(1, 1, xAxis);

        basicTable._anchor(svg);
        basicTable._computeLayout();
        xScale.range([0, xAxis.availableWidth]); // manually set range since we don't have a renderer
        yScale.range([yAxis.availableHeight, 0]);
        basicTable._render();

        var xAxisTickMarks = xAxis.axisElement.selectAll(".tick").select("line")[0];
        var xGridlines = gridlines.element.select(".x-gridlines").selectAll("line")[0];
        assert.equal(xAxisTickMarks.length, xGridlines.length, "There is an x gridline for each x tick");
        for (var i = 0; i < xAxisTickMarks.length; i++) {
            var xTickMarkRect = xAxisTickMarks[i].getBoundingClientRect();
            var xGridlineRect = xGridlines[i].getBoundingClientRect();
            assert.closeTo(xTickMarkRect.left, xGridlineRect.left, 1, "x tick and gridline align");
        }

        var yAxisTickMarks = yAxis.axisElement.selectAll(".tick").select("line")[0];
        var yGridlines = gridlines.element.select(".y-gridlines").selectAll("line")[0];
        assert.equal(yAxisTickMarks.length, yGridlines.length, "There is an x gridline for each x tick");
        for (var j = 0; j < yAxisTickMarks.length; j++) {
            var yTickMarkRect = yAxisTickMarks[j].getBoundingClientRect();
            var yGridlineRect = yGridlines[j].getBoundingClientRect();
            assert.closeTo(yTickMarkRect.top, yGridlineRect.top, 1, "y tick and gridline align");
        }

        svg.remove();
    });

    it("Unanchored Gridlines don't throw an error when scale updates", function () {
        var xScale = new Plottable.Scale.Linear();
        var gridlines = new Plottable.Component.Gridlines(xScale, null);
        xScale.domain([0, 1]);
        // test passes if error is not thrown.
    });
});

///<reference path="testReference.ts" />
var assert = chai.assert;

describe("IDCounter", function () {
    it("IDCounter works as expected", function () {
        var i = new Plottable.Util.IDCounter();
        assert.equal(i.get("f"), 0);
        assert.equal(i.increment("f"), 1);
        assert.equal(i.increment("g"), 1);
        assert.equal(i.increment("f"), 2);
        assert.equal(i.decrement("f"), 1);
        assert.equal(i.get("f"), 1);
        assert.equal(i.get("f"), 1);
        assert.equal(i.decrement(2), -1);
    });
});

///<reference path="testReference.ts" />
var assert = chai.assert;

function makeFakeEvent(x, y) {
    return {
        dx: 0,
        dy: 0,
        clientX: x,
        clientY: y,
        translate: [x, y],
        scale: 1,
        sourceEvent: null,
        x: x,
        y: y,
        keyCode: 0,
        altKey: false
    };
}

function fakeDragSequence(anyedInteraction, startX, startY, endX, endY) {
    anyedInteraction._dragstart();
    d3.event = makeFakeEvent(startX, startY);
    anyedInteraction._drag();
    d3.event = makeFakeEvent(endX, endY);
    anyedInteraction._drag();
    anyedInteraction._dragend();
    d3.event = null;
}

describe("Interactions", function () {
    describe("PanZoomInteraction", function () {
        it("Pans properly", function () {
            // The only difference between pan and zoom is internal to d3
            // Simulating zoom events is painful, so panning will suffice here
            var xScale = new Plottable.Scale.Linear().domain([0, 11]);
            var yScale = new Plottable.Scale.Linear().domain([11, 0]);

            var svg = generateSVG();
            var dataset = makeLinearSeries(11);
            var renderer = new Plottable.Plot.Scatter(dataset, xScale, yScale);
            renderer.renderTo(svg);

            var xDomainBefore = xScale.domain();
            var yDomainBefore = yScale.domain();

            var interaction = new Plottable.Interaction.PanZoom(renderer, xScale, yScale);
            interaction.registerWithComponent();

            var hb = renderer.element.select(".hit-box").node();
            var dragDistancePixelX = 10;
            var dragDistancePixelY = 20;
            $(hb).simulate("drag", {
                dx: dragDistancePixelX,
                dy: dragDistancePixelY
            });

            var xDomainAfter = xScale.domain();
            var yDomainAfter = yScale.domain();

            assert.notDeepEqual(xDomainAfter, xDomainBefore, "x domain was changed by panning");
            assert.notDeepEqual(yDomainAfter, yDomainBefore, "y domain was changed by panning");

            function getSlope(scale) {
                var range = scale.range();
                var domain = scale.domain();
                return (domain[1] - domain[0]) / (range[1] - range[0]);
            }
            ;

            var expectedXDragChange = -dragDistancePixelX * getSlope(xScale);
            var expectedYDragChange = -dragDistancePixelY * getSlope(yScale);

            assert.closeTo(xDomainAfter[0] - xDomainBefore[0], expectedXDragChange, 1, "x domain changed by the correct amount");
            assert.closeTo(yDomainAfter[0] - yDomainBefore[0], expectedYDragChange, 1, "y domain changed by the correct amount");

            svg.remove();
        });
    });

    describe("XYDragBoxInteraction", function () {
        var svgWidth = 400;
        var svgHeight = 400;
        var svg;
        var dataset;
        var xScale;
        var yScale;
        var renderer;
        var interaction;

        var dragstartX = 20;
        var dragstartY = svgHeight - 100;
        var dragendX = 100;
        var dragendY = svgHeight - 20;

        before(function () {
            svg = generateSVG(svgWidth, svgHeight);
            dataset = new Plottable.DataSource(makeLinearSeries(10));
            xScale = new Plottable.Scale.Linear();
            yScale = new Plottable.Scale.Linear();
            renderer = new Plottable.Plot.Scatter(dataset, xScale, yScale);
            renderer.renderTo(svg);
            interaction = new Plottable.Interaction.XYDragBox(renderer);
            interaction.registerWithComponent();
        });

        afterEach(function () {
            interaction.callback();
            interaction.clearBox();
        });

        it("All callbacks are notified with appropriate data when a drag finishes", function () {
            var timesCalled = 0;
            var areaCallback = function (a) {
                timesCalled++;
                if (timesCalled === 1) {
                    assert.deepEqual(a, null, "areaCallback called with null arg on dragstart");
                }
                if (timesCalled === 2) {
                    var expectedPixelArea = {
                        xMin: dragstartX,
                        xMax: dragendX,
                        yMin: dragstartY,
                        yMax: dragendY
                    };
                    assert.deepEqual(a, expectedPixelArea, "areaCallback was passed the correct pixel area");
                }
            };

            interaction.callback(areaCallback);

            // fake a drag event
            fakeDragSequence(interaction, dragstartX, dragstartY, dragendX, dragendY);

            assert.equal(timesCalled, 2, "areaCallback was called twice");
        });

        it("Highlights and un-highlights areas appropriately", function () {
            fakeDragSequence(interaction, dragstartX, dragstartY, dragendX, dragendY);
            var dragBoxClass = "." + Plottable.Interaction.XYDragBox.CLASS_DRAG_BOX;
            var dragBox = renderer.foregroundContainer.select(dragBoxClass);
            assert.isNotNull(dragBox, "the dragbox was created");
            var actualStartPosition = { x: parseFloat(dragBox.attr("x")), y: parseFloat(dragBox.attr("y")) };
            var expectedStartPosition = { x: Math.min(dragstartX, dragendX), y: Math.min(dragstartY, dragendY) };
            assert.deepEqual(actualStartPosition, expectedStartPosition, "highlighted box is positioned correctly");
            assert.equal(parseFloat(dragBox.attr("width")), Math.abs(dragstartX - dragendX), "highlighted box has correct width");
            assert.equal(parseFloat(dragBox.attr("height")), Math.abs(dragstartY - dragendY), "highlighted box has correct height");

            interaction.clearBox();
            var boxGone = dragBox.attr("width") === "0" && dragBox.attr("height") === "0";
            assert.isTrue(boxGone, "highlighted box disappears when clearBox is called");
        });

        after(function () {
            svg.remove();
        });
    });

    describe("YDragBoxInteraction", function () {
        var svgWidth = 400;
        var svgHeight = 400;
        var svg;
        var dataset;
        var xScale;
        var yScale;
        var renderer;
        var interaction;

        var dragstartX = 20;
        var dragstartY = svgHeight - 100;
        var dragendX = 100;
        var dragendY = svgHeight - 20;

        before(function () {
            svg = generateSVG(svgWidth, svgHeight);
            dataset = new Plottable.DataSource(makeLinearSeries(10));
            xScale = new Plottable.Scale.Linear();
            yScale = new Plottable.Scale.Linear();
            renderer = new Plottable.Plot.Scatter(dataset, xScale, yScale);
            renderer.renderTo(svg);
            interaction = new Plottable.Interaction.YDragBox(renderer);
            interaction.registerWithComponent();
        });

        afterEach(function () {
            interaction.callback();
            interaction.clearBox();
        });

        it("All callbacks are notified with appropriate data when a drag finishes", function () {
            var timesCalled = 0;
            var areaCallback = function (a) {
                timesCalled++;
                if (timesCalled === 1) {
                    assert.deepEqual(a, null, "areaCallback called with null arg on dragstart");
                }
                if (timesCalled === 2) {
                    var expectedPixelArea = {
                        yMin: dragstartY,
                        yMax: dragendY
                    };
                    assert.deepEqual(a, expectedPixelArea, "areaCallback was passed the correct pixel area");
                }
            };

            interaction.callback(areaCallback);

            // fake a drag event
            fakeDragSequence(interaction, dragstartX, dragstartY, dragendX, dragendY);

            assert.equal(timesCalled, 2, "areaCallback was called twice");
        });

        it("Highlights and un-highlights areas appropriately", function () {
            fakeDragSequence(interaction, dragstartX, dragstartY, dragendX, dragendY);
            var dragBoxClass = "." + Plottable.Interaction.XYDragBox.CLASS_DRAG_BOX;
            var dragBox = renderer.foregroundContainer.select(dragBoxClass);
            assert.isNotNull(dragBox, "the dragbox was created");
            var actualStartPosition = { x: parseFloat(dragBox.attr("x")), y: parseFloat(dragBox.attr("y")) };
            var expectedStartPosition = { x: 0, y: Math.min(dragstartY, dragendY) };
            assert.deepEqual(actualStartPosition, expectedStartPosition, "highlighted box is positioned correctly");
            assert.equal(parseFloat(dragBox.attr("width")), svgWidth, "highlighted box has correct width");
            assert.equal(parseFloat(dragBox.attr("height")), Math.abs(dragstartY - dragendY), "highlighted box has correct height");

            interaction.clearBox();
            var boxGone = dragBox.attr("width") === "0" && dragBox.attr("height") === "0";
            assert.isTrue(boxGone, "highlighted box disappears when clearBox is called");
        });

        after(function () {
            svg.remove();
        });
    });

    describe("KeyInteraction", function () {
        it("Triggers the callback only when the Component is moused over and appropriate key is pressed", function () {
            var svg = generateSVG(400, 400);

            // svg.attr("id", "key-interaction-test");
            var component = new Plottable.Abstract.Component();
            component.renderTo(svg);

            var code = 65;
            var ki = new Plottable.Interaction.Key(component, code);

            var callbackCalled = false;
            var callback = function () {
                callbackCalled = true;
            };

            ki.callback(callback);
            ki.registerWithComponent();

            var $hitbox = $(component.hitBox.node());

            $hitbox.simulate("keydown", { keyCode: code });
            assert.isFalse(callbackCalled, "callback is not called if component does not have mouse focus (before mouseover)");

            $hitbox.simulate("mouseover");

            $hitbox.simulate("keydown", { keyCode: code });
            assert.isTrue(callbackCalled, "callback gets called if the appropriate key is pressed while the component has mouse focus");

            callbackCalled = false;
            $hitbox.simulate("keydown", { keyCode: (code + 1) });
            assert.isFalse(callbackCalled, "callback is not called if the wrong key is pressed");

            $hitbox.simulate("mouseout");

            $hitbox.simulate("keydown", { keyCode: code });
            assert.isFalse(callbackCalled, "callback is not called if component does not have mouse focus (after mouseout)");

            svg.remove();
        });
    });
});

///<reference path="testReference.ts" />
var assert = chai.assert;

describe("Labels", function () {
    it("Standard text title label generates properly", function () {
        var svg = generateSVG(400, 80);
        var label = new Plottable.Component.TitleLabel("A CHART TITLE");
        label._anchor(svg);
        label._computeLayout();

        var content = label.content;
        assert.isTrue(label.element.classed("label"), "title element has label css class");
        assert.isTrue(label.element.classed("title-label"), "title element has title-label css class");
        var textChildren = content.selectAll("text");
        assert.lengthOf(textChildren, 1, "There is one text node in the parent element");

        var text = content.select("text");
        var bbox = Plottable.Util.DOM.getBBox(text);
        assert.equal(bbox.height, label.availableHeight, "text height === label.minimumHeight()");
        assert.equal(text.node().textContent, "A CHART TITLE", "node's text content is as expected");
        svg.remove();
    });

    it("Left-rotated text is handled properly", function () {
        var svg = generateSVG(100, 400);
        var label = new Plottable.Component.AxisLabel("LEFT-ROTATED LABEL", "vertical-left");
        label._anchor(svg);
        var content = label.content;
        var text = content.select("text");
        label._computeLayout();
        label._render();
        var textBBox = Plottable.Util.DOM.getBBox(text);
        assertBBoxInclusion(label.element.select(".bounding-box"), text);
        assert.equal(textBBox.height, label.availableWidth, "text height === label.minimumWidth() (it's rotated)");
        assert.equal(text.attr("transform"), "rotate(-90)", "the text element is rotated -90 degrees");
        svg.remove();
    });

    it("Right-rotated text is handled properly", function () {
        var svg = generateSVG(100, 400);
        var label = new Plottable.Component.AxisLabel("RIGHT-ROTATED LABEL", "vertical-right");
        label._anchor(svg);
        var content = label.content;
        var text = content.select("text");
        label._computeLayout();
        label._render();
        var textBBox = Plottable.Util.DOM.getBBox(text);
        assertBBoxInclusion(label.element.select(".bounding-box"), text);
        assert.equal(textBBox.height, label.availableWidth, "text height === label.minimumWidth() (it's rotated)");
        assert.equal(text.attr("transform"), "rotate(90)", "the text element is rotated 90 degrees");
        svg.remove();
    });

    it("Label text can be changed after label is created", function () {
        var svg = generateSVG(400, 80);
        var label = new Plottable.Component.TitleLabel();
        label.renderTo(svg);
        var textEl = label.content.select("text");
        assert.equal(textEl.text(), "", "the text defaulted to empty string when constructor was called w/o arguments");
        assert.equal(label.availableHeight, 0, "rowMin is 0 for empty string");
        label.setText("hello world");
        label.renderTo(svg);
        assert.equal(textEl.text(), "hello world", "the label text updated properly");
        assert.operator(label.availableHeight, ">", 0, "rowMin is > 0 for non-empty string");
        svg.remove();
    });

    it("Superlong text is handled in a sane fashion", function () {
        var svgWidth = 400;
        var svg = generateSVG(svgWidth, 80);
        var label = new Plottable.Component.TitleLabel("THIS LABEL IS SO LONG WHOEVER WROTE IT WAS PROBABLY DERANGED");
        label._anchor(svg);
        var content = label.content;
        var text = content.select("text");
        label._computeLayout();
        label._render();
        var bbox = Plottable.Util.DOM.getBBox(text);
        assert.equal(bbox.height, label.availableHeight, "text height === label.minimumHeight()");
        assert.operator(bbox.width, "<=", svgWidth, "the text is not wider than the SVG width");
        svg.remove();
    });

    it("text in a tiny box is truncated to empty string", function () {
        var svg = generateSVG(10, 10);
        var label = new Plottable.Component.TitleLabel("Yeah, not gonna fit...");
        label.renderTo(svg);
        var text = label.content.select("text");
        assert.equal(text.text(), "", "text was truncated to empty string");
        svg.remove();
    });

    it("centered text in a table is positioned properly", function () {
        var svg = generateSVG(400, 400);
        var label = new Plottable.Component.TitleLabel(".");
        var t = new Plottable.Component.Table().addComponent(0, 0, label).addComponent(1, 0, new Plottable.Abstract.Component());
        t.renderTo(svg);
        var textElement = svg.select("text");
        var textX = parseFloat(textElement.attr("x"));
        var eleTranslate = d3.transform(label.element.attr("transform")).translate;
        assert.closeTo(eleTranslate[0] + textX, 200, 10, "label is centered");
        svg.remove();
    });

    it("if a label text is changed to empty string, width updates to 0", function () {
        var svg = generateSVG(400, 400);
        var label = new Plottable.Component.TitleLabel("foo");
        label.renderTo(svg);
        label.setText("");
        assert.equal(label.availableWidth, 0, "width updated to 0");
        svg.remove();
    });

    it("unsupported alignments and orientations are unsupported", function () {
        assert.throws(function () {
            return new Plottable.Component.Label("foo", "bar");
        }, Error, "not a valid orientation");
    });
});

///<reference path="testReference.ts" />
var assert = chai.assert;

describe("Legends", function () {
    var svg;
    var color;
    var legend;

    beforeEach(function () {
        svg = generateSVG(400, 400);
        color = new Plottable.Scale.Color("Category10");
        legend = new Plottable.Component.Legend(color);
    });

    it("a basic legend renders", function () {
        color.domain(["foo", "bar", "baz"]);
        legend.renderTo(svg);
        var rows = legend.content.selectAll(".legend-row");
        assert.lengthOf(rows[0], 3, "there are 3 legend entries");

        rows.each(function (d, i) {
            assert.equal(d, color.domain()[i], "the data is set properly");
            var d3this = d3.select(this);
            var text = d3this.select("text").text();
            assert.equal(text, d, "the text node has correct text");
            var circle = d3this.select("circle");
            assert.equal(circle.attr("fill"), color.scale(d), "the circle's fill is set properly");
        });
        svg.remove();
    });

    it("legend domain can be updated after initialization, and height updates as well", function () {
        legend.renderTo(svg);
        legend.scale(color);
        assert.equal(legend._requestedSpace(200, 200).height, 0, "there is no requested height when domain is empty");
        color.domain(["foo", "bar"]);
        var height1 = legend._requestedSpace(400, 400).height;
        var actualHeight1 = legend.availableHeight;
        assert.operator(height1, ">", 0, "changing the domain gives a positive height");
        color.domain(["foo", "bar", "baz"]);
        assert.operator(legend._requestedSpace(400, 400).height, ">", height1, "adding to the domain increases the height requested");
        var actualHeight2 = legend.availableHeight;
        assert.operator(actualHeight1, "<", actualHeight2, "Changing the domain caused the legend to re-layout with more height");
        var numRows = legend.content.selectAll(".legend-row")[0].length;
        assert.equal(numRows, 3, "there are 3 rows");
        svg.remove();
    });

    it("a legend with many labels does not overflow vertically", function () {
        color.domain(["alpha", "beta", "gamma", "delta", "omega", "omicron", "persei", "eight"]);
        legend.renderTo(svg);

        var contentBBox = Plottable.Util.DOM.getBBox(legend.content);
        var contentBottomEdge = contentBBox.y + contentBBox.height;
        var bboxBBox = Plottable.Util.DOM.getBBox(legend.element.select(".bounding-box"));
        var bboxBottomEdge = bboxBBox.y + bboxBBox.height;

        assert.operator(contentBottomEdge, "<=", bboxBottomEdge, "content does not extend past bounding box");
        svg.remove();
    });

    it("a legend with a long label does not overflow horizontally", function () {
        color.domain(["foooboooloonoogoorooboopoo"]);
        svg.attr("width", 100);
        legend.renderTo(svg);
        var text = legend.content.select("text").text();
        assert.notEqual(text, "foooboooloonoogoorooboopoo", "the text was truncated");
        var rightEdge = legend.content.select("text").node().getBoundingClientRect().right;
        var bbox = legend.element.select(".bounding-box");
        var rightEdgeBBox = bbox.node().getBoundingClientRect().right;
        assert.operator(rightEdge, "<=", rightEdgeBBox, "the long text did not overflow the legend");
        svg.remove();
    });

    it("calling legend.render multiple times does not add more elements", function () {
        color.domain(["foo", "bar", "baz"]);
        legend.renderTo(svg);
        var numRows = legend.content.selectAll(".legend-row")[0].length;
        assert.equal(numRows, 3, "there are 3 legend rows initially");
        legend._render();
        numRows = legend.content.selectAll(".legend-row")[0].length;
        assert.equal(numRows, 3, "there are 3 legend rows after second render");
        svg.remove();
    });

    it("re-rendering the legend with a new domain will do the right thing", function () {
        color.domain(["foo", "bar", "baz"]);
        legend.renderTo(svg);
        var newDomain = ["mushu", "foo", "persei", "baz", "eight"];
        color.domain(newDomain);

        // due to how joins work, this is how the elements should be arranged by d3
        var newDomainActualOrder = ["foo", "baz", "mushu", "persei", "eight"];
        legend.content.selectAll(".legend-row").each(function (d, i) {
            assert.equal(d, newDomainActualOrder[i], "the data is set correctly");
            var text = d3.select(this).select("text").text();
            assert.equal(text, d, "the text was set properly");
            var fill = d3.select(this).select("circle").attr("fill");
            assert.equal(fill, color.scale(d), "the fill was set properly");
        });
        assert.lengthOf(legend.content.selectAll(".legend-row")[0], 5, "there are the right number of legend elements");
        svg.remove();
    });

    it("legend.scale() replaces domain", function () {
        color.domain(["foo", "bar", "baz"]);
        legend.renderTo(svg);

        var newDomain = ["a", "b", "c"];
        var newColorScale = new Plottable.Scale.Color("20");
        newColorScale.domain(newDomain);
        legend.scale(newColorScale);

        legend.content.selectAll(".legend-row").each(function (d, i) {
            assert.equal(d, newDomain[i], "the data is set correctly");
            var text = d3.select(this).select("text").text();
            assert.equal(text, d, "the text was set properly");
            var fill = d3.select(this).select("circle").attr("fill");
            assert.equal(fill, newColorScale.scale(d), "the fill was set properly");
        });

        svg.remove();
    });

    it("legend.scale() correctly reregisters listeners", function () {
        color.domain(["foo", "bar", "baz"]);
        legend.renderTo(svg);

        var tempDomain = ["a", "b", "c"];
        var newColorScale = new Plottable.Scale.Color("20");
        newColorScale.domain(tempDomain);
        legend.scale(newColorScale);

        var newDomain = ["a", "foo", "d"];
        newColorScale.domain(newDomain);
        legend.content.selectAll(".legend-row").each(function (d, i) {
            assert.equal(d, newDomain[i], "the data is set correctly");
            var text = d3.select(this).select("text").text();
            assert.equal(text, d, "the text was set properly");
            var fill = d3.select(this).select("circle").attr("fill");
            assert.equal(fill, newColorScale.scale(d), "the fill was set properly");
        });
        svg.remove();
    });

    describe("Legend toggle tests", function () {
        var toggleLegend;

        beforeEach(function () {
            toggleLegend = new Plottable.Component.Legend(color);
            toggleLegend.toggleCallback(function (d, b) {
            });
        });

        function verifyState(selection, b, msg) {
            assert.equal(selection.classed("toggled-on"), b, msg);
            assert.equal(selection.classed("toggled-off"), !b, msg);
        }

        function getSelection(datum) {
            var selection = toggleLegend.content.selectAll(".legend-row").filter(function (d, i) {
                return d === datum;
            });
            return selection;
        }

        function verifyEntry(datum, b, msg) {
            verifyState(getSelection(datum), b, msg);
        }

        function toggleEntry(datum, index) {
            getSelection(datum).on("click")(datum, index);
        }

        it("basic initialization test", function () {
            color.domain(["a", "b", "c", "d", "e"]);
            toggleLegend.renderTo(svg);
            toggleLegend.content.selectAll(".legend-row").each(function (d, i) {
                var selection = d3.select(this);
                verifyState(selection, true);
            });
            svg.remove();
        });

        it("basic toggling test", function () {
            color.domain(["a"]);
            toggleLegend.renderTo(svg);
            toggleLegend.content.selectAll(".legend-row").each(function (d, i) {
                var selection = d3.select(this);
                selection.on("click")(d, i);
                verifyState(selection, false);
                selection.on("click")(d, i);
                verifyState(selection, true);
            });
            svg.remove();
        });

        it("scale() works as intended with toggling", function () {
            var domain = ["a", "b", "c", "d", "e"];
            color.domain(domain);
            toggleLegend.renderTo(svg);
            toggleEntry("a", 0);
            toggleEntry("d", 3);
            toggleEntry("c", 2);

            var newDomain = ["r", "a", "d", "g"];
            var newColorScale = new Plottable.Scale.Color("Category10");
            newColorScale.domain(newDomain);
            toggleLegend.scale(newColorScale);

            verifyEntry("r", true);
            verifyEntry("a", false);
            verifyEntry("g", true);
            verifyEntry("d", false);

            svg.remove();
        });

        it("listeners on scale will correctly update states", function () {
            color.domain(["a", "b", "c", "d", "e"]);
            toggleLegend.renderTo(svg);
            toggleEntry("a", 0);
            toggleEntry("d", 3);
            toggleEntry("c", 2);

            color.domain(["e", "d", "b", "a", "c"]);
            verifyEntry("a", false);
            verifyEntry("b", true);
            verifyEntry("c", false);
            verifyEntry("d", false);
            verifyEntry("e", true);
            svg.remove();
        });

        it("Testing callback works correctly", function () {
            var domain = ["a", "b", "c", "d", "e"];
            color.domain(domain);
            var state = [true, true, true, true, true];

            toggleLegend.toggleCallback(function (d, b) {
                state[domain.indexOf(d)] = b;
            });
            toggleLegend.renderTo(svg);

            toggleEntry("a", 0);
            verifyEntry("a", false);
            assert.equal(state[0], false, "callback was successful");

            toggleEntry("d", 3);
            verifyEntry("d", false);
            assert.equal(state[3], false, "callback was successful");

            toggleEntry("a", 0);
            verifyEntry("a", true);
            assert.equal(state[0], true, "callback was successful");

            toggleEntry("c", 2);
            verifyEntry("c", false);
            assert.equal(state[2], false, "callback was successful");
            svg.remove();
        });

        it("Overwriting callback is successfull", function () {
            var domain = ["a"];
            color.domain(domain);
            var state = true;
            toggleLegend.renderTo(svg);

            toggleLegend.toggleCallback(function (d, b) {
                state = b;
            });

            toggleEntry("a", 0);
            assert.equal(state, false, "callback was successful");

            var count = 0;
            toggleLegend.toggleCallback(function (d, b) {
                count++;
            });

            toggleEntry("a", 0);
            assert.equal(state, false, "callback was overwritten");
            assert.equal(count, 1, "new callback was successfully called");
            svg.remove();
        });

        it("Removing callback is successful", function () {
            var domain = ["a"];
            color.domain(domain);
            var state = true;
            toggleLegend.renderTo(svg);

            toggleLegend.toggleCallback(function (d, b) {
                state = b;
            });

            toggleEntry("a", 0);
            assert.equal(state, false, "callback was successful");

            toggleLegend.toggleCallback(); // this should not remove the callback
            toggleEntry("a", 0);
            assert.equal(state, true, "callback was successful");

            toggleLegend.toggleCallback(null); // this should remove the callback
            assert.throws(function () {
                toggleEntry("a", 0);
            }, "not a function");
            var selection = getSelection("a");

            // should have no classes
            assert.equal(selection.classed("toggled-on"), false, "is not toggled-on");
            assert.equal(selection.classed("toggled-off"), false, "is not toggled-off");

            svg.remove();
        });
    });

    describe("Legend hover tests", function () {
        var hoverLegend;

        beforeEach(function () {
            hoverLegend = new Plottable.Component.Legend(color);
            hoverLegend.hoverCallback(function (d) {
            });
        });

        function _verifyFocus(selection, b, msg) {
            assert.equal(selection.classed("hover"), true, msg);
            assert.equal(selection.classed("focus"), b, msg);
        }

        function _verifyEmpty(selection, msg) {
            assert.equal(selection.classed("hover"), false, msg);
            assert.equal(selection.classed("focus"), false, msg);
        }

        function getSelection(datum) {
            var selection = hoverLegend.content.selectAll(".legend-row").filter(function (d, i) {
                return d === datum;
            });
            return selection;
        }

        function verifyFocus(datum, b, msg) {
            _verifyFocus(getSelection(datum), b, msg);
        }

        function verifyEmpty(datum, msg) {
            _verifyEmpty(getSelection(datum), msg);
        }

        function hoverEntry(datum, index) {
            getSelection(datum).on("mouseover")(datum, index);
        }

        function leaveEntry(datum, index) {
            getSelection(datum).on("mouseout")(datum, index);
        }

        it("basic initialization test", function () {
            color.domain(["a", "b", "c", "d", "e"]);
            hoverLegend.renderTo(svg);
            hoverLegend.content.selectAll(".legend-row").each(function (d, i) {
                verifyEmpty(d);
            });
            svg.remove();
        });

        it("basic hover test", function () {
            color.domain(["a"]);
            hoverLegend.renderTo(svg);
            hoverEntry("a", 0);
            verifyFocus("a", true);
            leaveEntry("a", 0);
            verifyEmpty("a");
            svg.remove();
        });

        it("scale() works as intended with hovering", function () {
            var domain = ["a", "b", "c", "d", "e"];
            color.domain(domain);
            hoverLegend.renderTo(svg);

            hoverEntry("a", 0);

            var newDomain = ["r", "a", "d", "g"];
            var newColorScale = new Plottable.Scale.Color("Category10");
            newColorScale.domain(newDomain);
            hoverLegend.scale(newColorScale);

            verifyFocus("r", false, "r");
            verifyFocus("a", true, "a");
            verifyFocus("g", false, "g");
            verifyFocus("d", false, "d");

            leaveEntry("a", 0);
            verifyEmpty("r");
            verifyEmpty("a");
            verifyEmpty("g");
            verifyEmpty("d");

            svg.remove();
        });

        it("listeners on scale will correctly update states", function () {
            color.domain(["a", "b", "c", "d", "e"]);
            hoverLegend.renderTo(svg);
            hoverEntry("c", 2);

            color.domain(["e", "d", "b", "a", "c"]);
            verifyFocus("a", false);
            verifyFocus("b", false);
            verifyFocus("c", true);
            verifyFocus("d", false);
            verifyFocus("e", false);
            svg.remove();
        });

        it("Testing callback works correctly", function () {
            var domain = ["a", "b", "c", "d", "e"];
            color.domain(domain);
            var focused = undefined;

            hoverLegend.hoverCallback(function (d) {
                focused = d;
            });
            hoverLegend.renderTo(svg);

            hoverEntry("a", 0);
            verifyFocus("a", true);
            assert.equal(focused, "a", "callback was successful");

            leaveEntry("a", 0);
            assert.equal(focused, undefined, "callback was successful");

            hoverEntry("d", 3);
            verifyFocus("d", true);
            assert.equal(focused, "d", "callback was successful");
            svg.remove();
        });

        it("Overwriting callback is successfull", function () {
            var domain = ["a"];
            color.domain(domain);
            var focused = undefined;
            hoverLegend.renderTo(svg);

            hoverLegend.hoverCallback(function (d) {
                focused = d;
            });

            hoverEntry("a", 0);
            assert.equal(focused, "a", "callback was successful");
            leaveEntry("a", 0);

            var count = 0;
            hoverLegend.hoverCallback(function (d) {
                count++;
            });

            hoverEntry("a", 0);
            assert.equal(focused, undefined, "old callback was not called");
            assert.equal(count, 1, "new callbcak was called");
            leaveEntry("a", 0);
            assert.equal(count, 2, "new callback was called");
            svg.remove();
        });

        it("Removing callback is successful", function () {
            var domain = ["a"];
            color.domain(domain);
            var focused = undefined;
            hoverLegend.renderTo(svg);

            hoverLegend.hoverCallback(function (d) {
                focused = d;
            });

            hoverEntry("a", 0);
            assert.equal(focused, "a", "callback was successful");

            hoverLegend.hoverCallback(); // this should not remove the callback
            leaveEntry("a", 0);
            assert.equal(focused, undefined, "callback was successful");

            hoverLegend.hoverCallback(null); // this should remove the callback
            assert.throws(function () {
                hoverEntry("a", 0);
            }, "not a function");
            verifyEmpty("a");

            svg.remove();
        });
    });
});

var PerfDiagnostics;
(function (_PerfDiagnostics) {
    var PerfDiagnostics = (function () {
        function PerfDiagnostics() {
            this.total = 0;
            this.numCalls = 0;
            this.start = null;
        }
        PerfDiagnostics.toggle = function (measurementName) {
            var diagnostic;
            ;
            if (PerfDiagnostics.diagnostics[measurementName] != null) {
                diagnostic = PerfDiagnostics.diagnostics[measurementName];
            } else {
                diagnostic = new PerfDiagnostics();
                PerfDiagnostics.diagnostics[measurementName] = diagnostic;
            }
            diagnostic.toggle();
        };

        PerfDiagnostics.getTime = function () {
            if (false && performance.now) {
                return performance.now();
            } else {
                return Date.now();
            }
        };

        PerfDiagnostics.logResults = function () {
            var grandTotal = PerfDiagnostics.diagnostics["total"] ? PerfDiagnostics.diagnostics["total"].total : null;
            var measurementNames = Object.keys(PerfDiagnostics.diagnostics);
            measurementNames.forEach(function (measurementName) {
                var result = PerfDiagnostics.diagnostics[measurementName].total;
                console.log(measurementName);
                console.group();
                console.log("Time:", result);
                (grandTotal && measurementName !== "total") ? console.log("%   :", Math.round(result / grandTotal * 10000) / 100) : null;
                console.groupEnd();
            });
        };

        PerfDiagnostics.prototype.toggle = function () {
            if (this.start == null) {
                this.start = PerfDiagnostics.getTime();
            } else {
                this.total += PerfDiagnostics.getTime() - this.start;
                this.numCalls++;
                this.start = null;
            }
        };
        PerfDiagnostics.diagnostics = {};
        return PerfDiagnostics;
    })();
    function toggle(measurementName) {
        return PerfDiagnostics.toggle(measurementName);
    }
    _PerfDiagnostics.toggle = toggle;
    ;
    function logResults() {
        return PerfDiagnostics.logResults();
    }
    _PerfDiagnostics.logResults = logResults;
    ;
})(PerfDiagnostics || (PerfDiagnostics = {}));
window.report = PerfDiagnostics.logResults;

///<reference path="testReference.ts" />
var __extends = this.__extends || function (d, b) {
    for (var p in b) if (b.hasOwnProperty(p)) d[p] = b[p];
    function __() { this.constructor = d; }
    __.prototype = b.prototype;
    d.prototype = new __();
};
var assert = chai.assert;

var CountingPlot = (function (_super) {
    __extends(CountingPlot, _super);
    function CountingPlot(dataset) {
        _super.call(this, dataset);
        this.renders = 0;
    }
    CountingPlot.prototype._render = function () {
        ++this.renders;
        return _super.prototype._render.call(this);
    };
    return CountingPlot;
})(Plottable.Abstract.Plot);

var quadraticDataset = makeQuadraticSeries(10);

describe("Renderers", function () {
    describe("base Renderer", function () {
        it("Renderers default correctly", function () {
            var r = new Plottable.Abstract.Plot();
            assert.isTrue(r.clipPathEnabled, "clipPathEnabled defaults to true");
        });

        it("Base Renderer functionality works", function () {
            var svg = generateSVG(400, 300);
            var d1 = new Plottable.DataSource(["foo"], { cssClass: "bar" });
            var r = new Plottable.Abstract.Plot(d1);
            r._anchor(svg)._computeLayout();
            var renderArea = r.content.select(".render-area");
            assert.isNotNull(renderArea.node(), "there is a render-area");
            svg.remove();
        });

        it("Allows the DataSource to be changed", function () {
            var d1 = new Plottable.DataSource(["foo"], { cssClass: "bar" });
            var r = new Plottable.Abstract.Plot(d1);
            assert.equal(d1, r.dataSource(), "returns the original");

            var d2 = new Plottable.DataSource(["bar"], { cssClass: "boo" });
            r.dataSource(d2);
            assert.equal(d2, r.dataSource(), "returns new datasource");
        });

        it("Changes DataSource listeners when the DataSource is changed", function () {
            var d1 = new Plottable.DataSource(["foo"], { cssClass: "bar" });
            var r = new CountingPlot(d1);

            assert.equal(0, r.renders, "initially hasn't rendered anything");

            d1.broadcaster.broadcast();
            assert.equal(1, r.renders, "we re-render when our datasource changes");

            r.dataSource();
            assert.equal(1, r.renders, "we shouldn't redraw when querying the datasource");

            var d2 = new Plottable.DataSource(["bar"], { cssClass: "boo" });
            r.dataSource(d2);
            assert.equal(2, r.renders, "we should redraw when we change datasource");

            d1.broadcaster.broadcast();
            assert.equal(2, r.renders, "we shouldn't listen to the old datasource");

            d2.broadcaster.broadcast();
            assert.equal(3, r.renders, "we should listen to the new datasource");
        });

        it("Updates its projectors when the DataSource is changed", function () {
            var d1 = new Plottable.DataSource([{ x: 5, y: 6 }], { cssClass: "bar" });
            var r = new Plottable.Abstract.Plot(d1);

            var xScaleCalls = 0;
            var yScaleCalls = 0;
            var xScale = new Plottable.Scale.Linear();
            var yScale = new Plottable.Scale.Linear();
            r.project("x", "x", xScale);
            r.project("y", "y", yScale);
            xScale.broadcaster.registerListener(null, function (listenable) {
                assert.equal(listenable, xScale, "Callback received the calling scale as the first argument");
                ++xScaleCalls;
            });
            yScale.broadcaster.registerListener(null, function (listenable) {
                assert.equal(listenable, yScale, "Callback received the calling scale as the first argument");
                ++yScaleCalls;
            });

            assert.equal(0, xScaleCalls, "initially hasn't made any X callbacks");
            assert.equal(0, yScaleCalls, "initially hasn't made any Y callbacks");

            d1.broadcaster.broadcast();
            assert.equal(1, xScaleCalls, "X scale was wired up to datasource correctly");
            assert.equal(1, yScaleCalls, "Y scale was wired up to datasource correctly");

            var d2 = new Plottable.DataSource([{ x: 7, y: 8 }], { cssClass: "boo" });
            r.dataSource(d2);
            assert.equal(2, xScaleCalls, "Changing datasource fires X scale listeners (but doesn't coalesce callbacks)");
            assert.equal(2, yScaleCalls, "Changing datasource fires Y scale listeners (but doesn't coalesce callbacks)");

            d1.broadcaster.broadcast();
            assert.equal(2, xScaleCalls, "X scale was unhooked from old datasource");
            assert.equal(2, yScaleCalls, "Y scale was unhooked from old datasource");

            d2.broadcaster.broadcast();
            assert.equal(3, xScaleCalls, "X scale was hooked into new datasource");
            assert.equal(3, yScaleCalls, "Y scale was hooked into new datasource");
        });

        it("Renderer automatically generates a DataSource if only data is provided", function () {
            var data = ["foo", "bar"];
            var r = new Plottable.Abstract.Plot(data);
            var dataSource = r.dataSource();
            assert.isNotNull(dataSource, "A DataSource was automatically generated");
            assert.deepEqual(dataSource.data(), data, "The generated DataSource has the correct data");
        });

        it("Renderer.project works as intended", function () {
            var r = new Plottable.Abstract.Plot();
            var s = new Plottable.Scale.Linear().domain([0, 1]).range([0, 10]);
            r.project("attr", "a", s);
            var attrToProjector = r._generateAttrToProjector();
            var projector = attrToProjector["attr"];
            assert.equal(projector({ "a": 0.5 }, 0), 5, "projector works as intended");
        });

        it("Changing Renderer.dataSource to [] causes scale to contract", function () {
            var ds1 = new Plottable.DataSource([0, 1, 2]);
            var ds2 = new Plottable.DataSource([1, 2, 3]);
            var s = new Plottable.Scale.Linear();
            var r1 = new Plottable.Abstract.Plot().dataSource(ds1).project("x", function (x) {
                return x;
            }, s);
            var r2 = new Plottable.Abstract.Plot().dataSource(ds2).project("x", function (x) {
                return x;
            }, s);
            assert.deepEqual(s.domain(), [0, 3], "Simple domain combining");
            ds1.data([]);
            assert.deepEqual(s.domain(), [1, 3], "Contracting domain due to projection becoming empty");
        });
    });

    describe("XYPlot functionality", function () {
        it("the accessors properly access data, index, and metadata", function () {
            var svg = generateSVG(400, 400);
            var xScale = new Plottable.Scale.Linear();
            var yScale = new Plottable.Scale.Linear();
            xScale.domain([0, 400]);
            yScale.domain([400, 0]);
            var data = [{ x: 0, y: 0 }, { x: 1, y: 1 }];
            var metadata = { foo: 10, bar: 20 };
            var xAccessor = function (d, i, m) {
                return d.x + i * m.foo;
            };
            var yAccessor = function (d, i, m) {
                return m.bar;
            };
            var dataSource = new Plottable.DataSource(data, metadata);
            var renderer = new Plottable.Plot.Scatter(dataSource, xScale, yScale).project("x", xAccessor).project("y", yAccessor);
            renderer.renderTo(svg);
            var circles = renderer.renderArea.selectAll("circle");
            var c1 = d3.select(circles[0][0]);
            var c2 = d3.select(circles[0][1]);
            assert.closeTo(parseFloat(c1.attr("cx")), 0, 0.01, "first circle cx is correct");
            assert.closeTo(parseFloat(c1.attr("cy")), 20, 0.01, "first circle cy is correct");
            assert.closeTo(parseFloat(c2.attr("cx")), 11, 0.01, "second circle cx is correct");
            assert.closeTo(parseFloat(c2.attr("cy")), 20, 0.01, "second circle cy is correct");

            data = [{ x: 2, y: 2 }, { x: 4, y: 4 }];
            dataSource.data(data);
            assert.closeTo(parseFloat(c1.attr("cx")), 2, 0.01, "first circle cx is correct after data change");
            assert.closeTo(parseFloat(c1.attr("cy")), 20, 0.01, "first circle cy is correct after data change");
            assert.closeTo(parseFloat(c2.attr("cx")), 14, 0.01, "second circle cx is correct after data change");
            assert.closeTo(parseFloat(c2.attr("cy")), 20, 0.01, "second circle cy is correct after data change");

            metadata = { foo: 0, bar: 0 };
            dataSource.metadata(metadata);
            assert.closeTo(parseFloat(c1.attr("cx")), 2, 0.01, "first circle cx is correct after metadata change");
            assert.closeTo(parseFloat(c1.attr("cy")), 0, 0.01, "first circle cy is correct after metadata change");
            assert.closeTo(parseFloat(c2.attr("cx")), 4, 0.01, "second circle cx is correct after metadata change");
            assert.closeTo(parseFloat(c2.attr("cy")), 0, 0.01, "second circle cy is correct after metadata change");

            svg.remove();
        });

        describe("Basic AreaPlot functionality", function () {
            var svg;
            var xScale;
            var yScale;
            var xAccessor;
            var yAccessor;
            var y0Accessor;
            var colorAccessor;
            var fillAccessor;
            var simpleDataset;
            var areaPlot;
            var renderArea;
            var verifier;

            before(function () {
                svg = generateSVG(500, 500);
                verifier = new MultiTestVerifier();
                xScale = new Plottable.Scale.Linear().domain([0, 1]);
                yScale = new Plottable.Scale.Linear().domain([0, 1]);
                xAccessor = function (d) {
                    return d.foo;
                };
                yAccessor = function (d) {
                    return d.bar;
                };
                y0Accessor = function () {
                    return 0;
                };
                colorAccessor = function (d, i, m) {
                    return d3.rgb(d.foo, d.bar, i).toString();
                };
                fillAccessor = function () {
                    return "steelblue";
                };
                simpleDataset = new Plottable.DataSource([{ foo: 0, bar: 0 }, { foo: 1, bar: 1 }]);
                areaPlot = new Plottable.Plot.Area(simpleDataset, xScale, yScale);
                areaPlot.project("x", xAccessor, xScale).project("y", yAccessor, yScale).project("y0", y0Accessor, yScale).project("fill", fillAccessor).project("stroke", colorAccessor).renderTo(svg);
                renderArea = areaPlot.renderArea;
            });

            beforeEach(function () {
                verifier.start();
            });

            it("draws area and line correctly", function () {
                var areaPath = renderArea.select(".area");
                assert.strictEqual(areaPath.attr("d"), "M0,500L500,0L500,500L0,500Z", "area d was set correctly");
                assert.strictEqual(areaPath.attr("fill"), "steelblue", "area fill was set correctly");
                var areaComputedStyle = window.getComputedStyle(areaPath.node());
                assert.strictEqual(areaComputedStyle.stroke, "none", "area stroke renders as \"none\"");

                var linePath = renderArea.select(".line");
                assert.strictEqual(linePath.attr("d"), "M0,500L500,0", "line d was set correctly");
                assert.strictEqual(linePath.attr("stroke"), "#000000", "line stroke was set correctly");
                var lineComputedStyle = window.getComputedStyle(linePath.node());
                assert.strictEqual(lineComputedStyle.fill, "none", "line fill renders as \"none\"");
                verifier.end();
            });

            it("fill colors set appropriately from accessor", function () {
                var areaPath = renderArea.select(".area");
                assert.equal(areaPath.attr("fill"), "steelblue", "fill set correctly");
                verifier.end();
            });

            it("fill colors can be changed by projecting new accessor and re-render appropriately", function () {
                var newFillAccessor = function () {
                    return "pink";
                };
                areaPlot.project("fill", newFillAccessor);
                areaPlot.renderTo(svg);
                renderArea = areaPlot.renderArea;
                var areaPath = renderArea.select(".area");
                assert.equal(areaPath.attr("fill"), "pink", "fill changed correctly");
                verifier.end();
            });

            it("area fill works for non-zero floor values appropriately, e.g. half the height of the line", function () {
                areaPlot.project("y0", function (d) {
                    return d.bar / 2;
                }, yScale);
                areaPlot.renderTo(svg);
                renderArea = areaPlot.renderArea;
                var areaPath = renderArea.select(".area");
                assert.equal(areaPath.attr("d"), "M0,500L500,0L500,250L0,500Z");
                verifier.end();
            });

            after(function () {
                if (verifier.passed) {
                    svg.remove();
                }
                ;
            });
        });

        describe("LinePlot", function () {
            it("defaults to no fill", function () {
                var svg = generateSVG(500, 500);
                var data = [{ x: 0, y: 0 }, { x: 2, y: 2 }];
                var xScale = new Plottable.Scale.Linear();
                var yScale = new Plottable.Scale.Linear();
                var linePlot = new Plottable.Plot.Line(data, xScale, yScale);
                linePlot.renderTo(svg);

                var areaPath = linePlot.renderArea.select(".area");
                assert.strictEqual(areaPath.attr("fill"), "none");
                svg.remove();
            });
        });

        describe("Example CirclePlot with quadratic series", function () {
            var svg;
            var xScale;
            var yScale;
            var circlePlot;
            var SVG_WIDTH = 600;
            var SVG_HEIGHT = 300;
            var verifier = new MultiTestVerifier();
            var pixelAreaFull = { xMin: 0, xMax: SVG_WIDTH, yMin: 0, yMax: SVG_HEIGHT };
            var pixelAreaPart = { xMin: 200, xMax: 600, yMin: 100, yMax: 200 };
            var dataAreaFull = { xMin: 0, xMax: 9, yMin: 81, yMax: 0 };
            var dataAreaPart = { xMin: 3, xMax: 9, yMin: 54, yMax: 27 };
            var colorAccessor = function (d, i, m) {
                return d3.rgb(d.x, d.y, i).toString();
            };
            var circlesInArea;

            function getCirclePlotVerifier() {
                // creates a function that verifies that circles are drawn properly after accounting for svg transform
                // and then modifies circlesInArea to contain the number of circles that were discovered in the plot area
                circlesInArea = 0;
                var renderArea = circlePlot.renderArea;
                var renderAreaTransform = d3.transform(renderArea.attr("transform"));
                var translate = renderAreaTransform.translate;
                var scale = renderAreaTransform.scale;
                return function (datum, index) {
                    // This function takes special care to compute the position of circles after taking svg transformation
                    // into account.
                    var selection = d3.select(this);
                    var elementTransform = d3.transform(selection.attr("transform"));
                    var elementTranslate = elementTransform.translate;
                    var x = +selection.attr("cx") * scale[0] + translate[0] + elementTranslate[0];
                    var y = +selection.attr("cy") * scale[1] + translate[1] + elementTranslate[1];
                    if (0 <= x && x <= SVG_WIDTH && 0 <= y && y <= SVG_HEIGHT) {
                        circlesInArea++;
                        assert.equal(x, xScale.scale(datum.x), "the scaled/translated x is correct");
                        assert.equal(y, yScale.scale(datum.y), "the scaled/translated y is correct");
                        assert.equal(selection.attr("fill"), colorAccessor(datum, index, null), "fill is correct");
                    }
                    ;
                };
            }
            ;

            beforeEach(function () {
                verifier.start();
            });

            before(function () {
                svg = generateSVG(SVG_WIDTH, SVG_HEIGHT);
                xScale = new Plottable.Scale.Linear().domain([0, 9]);
                yScale = new Plottable.Scale.Linear().domain([0, 81]);
                circlePlot = new Plottable.Plot.Scatter(quadraticDataset, xScale, yScale);
                circlePlot.project("fill", colorAccessor);
                circlePlot.renderTo(svg);
            });

            it("setup is handled properly", function () {
                assert.deepEqual(xScale.range(), [0, SVG_WIDTH], "xScale range was set by the renderer");
                assert.deepEqual(yScale.range(), [SVG_HEIGHT, 0], "yScale range was set by the renderer");
                circlePlot.renderArea.selectAll("circle").each(getCirclePlotVerifier());
                assert.equal(circlesInArea, 10, "10 circles were drawn");
                verifier.end();
            });

            it("rendering is idempotent", function () {
                circlePlot._render()._render();
                circlePlot.renderArea.selectAll("circle").each(getCirclePlotVerifier());
                assert.equal(circlesInArea, 10, "10 circles were drawn");
                verifier.end();
            });

            describe("after the scale has changed", function () {
                before(function () {
                    xScale.domain([0, 3]);
                    yScale.domain([0, 9]);
                    dataAreaFull = { xMin: 0, xMax: 3, yMin: 9, yMax: 0 };
                    dataAreaPart = { xMin: 1, xMax: 3, yMin: 6, yMax: 3 };
                });

                it("the circles re-rendered properly", function () {
                    var renderArea = circlePlot.renderArea;
                    var circles = renderArea.selectAll("circle");
                    circles.each(getCirclePlotVerifier());
                    assert.equal(circlesInArea, 4, "four circles were found in the render area");
                    verifier.end();
                });
            });

            after(function () {
                if (verifier.passed) {
                    svg.remove();
                }
                ;
            });
        });

        describe("Bar Renderer", function () {
            var verifier = new MultiTestVerifier();
            var svg;
            var dataset;
            var xScale;
            var yScale;
            var renderer;
            var SVG_WIDTH = 600;
            var SVG_HEIGHT = 400;

            before(function () {
                svg = generateSVG(SVG_WIDTH, SVG_HEIGHT);
                xScale = new Plottable.Scale.Ordinal().domain(["A", "B"]).rangeType("points");
                yScale = new Plottable.Scale.Linear();
                var data = [
                    { x: "A", y: 1 },
                    { x: "B", y: -1.5 },
                    { x: "B", y: 1 }
                ];
                dataset = new Plottable.DataSource(data);

                renderer = new Plottable.Plot.VerticalBar(dataset, xScale, yScale);
                renderer.animate(false);
                renderer.renderTo(svg);
            });

            beforeEach(function () {
                yScale.domain([-2, 2]);
                renderer.baseline(0);
                verifier.start();
            });

            it("renders correctly", function () {
                var renderArea = renderer.renderArea;
                var bars = renderArea.selectAll("rect");
                assert.lengthOf(bars[0], 3, "One bar was created per data point");
                var bar0 = d3.select(bars[0][0]);
                var bar1 = d3.select(bars[0][1]);
                assert.equal(bar0.attr("width"), "10", "bar0 width is correct");
                assert.equal(bar1.attr("width"), "10", "bar1 width is correct");
                assert.equal(bar0.attr("height"), "100", "bar0 height is correct");
                assert.equal(bar1.attr("height"), "150", "bar1 height is correct");
                assert.equal(bar0.attr("x"), "150", "bar0 x is correct");
                assert.equal(bar1.attr("x"), "450", "bar1 x is correct");
                assert.equal(bar0.attr("y"), "100", "bar0 y is correct");
                assert.equal(bar1.attr("y"), "200", "bar1 y is correct");

                var baseline = renderArea.select(".baseline");
                assert.equal(baseline.attr("y1"), "200", "the baseline is in the correct vertical position");
                assert.equal(baseline.attr("y2"), "200", "the baseline is in the correct vertical position");
                assert.equal(baseline.attr("x1"), "0", "the baseline starts at the edge of the chart");
                assert.equal(baseline.attr("x2"), SVG_WIDTH, "the baseline ends at the edge of the chart");
                verifier.end();
            });

            it("baseline value can be changed; renderer updates appropriately", function () {
                renderer.baseline(-1);

                var renderArea = renderer.renderArea;
                var bars = renderArea.selectAll("rect");
                var bar0 = d3.select(bars[0][0]);
                var bar1 = d3.select(bars[0][1]);
                assert.equal(bar0.attr("height"), "200", "bar0 height is correct");
                assert.equal(bar1.attr("height"), "50", "bar1 height is correct");
                assert.equal(bar0.attr("y"), "100", "bar0 y is correct");
                assert.equal(bar1.attr("y"), "300", "bar1 y is correct");

                var baseline = renderArea.select(".baseline");
                assert.equal(baseline.attr("y1"), "300", "the baseline is in the correct vertical position");
                assert.equal(baseline.attr("y2"), "300", "the baseline is in the correct vertical position");
                assert.equal(baseline.attr("x1"), "0", "the baseline starts at the edge of the chart");
                assert.equal(baseline.attr("x2"), SVG_WIDTH, "the baseline ends at the edge of the chart");
                verifier.end();
            });

            it("bar alignment can be changed; renderer updates appropriately", function () {
                renderer.barAlignment("center");
                var renderArea = renderer.renderArea;
                var bars = renderArea.selectAll("rect");
                var bar0 = d3.select(bars[0][0]);
                var bar1 = d3.select(bars[0][1]);
                assert.equal(bar0.attr("width"), "10", "bar0 width is correct");
                assert.equal(bar1.attr("width"), "10", "bar1 width is correct");
                assert.equal(bar0.attr("x"), "145", "bar0 x is correct");
                assert.equal(bar1.attr("x"), "445", "bar1 x is correct");

                renderer.barAlignment("right");
                renderArea = renderer.renderArea;
                bars = renderArea.selectAll("rect");
                bar0 = d3.select(bars[0][0]);
                bar1 = d3.select(bars[0][1]);
                assert.equal(bar0.attr("width"), "10", "bar0 width is correct");
                assert.equal(bar1.attr("width"), "10", "bar1 width is correct");
                assert.equal(bar0.attr("x"), "140", "bar0 x is correct");
                assert.equal(bar1.attr("x"), "440", "bar1 x is correct");

                assert.throws(function () {
                    return renderer.barAlignment("blargh");
                }, Error);

                verifier.end();
            });

            it("can select and deselect bars", function () {
                var selectedBar = renderer.selectBar(145, 150);

                assert.isNotNull(selectedBar, "clicked on a bar");
                assert.equal(selectedBar.data()[0], dataset.data()[0], "the data in the bar matches the datasource");
                assert.isTrue(selectedBar.classed("selected"), "the bar was classed \"selected\"");

                renderer.deselectAll();
                assert.isFalse(selectedBar.classed("selected"), "the bar is no longer selected");

                selectedBar = renderer.selectBar(-1, -1); // no bars here
                assert.isNull(selectedBar, "returns null if no bar was selected");

<<<<<<< HEAD
                assert.isNotNull(new Plottable.Plot.VerticalBar(dataset, xScale, yScale).deselectAll(), "shouldn't explode if you deselect bars before the first render");
=======
                selectedBar = renderer.selectBar(200, 50); // between the two bars
                assert.isNull(selectedBar, "returns null if no bar was selected");

                selectedBar = renderer.selectBar(145, 10); // above bar 0
                assert.isNull(selectedBar, "returns null if no bar was selected");

                // the bars are now (140,100),(150,300) and (440,300),(450,350) - the
                // origin is at the top left!
                selectedBar = renderer.selectBar({ min: 145, max: 445 }, { min: 150, max: 150 }, true);
                assert.isNotNull(selectedBar, "line between middle of two bars");
                assert.lengthOf(selectedBar.data(), 2, "selected 2 bars (not the negative one)");
                assert.equal(selectedBar.data()[0], dataset.data()[0], "the data in bar 0 matches the datasource");
                assert.equal(selectedBar.data()[1], dataset.data()[2], "the data in bar 1 matches the datasource");
                assert.isTrue(selectedBar.classed("selected"), "the bar was classed \"selected\"");

                selectedBar = renderer.selectBar({ min: 145, max: 445 }, { min: 150, max: 350 }, true);
                assert.isNotNull(selectedBar, "square between middle of two bars, & over the whole area");
                assert.lengthOf(selectedBar.data(), 3, "selected all the bars");
                assert.equal(selectedBar.data()[0], dataset.data()[0], "the data in bar 0 matches the datasource");
                assert.equal(selectedBar.data()[1], dataset.data()[1], "the data in bar 1 matches the datasource");
                assert.equal(selectedBar.data()[2], dataset.data()[2], "the data in bar 2 matches the datasource");
                assert.isTrue(selectedBar.classed("selected"), "the bar was classed \"selected\"");

                // the runtime parameter validation should be strict, so no strings or
                // mangled objects
                assert.throws(function () {
                    return renderer.selectBar("blargh", 150);
                }, Error);
                assert.throws(function () {
                    return renderer.selectBar({ min: 150 }, 150);
                }, Error);
>>>>>>> abf842e4

                verifier.end();
            });

            after(function () {
                if (verifier.passed) {
                    svg.remove();
                }
                ;
            });
        });

        describe("Horizontal Bar Renderer", function () {
            var verifier = new MultiTestVerifier();
            var svg;
            var dataset;
            var yScale;
            var xScale;
            var renderer;
            var SVG_WIDTH = 600;
            var SVG_HEIGHT = 400;

            before(function () {
                svg = generateSVG(SVG_WIDTH, SVG_HEIGHT);
                yScale = new Plottable.Scale.Ordinal().domain(["A", "B"]).rangeType("points");
                xScale = new Plottable.Scale.Linear();

                var data = [
                    { y: "A", x: 1 },
                    { y: "B", x: -1.5 },
                    { y: "B", x: 1 }
                ];
                dataset = new Plottable.DataSource(data);

                renderer = new Plottable.Plot.HorizontalBar(dataset, xScale, yScale);
                renderer._animate = false;
                renderer.renderTo(svg);
            });

            beforeEach(function () {
                xScale.domain([-3, 3]);
                renderer.baseline(0);
                verifier.start();
            });

            it("renders correctly", function () {
                var renderArea = renderer.renderArea;
                var bars = renderArea.selectAll("rect");
                assert.lengthOf(bars[0], 3, "One bar was created per data point");
                var bar0 = d3.select(bars[0][0]);
                var bar1 = d3.select(bars[0][1]);
                assert.equal(bar0.attr("height"), "10", "bar0 height is correct");
                assert.equal(bar1.attr("height"), "10", "bar1 height is correct");
                assert.equal(bar0.attr("width"), "100", "bar0 width is correct");
                assert.equal(bar1.attr("width"), "150", "bar1 width is correct");
                assert.equal(bar0.attr("y"), "300", "bar0 y is correct");
                assert.equal(bar1.attr("y"), "100", "bar1 y is correct");
                assert.equal(bar0.attr("x"), "300", "bar0 x is correct");
                assert.equal(bar1.attr("x"), "150", "bar1 x is correct");

                var baseline = renderArea.select(".baseline");
                assert.equal(baseline.attr("x1"), "300", "the baseline is in the correct horizontal position");
                assert.equal(baseline.attr("x2"), "300", "the baseline is in the correct horizontal position");
                assert.equal(baseline.attr("y1"), "0", "the baseline starts at the top of the chart");
                assert.equal(baseline.attr("y2"), SVG_HEIGHT, "the baseline ends at the bottom of the chart");
                verifier.end();
            });

            it("baseline value can be changed; renderer updates appropriately", function () {
                renderer.baseline(-1);

                var renderArea = renderer.renderArea;
                var bars = renderArea.selectAll("rect");
                var bar0 = d3.select(bars[0][0]);
                var bar1 = d3.select(bars[0][1]);
                assert.equal(bar0.attr("width"), "200", "bar0 width is correct");
                assert.equal(bar1.attr("width"), "50", "bar1 width is correct");
                assert.equal(bar0.attr("x"), "200", "bar0 x is correct");
                assert.equal(bar1.attr("x"), "150", "bar1 x is correct");

                var baseline = renderArea.select(".baseline");
                assert.equal(baseline.attr("x1"), "200", "the baseline is in the correct horizontal position");
                assert.equal(baseline.attr("x2"), "200", "the baseline is in the correct horizontal position");
                assert.equal(baseline.attr("y1"), "0", "the baseline starts at the top of the chart");
                assert.equal(baseline.attr("y2"), SVG_HEIGHT, "the baseline ends at the bottom of the chart");
                verifier.end();
            });

            it("bar alignment can be changed; renderer updates appropriately", function () {
                renderer.barAlignment("middle");
                var renderArea = renderer.renderArea;
                var bars = renderArea.selectAll("rect");
                var bar0 = d3.select(bars[0][0]);
                var bar1 = d3.select(bars[0][1]);
                assert.equal(bar0.attr("height"), "10", "bar0 height is correct");
                assert.equal(bar1.attr("height"), "10", "bar1 height is correct");
                assert.equal(bar0.attr("y"), "295", "bar0 y is correct");
                assert.equal(bar1.attr("y"), "95", "bar1 y is correct");

                renderer.barAlignment("bottom");
                renderArea = renderer.renderArea;
                bars = renderArea.selectAll("rect");
                bar0 = d3.select(bars[0][0]);
                bar1 = d3.select(bars[0][1]);
                assert.equal(bar0.attr("height"), "10", "bar0 height is correct");
                assert.equal(bar1.attr("height"), "10", "bar1 height is correct");
                assert.equal(bar0.attr("y"), "290", "bar0 y is correct");
                assert.equal(bar1.attr("y"), "90", "bar1 y is correct");

                assert.throws(function () {
                    return renderer.barAlignment("blargh");
                }, Error);

                verifier.end();
            });

            after(function () {
                if (verifier.passed) {
                    svg.remove();
                }
                ;
            });
        });

        describe("Grid Renderer", function () {
            var SVG_WIDTH = 400;
            var SVG_HEIGHT = 200;
            var DATA = [
                { x: "A", y: "U", magnitude: 0 },
                { x: "B", y: "U", magnitude: 2 },
                { x: "A", y: "V", magnitude: 16 },
                { x: "B", y: "V", magnitude: 8 }
            ];

            var VERIFY_CELLS = function (cells) {
                assert.equal(cells.length, 4);

                var cellAU = d3.select(cells[0]);
                var cellBU = d3.select(cells[1]);
                var cellAV = d3.select(cells[2]);
                var cellBV = d3.select(cells[3]);

                assert.equal(cellAU.attr("height"), "100", "cell 'AU' height is correct");
                assert.equal(cellAU.attr("width"), "200", "cell 'AU' width is correct");
                assert.equal(cellAU.attr("x"), "0", "cell 'AU' x coord is correct");
                assert.equal(cellAU.attr("y"), "100", "cell 'AU' x coord is correct");
                assert.equal(cellAU.attr("fill"), "#000000", "cell 'AU' color is correct");

                assert.equal(cellBU.attr("height"), "100", "cell 'BU' height is correct");
                assert.equal(cellBU.attr("width"), "200", "cell 'BU' width is correct");
                assert.equal(cellBU.attr("x"), "200", "cell 'BU' x coord is correct");
                assert.equal(cellBU.attr("y"), "100", "cell 'BU' x coord is correct");
                assert.equal(cellBU.attr("fill"), "#212121", "cell 'BU' color is correct");

                assert.equal(cellAV.attr("height"), "100", "cell 'AV' height is correct");
                assert.equal(cellAV.attr("width"), "200", "cell 'AV' width is correct");
                assert.equal(cellAV.attr("x"), "0", "cell 'AV' x coord is correct");
                assert.equal(cellAV.attr("y"), "0", "cell 'AV' x coord is correct");
                assert.equal(cellAV.attr("fill"), "#ffffff", "cell 'AV' color is correct");

                assert.equal(cellBV.attr("height"), "100", "cell 'BV' height is correct");
                assert.equal(cellBV.attr("width"), "200", "cell 'BV' width is correct");
                assert.equal(cellBV.attr("x"), "200", "cell 'BV' x coord is correct");
                assert.equal(cellBV.attr("y"), "0", "cell 'BV' x coord is correct");
                assert.equal(cellBV.attr("fill"), "#777777", "cell 'BV' color is correct");
            };

            it("renders correctly", function () {
                var xScale = new Plottable.Scale.Ordinal();
                var yScale = new Plottable.Scale.Ordinal();
                var colorScale = new Plottable.Scale.InterpolatedColor(["black", "white"]);
                var svg = generateSVG(SVG_WIDTH, SVG_HEIGHT);
                var renderer = new Plottable.Plot.Grid(DATA, xScale, yScale, colorScale).project("fill", "magnitude", colorScale);
                renderer.renderTo(svg);
                VERIFY_CELLS(renderer.renderArea.selectAll("rect")[0]);
                svg.remove();
            });

            it("renders correctly when data is set after construction", function () {
                var xScale = new Plottable.Scale.Ordinal();
                var yScale = new Plottable.Scale.Ordinal();
                var colorScale = new Plottable.Scale.InterpolatedColor(["black", "white"]);
                var svg = generateSVG(SVG_WIDTH, SVG_HEIGHT);
                var renderer = new Plottable.Plot.Grid(null, xScale, yScale, colorScale).project("fill", "magnitude", colorScale);
                renderer.renderTo(svg);
                renderer.dataSource().data(DATA);
                VERIFY_CELLS(renderer.renderArea.selectAll("rect")[0]);
                svg.remove();
            });

            it("can invert y axis correctly", function () {
                var xScale = new Plottable.Scale.Ordinal();
                var yScale = new Plottable.Scale.Ordinal();
                var colorScale = new Plottable.Scale.InterpolatedColor(["black", "white"]);
                var svg = generateSVG(SVG_WIDTH, SVG_HEIGHT);
                var renderer = new Plottable.Plot.Grid(null, xScale, yScale, colorScale).project("fill", "magnitude");
                renderer.renderTo(svg);

                yScale.domain(["U", "V"]);
                renderer.dataSource().data(DATA);

                var cells = renderer.renderArea.selectAll("rect")[0];
                var cellAU = d3.select(cells[0]);
                var cellAV = d3.select(cells[2]);
                cellAU.attr("fill", "#000000");
                cellAU.attr("x", "0");
                cellAU.attr("y", "100");

                cellAV.attr("fill", "#ffffff");
                cellAV.attr("x", "0");
                cellAV.attr("y", "0");

                yScale.domain(["V", "U"]);
                cells = renderer.renderArea.selectAll("rect")[0];
                cellAU = d3.select(cells[0]);
                cellAV = d3.select(cells[2]);
                cellAU.attr("fill", "#000000");
                cellAU.attr("x", "0");
                cellAU.attr("y", "0");

                cellAV.attr("fill", "#ffffff");
                cellAV.attr("x", "0");
                cellAV.attr("y", "100");

                svg.remove();
            });
        });
    });
});

///<reference path="testReference.ts" />
var assert = chai.assert;

describe("Scales", function () {
    it("Scale's copy() works correctly", function () {
        var testCallback = function (broadcaster) {
            return true;
        };
        var scale = new Plottable.Scale.Linear();
        scale.broadcaster.registerListener(null, testCallback);
        var scaleCopy = scale.copy();
        assert.deepEqual(scale.domain(), scaleCopy.domain(), "Copied scale has the same domain as the original.");
        assert.deepEqual(scale.range(), scaleCopy.range(), "Copied scale has the same range as the original.");
        assert.notDeepEqual(scale.broadcaster, scaleCopy.broadcaster, "Broadcasters are not copied over");
    });

    it("Scale alerts listeners when its domain is updated", function () {
        var scale = new Plottable.Scale.Linear();
        var callbackWasCalled = false;
        var testCallback = function (listenable) {
            assert.equal(listenable, scale, "Callback received the calling scale as the first argument");
            callbackWasCalled = true;
        };
        scale.broadcaster.registerListener(null, testCallback);
        scale.domain([0, 10]);
        assert.isTrue(callbackWasCalled, "The registered callback was called");

        scale._autoDomainAutomatically = true;
        scale.updateExtent(1, "x", [0.08, 9.92]);
        callbackWasCalled = false;
        scale.domainer(new Plottable.Domainer().nice());
        assert.isTrue(callbackWasCalled, "The registered callback was called when nice() is used to set the domain");

        callbackWasCalled = false;
        scale.domainer(new Plottable.Domainer().pad());
        assert.isTrue(callbackWasCalled, "The registered callback was called when padDomain() is used to set the domain");
    });
    describe("autoranging behavior", function () {
        var data;
        var dataSource;
        var scale;
        beforeEach(function () {
            data = [{ foo: 2, bar: 1 }, { foo: 5, bar: -20 }, { foo: 0, bar: 0 }];
            dataSource = new Plottable.DataSource(data);
            scale = new Plottable.Scale.Linear();
        });

        it("scale autoDomain flag is not overwritten without explicitly setting the domain", function () {
            scale.updateExtent(1, "x", d3.extent(data, function (e) {
                return e.foo;
            }));
            scale.domainer(new Plottable.Domainer().pad().nice());
            assert.isTrue(scale._autoDomainAutomatically, "the autoDomain flag is still set after autoranginging and padding and nice-ing");
            scale.domain([0, 5]);
            assert.isFalse(scale._autoDomainAutomatically, "the autoDomain flag is false after domain explicitly set");
        });

        it("scale autorange works as expected with single dataSource", function () {
            var renderer = new Plottable.Abstract.Plot().dataSource(dataSource).project("x", "foo", scale);
            assert.deepEqual(scale.domain(), [0, 5], "scale domain was autoranged properly");
            data.push({ foo: 100, bar: 200 });
            dataSource.data(data);
            assert.deepEqual(scale.domain(), [0, 100], "scale domain was autoranged properly");
        });

        it("scale reference counting works as expected", function () {
            var renderer1 = new Plottable.Abstract.Plot().dataSource(dataSource).project("x", "foo", scale);
            var renderer2 = new Plottable.Abstract.Plot().dataSource(dataSource).project("x", "foo", scale);
            var otherScale = new Plottable.Scale.Linear();
            renderer1.project("x", "foo", otherScale);
            dataSource.data([{ foo: 10 }, { foo: 11 }]);
            assert.deepEqual(scale.domain(), [10, 11], "scale was still listening to dataSource after one perspective deregistered");
            renderer2.project("x", "foo", otherScale);

            // "scale not listening to the dataSource after all perspectives removed"
            dataSource.data([{ foo: 99 }, { foo: 100 }]);
            assert.deepEqual(scale.domain(), [0, 1], "scale shows default values when all perspectives removed");
        });

        it("scale perspectives can be removed appropriately", function () {
            assert.isTrue(scale._autoDomainAutomatically, "autoDomain enabled1");
            scale.updateExtent(1, "x", d3.extent(data, function (e) {
                return e.foo;
            }));
            scale.updateExtent(2, "x", d3.extent(data, function (e) {
                return e.bar;
            }));
            assert.isTrue(scale._autoDomainAutomatically, "autoDomain enabled2");
            assert.deepEqual(scale.domain(), [-20, 5], "scale domain includes both perspectives");
            assert.isTrue(scale._autoDomainAutomatically, "autoDomain enabled3");
            scale.removeExtent(1, "x");
            assert.isTrue(scale._autoDomainAutomatically, "autoDomain enabled4");
            assert.deepEqual(scale.domain(), [-20, 1], "only the bar accessor is active");
            scale.updateExtent(2, "x", d3.extent(data, function (e) {
                return e.foo;
            }));
            assert.isTrue(scale._autoDomainAutomatically, "autoDomain enabled5");
            assert.deepEqual(scale.domain(), [0, 5], "the bar accessor was overwritten");
        });

        it("scales don't allow Infinity", function () {
            assert.throws(function () {
                return scale._setDomain([5, Infinity]);
            }, Error);
            assert.throws(function () {
                return scale._setDomain([-Infinity, 6]);
            }, Error);
        });
    });

    describe("Quantitive Scales", function () {
        it("autorange defaults to [0, 1] if no perspectives set", function () {
            var scale = new Plottable.Scale.Linear();
            scale.autoDomain();
            var d = scale.domain();
            assert.equal(d[0], 0);
            assert.equal(d[1], 1);
        });
    });

    describe("Ordinal Scales", function () {
        it("defaults to \"bands\" range type", function () {
            var scale = new Plottable.Scale.Ordinal();
            assert.deepEqual(scale.rangeType(), "bands");
        });

        it("rangeBand returns 0 when in \"points\" mode", function () {
            var scale = new Plottable.Scale.Ordinal().rangeType("points");
            assert.deepEqual(scale.rangeType(), "points");
            assert.deepEqual(scale.rangeBand(), 0);
        });

        it("rangeBand is updated when domain changes in \"bands\" mode", function () {
            var scale = new Plottable.Scale.Ordinal();
            scale.rangeType("bands");
            assert.deepEqual(scale.rangeType(), "bands");
            scale.range([0, 2679]);

            scale.domain([1, 2, 3, 4]);
            assert.deepEqual(scale.rangeBand(), 399);

            scale.domain([1, 2, 3, 4, 5]);
            assert.deepEqual(scale.rangeBand(), 329);
        });

        it("rangeType triggers broadcast", function () {
            var scale = new Plottable.Scale.Ordinal();
            var callbackWasCalled = false;
            var testCallback = function (listenable) {
                assert.equal(listenable, scale, "Callback received the calling scale as the first argument");
                callbackWasCalled = true;
            };
            scale.broadcaster.registerListener(null, testCallback);
            scale.rangeType("points");
            assert.isTrue(callbackWasCalled, "The registered callback was called");
        });
    });

    describe("Color Scales", function () {
        it("accepts categorical string types and ordinal domain", function () {
            var scale = new Plottable.Scale.Color("10");
            scale.domain(["yes", "no", "maybe"]);
            assert.equal("#1f77b4", scale.scale("yes"));
            assert.equal("#ff7f0e", scale.scale("no"));
            assert.equal("#2ca02c", scale.scale("maybe"));
        });
    });

    describe("Interpolated Color Scales", function () {
        it("default scale uses reds and a linear scale type", function () {
            var scale = new Plottable.Scale.InterpolatedColor();
            scale.domain([0, 16]);
            assert.equal("#ffffff", scale.scale(0));
            assert.equal("#feb24c", scale.scale(8));
            assert.equal("#b10026", scale.scale(16));
        });

        it("linearly interpolates colors in L*a*b color space", function () {
            var scale = new Plottable.Scale.InterpolatedColor("reds");
            scale.domain([0, 1]);
            assert.equal("#b10026", scale.scale(1));
            assert.equal("#d9151f", scale.scale(0.9));
        });

        it("accepts array types with color hex values", function () {
            var scale = new Plottable.Scale.InterpolatedColor(["#000", "#FFF"]);
            scale.domain([0, 16]);
            assert.equal("#000000", scale.scale(0));
            assert.equal("#ffffff", scale.scale(16));
            assert.equal("#777777", scale.scale(8));
        });

        it("accepts array types with color names", function () {
            var scale = new Plottable.Scale.InterpolatedColor(["black", "white"]);
            scale.domain([0, 16]);
            assert.equal("#000000", scale.scale(0));
            assert.equal("#ffffff", scale.scale(16));
            assert.equal("#777777", scale.scale(8));
        });

        it("overflow scale values clamp to range", function () {
            var scale = new Plottable.Scale.InterpolatedColor(["black", "white"]);
            scale.domain([0, 16]);
            assert.equal("#000000", scale.scale(0));
            assert.equal("#ffffff", scale.scale(16));
            assert.equal("#000000", scale.scale(-100));
            assert.equal("#ffffff", scale.scale(100));
        });

        it("can be converted to a different range", function () {
            var scale = new Plottable.Scale.InterpolatedColor(["black", "white"]);
            scale.domain([0, 16]);
            assert.equal("#000000", scale.scale(0));
            assert.equal("#ffffff", scale.scale(16));
            scale.colorRange("reds");
            assert.equal("#b10026", scale.scale(16));
        });

        it("can be converted to a different scale type", function () {
            var scale = new Plottable.Scale.InterpolatedColor(["black", "white"]);
            scale.domain([0, 16]);
            assert.equal("#000000", scale.scale(0));
            assert.equal("#ffffff", scale.scale(16));
            assert.equal("#777777", scale.scale(8));

            scale.scaleType("log");
            assert.equal("#000000", scale.scale(0));
            assert.equal("#ffffff", scale.scale(16));
            assert.equal("#e3e3e3", scale.scale(8));
        });
    });
});

///<reference path="testReference.ts" />
var assert = chai.assert;

describe("StrictEqualityAssociativeArray", function () {
    it("StrictEqualityAssociativeArray works as expected", function () {
        var s = new Plottable.Util.StrictEqualityAssociativeArray();
        var o1 = {};
        var o2 = {};
        assert.isFalse(s.has(o1));
        assert.isFalse(s.delete(o1));
        assert.isUndefined(s.get(o1));
        assert.isFalse(s.set(o1, "foo"));
        assert.equal(s.get(o1), "foo");
        assert.isTrue(s.set(o1, "bar"));
        assert.equal(s.get(o1), "bar");
        s.set(o2, "baz");
        s.set(3, "bam");
        s.set("3", "ball");
        assert.equal(s.get(o1), "bar");
        assert.equal(s.get(o2), "baz");
        assert.equal(s.get(3), "bam");
        assert.equal(s.get("3"), "ball");
        assert.isTrue(s.delete(3));
        assert.isUndefined(s.get(3));
        assert.equal(s.get(o2), "baz");
        assert.equal(s.get("3"), "ball");
    });

    it("Array-level operations (retrieve keys, vals, and map)", function () {
        var s = new Plottable.Util.StrictEqualityAssociativeArray();
        s.set(2, "foo");
        s.set(3, "bar");
        s.set(4, "baz");
        assert.deepEqual(s.values(), ["foo", "bar", "baz"]);
        assert.deepEqual(s.keys(), [2, 3, 4]);
        assert.deepEqual(s.map(function (k, v, i) {
            return [k, v, i];
        }), [[2, "foo", 0], [3, "bar", 1], [4, "baz", 2]]);
    });
});

///<reference path="testReference.ts" />
var assert = chai.assert;

function generateBasicTable(nRows, nCols) {
    // makes a table with exactly nRows * nCols children in a regular grid, with each
    // child being a basic component
    var table = new Plottable.Component.Table();
    var rows = [];
    var components = [];
    for (var i = 0; i < nRows; i++) {
        for (var j = 0; j < nCols; j++) {
            var r = new Plottable.Abstract.Component();
            table.addComponent(i, j, r);
            components.push(r);
        }
    }
    return { "table": table, "components": components };
}

describe("Tables", function () {
    it("tables are classed properly", function () {
        var table = new Plottable.Component.Table();
        assert.isTrue(table.classed("table"));
    });

    it("padTableToSize works properly", function () {
        var t = new Plottable.Component.Table();
        assert.deepEqual(t.rows, [], "the table rows is an empty list");
        t.padTableToSize(1, 1);
        var rows = t.rows;
        var row = rows[0];
        var firstComponent = row[0];
        assert.lengthOf(rows, 1, "there is one row");
        assert.lengthOf(row, 1, "the row has one element");
        assert.isNull(firstComponent, "the row only has a null component");

        t.padTableToSize(5, 2);
        assert.lengthOf(rows, 5, "there are five rows");
        rows.forEach(function (r) {
            return assert.lengthOf(r, 2, "there are two columsn per row");
        });
        assert.equal(rows[0][0], firstComponent, "the first component is unchanged");
    });

    it("table constructor can take a list of lists of components", function () {
        var c0 = new Plottable.Abstract.Component();
        var row1 = [null, c0];
        var row2 = [new Plottable.Abstract.Component(), null];
        var table = new Plottable.Component.Table([row1, row2]);
        assert.equal(table.rows[0][1], c0, "the component is in the right spot");
        var c1 = new Plottable.Abstract.Component();
        table.addComponent(2, 2, c1);
        assert.equal(table.rows[2][2], c1, "the inserted component went to the right spot");
    });

    it("tables can be constructed by adding components in matrix style", function () {
        var table = new Plottable.Component.Table();
        var c1 = new Plottable.Abstract.Component();
        var c2 = new Plottable.Abstract.Component();
        table.addComponent(0, 0, c1);
        table.addComponent(1, 1, c2);
        var rows = table.rows;
        assert.lengthOf(rows, 2, "there are two rows");
        assert.lengthOf(rows[0], 2, "two cols in first row");
        assert.lengthOf(rows[1], 2, "two cols in second row");
        assert.equal(rows[0][0], c1, "first component added correctly");
        assert.equal(rows[1][1], c2, "second component added correctly");
        assert.isNull(rows[0][1], "component at (0, 1) is null");
        assert.isNull(rows[1][0], "component at (1, 0) is null");
    });

    it("can't add a component where one already exists", function () {
        var c1 = new Plottable.Abstract.Component();
        var c2 = new Plottable.Abstract.Component();
        var c3 = new Plottable.Abstract.Component();
        var t = new Plottable.Component.Table();
        t.addComponent(0, 2, c1);
        t.addComponent(0, 0, c2);
        assert.throws(function () {
            return t.addComponent(0, 2, c3);
        }, Error, "component already exists");
    });

    it("addComponent works even if a component is added with a high column and low row index", function () {
        // Solves #180, a weird bug
        var t = new Plottable.Component.Table();
        var svg = generateSVG();
        t.addComponent(1, 0, new Plottable.Abstract.Component());
        t.addComponent(0, 2, new Plottable.Abstract.Component());
        t.renderTo(svg); //would throw an error without the fix (tested);
        svg.remove();
    });

    it("basic table with 2 rows 2 cols lays out properly", function () {
        var tableAndcomponents = generateBasicTable(2, 2);
        var table = tableAndcomponents.table;
        var components = tableAndcomponents.components;

        var svg = generateSVG();
        table.renderTo(svg);

        var elements = components.map(function (r) {
            return r.element;
        });
        var translates = elements.map(function (e) {
            return getTranslate(e);
        });
        assert.deepEqual(translates[0], [0, 0], "first element is centered at origin");
        assert.deepEqual(translates[1], [200, 0], "second element is located properly");
        assert.deepEqual(translates[2], [0, 200], "third element is located properly");
        assert.deepEqual(translates[3], [200, 200], "fourth element is located properly");
        var bboxes = elements.map(function (e) {
            return Plottable.Util.DOM.getBBox(e);
        });
        bboxes.forEach(function (b) {
            assert.equal(b.width, 200, "bbox is 200 pixels wide");
            assert.equal(b.height, 200, "bbox is 200 pixels tall");
        });
        svg.remove();
    });

    it("table with 2 rows 2 cols and margin/padding lays out properly", function () {
        var tableAndcomponents = generateBasicTable(2, 2);
        var table = tableAndcomponents.table;
        var components = tableAndcomponents.components;
        table.padding(5, 5);

        var svg = generateSVG(415, 415);
        table.renderTo(svg);

        var elements = components.map(function (r) {
            return r.element;
        });
        var translates = elements.map(function (e) {
            return getTranslate(e);
        });
        var bboxes = elements.map(function (e) {
            return Plottable.Util.DOM.getBBox(e);
        });
        assert.deepEqual(translates[0], [0, 0], "first element is centered properly");
        assert.deepEqual(translates[1], [210, 0], "second element is located properly");
        assert.deepEqual(translates[2], [0, 210], "third element is located properly");
        assert.deepEqual(translates[3], [210, 210], "fourth element is located properly");
        bboxes.forEach(function (b) {
            assert.equal(b.width, 205, "bbox is 205 pixels wide");
            assert.equal(b.height, 205, "bbox is 205 pixels tall");
        });
        svg.remove();
    });

    it("table with fixed-size objects on every side lays out properly", function () {
        var svg = generateSVG();
        var c4 = new Plottable.Abstract.Component();

        // [0 1 2] \\
        // [3 4 5] \\
        // [6 7 8] \\
        // give the axis-like objects a minimum
        var c1 = makeFixedSizeComponent(null, 30);
        var c7 = makeFixedSizeComponent(null, 30);
        var c3 = makeFixedSizeComponent(50, null);
        var c5 = makeFixedSizeComponent(50, null);
        var table = new Plottable.Component.Table([
            [null, c1, null],
            [c3, c4, c5],
            [null, c7, null]]);

        var components = [c1, c3, c4, c5, c7];

        table.renderTo(svg);

        var elements = components.map(function (r) {
            return r.element;
        });
        var translates = elements.map(function (e) {
            return getTranslate(e);
        });
        var bboxes = elements.map(function (e) {
            return Plottable.Util.DOM.getBBox(e);
        });

        // test the translates
        assert.deepEqual(translates[0], [50, 0], "top axis translate");
        assert.deepEqual(translates[4], [50, 370], "bottom axis translate");
        assert.deepEqual(translates[1], [0, 30], "left axis translate");
        assert.deepEqual(translates[3], [350, 30], "right axis translate");
        assert.deepEqual(translates[2], [50, 30], "plot translate");

        // test the bboxes
        assertBBoxEquivalence(bboxes[0], [300, 30], "top axis bbox");
        assertBBoxEquivalence(bboxes[4], [300, 30], "bottom axis bbox");
        assertBBoxEquivalence(bboxes[1], [50, 340], "left axis bbox");
        assertBBoxEquivalence(bboxes[3], [50, 340], "right axis bbox");
        assertBBoxEquivalence(bboxes[2], [300, 340], "plot bbox");
        svg.remove();
    });

    it("table space fixity calculates properly", function () {
        var tableAndcomponents = generateBasicTable(3, 3);
        var table = tableAndcomponents.table;
        var components = tableAndcomponents.components;
        components.forEach(function (c) {
            return fixComponentSize(c, 10, 10);
        });
        assert.isTrue(table._isFixedWidth(), "fixed width when all subcomponents fixed width");
        assert.isTrue(table._isFixedHeight(), "fixedHeight when all subcomponents fixed height");
        fixComponentSize(components[0], null, 10);
        assert.isFalse(table._isFixedWidth(), "width not fixed when some subcomponent width not fixed");
        assert.isTrue(table._isFixedHeight(), "the height is still fixed when some subcomponent width not fixed");
        fixComponentSize(components[8], 10, null);
        fixComponentSize(components[0], 10, 10);
        assert.isTrue(table._isFixedWidth(), "width fixed again once no subcomponent width not fixed");
        assert.isFalse(table._isFixedHeight(), "height unfixed now that a subcomponent has unfixed height");
    });

    it.skip("table._requestedSpace works properly", function () {
        // [0 1]
        // [2 3]
        var c0 = new Plottable.Abstract.Component();
        var c1 = makeFixedSizeComponent(50, 50);
        var c2 = makeFixedSizeComponent(20, 50);
        var c3 = makeFixedSizeComponent(20, 20);

        var table = new Plottable.Component.Table([[c0, c1], [c2, c3]]);

        var spaceRequest = table._requestedSpace(30, 30);
        verifySpaceRequest(spaceRequest, 30, 30, true, true, "1");

        spaceRequest = table._requestedSpace(50, 50);
        verifySpaceRequest(spaceRequest, 50, 50, true, true, "2");

        spaceRequest = table._requestedSpace(90, 90);
        verifySpaceRequest(spaceRequest, 70, 90, false, true, "3");

        spaceRequest = table._requestedSpace(200, 200);
        verifySpaceRequest(spaceRequest, 70, 100, false, false, "4");
    });

    describe("table.iterateLayout works properly", function () {
        // This test battery would have caught #405
        function verifyLayoutResult(result, cPS, rPS, gW, gH, wW, wH, id) {
            assert.deepEqual(result.colProportionalSpace, cPS, "colProportionalSpace:" + id);
            assert.deepEqual(result.rowProportionalSpace, rPS, "rowProportionalSpace:" + id);
            assert.deepEqual(result.guaranteedWidths, gW, "guaranteedWidths:" + id);
            assert.deepEqual(result.guaranteedHeights, gH, "guaranteedHeights:" + id);
            assert.deepEqual(result.wantsWidth, wW, "wantsWidth:" + id);
            assert.deepEqual(result.wantsHeight, wH, "wantsHeight:" + id);
        }

        var c1 = new Plottable.Abstract.Component();
        var c2 = new Plottable.Abstract.Component();
        var c3 = new Plottable.Abstract.Component();
        var c4 = new Plottable.Abstract.Component();
        var table = new Plottable.Component.Table([
            [c1, c2],
            [c3, c4]]);

        it("iterateLayout works in the easy case where there is plenty of space and everything is satisfied on first go", function () {
            fixComponentSize(c1, 50, 50);
            fixComponentSize(c4, 20, 10);
            var result = table.iterateLayout(500, 500);
            verifyLayoutResult(result, [215, 215], [220, 220], [50, 20], [50, 10], false, false, "");
        });

        it.skip("iterateLayout works in the difficult case where there is a shortage of space and layout requires iterations", function () {
            fixComponentSize(c1, 490, 50);
            var result = table.iterateLayout(500, 500);
            verifyLayoutResult(result, [0, 0], [220, 220], [480, 20], [50, 10], true, false, "");
        });

        it("iterateLayout works in the case where all components are fixed-size", function () {
            fixComponentSize(c1, 50, 50);
            fixComponentSize(c2, 50, 50);
            fixComponentSize(c3, 50, 50);
            fixComponentSize(c4, 50, 50);
            var result = table.iterateLayout(100, 100);
            verifyLayoutResult(result, [0, 0], [0, 0], [50, 50], [50, 50], false, false, "..when there's exactly enough space");

            result = table.iterateLayout(80, 80);
            verifyLayoutResult(result, [0, 0], [0, 0], [40, 40], [40, 40], true, true, "..when there's not enough space");

            result = table.iterateLayout(120, 120);

            // If there is extra space in a fixed-size table, the extra space should not be allocated to proportional space
            verifyLayoutResult(result, [0, 0], [0, 0], [50, 50], [50, 50], false, false, "..when there's extra space");
        });

        it.skip("iterateLayout works in the tricky case when components can be unsatisfied but request little space", function () {
            table = new Plottable.Component.Table([[c1, c2]]);
            fixComponentSize(c1, null, null);
            c2._requestedSpace = function (w, h) {
                return {
                    width: w >= 200 ? 200 : 0,
                    height: h >= 200 ? 200 : 0,
                    wantsWidth: w < 200,
                    wantsHeight: h < 200
                };
            };
            var result = table.iterateLayout(200, 200);
            verifyLayoutResult(result, [0, 0], [0], [0, 200], [200], false, false, "when there's sufficient space");
            result = table.iterateLayout(150, 200);
            verifyLayoutResult(result, [150, 0], [0], [0, 0], [200], true, false, "when there's insufficient space");
        });
    });

    describe("table._removeComponent works properly", function () {
        var c1 = new Plottable.Abstract.Component();
        var c2 = new Plottable.Abstract.Component();
        var c3 = new Plottable.Abstract.Component();
        var c4 = new Plottable.Abstract.Component();
        var c5 = new Plottable.Abstract.Component();
        var c6 = new Plottable.Abstract.Component();
        var table;
        it("table._removeComponent works in easy case with no splicing", function () {
            table = new Plottable.Component.Table([[c1, c2], [c3, c4], [c5, c6]]);
            table._removeComponent(c4);
            assert.deepEqual(table.rows, [[c1, c2], [c3, null], [c5, c6]], "remove one element");
        });

        it("table._removeComponent works for row splicing", function () {
            table = new Plottable.Component.Table([[c1, c2], [c3, c4], [c5, c6]]);
            table._removeComponent(c4);
            table._removeComponent(c3);
            assert.deepEqual(table.rows, [[c1, c2], [c5, c6]], "remove one row");
        });

        it("table._removeComponent works for column splicing", function () {
            table = new Plottable.Component.Table([[c1, c2], [c3, c4], [c5, c6]]);
            table._removeComponent(c2);
            table._removeComponent(c4);
            table._removeComponent(c6);

            assert.deepEqual(table.rows, [[c1], [c3], [c5]], "remove one column");
        });

        it("table._removeComponent only splices when row or column is completely empty", function () {
            table = new Plottable.Component.Table([[c1, c2], [c3, c4], [c5, c6]]);
            table._removeComponent(c2);
            table._removeComponent(c3);
            table._removeComponent(c6);

            assert.deepEqual(table.rows, [[c1, null], [null, c4], [c5, null]], "remove multiple items");
        });

        it("table._removeComponent works for splicing out row and column simultaneously", function () {
            table = new Plottable.Component.Table([[c1, c2], [c3, c4], [c5, c6]]);
            table._removeComponent(c2);
            table._removeComponent(c3);
            table._removeComponent(c6);
            table._removeComponent(c4); // this should kill the row and column at the same time

            assert.deepEqual(table.rows, [[c1], [c5]], "remove row and column");
        });

        it("table._removeComponent works for single row and column", function () {
            table = new Plottable.Component.Table([[c1]]);
            table._removeComponent(c1);

            assert.deepEqual(table.rows, [], "remove entire table");
        });

        it("table._removeComponent does nothing when component is not found", function () {
            table = new Plottable.Component.Table([[c1, c2], [c3, c4]]);
            table._removeComponent(c5);

            assert.deepEqual(table.rows, [[c1, c2], [c3, c4]], "remove nonexistent component");
        });

        it("table._removeComponent removing component twice should have same effect as removing it once", function () {
            table = new Plottable.Component.Table([[c1, c2, c3], [c4, c5, c6]]);

            table._removeComponent(c1);
            assert.deepEqual(table.rows, [[null, c2, c3], [c4, c5, c6]], "item twice");

            table._removeComponent(c1);
            assert.deepEqual(table.rows, [[null, c2, c3], [c4, c5, c6]], "item twice");
        });

        it("table._removeComponent doesn't do anything weird when called with null", function () {
            table = new Plottable.Component.Table([[c1, null], [c2, c3]]);

            table._removeComponent(null);
            assert.deepEqual(table.rows, [[c1, null], [c2, c3]]);
        });
    });
});

///<reference path="testReference.ts" />
var assert = chai.assert;
var tu = Plottable.Util.Text;
describe("Util.Text", function () {
    it("getTruncatedText works properly", function () {
        var svg = generateSVG();
        var textEl = svg.append("text").attr("x", 20).attr("y", 50);
        textEl.text("foobar");

        var fullText = Plottable.Util.Text.getTruncatedText("hellom world!", 200, textEl);
        assert.equal(fullText, "hellom world!", "text untruncated");
        var partialText = Plottable.Util.Text.getTruncatedText("hellom world!", 70, textEl);
        assert.equal(partialText, "hello...", "text truncated");
        var tinyText = Plottable.Util.Text.getTruncatedText("hellom world!", 5, textEl);
        assert.equal(tinyText, "", "empty string for tiny text");

        assert.equal(textEl.text(), "foobar", "truncate had no side effect on textEl");
        svg.remove();
    });

    it("getTextHeight works properly", function () {
        var svg = generateSVG();
        var textEl = svg.append("text").attr("x", 20).attr("y", 50);
        textEl.style("font-size", "20pt");
        textEl.text("hello, world");
        var height1 = Plottable.Util.Text.getTextHeight(textEl);
        textEl.style("font-size", "30pt");
        var height2 = Plottable.Util.Text.getTextHeight(textEl);
        assert.operator(height1, "<", height2, "measured height is greater when font size is increased");
        assert.equal(textEl.text(), "hello, world", "getTextHeight did not modify the text in the element");
        textEl.text("");
        assert.equal(Plottable.Util.Text.getTextHeight(textEl), height2, "works properly if there is no text in the element");
        assert.equal(textEl.text(), "", "getTextHeight did not modify the text in the element");
        textEl.text(" ");
        assert.equal(Plottable.Util.Text.getTextHeight(textEl), height2, "works properly if there is just a space in the element");
        assert.equal(textEl.text(), " ", "getTextHeight did not modify the text in the element");
        svg.remove();
    });

    describe("addEllipsesToLine", function () {
        var svg;
        var measure;
        var e;

        before(function () {
            svg = generateSVG();
            measure = Plottable.Util.Text.getTextMeasure(svg);
            e = function (text, width) {
                return Plottable.Util.Text.addEllipsesToLine(text, width, measure);
            };
        });
        it("works on an empty string", function () {
            assert.equal(e("", 200), "...", "produced \"...\" with plenty of space");
        });

        it("works as expected when given no width", function () {
            assert.equal(e("this wont fit", 0), "", "returned empty string when width is 0");
        });

        it("works as expected when given only one periods worth of space", function () {
            var w = measure(".")[0];
            assert.equal(e("this won't fit", w), ".", "returned a single period");
        });

        it("works as expected with plenty of space", function () {
            assert.equal(e("this will fit", 400), "this will fit...");
        });

        it("works as expected with insufficient space", function () {
            var w = measure("this won't fit")[0];
            assert.equal(e("this won't fit", w), "this won't...");
        });

        it("handles spaces intelligently", function () {
            var spacey = "this            xx";
            var w = measure(spacey)[0] - 1;
            assert.equal(e(spacey, w), "this...");
        });

        after(function () {
            assert.lengthOf(svg.node().childNodes, 0, "this was all without side-effects");
            svg.remove();
        });
    });

    describe("getTextMeasure", function () {
        var svg;
        var t;
        var canonicalBB;
        var canonicalResult;

        before(function () {
            svg = generateSVG(200, 200);
            t = svg.append("text");
            t.text("hi there");
            canonicalBB = Plottable.Util.DOM.getBBox(t);
            canonicalResult = [canonicalBB.width, canonicalBB.height];
            t.text("bla bla bla");
        });

        it("works on empty string", function () {
            var measure = Plottable.Util.Text.getTextMeasure(t);
            var result = measure("");
            assert.deepEqual(result, [0, 0], "empty string has 0 width and height");
        });
        it("works on non-empty string and has no side effects", function () {
            var measure = Plottable.Util.Text.getTextMeasure(t);
            var result2 = measure("hi there");
            assert.deepEqual(result2, canonicalResult, "measurement is as expected");
            assert.equal(t.text(), "bla bla bla", "the text was unchanged");
        });

        it("works when operating on the top svg instead of text selection, and has no side effects", function () {
            var measure2 = Plottable.Util.Text.getTextMeasure(svg);
            var result3 = measure2("hi there");
            assert.deepEqual(result3, canonicalResult, "measurement is as expected for svg measure");
            assert.lengthOf(svg.node().childNodes, 1, "no nodes were added to the svg");
        });
        after(function () {
            svg.remove();
        });
    });

    describe("writeLine", function () {
        var svg;
        var g;
        var text = "hello world ARE YOU THERE?";
        var hideResults = true;

        describe("writeLineHorizontally", function () {
            it("performs basic functionality and defaults to left, top", function () {
                svg = generateSVG(400, 400);
                g = svg.append("g");
                var wh = Plottable.Util.Text.writeLineHorizontally(text, g, 400, 400);
                var textEl = g.select("text");
                var bb = Plottable.Util.DOM.getBBox(textEl);
                var x = bb.x + Plottable.Util.DOM.translate(g.select("g"))[0];
                var y = bb.y + Plottable.Util.DOM.translate(g.select("g"))[1];
                if (hideResults) {
                    svg.remove();
                }
                ;
            });
            it("center, center alignment works", function () {
                svg = generateSVG(400, 400);
                g = svg.append("g");
                var wh = Plottable.Util.Text.writeLineHorizontally(text, g, 400, 400, "center", "center");
                svg.append("circle").attr({ cx: 200, cy: 200, r: 5 });
                var textEl = g.select("text");
                var bb = Plottable.Util.DOM.getBBox(textEl);
                var x = bb.x + Plottable.Util.DOM.translate(g.select("g"))[0] + bb.width / 2;
                var y = bb.y + Plottable.Util.DOM.translate(g.select("g"))[1] + bb.height / 2;

                if (hideResults) {
                    svg.remove();
                }
                ;
            });
            it("right, bottom alignment works", function () {
                svg = generateSVG(400, 400);
                g = svg.append("g");
                var wh = Plottable.Util.Text.writeLineHorizontally(text, g, 400, 400, "right", "bottom");
                var textEl = g.select("text");
                var bb = Plottable.Util.DOM.getBBox(textEl);
                var x = bb.x + Plottable.Util.DOM.translate(g.select("g"))[0] + bb.width;
                var y = bb.y + Plottable.Util.DOM.translate(g.select("g"))[1] + bb.height;

                if (hideResults) {
                    svg.remove();
                }
                ;
            });

            it("throws an error if there's too little space", function () {
                svg = generateSVG(20, 20);
                g = svg.append("g");
                if (hideResults) {
                    svg.remove();
                }
                ;
            });
        });

        describe("writeLineVertically", function () {
            it("performs basic functionality and defaults to right, left, top", function () {
                svg = generateSVG(60, 400);
                g = svg.append("g");
                var wh = Plottable.Util.Text.writeLineVertically(text, g, 60, 400);
                var bb = Plottable.Util.DOM.getBBox(g.select("g"));

                if (hideResults) {
                    svg.remove();
                }
                ;
            });
            it("right, center, center", function () {
                svg = generateSVG(60, 400);
                g = svg.append("g");
                var wh = Plottable.Util.Text.writeLineVertically("x", g, 60, 400, "center", "center", "right");
                var bb = Plottable.Util.DOM.getBBox(g.select("g"));
                if (hideResults) {
                    svg.remove();
                }
                ;
            });
            it("right, right, bottom", function () {
                svg = generateSVG(60, 400);
                g = svg.append("g");
                var wh = Plottable.Util.Text.writeLineVertically(text, g, 60, 400, "right", "bottom", "right");
                var bb = Plottable.Util.DOM.getBBox(g.select("g"));
                if (hideResults) {
                    svg.remove();
                }
                ;
            });
            it("left, left, top", function () {
                svg = generateSVG(60, 400);
                g = svg.append("g");
                var wh = Plottable.Util.Text.writeLineVertically(text, g, 60, 400, "left", "top", "left");
                var bb = Plottable.Util.DOM.getBBox(g.select("g"));
                if (hideResults) {
                    svg.remove();
                }
                ;
            });

            it("left, center, center", function () {
                svg = generateSVG(60, 400);
                g = svg.append("g");
                var wh = Plottable.Util.Text.writeLineVertically(text, g, 60, 400, "center", "center", "left");
                if (hideResults) {
                    svg.remove();
                }
                ;
            });

            it("left, right, bottom", function () {
                svg = generateSVG(60, 400);
                g = svg.append("g");
                var wh = Plottable.Util.Text.writeLineVertically(text, g, 60, 400, "right", "bottom", "left");
                if (hideResults) {
                    svg.remove();
                }
                ;
            });
        });
    });
});

///<reference path="testReference.ts" />
var assert = chai.assert;

describe("Util.s", function () {
    it("inRange works correct", function () {
        assert.isTrue(Plottable.Util.Methods.inRange(0, -1, 1), "basic functionality works");
        assert.isTrue(Plottable.Util.Methods.inRange(0, 0, 1), "it is a closed interval");
        assert.isTrue(!Plottable.Util.Methods.inRange(0, 1, 2), "returns false when false");
    });

    it("sortedIndex works properly", function () {
        var a = [1, 2, 3, 4, 5];
        var si = Plottable.Util.OpenSource.sortedIndex;
        assert.equal(si(0, a), 0, "return 0 when val is <= arr[0]");
        assert.equal(si(6, a), a.length, "returns a.length when val >= arr[arr.length-1]");
        assert.equal(si(1.5, a), 1, "returns 1 when val is between the first and second elements");
    });

    it("accessorize works properly", function () {
        var datum = { "foo": 2, "bar": 3, "key": 4 };

        var f = function (d, i, m) {
            return d + i;
        };
        var a1 = Plottable.Util.Methods.accessorize(f);
        assert.equal(f, a1, "function passes through accessorize unchanged");

        var a2 = Plottable.Util.Methods.accessorize("key");
        assert.equal(a2(datum, 0, null), 4, "key accessor works appropriately");

        var a3 = Plottable.Util.Methods.accessorize("#aaaa");
        assert.equal(a3(datum, 0, null), "#aaaa", "strings beginning with # are returned as final value");

        var a4 = Plottable.Util.Methods.accessorize(33);
        assert.equal(a4(datum, 0, null), 33, "numbers are return as final value");

        var a5 = Plottable.Util.Methods.accessorize(datum);
        assert.equal(a5(datum, 0, null), datum, "objects are return as final value");
    });

    it("uniq works as expected", function () {
        var strings = ["foo", "bar", "foo", "foo", "baz", "bam"];
        assert.deepEqual(Plottable.Util.Methods.uniq(strings), ["foo", "bar", "baz", "bam"]);
    });
});

///<reference path="testReference.ts" />
var assert = chai.assert;

describe("Domainer", function () {
    var scale;
    var domainer;
    beforeEach(function () {
        scale = new Plottable.Scale.Linear();
        domainer = new Plottable.Domainer();
    });

    it("pad() works in general case", function () {
        scale.updateExtent(1, "x", [100, 200]);
        scale.domainer(new Plottable.Domainer().pad(0.2));
        assert.deepEqual(scale.domain(), [90, 210]);
    });

    it("pad() works for date scales", function () {
        var timeScale = new Plottable.Scale.Time();
        var f = d3.time.format("%x");
        var d1 = f.parse("06/02/2014");
        var d2 = f.parse("06/03/2014");
        timeScale.updateExtent(1, "x", [d1, d2]);
        timeScale.domainer(new Plottable.Domainer().pad());
        var dd1 = timeScale.domain()[0];
        var dd2 = timeScale.domain()[1];
        assert.isDefined(dd1.toDateString, "padDomain produced dates");
        assert.isNotNull(dd1.toDateString, "padDomain produced dates");
        assert.notEqual(d1.valueOf(), dd1.valueOf(), "date1 changed");
        assert.notEqual(d2.valueOf(), dd2.valueOf(), "date2 changed");
        assert.equal(dd1.valueOf(), dd1.valueOf(), "date1 is not NaN");
        assert.equal(dd2.valueOf(), dd2.valueOf(), "date2 is not NaN");
    });

    it("pad() defaults to [v-1, v+1] if there's only one numeric value", function () {
        domainer.pad();
        var domain = domainer.computeDomain([[5, 5]], scale);
        assert.deepEqual(domain, [4, 6]);
    });

    it("pad() defaults to [v-1 day, v+1 day] if there's only one date value", function () {
        var d = new Date(2000, 5, 5);
        var dayBefore = new Date(2000, 5, 4);
        var dayAfter = new Date(2000, 5, 6);
        var timeScale = new Plottable.Scale.Time();

        // the result of computeDomain() will be number[], but when it
        // gets fed back into timeScale, it will be adjusted back to a Date.
        // That's why I'm using updateExtent() instead of domainer.computeDomain()
        timeScale.updateExtent(1, "x", [d, d]);
        timeScale.domainer(new Plottable.Domainer().pad());
        assert.deepEqual(timeScale.domain(), [dayBefore, dayAfter]);
    });

    it("pad() only takes the last value", function () {
        domainer.pad(1000).pad(4).pad(0.1);
        var domain = domainer.computeDomain([[100, 200]], scale);
        assert.deepEqual(domain, [95, 205]);
    });

    it("pad() will pad beyond 0 by default", function () {
        domainer.pad(0.1);
        var domain = domainer.computeDomain([[0, 100]], scale);
        assert.deepEqual(domain, [-5, 105]);
    });

    it("paddingException(n) will not pad beyond n", function () {
        domainer.pad(0.1).paddingException(0).paddingException(200);
        var domain = domainer.computeDomain([[0, 100]], scale);
        assert.deepEqual(domain, [0, 105]);
        domain = domainer.computeDomain([[-100, 0]], scale);
        assert.deepEqual(domain, [-105, 0]);
        domain = domainer.computeDomain([[0, 200]], scale);
        assert.deepEqual(domain, [0, 200]);
        domainer.paddingException(0, false);
        domain = domainer.computeDomain([[0, 200]], scale);
        assert.deepEqual(domain, [-10, 200]);
    });
});<|MERGE_RESOLUTION|>--- conflicted
+++ resolved
@@ -3111,9 +3111,8 @@
                 selectedBar = renderer.selectBar(-1, -1); // no bars here
                 assert.isNull(selectedBar, "returns null if no bar was selected");
 
-<<<<<<< HEAD
                 assert.isNotNull(new Plottable.Plot.VerticalBar(dataset, xScale, yScale).deselectAll(), "shouldn't explode if you deselect bars before the first render");
-=======
+
                 selectedBar = renderer.selectBar(200, 50); // between the two bars
                 assert.isNull(selectedBar, "returns null if no bar was selected");
 
@@ -3145,7 +3144,6 @@
                 assert.throws(function () {
                     return renderer.selectBar({ min: 150 }, 150);
                 }, Error);
->>>>>>> abf842e4
 
                 verifier.end();
             });
