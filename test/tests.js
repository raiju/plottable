function generateSVG(width, height) {
    if (width === void 0) { width = 400; }
    if (height === void 0) { height = 400; }
    var parent = getSVGParent();
    return parent.append("svg").attr("width", width).attr("height", height).attr("class", "svg");
}
function getSVGParent() {
    var mocha = d3.select("#mocha-report");
    if (mocha.node() != null) {
        var suites = mocha.selectAll(".suite");
        var lastSuite = d3.select(suites[0][suites[0].length - 1]);
        return lastSuite.selectAll("ul");
    }
    else {
        return d3.select("body");
    }
}
function verifySpaceRequest(sr, w, h, ww, wh, id) {
    assert.equal(sr.width, w, "width requested is as expected #" + id);
    assert.equal(sr.height, h, "height requested is as expected #" + id);
    assert.equal(sr.wantsWidth, ww, "needs more width is as expected #" + id);
    assert.equal(sr.wantsHeight, wh, "needs more height is as expected #" + id);
}
function fixComponentSize(c, fixedWidth, fixedHeight) {
    c._requestedSpace = function (w, h) {
        return {
            width: fixedWidth == null ? 0 : Math.min(w, fixedWidth),
            height: fixedHeight == null ? 0 : Math.min(h, fixedHeight),
            wantsWidth: fixedWidth == null ? false : w < fixedWidth,
            wantsHeight: fixedHeight == null ? false : h < fixedHeight
        };
    };
    return c;
}
function makeFixedSizeComponent(fixedWidth, fixedHeight) {
    return fixComponentSize(new Plottable.Abstract.Component(), fixedWidth, fixedHeight);
}
function getTranslate(element) {
    return d3.transform(element.attr("transform")).translate;
}
function assertBBoxEquivalence(bbox, widthAndHeightPair, message) {
    var width = widthAndHeightPair[0];
    var height = widthAndHeightPair[1];
    assert.equal(bbox.width, width, "width: " + message);
    assert.equal(bbox.height, height, "height: " + message);
}
function assertBBoxInclusion(outerEl, innerEl) {
    var outerBox = outerEl.node().getBoundingClientRect();
    var innerBox = innerEl.node().getBoundingClientRect();
    assert.operator(Math.floor(outerBox.left), "<=", Math.ceil(innerBox.left) + window.Pixel_CloseTo_Requirement, "bounding rect left included");
    assert.operator(Math.floor(outerBox.top), "<=", Math.ceil(innerBox.top) + window.Pixel_CloseTo_Requirement, "bounding rect top included");
    assert.operator(Math.ceil(outerBox.right) + window.Pixel_CloseTo_Requirement, ">=", Math.floor(innerBox.right), "bounding rect right included");
    assert.operator(Math.ceil(outerBox.bottom) + window.Pixel_CloseTo_Requirement, ">=", Math.floor(innerBox.bottom), "bounding rect bottom included");
}
function assertXY(el, xExpected, yExpected, message) {
    var x = el.attr("x");
    var y = el.attr("y");
    assert.equal(x, xExpected, "x: " + message);
    assert.equal(y, yExpected, "y: " + message);
}
function assertWidthHeight(el, widthExpected, heightExpected, message) {
    var width = el.attr("width");
    var height = el.attr("height");
    assert.equal(width, widthExpected, "width: " + message);
    assert.equal(height, heightExpected, "height: " + message);
}
function makeLinearSeries(n) {
    function makePoint(x) {
        return { x: x, y: x };
    }
    return d3.range(n).map(makePoint);
}
function makeQuadraticSeries(n) {
    function makeQuadraticPoint(x) {
        return { x: x, y: x * x };
    }
    return d3.range(n).map(makeQuadraticPoint);
}
var MultiTestVerifier = (function () {
    function MultiTestVerifier() {
        this.passed = true;
    }
    MultiTestVerifier.prototype.start = function () {
        this.temp = this.passed;
        this.passed = false;
    };
    MultiTestVerifier.prototype.end = function () {
        this.passed = this.temp;
    };
    return MultiTestVerifier;
})();

before(function () {
    Plottable.Core.RenderController.setRenderPolicy(new Plottable.Core.RenderController.RenderPolicy.Immediate());
    window.Pixel_CloseTo_Requirement = window.PHANTOMJS ? 2 : 0.5;
});
after(function () {
    var parent = getSVGParent();
    var mocha = d3.select("#mocha-report");
    if (mocha.node() != null) {
        var suites = mocha.selectAll(".suite");
        for (var i = 0; i < suites[0].length; i++) {
            var curSuite = d3.select(suites[0][i]);
            assert(curSuite.selectAll("ul").selectAll("svg").node() === null, "all svgs have been removed");
        }
    }
    else {
        assert(d3.select("body").selectAll("svg").node() === null, "all svgs have been removed");
    }
});

var assert = chai.assert;
describe("BaseAxis", function () {
    it("orientation", function () {
        var scale = new Plottable.Scale.Linear();
        assert.throws(function () { return new Plottable.Abstract.Axis(scale, "blargh"); }, "unsupported");
    });
    it("tickLabelPadding() rejects negative values", function () {
        var scale = new Plottable.Scale.Linear();
        var baseAxis = new Plottable.Abstract.Axis(scale, "bottom");
        assert.throws(function () { return baseAxis.tickLabelPadding(-1); }, "must be positive");
    });
    it("width()", function () {
        var SVG_WIDTH = 100;
        var SVG_HEIGHT = 500;
        var svg = generateSVG(SVG_WIDTH, SVG_HEIGHT);
        var scale = new Plottable.Scale.Linear();
        var verticalAxis = new Plottable.Abstract.Axis(scale, "right");
        verticalAxis.renderTo(svg);
        var expectedWidth = verticalAxis.tickLength();
        assert.strictEqual(verticalAxis.width(), expectedWidth, "calling width() with no arguments returns currently used width");
        verticalAxis.width(20);
        assert.strictEqual(verticalAxis.width(), 20, "width was set to user-specified value");
        verticalAxis.width(10 * SVG_WIDTH);
        assert.strictEqual(verticalAxis.width(), SVG_WIDTH, "returns actual used width if requested width is too large");
        assert.doesNotThrow(function () { return verticalAxis.width("auto"); }, Error, "can be set to auto mode");
        assert.throws(function () { return verticalAxis.width(-999); }, Error, "invalid");
        var horizontalAxis = new Plottable.Abstract.Axis(scale, "bottom");
        assert.throws(function () { return horizontalAxis.width(2014); }, Error, "horizontal");
        svg.remove();
    });
    it("height()", function () {
        var SVG_WIDTH = 500;
        var SVG_HEIGHT = 100;
        var svg = generateSVG(SVG_WIDTH, SVG_HEIGHT);
        var scale = new Plottable.Scale.Linear();
        var horizontalAxis = new Plottable.Abstract.Axis(scale, "bottom");
        horizontalAxis.renderTo(svg);
        var expectedHeight = horizontalAxis.tickLength();
        assert.strictEqual(horizontalAxis.height(), expectedHeight, "calling height() with no arguments returns currently used height");
        horizontalAxis.height(20);
        assert.strictEqual(horizontalAxis.height(), 20, "height was set to user-specified value");
        horizontalAxis.height(10 * SVG_HEIGHT);
        assert.strictEqual(horizontalAxis.height(), SVG_HEIGHT, "returns actual used height if requested height is too large");
        assert.doesNotThrow(function () { return horizontalAxis.height("auto"); }, Error, "can be set to auto mode");
        assert.throws(function () { return horizontalAxis.height(-999); }, Error, "invalid");
        var verticalAxis = new Plottable.Abstract.Axis(scale, "right");
        assert.throws(function () { return verticalAxis.height(2014); }, Error, "vertical");
        svg.remove();
    });
    it("draws ticks and baseline (horizontal)", function () {
        var SVG_WIDTH = 500;
        var SVG_HEIGHT = 100;
        var svg = generateSVG(SVG_WIDTH, SVG_HEIGHT);
        var scale = new Plottable.Scale.Linear();
        scale.domain([0, 10]);
        scale.range([0, SVG_WIDTH]);
        var baseAxis = new Plottable.Abstract.Axis(scale, "bottom");
        baseAxis.height(SVG_HEIGHT);
        var tickValues = [0, 1, 2, 3, 4, 5, 6, 7, 8, 9, 10];
        baseAxis._getTickValues = function () {
            return tickValues;
        };
        baseAxis.renderTo(svg);
        var tickMarks = svg.selectAll("." + Plottable.Abstract.Axis.TICK_MARK_CLASS);
        assert.strictEqual(tickMarks[0].length, tickValues.length, "A tick mark was created for each value");
        var baseline = svg.select(".baseline");
        assert.isNotNull(baseline.node(), "baseline was drawn");
        assert.strictEqual(baseline.attr("x1"), "0");
        assert.strictEqual(baseline.attr("x2"), String(SVG_WIDTH));
        assert.strictEqual(baseline.attr("y1"), "0");
        assert.strictEqual(baseline.attr("y2"), "0");
        baseAxis.orient("top");
        assert.isNotNull(baseline.node(), "baseline was drawn");
        assert.strictEqual(baseline.attr("x1"), "0");
        assert.strictEqual(baseline.attr("x2"), String(SVG_WIDTH));
        assert.strictEqual(baseline.attr("y1"), String(SVG_HEIGHT));
        assert.strictEqual(baseline.attr("y2"), String(SVG_HEIGHT));
        svg.remove();
    });
    it("draws ticks and baseline (vertical)", function () {
        var SVG_WIDTH = 100;
        var SVG_HEIGHT = 500;
        var svg = generateSVG(SVG_WIDTH, SVG_HEIGHT);
        var scale = new Plottable.Scale.Linear();
        scale.domain([0, 10]);
        scale.range([0, SVG_HEIGHT]);
        var baseAxis = new Plottable.Abstract.Axis(scale, "left");
        baseAxis.width(SVG_WIDTH);
        var tickValues = [0, 1, 2, 3, 4, 5, 6, 7, 8, 9, 10];
        baseAxis._getTickValues = function () {
            return tickValues;
        };
        baseAxis.renderTo(svg);
        var tickMarks = svg.selectAll("." + Plottable.Abstract.Axis.TICK_MARK_CLASS);
        assert.strictEqual(tickMarks[0].length, tickValues.length, "A tick mark was created for each value");
        var baseline = svg.select(".baseline");
        assert.isNotNull(baseline.node(), "baseline was drawn");
        assert.strictEqual(baseline.attr("x1"), String(SVG_WIDTH));
        assert.strictEqual(baseline.attr("x2"), String(SVG_WIDTH));
        assert.strictEqual(baseline.attr("y1"), "0");
        assert.strictEqual(baseline.attr("y2"), String(SVG_HEIGHT));
        baseAxis.orient("right");
        assert.isNotNull(baseline.node(), "baseline was drawn");
        assert.strictEqual(baseline.attr("x1"), "0");
        assert.strictEqual(baseline.attr("x2"), "0");
        assert.strictEqual(baseline.attr("y1"), "0");
        assert.strictEqual(baseline.attr("y2"), String(SVG_HEIGHT));
        svg.remove();
    });
    it("tickLength()", function () {
        var SVG_WIDTH = 500;
        var SVG_HEIGHT = 100;
        var svg = generateSVG(SVG_WIDTH, SVG_HEIGHT);
        var scale = new Plottable.Scale.Linear();
        scale.domain([0, 10]);
        scale.range([0, SVG_WIDTH]);
        var baseAxis = new Plottable.Abstract.Axis(scale, "bottom");
        var tickValues = [0, 1, 2, 3, 4, 5, 6, 7, 8, 9, 10];
        baseAxis._getTickValues = function () {
            return tickValues;
        };
        baseAxis.renderTo(svg);
        var firstTickMark = svg.select("." + Plottable.Abstract.Axis.TICK_MARK_CLASS);
        assert.strictEqual(firstTickMark.attr("x1"), "0");
        assert.strictEqual(firstTickMark.attr("x2"), "0");
        assert.strictEqual(firstTickMark.attr("y1"), "0");
        assert.strictEqual(firstTickMark.attr("y2"), String(baseAxis.tickLength()));
        baseAxis.tickLength(10);
        assert.strictEqual(firstTickMark.attr("y2"), String(baseAxis.tickLength()), "tick length was updated");
        assert.throws(function () { return baseAxis.tickLength(-1); }, "must be positive");
        svg.remove();
    });
});

var assert = chai.assert;
describe("TimeAxis", function () {
    it("can not initialize vertical time axis", function () {
        var scale = new Plottable.Scale.Time();
        assert.throws(function () { return new Plottable.Axis.Time(scale, "left"); }, "unsupported");
        assert.throws(function () { return new Plottable.Axis.Time(scale, "right"); }, "unsupported");
    });
    it("major and minor intervals arrays are the same length", function () {
        assert.equal(Plottable.Axis.Time.majorIntervals.length, Plottable.Axis.Time.minorIntervals.length, "major and minor interval arrays must be same size");
    });
    it("Computing the default ticks doesn't error out for edge cases", function () {
        var svg = generateSVG(400, 100);
        var scale = new Plottable.Scale.Time();
        var axis = new Plottable.Axis.Time(scale, "bottom");
        scale.range([0, 400]);
        assert.doesNotThrow(function () { return scale.domain([new Date(0, 0, 1, 0, 0, 0, 0), new Date(50000, 0, 1, 0, 0, 0, 0)]); });
        axis.renderTo(svg);
        assert.doesNotThrow(function () { return scale.domain([new Date(0, 0, 1, 0, 0, 0, 0), new Date(0, 0, 1, 0, 0, 0, 100)]); });
        axis.renderTo(svg);
        svg.remove();
    });
    it("Tick labels don't overlap", function () {
        var svg = generateSVG(400, 100);
        var scale = new Plottable.Scale.Time();
        scale.range([0, 400]);
        var axis = new Plottable.Axis.Time(scale, "bottom");
        function checkDomain(domain) {
            scale.domain(domain);
            axis.renderTo(svg);
            function checkLabelsForContainer(container) {
                var visibleTickLabels = container.selectAll("." + Plottable.Abstract.Axis.TICK_LABEL_CLASS).filter(function (d, i) {
                    return d3.select(this).style("visibility") === "visible";
                });
                var numLabels = visibleTickLabels[0].length;
                var box1;
                var box2;
                for (var i = 0; i < numLabels; i++) {
                    for (var j = i + 1; j < numLabels; j++) {
                        box1 = visibleTickLabels[0][i].getBoundingClientRect();
                        box2 = visibleTickLabels[0][j].getBoundingClientRect();
                        assert.isFalse(Plottable.Util.DOM.boxesOverlap(box1, box2), "tick labels don't overlap");
                    }
                }
            }
            checkLabelsForContainer(axis._minorTickLabels);
            checkLabelsForContainer(axis._majorTickLabels);
        }
        checkDomain([new Date(2000, 0, 1, 0, 0, 0, 0), new Date(2100, 0, 1, 0, 0, 0, 0)]);
        checkDomain([new Date(2000, 0, 1, 0, 0, 0, 0), new Date(2000, 11, 31, 0, 0, 0, 0)]);
        checkDomain([new Date(2000, 0, 1, 0, 0, 0, 0), new Date(2000, 1, 1, 0, 0, 0, 0)]);
        checkDomain([new Date(2000, 0, 1, 0, 0, 0, 0), new Date(2000, 0, 1, 23, 0, 0, 0)]);
        checkDomain([new Date(2000, 0, 1, 0, 0, 0, 0), new Date(2000, 0, 1, 1, 0, 0, 0)]);
        checkDomain([new Date(2000, 0, 1, 0, 0, 0, 0), new Date(2000, 0, 1, 0, 1, 0, 0)]);
        checkDomain([new Date(2000, 0, 1, 0, 0, 0, 0), new Date(2000, 0, 1, 0, 0, 1, 0)]);
        svg.remove();
    });
});

var assert = chai.assert;
describe("NumericAxis", function () {
    it("tickLabelPosition() input validation", function () {
        var scale = new Plottable.Scale.Linear();
        var horizontalAxis = new Plottable.Axis.Numeric(scale, "bottom");
        assert.throws(function () { return horizontalAxis.tickLabelPosition("top"); }, "horizontal");
        assert.throws(function () { return horizontalAxis.tickLabelPosition("bottom"); }, "horizontal");
        var verticalAxis = new Plottable.Axis.Numeric(scale, "left");
        assert.throws(function () { return verticalAxis.tickLabelPosition("left"); }, "vertical");
        assert.throws(function () { return verticalAxis.tickLabelPosition("right"); }, "vertical");
    });
    it("draws tick labels correctly (horizontal)", function () {
        var SVG_WIDTH = 500;
        var SVG_HEIGHT = 100;
        var svg = generateSVG(SVG_WIDTH, SVG_HEIGHT);
        var scale = new Plottable.Scale.Linear();
        scale.range([0, SVG_WIDTH]);
        var numericAxis = new Plottable.Axis.Numeric(scale, "bottom");
        numericAxis.renderTo(svg);
        var tickLabels = numericAxis.element.selectAll("." + Plottable.Abstract.Axis.TICK_LABEL_CLASS);
        assert.operator(tickLabels[0].length, ">=", 2, "at least two tick labels were drawn");
        var tickMarks = numericAxis.element.selectAll("." + Plottable.Abstract.Axis.TICK_MARK_CLASS);
        assert.strictEqual(tickLabels[0].length, tickMarks[0].length, "there is one label per mark");
        var i;
        var markBB;
        var labelBB;
        for (i = 0; i < tickLabels[0].length; i++) {
            markBB = tickMarks[0][i].getBoundingClientRect();
            var markCenter = (markBB.left + markBB.right) / 2;
            labelBB = tickLabels[0][i].getBoundingClientRect();
            var labelCenter = (labelBB.left + labelBB.right) / 2;
            assert.closeTo(labelCenter, markCenter, 1, "tick label is centered on mark");
        }
        numericAxis.tickLabelPosition("left");
        tickLabels = numericAxis.element.selectAll("." + Plottable.Abstract.Axis.TICK_LABEL_CLASS);
        tickMarks = numericAxis.element.selectAll("." + Plottable.Abstract.Axis.TICK_MARK_CLASS);
        for (i = 0; i < tickLabels[0].length; i++) {
            markBB = tickMarks[0][i].getBoundingClientRect();
            labelBB = tickLabels[0][i].getBoundingClientRect();
            assert.operator(labelBB.left, "<=", markBB.right, "tick label is to left of mark");
        }
        numericAxis.tickLabelPosition("right");
        tickLabels = numericAxis.element.selectAll("." + Plottable.Abstract.Axis.TICK_LABEL_CLASS);
        tickMarks = numericAxis.element.selectAll("." + Plottable.Abstract.Axis.TICK_MARK_CLASS);
        for (i = 0; i < tickLabels[0].length; i++) {
            markBB = tickMarks[0][i].getBoundingClientRect();
            labelBB = tickLabels[0][i].getBoundingClientRect();
            assert.operator(markBB.right, "<=", labelBB.left, "tick label is to right of mark");
        }
        svg.remove();
    });
    it("draws ticks correctly (vertical)", function () {
        var SVG_WIDTH = 100;
        var SVG_HEIGHT = 500;
        var svg = generateSVG(SVG_WIDTH, SVG_HEIGHT);
        var scale = new Plottable.Scale.Linear();
        scale.range([0, SVG_HEIGHT]);
        var numericAxis = new Plottable.Axis.Numeric(scale, "left");
        numericAxis.renderTo(svg);
        var tickLabels = numericAxis.element.selectAll("." + Plottable.Abstract.Axis.TICK_LABEL_CLASS);
        assert.operator(tickLabels[0].length, ">=", 2, "at least two tick labels were drawn");
        var tickMarks = numericAxis.element.selectAll("." + Plottable.Abstract.Axis.TICK_MARK_CLASS);
        assert.strictEqual(tickLabels[0].length, tickMarks[0].length, "there is one label per mark");
        var i;
        var markBB;
        var labelBB;
        for (i = 0; i < tickLabels[0].length; i++) {
            markBB = tickMarks[0][i].getBoundingClientRect();
            var markCenter = (markBB.top + markBB.bottom) / 2;
            labelBB = tickLabels[0][i].getBoundingClientRect();
            var labelCenter = (labelBB.top + labelBB.bottom) / 2;
            assert.closeTo(labelCenter, markCenter, 1, "tick label is centered on mark");
        }
        numericAxis.tickLabelPosition("top");
        tickLabels = numericAxis.element.selectAll("." + Plottable.Abstract.Axis.TICK_LABEL_CLASS);
        tickMarks = numericAxis.element.selectAll("." + Plottable.Abstract.Axis.TICK_MARK_CLASS);
        for (i = 0; i < tickLabels[0].length; i++) {
            markBB = tickMarks[0][i].getBoundingClientRect();
            labelBB = tickLabels[0][i].getBoundingClientRect();
            assert.operator(labelBB.bottom, "<=", markBB.top, "tick label is above mark");
        }
        numericAxis.tickLabelPosition("bottom");
        tickLabels = numericAxis.element.selectAll("." + Plottable.Abstract.Axis.TICK_LABEL_CLASS);
        tickMarks = numericAxis.element.selectAll("." + Plottable.Abstract.Axis.TICK_MARK_CLASS);
        for (i = 0; i < tickLabels[0].length; i++) {
            markBB = tickMarks[0][i].getBoundingClientRect();
            labelBB = tickLabels[0][i].getBoundingClientRect();
            assert.operator(markBB.bottom, "<=", labelBB.top, "tick label is below mark");
        }
        svg.remove();
    });
    it("uses the supplied Formatter", function () {
        var SVG_WIDTH = 100;
        var SVG_HEIGHT = 500;
        var svg = generateSVG(SVG_WIDTH, SVG_HEIGHT);
        var scale = new Plottable.Scale.Linear();
        scale.range([0, SVG_HEIGHT]);
        var formatter = new Plottable.Formatter.Fixed(2);
        var numericAxis = new Plottable.Axis.Numeric(scale, "left", formatter);
        numericAxis.renderTo(svg);
        var tickLabels = numericAxis.element.selectAll("." + Plottable.Abstract.Axis.TICK_LABEL_CLASS);
        tickLabels.each(function (d, i) {
            var labelText = d3.select(this).text();
            var formattedValue = formatter.format(d);
            assert.strictEqual(labelText, formattedValue, "The supplied Formatter was used to format the tick label");
        });
        svg.remove();
    });
    it("can hide tick labels that don't fit", function () {
        var SVG_WIDTH = 500;
        var SVG_HEIGHT = 100;
        var svg = generateSVG(SVG_WIDTH, SVG_HEIGHT);
        var scale = new Plottable.Scale.Linear();
        scale.range([0, SVG_WIDTH]);
        var numericAxis = new Plottable.Axis.Numeric(scale, "bottom");
        numericAxis.showEndTickLabel("left", false);
        assert.isFalse(numericAxis.showEndTickLabel("left"), "retrieve showEndTickLabel setting");
        numericAxis.showEndTickLabel("right", true);
        assert.isTrue(numericAxis.showEndTickLabel("right"), "retrieve showEndTickLabel setting");
        assert.throws(function () { return numericAxis.showEndTickLabel("top", true); }, Error);
        assert.throws(function () { return numericAxis.showEndTickLabel("bottom", true); }, Error);
        numericAxis.renderTo(svg);
        var tickLabels = numericAxis.element.selectAll("." + Plottable.Abstract.Axis.TICK_LABEL_CLASS);
        var firstLabel = d3.select(tickLabels[0][0]);
        assert.strictEqual(firstLabel.style("visibility"), "hidden", "first label is hidden");
        var lastLabel = d3.select(tickLabels[0][tickLabels[0].length - 1]);
        assert.strictEqual(lastLabel.style("visibility"), "hidden", "last label is hidden");
        svg.remove();
    });
    it("tick labels don't overlap in a constrained space", function () {
        var SVG_WIDTH = 100;
        var SVG_HEIGHT = 100;
        var svg = generateSVG(SVG_WIDTH, SVG_HEIGHT);
        var scale = new Plottable.Scale.Linear();
        scale.range([0, SVG_WIDTH]);
        var numericAxis = new Plottable.Axis.Numeric(scale, "bottom");
        numericAxis.showEndTickLabel("left", false).showEndTickLabel("right", false);
        numericAxis.renderTo(svg);
        var visibleTickLabels = numericAxis.element.selectAll("." + Plottable.Abstract.Axis.TICK_LABEL_CLASS).filter(function (d, i) {
            return d3.select(this).style("visibility") === "visible";
        });
        var numLabels = visibleTickLabels[0].length;
        var box1;
        var box2;
        for (var i = 0; i < numLabels; i++) {
            for (var j = i + 1; j < numLabels; j++) {
                box1 = visibleTickLabels[0][i].getBoundingClientRect();
                box2 = visibleTickLabels[0][j].getBoundingClientRect();
                assert.isFalse(Plottable.Util.DOM.boxesOverlap(box1, box2), "tick labels don't overlap");
            }
        }
        numericAxis.orient("bottom");
        visibleTickLabels = numericAxis.element.selectAll("." + Plottable.Abstract.Axis.TICK_LABEL_CLASS).filter(function (d, i) {
            return d3.select(this).style("visibility") === "visible";
        });
        numLabels = visibleTickLabels[0].length;
        for (i = 0; i < numLabels; i++) {
            for (j = i + 1; j < numLabels; j++) {
                box1 = visibleTickLabels[0][i].getBoundingClientRect();
                box2 = visibleTickLabels[0][j].getBoundingClientRect();
                assert.isFalse(Plottable.Util.DOM.boxesOverlap(box1, box2), "tick labels don't overlap");
            }
        }
        svg.remove();
    });
});

var assert = chai.assert;
describe("Category Axes", function () {
    it("re-renders appropriately when data is changed", function () {
        var svg = generateSVG(400, 400);
        var xScale = new Plottable.Scale.Ordinal().domain(["foo", "bar", "baz"]).range([400, 0]);
        var ca = new Plottable.Axis.Category(xScale, "left");
        ca.renderTo(svg);
        assert.deepEqual(ca._tickLabelContainer.selectAll(".tick-label").data(), xScale.domain(), "tick labels render domain");
        assert.doesNotThrow(function () { return xScale.domain(["bar", "baz", "bam"]); });
        assert.deepEqual(ca._tickLabelContainer.selectAll(".tick-label").data(), xScale.domain(), "tick labels render domain");
        svg.remove();
    });
    it("requests appropriate space when the scale has no domain", function () {
        var svg = generateSVG(400, 400);
        var scale = new Plottable.Scale.Ordinal();
        var ca = new Plottable.Axis.Category(scale);
        ca._anchor(svg);
        var s = ca._requestedSpace(400, 400);
        assert.operator(s.width, ">=", 0, "it requested 0 or more width");
        assert.operator(s.height, ">=", 0, "it requested 0 or more height");
        assert.isFalse(s.wantsWidth, "it doesn't want width");
        assert.isFalse(s.wantsHeight, "it doesn't want height");
        svg.remove();
    });
});

var assert = chai.assert;
describe("Gridlines", function () {
    it("Gridlines and axis tick marks align", function () {
        var svg = generateSVG(640, 480);
        var xScale = new Plottable.Scale.Linear();
        xScale.domain([0, 10]);
        var xAxis = new Plottable.Axis.Numeric(xScale, "bottom");
        var yScale = new Plottable.Scale.Linear();
        yScale.domain([0, 10]);
        var yAxis = new Plottable.Axis.Numeric(yScale, "left");
        var gridlines = new Plottable.Component.Gridlines(xScale, yScale);
        var basicTable = new Plottable.Component.Table().addComponent(0, 0, yAxis).addComponent(0, 1, gridlines).addComponent(1, 1, xAxis);
        basicTable._anchor(svg);
        basicTable._computeLayout();
        xScale.range([0, xAxis.availableWidth]);
        yScale.range([yAxis.availableHeight, 0]);
        basicTable._render();
        var xAxisTickMarks = xAxis.element.selectAll("." + Plottable.Abstract.Axis.TICK_MARK_CLASS)[0];
        var xGridlines = gridlines.element.select(".x-gridlines").selectAll("line")[0];
        assert.equal(xAxisTickMarks.length, xGridlines.length, "There is an x gridline for each x tick");
        for (var i = 0; i < xAxisTickMarks.length; i++) {
            var xTickMarkRect = xAxisTickMarks[i].getBoundingClientRect();
            var xGridlineRect = xGridlines[i].getBoundingClientRect();
            assert.closeTo(xTickMarkRect.left, xGridlineRect.left, 1, "x tick and gridline align");
        }
        var yAxisTickMarks = yAxis.element.selectAll("." + Plottable.Abstract.Axis.TICK_MARK_CLASS)[0];
        var yGridlines = gridlines.element.select(".y-gridlines").selectAll("line")[0];
        assert.equal(yAxisTickMarks.length, yGridlines.length, "There is an x gridline for each x tick");
        for (var j = 0; j < yAxisTickMarks.length; j++) {
            var yTickMarkRect = yAxisTickMarks[j].getBoundingClientRect();
            var yGridlineRect = yGridlines[j].getBoundingClientRect();
            assert.closeTo(yTickMarkRect.top, yGridlineRect.top, 1, "y tick and gridline align");
        }
        svg.remove();
    });
    it("Unanchored Gridlines don't throw an error when scale updates", function () {
        var xScale = new Plottable.Scale.Linear();
        var gridlines = new Plottable.Component.Gridlines(xScale, null);
        xScale.domain([0, 1]);
    });
});

var assert = chai.assert;
describe("Labels", function () {
    it("Standard text title label generates properly", function () {
        var svg = generateSVG(400, 80);
        var label = new Plottable.Component.TitleLabel("A CHART TITLE");
        label.renderTo(svg);
        var content = label.content;
        assert.isTrue(label.element.classed("label"), "title element has label css class");
        assert.isTrue(label.element.classed("title-label"), "title element has title-label css class");
        var textChildren = content.selectAll("text");
        assert.lengthOf(textChildren, 1, "There is one text node in the parent element");
        var text = content.select("text");
        var bbox = Plottable.Util.DOM.getBBox(text);
        assert.equal(bbox.height, label.availableHeight, "text height === label.minimumHeight()");
        assert.equal(text.node().textContent, "A CHART TITLE", "node's text content is as expected");
        svg.remove();
    });
    it("Left-rotated text is handled properly", function () {
        var svg = generateSVG(100, 400);
        var label = new Plottable.Component.AxisLabel("LEFT-ROTATED LABEL", "vertical-left");
        label.renderTo(svg);
        var content = label.content;
        var text = content.select("text");
        var textBBox = Plottable.Util.DOM.getBBox(text);
        assertBBoxInclusion(label.element.select(".bounding-box"), text);
        assert.closeTo(textBBox.height, label.availableWidth, window.Pixel_CloseTo_Requirement, "text height");
        svg.remove();
    });
    it("Right-rotated text is handled properly", function () {
        var svg = generateSVG(100, 400);
        var label = new Plottable.Component.AxisLabel("RIGHT-ROTATED LABEL", "vertical-right");
        label.renderTo(svg);
        var content = label.content;
        var text = content.select("text");
        var textBBox = Plottable.Util.DOM.getBBox(text);
        assertBBoxInclusion(label.element.select(".bounding-box"), text);
        assert.closeTo(textBBox.height, label.availableWidth, window.Pixel_CloseTo_Requirement, "text height");
        svg.remove();
    });
    it("Label text can be changed after label is created", function () {
        var svg = generateSVG(400, 80);
        var label = new Plottable.Component.TitleLabel();
        label.renderTo(svg);
        assert.equal(label.content.select("text").text(), "", "the text defaulted to empty string");
        assert.equal(label.availableHeight, 0, "rowMin is 0 for empty string");
        label.text("hello world");
        label.renderTo(svg);
        assert.equal(label.content.select("text").text(), "hello world", "the label text updated properly");
        assert.operator(label.availableHeight, ">", 0, "rowMin is > 0 for non-empty string");
        svg.remove();
    });
    it.skip("Superlong text is handled in a sane fashion", function () {
        var svgWidth = 400;
        var svg = generateSVG(svgWidth, 80);
        var label = new Plottable.Component.TitleLabel("THIS LABEL IS SO LONG WHOEVER WROTE IT WAS PROBABLY DERANGED");
        label.renderTo(svg);
        var content = label.content;
        var text = content.select("text");
        var bbox = Plottable.Util.DOM.getBBox(text);
        assert.equal(bbox.height, label.availableHeight, "text height === label.minimumHeight()");
        assert.operator(bbox.width, "<=", svgWidth, "the text is not wider than the SVG width");
        svg.remove();
    });
    it("text in a tiny box is truncated to empty string", function () {
        var svg = generateSVG(10, 10);
        var label = new Plottable.Component.TitleLabel("Yeah, not gonna fit...");
        label.renderTo(svg);
        var text = label.content.select("text");
        assert.equal(text.text(), "", "text was truncated to empty string");
        svg.remove();
    });
    it("centered text in a table is positioned properly", function () {
        var svg = generateSVG(400, 400);
        var label = new Plottable.Component.TitleLabel("X");
        var t = new Plottable.Component.Table().addComponent(0, 0, label).addComponent(1, 0, new Plottable.Abstract.Component());
        t.renderTo(svg);
        var textTranslate = d3.transform(label.content.select("g").attr("transform")).translate;
        var eleTranslate = d3.transform(label.element.attr("transform")).translate;
        var textWidth = Plottable.Util.DOM.getBBox(label.content.select("text")).width;
        assert.closeTo(eleTranslate[0] + textTranslate[0] + textWidth / 2, 200, 5, "label is centered");
        svg.remove();
    });
    it("if a label text is changed to empty string, width updates to 0", function () {
        var svg = generateSVG(400, 400);
        var label = new Plottable.Component.TitleLabel("foo");
        label.renderTo(svg);
        label.text("");
        assert.equal(label.availableWidth, 0, "width updated to 0");
        svg.remove();
    });
    it("unsupported alignments and orientations are unsupported", function () {
        assert.throws(function () { return new Plottable.Component.Label("foo", "bar"); }, Error, "not a valid orientation");
    });
});

var assert = chai.assert;
describe("Legends", function () {
    var svg;
    var color;
    var legend;
    beforeEach(function () {
        svg = generateSVG(400, 400);
        color = new Plottable.Scale.Color("Category10");
        legend = new Plottable.Component.Legend(color);
    });
    it("a basic legend renders", function () {
        color.domain(["foo", "bar", "baz"]);
        legend.renderTo(svg);
        var rows = legend.content.selectAll(".legend-row");
        assert.lengthOf(rows[0], 3, "there are 3 legend entries");
        rows.each(function (d, i) {
            assert.equal(d, color.domain()[i], "the data is set properly");
            var d3this = d3.select(this);
            var text = d3this.select("text").text();
            assert.equal(text, d, "the text node has correct text");
            var circle = d3this.select("circle");
            assert.equal(circle.attr("fill"), color.scale(d), "the circle's fill is set properly");
        });
        svg.remove();
    });
    it("legend domain can be updated after initialization, and height updates as well", function () {
        legend.renderTo(svg);
        legend.scale(color);
        assert.equal(legend._requestedSpace(200, 200).height, 0, "there is no requested height when domain is empty");
        color.domain(["foo", "bar"]);
        var height1 = legend._requestedSpace(400, 400).height;
        var actualHeight1 = legend.availableHeight;
        assert.operator(height1, ">", 0, "changing the domain gives a positive height");
        color.domain(["foo", "bar", "baz"]);
        assert.operator(legend._requestedSpace(400, 400).height, ">", height1, "adding to the domain increases the height requested");
        var actualHeight2 = legend.availableHeight;
        assert.operator(actualHeight1, "<", actualHeight2, "Changing the domain caused the legend to re-layout with more height");
        var numRows = legend.content.selectAll(".legend-row")[0].length;
        assert.equal(numRows, 3, "there are 3 rows");
        svg.remove();
    });
    it("a legend with many labels does not overflow vertically", function () {
        color.domain(["alpha", "beta", "gamma", "delta", "omega", "omicron", "persei", "eight"]);
        legend.renderTo(svg);
        var contentBBox = Plottable.Util.DOM.getBBox(legend.content);
        var contentBottomEdge = contentBBox.y + contentBBox.height;
        var bboxBBox = Plottable.Util.DOM.getBBox(legend.element.select(".bounding-box"));
        var bboxBottomEdge = bboxBBox.y + bboxBBox.height;
        assert.operator(contentBottomEdge, "<=", bboxBottomEdge, "content does not extend past bounding box");
        svg.remove();
    });
    it("a legend with a long label does not overflow horizontally", function () {
        color.domain(["foooboooloonoogoorooboopoo"]);
        svg.attr("width", 100);
        legend.renderTo(svg);
        var text = legend.content.select("text").text();
        assert.notEqual(text, "foooboooloonoogoorooboopoo", "the text was truncated");
        var rightEdge = legend.content.select("text").node().getBoundingClientRect().right;
        var bbox = legend.element.select(".bounding-box");
        var rightEdgeBBox = bbox.node().getBoundingClientRect().right;
        assert.operator(rightEdge, "<=", rightEdgeBBox, "the long text did not overflow the legend");
        svg.remove();
    });
    it("calling legend.render multiple times does not add more elements", function () {
        color.domain(["foo", "bar", "baz"]);
        legend.renderTo(svg);
        var numRows = legend.content.selectAll(".legend-row")[0].length;
        assert.equal(numRows, 3, "there are 3 legend rows initially");
        legend._render();
        numRows = legend.content.selectAll(".legend-row")[0].length;
        assert.equal(numRows, 3, "there are 3 legend rows after second render");
        svg.remove();
    });
    it("re-rendering the legend with a new domain will do the right thing", function () {
        color.domain(["foo", "bar", "baz"]);
        legend.renderTo(svg);
        var newDomain = ["mushu", "foo", "persei", "baz", "eight"];
        color.domain(newDomain);
        var newDomainActualOrder = ["foo", "baz", "mushu", "persei", "eight"];
        legend.content.selectAll(".legend-row").each(function (d, i) {
            assert.equal(d, newDomainActualOrder[i], "the data is set correctly");
            var text = d3.select(this).select("text").text();
            assert.equal(text, d, "the text was set properly");
            var fill = d3.select(this).select("circle").attr("fill");
            assert.equal(fill, color.scale(d), "the fill was set properly");
        });
        assert.lengthOf(legend.content.selectAll(".legend-row")[0], 5, "there are the right number of legend elements");
        svg.remove();
    });
    it("legend.scale() replaces domain", function () {
        color.domain(["foo", "bar", "baz"]);
        legend.renderTo(svg);
        var newDomain = ["a", "b", "c"];
        var newColorScale = new Plottable.Scale.Color("20");
        newColorScale.domain(newDomain);
        legend.scale(newColorScale);
        legend.content.selectAll(".legend-row").each(function (d, i) {
            assert.equal(d, newDomain[i], "the data is set correctly");
            var text = d3.select(this).select("text").text();
            assert.equal(text, d, "the text was set properly");
            var fill = d3.select(this).select("circle").attr("fill");
            assert.equal(fill, newColorScale.scale(d), "the fill was set properly");
        });
        svg.remove();
    });
    it("legend.scale() correctly reregisters listeners", function () {
        color.domain(["foo", "bar", "baz"]);
        legend.renderTo(svg);
        var tempDomain = ["a", "b", "c"];
        var newColorScale = new Plottable.Scale.Color("20");
        newColorScale.domain(tempDomain);
        legend.scale(newColorScale);
        var newDomain = ["a", "foo", "d"];
        newColorScale.domain(newDomain);
        legend.content.selectAll(".legend-row").each(function (d, i) {
            assert.equal(d, newDomain[i], "the data is set correctly");
            var text = d3.select(this).select("text").text();
            assert.equal(text, d, "the text was set properly");
            var fill = d3.select(this).select("circle").attr("fill");
            assert.equal(fill, newColorScale.scale(d), "the fill was set properly");
        });
        svg.remove();
    });
<<<<<<< HEAD

    it("icon radius is not too small or too big", function () {
        color.domain(["foo"]);
        legend.renderTo(svg);
        var style = legend.element.append("style");
        style.attr("type", "text/css");

        function verifyCircleHeight() {
            var text = legend.content.select("text");
            var circle = legend.content.select("circle");
            var textHeight = Plottable.Util.DOM.getBBox(text).height;
            var circleHeight = Plottable.Util.DOM.getBBox(circle).height;
            assert.operator(circleHeight, "<", textHeight, "icons are too big. iconHeight = " + circleHeight + " vs circleHeight = " + circleHeight);
            assert.operator(circleHeight, ">", textHeight / 2, "icons are too small. iconHeight = " + circleHeight + " vs circleHeight = " + circleHeight);
        }

        verifyCircleHeight();

        style.text(".plottable .legend text { font-size: 60px; }");
        legend._computeLayout()._render();
        verifyCircleHeight();

        style.text(".plottable .legend text { font-size: 10px; }");
        legend._computeLayout()._render();
        verifyCircleHeight();

        svg.remove();
    });

=======
>>>>>>> 3628a247
    describe("Legend toggle tests", function () {
        var toggleLegend;
        beforeEach(function () {
            toggleLegend = new Plottable.Component.Legend(color);
            toggleLegend.toggleCallback(function (d, b) {
            });
        });
        function verifyState(selection, b, msg) {
            assert.equal(selection.classed("toggled-on"), b, msg);
            assert.equal(selection.classed("toggled-off"), !b, msg);
        }
        function getSelection(datum) {
            var selection = toggleLegend.content.selectAll(".legend-row").filter(function (d, i) { return d === datum; });
            return selection;
        }
        function verifyEntry(datum, b, msg) {
            verifyState(getSelection(datum), b, msg);
        }
        function toggleEntry(datum, index) {
            getSelection(datum).on("click")(datum, index);
        }
        it("basic initialization test", function () {
            color.domain(["a", "b", "c", "d", "e"]);
            toggleLegend.renderTo(svg);
            toggleLegend.content.selectAll(".legend-row").each(function (d, i) {
                var selection = d3.select(this);
                verifyState(selection, true);
            });
            svg.remove();
        });
        it("basic toggling test", function () {
            color.domain(["a"]);
            toggleLegend.renderTo(svg);
            toggleLegend.content.selectAll(".legend-row").each(function (d, i) {
                var selection = d3.select(this);
                selection.on("click")(d, i);
                verifyState(selection, false);
                selection.on("click")(d, i);
                verifyState(selection, true);
            });
            svg.remove();
        });
        it("scale() works as intended with toggling", function () {
            var domain = ["a", "b", "c", "d", "e"];
            color.domain(domain);
            toggleLegend.renderTo(svg);
            toggleEntry("a", 0);
            toggleEntry("d", 3);
            toggleEntry("c", 2);
            var newDomain = ["r", "a", "d", "g"];
            var newColorScale = new Plottable.Scale.Color("Category10");
            newColorScale.domain(newDomain);
            toggleLegend.scale(newColorScale);
            verifyEntry("r", true);
            verifyEntry("a", false);
            verifyEntry("g", true);
            verifyEntry("d", false);
            svg.remove();
        });
        it("listeners on scale will correctly update states", function () {
            color.domain(["a", "b", "c", "d", "e"]);
            toggleLegend.renderTo(svg);
            toggleEntry("a", 0);
            toggleEntry("d", 3);
            toggleEntry("c", 2);
            color.domain(["e", "d", "b", "a", "c"]);
            verifyEntry("a", false);
            verifyEntry("b", true);
            verifyEntry("c", false);
            verifyEntry("d", false);
            verifyEntry("e", true);
            svg.remove();
        });
        it("Testing callback works correctly", function () {
            var domain = ["a", "b", "c", "d", "e"];
            color.domain(domain);
            var state = [true, true, true, true, true];
            toggleLegend.toggleCallback(function (d, b) {
                state[domain.indexOf(d)] = b;
            });
            toggleLegend.renderTo(svg);
            toggleEntry("a", 0);
            verifyEntry("a", false);
            assert.equal(state[0], false, "callback was successful");
            toggleEntry("d", 3);
            verifyEntry("d", false);
            assert.equal(state[3], false, "callback was successful");
            toggleEntry("a", 0);
            verifyEntry("a", true);
            assert.equal(state[0], true, "callback was successful");
            toggleEntry("c", 2);
            verifyEntry("c", false);
            assert.equal(state[2], false, "callback was successful");
            svg.remove();
        });
        it("Overwriting callback is successfull", function () {
            var domain = ["a"];
            color.domain(domain);
            var state = true;
            toggleLegend.renderTo(svg);
            toggleLegend.toggleCallback(function (d, b) {
                state = b;
            });
            toggleEntry("a", 0);
            assert.equal(state, false, "callback was successful");
            var count = 0;
            toggleLegend.toggleCallback(function (d, b) {
                count++;
            });
            toggleEntry("a", 0);
            assert.equal(state, false, "callback was overwritten");
            assert.equal(count, 1, "new callback was successfully called");
            svg.remove();
        });
        it("Removing callback is successful", function () {
            var domain = ["a"];
            color.domain(domain);
            var state = true;
            toggleLegend.renderTo(svg);
            toggleLegend.toggleCallback(function (d, b) {
                state = b;
            });
            toggleEntry("a", 0);
            assert.equal(state, false, "callback was successful");
            toggleLegend.toggleCallback();
            toggleEntry("a", 0);
            assert.equal(state, true, "callback was successful");
            toggleLegend.toggleCallback(null);
            assert.throws(function () {
                toggleEntry("a", 0);
            });
            var selection = getSelection("a");
            assert.equal(selection.classed("toggled-on"), false, "is not toggled-on");
            assert.equal(selection.classed("toggled-off"), false, "is not toggled-off");
            svg.remove();
        });
    });
    describe("Legend hover tests", function () {
        var hoverLegend;
        beforeEach(function () {
            hoverLegend = new Plottable.Component.Legend(color);
            hoverLegend.hoverCallback(function (d) {
            });
        });
        function _verifyFocus(selection, b, msg) {
            assert.equal(selection.classed("hover"), true, msg);
            assert.equal(selection.classed("focus"), b, msg);
        }
        function _verifyEmpty(selection, msg) {
            assert.equal(selection.classed("hover"), false, msg);
            assert.equal(selection.classed("focus"), false, msg);
        }
        function getSelection(datum) {
            var selection = hoverLegend.content.selectAll(".legend-row").filter(function (d, i) { return d === datum; });
            return selection;
        }
        function verifyFocus(datum, b, msg) {
            _verifyFocus(getSelection(datum), b, msg);
        }
        function verifyEmpty(datum, msg) {
            _verifyEmpty(getSelection(datum), msg);
        }
        function hoverEntry(datum, index) {
            getSelection(datum).on("mouseover")(datum, index);
        }
        function leaveEntry(datum, index) {
            getSelection(datum).on("mouseout")(datum, index);
        }
        it("basic initialization test", function () {
            color.domain(["a", "b", "c", "d", "e"]);
            hoverLegend.renderTo(svg);
            hoverLegend.content.selectAll(".legend-row").each(function (d, i) {
                verifyEmpty(d);
            });
            svg.remove();
        });
        it("basic hover test", function () {
            color.domain(["a"]);
            hoverLegend.renderTo(svg);
            hoverEntry("a", 0);
            verifyFocus("a", true);
            leaveEntry("a", 0);
            verifyEmpty("a");
            svg.remove();
        });
        it("scale() works as intended with hovering", function () {
            var domain = ["a", "b", "c", "d", "e"];
            color.domain(domain);
            hoverLegend.renderTo(svg);
            hoverEntry("a", 0);
            var newDomain = ["r", "a", "d", "g"];
            var newColorScale = new Plottable.Scale.Color("Category10");
            newColorScale.domain(newDomain);
            hoverLegend.scale(newColorScale);
            verifyFocus("r", false, "r");
            verifyFocus("a", true, "a");
            verifyFocus("g", false, "g");
            verifyFocus("d", false, "d");
            leaveEntry("a", 0);
            verifyEmpty("r");
            verifyEmpty("a");
            verifyEmpty("g");
            verifyEmpty("d");
            svg.remove();
        });
        it("listeners on scale will correctly update states", function () {
            color.domain(["a", "b", "c", "d", "e"]);
            hoverLegend.renderTo(svg);
            hoverEntry("c", 2);
            color.domain(["e", "d", "b", "a", "c"]);
            verifyFocus("a", false);
            verifyFocus("b", false);
            verifyFocus("c", true);
            verifyFocus("d", false);
            verifyFocus("e", false);
            svg.remove();
        });
        it("Testing callback works correctly", function () {
            var domain = ["a", "b", "c", "d", "e"];
            color.domain(domain);
            var focused = undefined;
            hoverLegend.hoverCallback(function (d) {
                focused = d;
            });
            hoverLegend.renderTo(svg);
            hoverEntry("a", 0);
            verifyFocus("a", true);
            assert.equal(focused, "a", "callback was successful");
            leaveEntry("a", 0);
            assert.equal(focused, undefined, "callback was successful");
            hoverEntry("d", 3);
            verifyFocus("d", true);
            assert.equal(focused, "d", "callback was successful");
            svg.remove();
        });
        it("Overwriting callback is successfull", function () {
            var domain = ["a"];
            color.domain(domain);
            var focused = undefined;
            hoverLegend.renderTo(svg);
            hoverLegend.hoverCallback(function (d) {
                focused = d;
            });
            hoverEntry("a", 0);
            assert.equal(focused, "a", "callback was successful");
            leaveEntry("a", 0);
            var count = 0;
            hoverLegend.hoverCallback(function (d) {
                count++;
            });
            hoverEntry("a", 0);
            assert.equal(focused, undefined, "old callback was not called");
            assert.equal(count, 1, "new callbcak was called");
            leaveEntry("a", 0);
            assert.equal(count, 2, "new callback was called");
            svg.remove();
        });
        it("Removing callback is successful", function () {
            var domain = ["a"];
            color.domain(domain);
            var focused = undefined;
            hoverLegend.renderTo(svg);
            hoverLegend.hoverCallback(function (d) {
                focused = d;
            });
            hoverEntry("a", 0);
            assert.equal(focused, "a", "callback was successful");
            hoverLegend.hoverCallback();
            leaveEntry("a", 0);
            assert.equal(focused, undefined, "callback was successful");
            hoverLegend.hoverCallback(null);
            assert.throws(function () {
                hoverEntry("a", 0);
            });
            verifyEmpty("a");
            svg.remove();
        });
    });
});

var __extends = this.__extends || function (d, b) {
    for (var p in b) if (b.hasOwnProperty(p)) d[p] = b[p];
    function __() { this.constructor = d; }
    __.prototype = b.prototype;
    d.prototype = new __();
};
var assert = chai.assert;
var CountingPlot = (function (_super) {
    __extends(CountingPlot, _super);
    function CountingPlot(dataset) {
        _super.call(this, dataset);
        this.renders = 0;
    }
    CountingPlot.prototype._render = function () {
        ++this.renders;
        return _super.prototype._render.call(this);
    };
    return CountingPlot;
})(Plottable.Abstract.Plot);
describe("Plots", function () {
    describe("Abstract Plot", function () {
        it("Plots default correctly", function () {
            var r = new Plottable.Abstract.Plot();
            assert.isTrue(r.clipPathEnabled, "clipPathEnabled defaults to true");
        });
        it("Base Plot functionality works", function () {
            var svg = generateSVG(400, 300);
            var d1 = new Plottable.DataSource(["foo"], { cssClass: "bar" });
            var r = new Plottable.Abstract.Plot(d1);
            r._anchor(svg)._computeLayout();
            var renderArea = r.content.select(".render-area");
            assert.isNotNull(renderArea.node(), "there is a render-area");
            svg.remove();
        });
        it("Allows the DataSource to be changed", function () {
            var d1 = new Plottable.DataSource(["foo"], { cssClass: "bar" });
            var r = new Plottable.Abstract.Plot(d1);
            assert.equal(d1, r.dataSource(), "returns the original");
            var d2 = new Plottable.DataSource(["bar"], { cssClass: "boo" });
            r.dataSource(d2);
            assert.equal(d2, r.dataSource(), "returns new datasource");
        });
        it("Changes DataSource listeners when the DataSource is changed", function () {
            var d1 = new Plottable.DataSource(["foo"], { cssClass: "bar" });
            var r = new CountingPlot(d1);
            assert.equal(0, r.renders, "initially hasn't rendered anything");
            d1.broadcaster.broadcast();
            assert.equal(1, r.renders, "we re-render when our datasource changes");
            r.dataSource();
            assert.equal(1, r.renders, "we shouldn't redraw when querying the datasource");
            var d2 = new Plottable.DataSource(["bar"], { cssClass: "boo" });
            r.dataSource(d2);
            assert.equal(2, r.renders, "we should redraw when we change datasource");
            d1.broadcaster.broadcast();
            assert.equal(2, r.renders, "we shouldn't listen to the old datasource");
            d2.broadcaster.broadcast();
            assert.equal(3, r.renders, "we should listen to the new datasource");
        });
        it("Updates its projectors when the DataSource is changed", function () {
            var d1 = new Plottable.DataSource([{ x: 5, y: 6 }], { cssClass: "bar" });
            var r = new Plottable.Abstract.Plot(d1);
            var xScaleCalls = 0;
            var yScaleCalls = 0;
            var xScale = new Plottable.Scale.Linear();
            var yScale = new Plottable.Scale.Linear();
            var metadataProjector = function (d, i, m) { return m.cssClass; };
            r.project("x", "x", xScale);
            r.project("y", "y", yScale);
            r.project("meta", metadataProjector);
            xScale.broadcaster.registerListener(null, function (listenable) {
                assert.equal(listenable, xScale, "Callback received the calling scale as the first argument");
                ++xScaleCalls;
            });
            yScale.broadcaster.registerListener(null, function (listenable) {
                assert.equal(listenable, yScale, "Callback received the calling scale as the first argument");
                ++yScaleCalls;
            });
            assert.equal(0, xScaleCalls, "initially hasn't made any X callbacks");
            assert.equal(0, yScaleCalls, "initially hasn't made any Y callbacks");
            d1.broadcaster.broadcast();
            assert.equal(1, xScaleCalls, "X scale was wired up to datasource correctly");
            assert.equal(1, yScaleCalls, "Y scale was wired up to datasource correctly");
            var metaProjector = r._generateAttrToProjector()["meta"];
            assert.equal(metaProjector(null, 0), "bar", "plot projector used the right metadata");
            var d2 = new Plottable.DataSource([{ x: 7, y: 8 }], { cssClass: "boo" });
            r.dataSource(d2);
            assert.equal(2, xScaleCalls, "Changing datasource fires X scale listeners (but doesn't coalesce callbacks)");
            assert.equal(2, yScaleCalls, "Changing datasource fires Y scale listeners (but doesn't coalesce callbacks)");
            d1.broadcaster.broadcast();
            assert.equal(2, xScaleCalls, "X scale was unhooked from old datasource");
            assert.equal(2, yScaleCalls, "Y scale was unhooked from old datasource");
            d2.broadcaster.broadcast();
            assert.equal(3, xScaleCalls, "X scale was hooked into new datasource");
            assert.equal(3, yScaleCalls, "Y scale was hooked into new datasource");
            metaProjector = r._generateAttrToProjector()["meta"];
            assert.equal(metaProjector(null, 0), "boo", "plot projector used the right metadata");
        });
        it("Plot automatically generates a DataSource if only data is provided", function () {
            var data = ["foo", "bar"];
            var r = new Plottable.Abstract.Plot(data);
            var dataSource = r.dataSource();
            assert.isNotNull(dataSource, "A DataSource was automatically generated");
            assert.deepEqual(dataSource.data(), data, "The generated DataSource has the correct data");
        });
        it("Plot.project works as intended", function () {
            var r = new Plottable.Abstract.Plot();
            var s = new Plottable.Scale.Linear().domain([0, 1]).range([0, 10]);
            r.project("attr", "a", s);
            var attrToProjector = r._generateAttrToProjector();
            var projector = attrToProjector["attr"];
            assert.equal(projector({ "a": 0.5 }, 0), 5, "projector works as intended");
        });
        it("Changing Plot.dataSource().data to [] causes scale to contract", function () {
            var ds1 = new Plottable.DataSource([0, 1, 2]);
            var ds2 = new Plottable.DataSource([1, 2, 3]);
            var s = new Plottable.Scale.Linear();
            var svg1 = generateSVG(100, 100);
            var svg2 = generateSVG(100, 100);
            var r1 = new Plottable.Abstract.Plot().dataSource(ds1).project("x", function (x) { return x; }, s).renderTo(svg1);
            var r2 = new Plottable.Abstract.Plot().dataSource(ds2).project("x", function (x) { return x; }, s).renderTo(svg2);
            assert.deepEqual(s.domain(), [0, 3], "Simple domain combining");
            ds1.data([]);
            assert.deepEqual(s.domain(), [1, 3], "Contracting domain due to projection becoming empty");
            svg1.remove();
            svg2.remove();
        });
        it("remove() disconnects plots from its scales", function () {
            var r = new Plottable.Abstract.Plot();
            var s = new Plottable.Scale.Linear();
            r.project("attr", "a", s);
            r.remove();
            var listener2Callback = s.broadcaster.listener2Callback;
            assert.isUndefined(listener2Callback.get(r), "the plot is no longer attached to the scale");
        });
    });
});

var assert = chai.assert;
describe("Plots", function () {
    describe("AreaPlot", function () {
        var svg;
        var xScale;
        var yScale;
        var xAccessor;
        var yAccessor;
        var y0Accessor;
        var colorAccessor;
        var fillAccessor;
        var simpleDataset;
        var areaPlot;
        var renderArea;
        var verifier;
        var normalizePath = function (s) { return s.replace(/ *([A-Z]) */g, "$1").replace(/ /g, ","); };
        before(function () {
            svg = generateSVG(500, 500);
            verifier = new MultiTestVerifier();
            xScale = new Plottable.Scale.Linear().domain([0, 1]);
            yScale = new Plottable.Scale.Linear().domain([0, 1]);
            xAccessor = function (d) { return d.foo; };
            yAccessor = function (d) { return d.bar; };
            y0Accessor = function () { return 0; };
            colorAccessor = function (d, i, m) { return d3.rgb(d.foo, d.bar, i).toString(); };
            fillAccessor = function () { return "steelblue"; };
            simpleDataset = new Plottable.DataSource([{ foo: 0, bar: 0 }, { foo: 1, bar: 1 }]);
            areaPlot = new Plottable.Plot.Area(simpleDataset, xScale, yScale);
            areaPlot.project("x", xAccessor, xScale).project("y", yAccessor, yScale).project("y0", y0Accessor, yScale).project("fill", fillAccessor).project("stroke", colorAccessor).renderTo(svg);
            renderArea = areaPlot.renderArea;
        });
        beforeEach(function () {
            verifier.start();
        });
        it("draws area and line correctly", function () {
            var areaPath = renderArea.select(".area");
            assert.strictEqual(normalizePath(areaPath.attr("d")), "M0,500L500,0L500,500L0,500Z", "area d was set correctly");
            assert.strictEqual(areaPath.attr("fill"), "steelblue", "area fill was set correctly");
            var areaComputedStyle = window.getComputedStyle(areaPath.node());
            assert.strictEqual(areaComputedStyle.stroke, "none", "area stroke renders as \"none\"");
            var linePath = renderArea.select(".line");
            assert.strictEqual(normalizePath(linePath.attr("d")), "M0,500L500,0", "line d was set correctly");
            assert.strictEqual(linePath.attr("stroke"), "#000000", "line stroke was set correctly");
            var lineComputedStyle = window.getComputedStyle(linePath.node());
            assert.strictEqual(lineComputedStyle.fill, "none", "line fill renders as \"none\"");
            verifier.end();
        });
        it("fill colors set appropriately from accessor", function () {
            var areaPath = renderArea.select(".area");
            assert.equal(areaPath.attr("fill"), "steelblue", "fill set correctly");
            verifier.end();
        });
        it("fill colors can be changed by projecting new accessor and re-render appropriately", function () {
            var newFillAccessor = function () { return "pink"; };
            areaPlot.project("fill", newFillAccessor);
            areaPlot.renderTo(svg);
            renderArea = areaPlot.renderArea;
            var areaPath = renderArea.select(".area");
            assert.equal(areaPath.attr("fill"), "pink", "fill changed correctly");
            verifier.end();
        });
        it("area fill works for non-zero floor values appropriately, e.g. half the height of the line", function () {
            areaPlot.project("y0", function (d) { return d.bar / 2; }, yScale);
            areaPlot.renderTo(svg);
            renderArea = areaPlot.renderArea;
            var areaPath = renderArea.select(".area");
            assert.equal(normalizePath(areaPath.attr("d")), "M0,500L500,0L500,250L0,500Z");
            verifier.end();
        });
        after(function () {
            if (verifier.passed) {
                svg.remove();
            }
            ;
        });
    });
});

var assert = chai.assert;
describe("Plots", function () {
    describe("Bar Plot", function () {
        describe("Vertical Bar Plot in points mode", function () {
            var verifier = new MultiTestVerifier();
            var svg;
            var dataset;
            var xScale;
            var yScale;
            var renderer;
            var SVG_WIDTH = 600;
            var SVG_HEIGHT = 400;
            before(function () {
                svg = generateSVG(SVG_WIDTH, SVG_HEIGHT);
                xScale = new Plottable.Scale.Ordinal().domain(["A", "B"]).rangeType("points");
                yScale = new Plottable.Scale.Linear();
                var data = [
                    { x: "A", y: 1 },
                    { x: "B", y: -1.5 },
                    { x: "B", y: 1 }
                ];
                dataset = new Plottable.DataSource(data);
                renderer = new Plottable.Plot.VerticalBar(dataset, xScale, yScale);
                renderer.animate(false);
                renderer.renderTo(svg);
            });
            beforeEach(function () {
                yScale.domain([-2, 2]);
                renderer.baseline(0);
                verifier.start();
            });
            it("renders correctly", function () {
                var renderArea = renderer.renderArea;
                var bars = renderArea.selectAll("rect");
                assert.lengthOf(bars[0], 3, "One bar was created per data point");
                var bar0 = d3.select(bars[0][0]);
                var bar1 = d3.select(bars[0][1]);
                assert.equal(bar0.attr("width"), "10", "bar0 width is correct");
                assert.equal(bar1.attr("width"), "10", "bar1 width is correct");
                assert.equal(bar0.attr("height"), "100", "bar0 height is correct");
                assert.equal(bar1.attr("height"), "150", "bar1 height is correct");
                assert.equal(bar0.attr("x"), "150", "bar0 x is correct");
                assert.equal(bar1.attr("x"), "450", "bar1 x is correct");
                assert.equal(bar0.attr("y"), "100", "bar0 y is correct");
                assert.equal(bar1.attr("y"), "200", "bar1 y is correct");
                var baseline = renderArea.select(".baseline");
                assert.equal(baseline.attr("y1"), "200", "the baseline is in the correct vertical position");
                assert.equal(baseline.attr("y2"), "200", "the baseline is in the correct vertical position");
                assert.equal(baseline.attr("x1"), "0", "the baseline starts at the edge of the chart");
                assert.equal(baseline.attr("x2"), SVG_WIDTH, "the baseline ends at the edge of the chart");
                verifier.end();
            });
            it("baseline value can be changed; renderer updates appropriately", function () {
                renderer.baseline(-1);
                var renderArea = renderer.renderArea;
                var bars = renderArea.selectAll("rect");
                var bar0 = d3.select(bars[0][0]);
                var bar1 = d3.select(bars[0][1]);
                assert.equal(bar0.attr("height"), "200", "bar0 height is correct");
                assert.equal(bar1.attr("height"), "50", "bar1 height is correct");
                assert.equal(bar0.attr("y"), "100", "bar0 y is correct");
                assert.equal(bar1.attr("y"), "300", "bar1 y is correct");
                var baseline = renderArea.select(".baseline");
                assert.equal(baseline.attr("y1"), "300", "the baseline is in the correct vertical position");
                assert.equal(baseline.attr("y2"), "300", "the baseline is in the correct vertical position");
                assert.equal(baseline.attr("x1"), "0", "the baseline starts at the edge of the chart");
                assert.equal(baseline.attr("x2"), SVG_WIDTH, "the baseline ends at the edge of the chart");
                verifier.end();
            });
            it("bar alignment can be changed; renderer updates appropriately", function () {
                renderer.barAlignment("center");
                var renderArea = renderer.renderArea;
                var bars = renderArea.selectAll("rect");
                var bar0 = d3.select(bars[0][0]);
                var bar1 = d3.select(bars[0][1]);
                assert.equal(bar0.attr("width"), "10", "bar0 width is correct");
                assert.equal(bar1.attr("width"), "10", "bar1 width is correct");
                assert.equal(bar0.attr("x"), "145", "bar0 x is correct");
                assert.equal(bar1.attr("x"), "445", "bar1 x is correct");
                renderer.barAlignment("right");
                renderArea = renderer.renderArea;
                bars = renderArea.selectAll("rect");
                bar0 = d3.select(bars[0][0]);
                bar1 = d3.select(bars[0][1]);
                assert.equal(bar0.attr("width"), "10", "bar0 width is correct");
                assert.equal(bar1.attr("width"), "10", "bar1 width is correct");
                assert.equal(bar0.attr("x"), "140", "bar0 x is correct");
                assert.equal(bar1.attr("x"), "440", "bar1 x is correct");
                assert.throws(function () { return renderer.barAlignment("blargh"); }, Error);
                assert.equal(renderer._barAlignmentFactor, 1, "the bad barAlignment didnt break internal state");
                verifier.end();
            });
            it("can select and deselect bars", function () {
                var selectedBar = renderer.selectBar(145, 150);
                assert.isNotNull(selectedBar, "clicked on a bar");
                assert.equal(selectedBar.data()[0], dataset.data()[0], "the data in the bar matches the datasource");
                assert.isTrue(selectedBar.classed("selected"), "the bar was classed \"selected\"");
                renderer.deselectAll();
                assert.isFalse(selectedBar.classed("selected"), "the bar is no longer selected");
                selectedBar = renderer.selectBar(-1, -1);
                assert.isNull(selectedBar, "returns null if no bar was selected");
                selectedBar = renderer.selectBar(200, 50);
                assert.isNull(selectedBar, "returns null if no bar was selected");
                selectedBar = renderer.selectBar(145, 10);
                assert.isNull(selectedBar, "returns null if no bar was selected");
                selectedBar = renderer.selectBar({ min: 145, max: 445 }, { min: 150, max: 150 }, true);
                assert.isNotNull(selectedBar, "line between middle of two bars");
                assert.lengthOf(selectedBar.data(), 2, "selected 2 bars (not the negative one)");
                assert.equal(selectedBar.data()[0], dataset.data()[0], "the data in bar 0 matches the datasource");
                assert.equal(selectedBar.data()[1], dataset.data()[2], "the data in bar 1 matches the datasource");
                assert.isTrue(selectedBar.classed("selected"), "the bar was classed \"selected\"");
                selectedBar = renderer.selectBar({ min: 145, max: 445 }, { min: 150, max: 350 }, true);
                assert.isNotNull(selectedBar, "square between middle of two bars, & over the whole area");
                assert.lengthOf(selectedBar.data(), 3, "selected all the bars");
                assert.equal(selectedBar.data()[0], dataset.data()[0], "the data in bar 0 matches the datasource");
                assert.equal(selectedBar.data()[1], dataset.data()[1], "the data in bar 1 matches the datasource");
                assert.equal(selectedBar.data()[2], dataset.data()[2], "the data in bar 2 matches the datasource");
                assert.isTrue(selectedBar.classed("selected"), "the bar was classed \"selected\"");
                assert.throws(function () { return renderer.selectBar("blargh", 150); }, Error);
                assert.throws(function () { return renderer.selectBar({ min: 150 }, 150); }, Error);
                verifier.end();
            });
            it("shouldn't blow up if members called before the first render", function () {
                var brandNew = new Plottable.Plot.VerticalBar(dataset, xScale, yScale);
                assert.isNotNull(brandNew.deselectAll(), "deselects return self");
                assert.isNull(brandNew.selectBar(0, 0), "selects return empty");
                brandNew._anchor(d3.select(document.createElement("svg")));
                assert.isNotNull(brandNew.deselectAll(), "deselects return self after setup");
                assert.isNull(brandNew.selectBar(0, 0), "selects return empty after setup");
                verifier.end();
            });
            after(function () {
                if (verifier.passed) {
                    svg.remove();
                }
                ;
            });
        });
        describe("Horizontal Bar Plot in Points Mode", function () {
            var verifier = new MultiTestVerifier();
            var svg;
            var dataset;
            var yScale;
            var xScale;
            var renderer;
            var SVG_WIDTH = 600;
            var SVG_HEIGHT = 400;
            before(function () {
                svg = generateSVG(SVG_WIDTH, SVG_HEIGHT);
                yScale = new Plottable.Scale.Ordinal().domain(["A", "B"]).rangeType("points");
                xScale = new Plottable.Scale.Linear();
                var data = [
                    { y: "A", x: 1 },
                    { y: "B", x: -1.5 },
                    { y: "B", x: 1 }
                ];
                dataset = new Plottable.DataSource(data);
                renderer = new Plottable.Plot.HorizontalBar(dataset, xScale, yScale);
                renderer.animate(false);
                renderer.renderTo(svg);
            });
            beforeEach(function () {
                xScale.domain([-3, 3]);
                renderer.baseline(0);
                verifier.start();
            });
            it("renders correctly", function () {
                var renderArea = renderer.renderArea;
                var bars = renderArea.selectAll("rect");
                assert.lengthOf(bars[0], 3, "One bar was created per data point");
                var bar0 = d3.select(bars[0][0]);
                var bar1 = d3.select(bars[0][1]);
                assert.equal(bar0.attr("height"), "10", "bar0 height is correct");
                assert.equal(bar1.attr("height"), "10", "bar1 height is correct");
                assert.equal(bar0.attr("width"), "100", "bar0 width is correct");
                assert.equal(bar1.attr("width"), "150", "bar1 width is correct");
                assert.equal(bar0.attr("y"), "300", "bar0 y is correct");
                assert.equal(bar1.attr("y"), "100", "bar1 y is correct");
                assert.equal(bar0.attr("x"), "300", "bar0 x is correct");
                assert.equal(bar1.attr("x"), "150", "bar1 x is correct");
                var baseline = renderArea.select(".baseline");
                assert.equal(baseline.attr("x1"), "300", "the baseline is in the correct horizontal position");
                assert.equal(baseline.attr("x2"), "300", "the baseline is in the correct horizontal position");
                assert.equal(baseline.attr("y1"), "0", "the baseline starts at the top of the chart");
                assert.equal(baseline.attr("y2"), SVG_HEIGHT, "the baseline ends at the bottom of the chart");
                verifier.end();
            });
            it("baseline value can be changed; renderer updates appropriately", function () {
                renderer.baseline(-1);
                var renderArea = renderer.renderArea;
                var bars = renderArea.selectAll("rect");
                var bar0 = d3.select(bars[0][0]);
                var bar1 = d3.select(bars[0][1]);
                assert.equal(bar0.attr("width"), "200", "bar0 width is correct");
                assert.equal(bar1.attr("width"), "50", "bar1 width is correct");
                assert.equal(bar0.attr("x"), "200", "bar0 x is correct");
                assert.equal(bar1.attr("x"), "150", "bar1 x is correct");
                var baseline = renderArea.select(".baseline");
                assert.equal(baseline.attr("x1"), "200", "the baseline is in the correct horizontal position");
                assert.equal(baseline.attr("x2"), "200", "the baseline is in the correct horizontal position");
                assert.equal(baseline.attr("y1"), "0", "the baseline starts at the top of the chart");
                assert.equal(baseline.attr("y2"), SVG_HEIGHT, "the baseline ends at the bottom of the chart");
                verifier.end();
            });
            it("bar alignment can be changed; renderer updates appropriately", function () {
                renderer.barAlignment("center");
                var renderArea = renderer.renderArea;
                var bars = renderArea.selectAll("rect");
                var bar0 = d3.select(bars[0][0]);
                var bar1 = d3.select(bars[0][1]);
                assert.equal(bar0.attr("height"), "10", "bar0 height is correct");
                assert.equal(bar1.attr("height"), "10", "bar1 height is correct");
                assert.equal(bar0.attr("y"), "295", "bar0 y is correct");
                assert.equal(bar1.attr("y"), "95", "bar1 y is correct");
                renderer.barAlignment("bottom");
                renderArea = renderer.renderArea;
                bars = renderArea.selectAll("rect");
                bar0 = d3.select(bars[0][0]);
                bar1 = d3.select(bars[0][1]);
                assert.equal(bar0.attr("height"), "10", "bar0 height is correct");
                assert.equal(bar1.attr("height"), "10", "bar1 height is correct");
                assert.equal(bar0.attr("y"), "290", "bar0 y is correct");
                assert.equal(bar1.attr("y"), "90", "bar1 y is correct");
                assert.throws(function () { return renderer.barAlignment("blargh"); }, Error);
                verifier.end();
            });
            after(function () {
                if (verifier.passed) {
                    svg.remove();
                }
                ;
            });
        });
        describe("Horizontal Bar Plot in Bands mode", function () {
            var verifier = new MultiTestVerifier();
            var svg;
            var dataset;
            var yScale;
            var xScale;
            var renderer;
            var SVG_WIDTH = 600;
            var SVG_HEIGHT = 400;
            var axisWidth = 0;
            var bandWidth = 0;
            var numAttr = function (s, a) { return parseFloat(s.attr(a)); };
            before(function () {
                svg = generateSVG(SVG_WIDTH, SVG_HEIGHT);
                yScale = new Plottable.Scale.Ordinal().domain(["A", "B"]);
                xScale = new Plottable.Scale.Linear();
                var data = [
                    { y: "A", x: 1 },
                    { y: "B", x: 2 },
                ];
                dataset = new Plottable.DataSource(data);
                renderer = new Plottable.Plot.HorizontalBar(dataset, xScale, yScale);
                renderer.baseline(0);
                renderer.animate(false);
                var yAxis = new Plottable.Axis.Category(yScale, "left");
                var table = new Plottable.Component.Table([[yAxis, renderer]]).renderTo(svg);
                axisWidth = yAxis.availableWidth;
                bandWidth = yScale.rangeBand();
            });
            beforeEach(function () {
                verifier.start();
            });
            after(function () {
                if (verifier.passed) {
                    svg.remove();
                }
                ;
            });
            it("renders correctly", function () {
                var bars = renderer.renderArea.selectAll("rect");
                var bar0 = d3.select(bars[0][0]);
                var bar1 = d3.select(bars[0][1]);
                var bar0y = bar0.data()[0].y;
                var bar1y = bar1.data()[0].y;
                assert.closeTo(numAttr(bar0, "height"), 104, 2);
                assert.closeTo(numAttr(bar1, "height"), 104, 2);
                assert.closeTo(numAttr(bar0, "width"), (600 - axisWidth) / 2, 0.01, "width is correct for bar0");
                assert.closeTo(numAttr(bar1, "width"), 600 - axisWidth, 0.01, "width is correct for bar1");
                assert.closeTo(numAttr(bar0, "y") + numAttr(bar0, "height") / 2, yScale.scale(bar0y) + bandWidth / 2, 0.01, "y pos correct for bar0");
                assert.closeTo(numAttr(bar1, "y") + numAttr(bar1, "height") / 2, yScale.scale(bar1y) + bandWidth / 2, 0.01, "y pos correct for bar1");
                verifier.end();
            });
            it("width projector may be overwritten, and calling project queues rerender", function () {
                var bars = renderer.renderArea.selectAll("rect");
                var bar0 = d3.select(bars[0][0]);
                var bar1 = d3.select(bars[0][1]);
                var bar0y = bar0.data()[0].y;
                var bar1y = bar1.data()[0].y;
                renderer.project("width", 10);
                assert.closeTo(numAttr(bar0, "height"), 10, 0.01, "bar0 height");
                assert.closeTo(numAttr(bar1, "height"), 10, 0.01, "bar1 height");
                assert.closeTo(numAttr(bar0, "width"), (600 - axisWidth) / 2, 0.01, "bar0 width");
                assert.closeTo(numAttr(bar1, "width"), 600 - axisWidth, 0.01, "bar1 width");
                assert.closeTo(numAttr(bar0, "y") + numAttr(bar0, "height") / 2, yScale.scale(bar0y) + bandWidth / 2, 0.01, "bar0 ypos");
                assert.closeTo(numAttr(bar1, "y") + numAttr(bar1, "height") / 2, yScale.scale(bar1y) + bandWidth / 2, 0.01, "bar1 ypos");
                verifier.end();
            });
        });
    });
});

var assert = chai.assert;
describe("Plots", function () {
    describe("GridPlot", function () {
        var SVG_WIDTH = 400;
        var SVG_HEIGHT = 200;
        var DATA = [
            { x: "A", y: "U", magnitude: 0 },
            { x: "B", y: "U", magnitude: 2 },
            { x: "A", y: "V", magnitude: 16 },
            { x: "B", y: "V", magnitude: 8 },
        ];
        var VERIFY_CELLS = function (cells) {
            assert.equal(cells.length, 4);
            var cellAU = d3.select(cells[0]);
            var cellBU = d3.select(cells[1]);
            var cellAV = d3.select(cells[2]);
            var cellBV = d3.select(cells[3]);
            assert.equal(cellAU.attr("height"), "100", "cell 'AU' height is correct");
            assert.equal(cellAU.attr("width"), "200", "cell 'AU' width is correct");
            assert.equal(cellAU.attr("x"), "0", "cell 'AU' x coord is correct");
            assert.equal(cellAU.attr("y"), "100", "cell 'AU' x coord is correct");
            assert.equal(cellAU.attr("fill"), "#000000", "cell 'AU' color is correct");
            assert.equal(cellBU.attr("height"), "100", "cell 'BU' height is correct");
            assert.equal(cellBU.attr("width"), "200", "cell 'BU' width is correct");
            assert.equal(cellBU.attr("x"), "200", "cell 'BU' x coord is correct");
            assert.equal(cellBU.attr("y"), "100", "cell 'BU' x coord is correct");
            assert.equal(cellBU.attr("fill"), "#212121", "cell 'BU' color is correct");
            assert.equal(cellAV.attr("height"), "100", "cell 'AV' height is correct");
            assert.equal(cellAV.attr("width"), "200", "cell 'AV' width is correct");
            assert.equal(cellAV.attr("x"), "0", "cell 'AV' x coord is correct");
            assert.equal(cellAV.attr("y"), "0", "cell 'AV' x coord is correct");
            assert.equal(cellAV.attr("fill"), "#ffffff", "cell 'AV' color is correct");
            assert.equal(cellBV.attr("height"), "100", "cell 'BV' height is correct");
            assert.equal(cellBV.attr("width"), "200", "cell 'BV' width is correct");
            assert.equal(cellBV.attr("x"), "200", "cell 'BV' x coord is correct");
            assert.equal(cellBV.attr("y"), "0", "cell 'BV' x coord is correct");
            assert.equal(cellBV.attr("fill"), "#777777", "cell 'BV' color is correct");
        };
        it("renders correctly", function () {
            var xScale = new Plottable.Scale.Ordinal();
            var yScale = new Plottable.Scale.Ordinal();
            var colorScale = new Plottable.Scale.InterpolatedColor(["black", "white"]);
            var svg = generateSVG(SVG_WIDTH, SVG_HEIGHT);
            var renderer = new Plottable.Plot.Grid(DATA, xScale, yScale, colorScale).project("fill", "magnitude", colorScale);
            renderer.renderTo(svg);
            VERIFY_CELLS(renderer.renderArea.selectAll("rect")[0]);
            svg.remove();
        });
        it("renders correctly when data is set after construction", function () {
            var xScale = new Plottable.Scale.Ordinal();
            var yScale = new Plottable.Scale.Ordinal();
            var colorScale = new Plottable.Scale.InterpolatedColor(["black", "white"]);
            var svg = generateSVG(SVG_WIDTH, SVG_HEIGHT);
            var renderer = new Plottable.Plot.Grid(null, xScale, yScale, colorScale).project("fill", "magnitude", colorScale);
            renderer.renderTo(svg);
            renderer.dataSource().data(DATA);
            VERIFY_CELLS(renderer.renderArea.selectAll("rect")[0]);
            svg.remove();
        });
        it("can invert y axis correctly", function () {
            var xScale = new Plottable.Scale.Ordinal();
            var yScale = new Plottable.Scale.Ordinal();
            var colorScale = new Plottable.Scale.InterpolatedColor(["black", "white"]);
            var svg = generateSVG(SVG_WIDTH, SVG_HEIGHT);
            var renderer = new Plottable.Plot.Grid(null, xScale, yScale, colorScale).project("fill", "magnitude");
            renderer.renderTo(svg);
            yScale.domain(["U", "V"]);
            renderer.dataSource().data(DATA);
            var cells = renderer.renderArea.selectAll("rect")[0];
            var cellAU = d3.select(cells[0]);
            var cellAV = d3.select(cells[2]);
            cellAU.attr("fill", "#000000");
            cellAU.attr("x", "0");
            cellAU.attr("y", "100");
            cellAV.attr("fill", "#ffffff");
            cellAV.attr("x", "0");
            cellAV.attr("y", "0");
            yScale.domain(["V", "U"]);
            cells = renderer.renderArea.selectAll("rect")[0];
            cellAU = d3.select(cells[0]);
            cellAV = d3.select(cells[2]);
            cellAU.attr("fill", "#000000");
            cellAU.attr("x", "0");
            cellAU.attr("y", "0");
            cellAV.attr("fill", "#ffffff");
            cellAV.attr("x", "0");
            cellAV.attr("y", "100");
            svg.remove();
        });
    });
});

var assert = chai.assert;
describe("Plots", function () {
    describe("ScatterPlot", function () {
        it("the accessors properly access data, index, and metadata", function () {
            var svg = generateSVG(400, 400);
            var xScale = new Plottable.Scale.Linear();
            var yScale = new Plottable.Scale.Linear();
            xScale.domain([0, 400]);
            yScale.domain([400, 0]);
            var data = [{ x: 0, y: 0 }, { x: 1, y: 1 }];
            var metadata = { foo: 10, bar: 20 };
            var xAccessor = function (d, i, m) { return d.x + i * m.foo; };
            var yAccessor = function (d, i, m) { return m.bar; };
            var dataSource = new Plottable.DataSource(data, metadata);
            var renderer = new Plottable.Plot.Scatter(dataSource, xScale, yScale).project("x", xAccessor).project("y", yAccessor);
            renderer.renderTo(svg);
            var circles = renderer.renderArea.selectAll("circle");
            var c1 = d3.select(circles[0][0]);
            var c2 = d3.select(circles[0][1]);
            assert.closeTo(parseFloat(c1.attr("cx")), 0, 0.01, "first circle cx is correct");
            assert.closeTo(parseFloat(c1.attr("cy")), 20, 0.01, "first circle cy is correct");
            assert.closeTo(parseFloat(c2.attr("cx")), 11, 0.01, "second circle cx is correct");
            assert.closeTo(parseFloat(c2.attr("cy")), 20, 0.01, "second circle cy is correct");
            data = [{ x: 2, y: 2 }, { x: 4, y: 4 }];
            dataSource.data(data);
            assert.closeTo(parseFloat(c1.attr("cx")), 2, 0.01, "first circle cx is correct after data change");
            assert.closeTo(parseFloat(c1.attr("cy")), 20, 0.01, "first circle cy is correct after data change");
            assert.closeTo(parseFloat(c2.attr("cx")), 14, 0.01, "second circle cx is correct after data change");
            assert.closeTo(parseFloat(c2.attr("cy")), 20, 0.01, "second circle cy is correct after data change");
            metadata = { foo: 0, bar: 0 };
            dataSource.metadata(metadata);
            assert.closeTo(parseFloat(c1.attr("cx")), 2, 0.01, "first circle cx is correct after metadata change");
            assert.closeTo(parseFloat(c1.attr("cy")), 0, 0.01, "first circle cy is correct after metadata change");
            assert.closeTo(parseFloat(c2.attr("cx")), 4, 0.01, "second circle cx is correct after metadata change");
            assert.closeTo(parseFloat(c2.attr("cy")), 0, 0.01, "second circle cy is correct after metadata change");
            svg.remove();
        });
        describe("Example ScatterPlot with quadratic series", function () {
            var svg;
            var xScale;
            var yScale;
            var circlePlot;
            var SVG_WIDTH = 600;
            var SVG_HEIGHT = 300;
            var verifier = new MultiTestVerifier();
            var pixelAreaFull = { xMin: 0, xMax: SVG_WIDTH, yMin: 0, yMax: SVG_HEIGHT };
            var pixelAreaPart = { xMin: 200, xMax: 600, yMin: 100, yMax: 200 };
            var dataAreaFull = { xMin: 0, xMax: 9, yMin: 81, yMax: 0 };
            var dataAreaPart = { xMin: 3, xMax: 9, yMin: 54, yMax: 27 };
            var colorAccessor = function (d, i, m) { return d3.rgb(d.x, d.y, i).toString(); };
            var circlesInArea;
            var quadraticDataset = makeQuadraticSeries(10);
            function getCirclePlotVerifier() {
                circlesInArea = 0;
                var renderArea = circlePlot.renderArea;
                var renderAreaTransform = d3.transform(renderArea.attr("transform"));
                var translate = renderAreaTransform.translate;
                var scale = renderAreaTransform.scale;
                return function (datum, index) {
                    var selection = d3.select(this);
                    var elementTransform = d3.transform(selection.attr("transform"));
                    var elementTranslate = elementTransform.translate;
                    var x = +selection.attr("cx") * scale[0] + translate[0] + elementTranslate[0];
                    var y = +selection.attr("cy") * scale[1] + translate[1] + elementTranslate[1];
                    if (0 <= x && x <= SVG_WIDTH && 0 <= y && y <= SVG_HEIGHT) {
                        circlesInArea++;
                        assert.closeTo(x, xScale.scale(datum.x), 0.01, "the scaled/translated x is correct");
                        assert.closeTo(y, yScale.scale(datum.y), 0.01, "the scaled/translated y is correct");
                        assert.equal(selection.attr("fill"), colorAccessor(datum, index, null), "fill is correct");
                    }
                    ;
                };
            }
            ;
            beforeEach(function () {
                verifier.start();
            });
            before(function () {
                svg = generateSVG(SVG_WIDTH, SVG_HEIGHT);
                xScale = new Plottable.Scale.Linear().domain([0, 9]);
                yScale = new Plottable.Scale.Linear().domain([0, 81]);
                circlePlot = new Plottable.Plot.Scatter(quadraticDataset, xScale, yScale);
                circlePlot.project("fill", colorAccessor);
                circlePlot.renderTo(svg);
            });
            it("setup is handled properly", function () {
                assert.deepEqual(xScale.range(), [0, SVG_WIDTH], "xScale range was set by the renderer");
                assert.deepEqual(yScale.range(), [SVG_HEIGHT, 0], "yScale range was set by the renderer");
                circlePlot.renderArea.selectAll("circle").each(getCirclePlotVerifier());
                assert.equal(circlesInArea, 10, "10 circles were drawn");
                verifier.end();
            });
            it("rendering is idempotent", function () {
                circlePlot._render()._render();
                circlePlot.renderArea.selectAll("circle").each(getCirclePlotVerifier());
                assert.equal(circlesInArea, 10, "10 circles were drawn");
                verifier.end();
            });
            describe("after the scale has changed", function () {
                before(function () {
                    xScale.domain([0, 3]);
                    yScale.domain([0, 9]);
                    dataAreaFull = { xMin: 0, xMax: 3, yMin: 9, yMax: 0 };
                    dataAreaPart = { xMin: 1, xMax: 3, yMin: 6, yMax: 3 };
                });
                it("the circles re-rendered properly", function () {
                    var renderArea = circlePlot.renderArea;
                    var circles = renderArea.selectAll("circle");
                    circles.each(getCirclePlotVerifier());
                    assert.equal(circlesInArea, 4, "four circles were found in the render area");
                    verifier.end();
                });
            });
            after(function () {
                if (verifier.passed) {
                    svg.remove();
                }
                ;
            });
        });
    });
});

var assert = chai.assert;
describe("Broadcasters", function () {
    var b;
    var called;
    var cb;
    var listenable = { broadcaster: null };
    beforeEach(function () {
        b = new Plottable.Core.Broadcaster(listenable);
        listenable.broadcaster = b;
        called = false;
        cb = function () {
            called = true;
        };
    });
    it("listeners are called by the broadcast method", function () {
        b.registerListener(null, cb);
        b.broadcast();
        assert.isTrue(called, "callback was called");
    });
    it("same listener can only be associated with one callback", function () {
        var called2 = false;
        var cb2 = function () {
            called2 = true;
        };
        var listener = {};
        b.registerListener(listener, cb);
        b.registerListener(listener, cb2);
        b.broadcast();
        assert.isFalse(called, "first (overwritten) callback not called");
        assert.isTrue(called2, "second callback was called");
    });
    it("listeners can be deregistered", function () {
        var listener = {};
        b.registerListener(listener, cb);
        b.deregisterListener(listener);
        b.broadcast();
        assert.isFalse(called, "callback was not called after deregistering only listener");
        b.registerListener(5, cb);
        b.registerListener(6, cb);
        b.deregisterAllListeners();
        b.broadcast();
        assert.isFalse(called, "callback was not called after deregistering all listeners");
        b.registerListener(5, cb);
        b.registerListener(6, cb);
        b.deregisterListener(5);
        b.broadcast();
        assert.isTrue(called, "callback was called even after 1/2 listeners were deregistered");
    });
    it("arguments are passed through to callback", function () {
        var g2 = {};
        var g3 = "foo";
        var cb = function (a1, rest) {
            assert.equal(listenable, a1, "broadcaster passed through");
            assert.equal(g2, rest[0], "arg1 passed through");
            assert.equal(g3, rest[1], "arg2 passed through");
            called = true;
        };
        b.registerListener(null, cb);
        b.broadcast(g2, g3);
        assert.isTrue(called, "the cb was called");
    });
    it("deregistering an unregistered listener doesn't throw an error", function () {
        assert.doesNotThrow(function () { return b.deregisterListener({}); });
    });
});

var assert = chai.assert;
describe("ComponentContainer", function () {
    it("_addComponent()", function () {
        var container = new Plottable.Abstract.ComponentContainer();
        var c1 = new Plottable.Abstract.Component();
        var c2 = new Plottable.Abstract.Component();
        var c3 = new Plottable.Abstract.Component();
        assert.isTrue(container._addComponent(c1), "returns true on successful adding");
        assert.deepEqual(container.components(), [c1], "component was added");
        container._addComponent(c2);
        assert.deepEqual(container.components(), [c1, c2], "can append components");
        container._addComponent(c3, true);
        assert.deepEqual(container.components(), [c3, c1, c2], "can prepend components");
        assert.isFalse(container._addComponent(null), "returns false for null arguments");
        assert.deepEqual(container.components(), [c3, c1, c2], "component list was unchanged");
        assert.isFalse(container._addComponent(c1), "returns false if adding an already-added component");
        assert.deepEqual(container.components(), [c3, c1, c2], "component list was unchanged");
    });
    it("_removeComponent()", function () {
        var container = new Plottable.Abstract.ComponentContainer();
        var c1 = new Plottable.Abstract.Component();
        var c2 = new Plottable.Abstract.Component();
        container._addComponent(c1);
        container._addComponent(c2);
        container._removeComponent(c2);
        assert.deepEqual(container.components(), [c1], "component 2 was removed");
        container._removeComponent(c2);
        assert.deepEqual(container.components(), [c1], "there are no side effects from removing already-removed components");
    });
    it("empty()", function () {
        var container = new Plottable.Abstract.ComponentContainer();
        assert.isTrue(container.empty());
        var c1 = new Plottable.Abstract.Component();
        container._addComponent(c1);
        assert.isFalse(container.empty());
    });
    it("detachAll()", function () {
        var container = new Plottable.Abstract.ComponentContainer();
        var c1 = new Plottable.Abstract.Component();
        var c2 = new Plottable.Abstract.Component();
        container._addComponent(c1);
        container._addComponent(c2);
        container.detachAll();
        assert.deepEqual(container.components(), [], "container was cleared of components");
    });
    it("components() returns a shallow copy", function () {
        var container = new Plottable.Abstract.ComponentContainer();
        var c1 = new Plottable.Abstract.Component();
        var c2 = new Plottable.Abstract.Component();
        container._addComponent(c1);
        container._addComponent(c2);
        var componentList = container.components();
        componentList.pop();
        assert.deepEqual(container.components(), [c1, c2], "internal list of components was not changed");
    });
});

var assert = chai.assert;
describe("ComponentGroups", function () {
    it("components in componentGroups overlap", function () {
        var c1 = makeFixedSizeComponent(10, 10);
        var c2 = new Plottable.Abstract.Component();
        var c3 = new Plottable.Abstract.Component();
        var cg = new Plottable.Component.Group([c1, c2, c3]);
        var svg = generateSVG(400, 400);
        cg._anchor(svg);
        c1.addBox("test-box1");
        c2.addBox("test-box2");
        c3.addBox("test-box3");
        cg._computeLayout()._render();
        var t1 = svg.select(".test-box1");
        var t2 = svg.select(".test-box2");
        var t3 = svg.select(".test-box3");
        assertWidthHeight(t1, 10, 10, "rect1 sized correctly");
        assertWidthHeight(t2, 400, 400, "rect2 sized correctly");
        assertWidthHeight(t3, 400, 400, "rect3 sized correctly");
        svg.remove();
    });
    it("components can be added before and after anchoring", function () {
        var c1 = makeFixedSizeComponent(10, 10);
        var c2 = makeFixedSizeComponent(20, 20);
        var c3 = new Plottable.Abstract.Component();
        var cg = new Plottable.Component.Group([c1]);
        var svg = generateSVG(400, 400);
        cg.merge(c2)._anchor(svg);
        c1.addBox("test-box1");
        c2.addBox("test-box2");
        cg._computeLayout()._render();
        var t1 = svg.select(".test-box1");
        var t2 = svg.select(".test-box2");
        assertWidthHeight(t1, 10, 10, "rect1 sized correctly");
        assertWidthHeight(t2, 20, 20, "rect2 sized correctly");
        cg.merge(c3);
        c3.addBox("test-box3");
        cg._computeLayout()._render();
        var t3 = svg.select(".test-box3");
        assertWidthHeight(t3, 400, 400, "rect3 sized correctly");
        svg.remove();
    });
    it("component fixity is computed appropriately", function () {
        var cg = new Plottable.Component.Group();
        var c1 = new Plottable.Abstract.Component();
        var c2 = new Plottable.Abstract.Component();
        cg.merge(c1).merge(c2);
        assert.isFalse(cg._isFixedHeight(), "height not fixed when both components unfixed");
        assert.isFalse(cg._isFixedWidth(), "width not fixed when both components unfixed");
        fixComponentSize(c1, 10, 10);
        assert.isFalse(cg._isFixedHeight(), "height not fixed when one component unfixed");
        assert.isFalse(cg._isFixedWidth(), "width not fixed when one component unfixed");
        fixComponentSize(c2, null, 10);
        assert.isTrue(cg._isFixedHeight(), "height fixed when both components fixed");
        assert.isFalse(cg._isFixedWidth(), "width unfixed when one component unfixed");
    });
    it("componentGroup subcomponents have xOffset, yOffset of 0", function () {
        var cg = new Plottable.Component.Group();
        var c1 = new Plottable.Abstract.Component();
        var c2 = new Plottable.Abstract.Component();
        cg.merge(c1).merge(c2);
        var svg = generateSVG();
        cg._anchor(svg);
        cg._computeLayout(50, 50, 350, 350);
        var cgTranslate = d3.transform(cg.element.attr("transform")).translate;
        var c1Translate = d3.transform(c1.element.attr("transform")).translate;
        var c2Translate = d3.transform(c2.element.attr("transform")).translate;
        assert.equal(cgTranslate[0], 50, "componentGroup has 50 xOffset");
        assert.equal(cgTranslate[1], 50, "componentGroup has 50 yOffset");
        assert.equal(c1Translate[0], 0, "componentGroup has 0 xOffset");
        assert.equal(c1Translate[1], 0, "componentGroup has 0 yOffset");
        assert.equal(c2Translate[0], 0, "componentGroup has 0 xOffset");
        assert.equal(c2Translate[1], 0, "componentGroup has 0 yOffset");
        svg.remove();
    });
    it("detach() and _removeComponent work correctly for componentGroup", function () {
        var c1 = new Plottable.Abstract.Component().classed("component-1", true);
        var c2 = new Plottable.Abstract.Component().classed("component-2", true);
        var cg = new Plottable.Component.Group([c1, c2]);
        var svg = generateSVG(200, 200);
        cg.renderTo(svg);
        var c1Node = svg.select(".component-1").node();
        var c2Node = svg.select(".component-2").node();
        assert.isNotNull(c1Node, "component 1 was added to the DOM");
        assert.isNotNull(c2Node, "component 2 was added to the DOM");
        c2.detach();
        c1Node = svg.select(".component-1").node();
        c2Node = svg.select(".comopnent-2").node();
        assert.isNotNull(c1Node, "component 1 is still in the DOM");
        assert.isNull(c2Node, "component 2 was removed from the DOM");
        cg.detach();
        var cgNode = svg.select(".component-group").node();
        c1Node = svg.select(".component-1").node();
        assert.isNull(cgNode, "component group was removed from the DOM");
        assert.isNull(c1Node, "componet 1 was also removed from the DOM");
        cg.renderTo(svg);
        cgNode = svg.select(".component-group").node();
        c1Node = svg.select(".component-1").node();
        assert.isNotNull(cgNode, "component group was added back to the DOM");
        assert.isNotNull(c1Node, "componet 1 was also added back to the DOM");
        svg.remove();
    });
    it("detachAll() works as expected", function () {
        var cg = new Plottable.Component.Group();
        var c1 = new Plottable.Abstract.Component();
        var c2 = new Plottable.Abstract.Component();
        var c3 = new Plottable.Abstract.Component();
        assert.isTrue(cg.empty(), "cg initially empty");
        cg.merge(c1).merge(c2).merge(c3);
        assert.isFalse(cg.empty(), "cg not empty after merging components");
        cg.detachAll();
        assert.isTrue(cg.empty(), "cg empty after detachAll()");
        assert.isFalse(c1._isAnchored, "c1 was detached");
        assert.isFalse(c2._isAnchored, "c2 was detached");
        assert.isFalse(c3._isAnchored, "c3 was detached");
        assert.lengthOf(cg.components(), 0, "cg has no components");
    });
    describe("ComponentGroup._requestedSpace works as expected", function () {
        it("_works for an empty ComponentGroup", function () {
            var cg = new Plottable.Component.Group();
            var request = cg._requestedSpace(10, 10);
            verifySpaceRequest(request, 0, 0, false, false, "");
        });
        it("works for a ComponentGroup with only proportional-size components", function () {
            var cg = new Plottable.Component.Group();
            var c1 = new Plottable.Abstract.Component();
            var c2 = new Plottable.Abstract.Component();
            cg.merge(c1).merge(c2);
            var request = cg._requestedSpace(10, 10);
            verifySpaceRequest(request, 0, 0, false, false, "");
        });
        it("works when there are fixed-size components", function () {
            var cg = new Plottable.Component.Group();
            var c1 = new Plottable.Abstract.Component();
            var c2 = new Plottable.Abstract.Component();
            var c3 = new Plottable.Abstract.Component();
            cg.merge(c1).merge(c2).merge(c3);
            fixComponentSize(c1, null, 10);
            fixComponentSize(c2, null, 50);
            var request = cg._requestedSpace(10, 10);
            verifySpaceRequest(request, 0, 10, false, true, "");
        });
    });
    describe("Component.merge works as expected", function () {
        var c1 = new Plottable.Abstract.Component();
        var c2 = new Plottable.Abstract.Component();
        var c3 = new Plottable.Abstract.Component();
        var c4 = new Plottable.Abstract.Component();
        it("Component.merge works as expected (Component.merge Component)", function () {
            var cg = c1.merge(c2);
            var innerComponents = cg._components;
            assert.lengthOf(innerComponents, 2, "There are two components");
            assert.equal(innerComponents[0], c1, "first component correct");
            assert.equal(innerComponents[1], c2, "second component correct");
        });
        it("Component.merge works as expected (Component.merge ComponentGroup)", function () {
            var cg = new Plottable.Component.Group([c2, c3, c4]);
            var cg2 = c1.merge(cg);
            assert.equal(cg, cg2, "c.merge(cg) returns cg");
            var components = cg._components;
            assert.lengthOf(components, 4, "four components");
            assert.equal(components[0], c1, "first component in front");
            assert.equal(components[1], c2, "second component is second");
        });
        it("Component.merge works as expected (ComponentGroup.merge Component)", function () {
            var cg = new Plottable.Component.Group([c1, c2, c3]);
            var cg2 = cg.merge(c4);
            assert.equal(cg, cg2, "cg.merge(c) returns cg");
            var components = cg._components;
            assert.lengthOf(components, 4, "there are four components");
            assert.equal(components[0], c1, "first is first");
            assert.equal(components[3], c4, "fourth is fourth");
        });
        it("Component.merge works as expected (ComponentGroup.merge ComponentGroup)", function () {
            var cg1 = new Plottable.Component.Group([c1, c2]);
            var cg2 = new Plottable.Component.Group([c3, c4]);
            var cg = cg1.merge(cg2);
            assert.equal(cg, cg1, "merged == cg1");
            assert.notEqual(cg, cg2, "merged != cg2");
            var components = cg._components;
            assert.lengthOf(components, 3, "there are three inner components");
            assert.equal(components[0], c1, "components are inside");
            assert.equal(components[1], c2, "components are inside");
            assert.equal(components[2], cg2, "componentGroup2 inside componentGroup1");
        });
    });
});

var assert = chai.assert;
function assertComponentXY(component, x, y, message) {
    var translate = d3.transform(component.element.attr("transform")).translate;
    var xActual = translate[0];
    var yActual = translate[1];
    assert.equal(xActual, x, "X: " + message);
    assert.equal(yActual, y, "Y: " + message);
}
describe("Component behavior", function () {
    var svg;
    var c;
    var SVG_WIDTH = 400;
    var SVG_HEIGHT = 300;
    beforeEach(function () {
        svg = generateSVG(SVG_WIDTH, SVG_HEIGHT);
        c = new Plottable.Abstract.Component();
    });
    describe("anchor", function () {
        it("anchoring works as expected", function () {
            c._anchor(svg);
            assert.equal(c.element.node(), svg.select("g").node(), "the component anchored to a <g> beneath the <svg>");
            assert.isTrue(svg.classed("plottable"), "<svg> was given \"plottable\" CSS class");
            svg.remove();
        });
        it("can re-anchor to a different element", function () {
            c._anchor(svg);
            var svg2 = generateSVG(SVG_WIDTH, SVG_HEIGHT);
            c._anchor(svg2);
            assert.equal(c.element.node(), svg2.select("g").node(), "the component re-achored under the second <svg>");
            assert.isTrue(svg2.classed("plottable"), "second <svg> was given \"plottable\" CSS class");
            svg.remove();
            svg2.remove();
        });
    });
    describe("computeLayout", function () {
        it("computeLayout defaults and updates intelligently", function () {
            c._anchor(svg)._computeLayout();
            assert.equal(c.availableWidth, SVG_WIDTH, "computeLayout defaulted width to svg width");
            assert.equal(c.availableHeight, SVG_HEIGHT, "computeLayout defaulted height to svg height");
            assert.equal(c.xOrigin, 0, "xOrigin defaulted to 0");
            assert.equal(c.yOrigin, 0, "yOrigin defaulted to 0");
            svg.attr("width", 2 * SVG_WIDTH).attr("height", 2 * SVG_HEIGHT);
            c._computeLayout();
            assert.equal(c.availableWidth, 2 * SVG_WIDTH, "computeLayout updated width to new svg width");
            assert.equal(c.availableHeight, 2 * SVG_HEIGHT, "computeLayout updated height to new svg height");
            assert.equal(c.xOrigin, 0, "xOrigin is still 0");
            assert.equal(c.yOrigin, 0, "yOrigin is still 0");
            svg.remove();
        });
        it("computeLayout works with CSS layouts", function () {
            var parent = d3.select(svg.node().parentNode);
            parent.style("width", "400px");
            parent.style("height", "200px");
            svg.attr("width", null).attr("height", null);
            c._anchor(svg)._computeLayout();
            assert.equal(c.availableWidth, 400, "defaults to width of parent if width is not specified on <svg>");
            assert.equal(c.availableHeight, 200, "defaults to height of parent if width is not specified on <svg>");
            assert.equal(c.xOrigin, 0, "xOrigin defaulted to 0");
            assert.equal(c.yOrigin, 0, "yOrigin defaulted to 0");
            svg.style("width", "50%").style("height", "50%");
            c._computeLayout();
            assert.equal(c.availableWidth, 200, "computeLayout defaulted width to svg width");
            assert.equal(c.availableHeight, 100, "computeLayout defaulted height to svg height");
            assert.equal(c.xOrigin, 0, "xOrigin defaulted to 0");
            assert.equal(c.yOrigin, 0, "yOrigin defaulted to 0");
            svg.style("width", "25%").style("height", "25%");
            c._computeLayout();
            assert.equal(c.availableWidth, 100, "computeLayout updated width to new svg width");
            assert.equal(c.availableHeight, 50, "computeLayout updated height to new svg height");
            assert.equal(c.xOrigin, 0, "xOrigin is still 0");
            assert.equal(c.yOrigin, 0, "yOrigin is still 0");
            parent.style("width", "auto");
            parent.style("height", "auto");
            svg.remove();
        });
        it("computeLayout will not default when attached to non-root node", function () {
            var g = svg.append("g");
            c._anchor(g);
            assert.throws(function () { return c._computeLayout(); }, "null arguments");
            svg.remove();
        });
        it("computeLayout throws an error when called on un-anchored component", function () {
            assert.throws(function () { return c._computeLayout(); }, Error, "anchor must be called before computeLayout");
            svg.remove();
        });
        it("computeLayout uses its arguments apropriately", function () {
            var g = svg.append("g");
            var xOff = 10;
            var yOff = 20;
            var width = 100;
            var height = 200;
            c._anchor(svg)._computeLayout(xOff, yOff, width, height);
            var translate = getTranslate(c.element);
            assert.deepEqual(translate, [xOff, yOff], "the element translated appropriately");
            assert.equal(c.availableWidth, width, "the width set properly");
            assert.equal(c.availableHeight, height, "the height set propery");
            svg.remove();
        });
    });
    it("subelement containers are ordered properly", function () {
        c.renderTo(svg);
        var gs = c.element.selectAll("g");
        var g0 = d3.select(gs[0][0]);
        var g1 = d3.select(gs[0][1]);
        var g2 = d3.select(gs[0][2]);
        var g3 = d3.select(gs[0][3]);
        assert.isTrue(g0.classed("background-container"), "the first g is a background container");
        assert.isTrue(g1.classed("content"), "the second g is a content container");
        assert.isTrue(g2.classed("foreground-container"), "the third g is a foreground container");
        assert.isTrue(g3.classed("box-container"), "the fourth g is a box container");
        svg.remove();
    });
    it("fixed-width component will align to the right spot", function () {
        fixComponentSize(c, 100, 100);
        c._anchor(svg);
        c._computeLayout();
        assertComponentXY(c, 0, 0, "top-left component aligns correctly");
        c.xAlign("CENTER").yAlign("CENTER");
        c._computeLayout();
        assertComponentXY(c, 150, 100, "center component aligns correctly");
        c.xAlign("RIGHT").yAlign("BOTTOM");
        c._computeLayout();
        assertComponentXY(c, 300, 200, "bottom-right component aligns correctly");
        svg.remove();
    });
    it("components can be offset relative to their alignment, and throw errors if there is insufficient space", function () {
        fixComponentSize(c, 100, 100);
        c._anchor(svg);
        c.xOffset(20).yOffset(20);
        c._computeLayout();
        assertComponentXY(c, 20, 20, "top-left component offsets correctly");
        c.xAlign("CENTER").yAlign("CENTER");
        c._computeLayout();
        assertComponentXY(c, 170, 120, "center component offsets correctly");
        c.xAlign("RIGHT").yAlign("BOTTOM");
        c._computeLayout();
        assertComponentXY(c, 320, 220, "bottom-right component offsets correctly");
        c.xOffset(0).yOffset(0);
        c._computeLayout();
        assertComponentXY(c, 300, 200, "bottom-right component offset resets");
        c.xOffset(-20).yOffset(-30);
        c._computeLayout();
        assertComponentXY(c, 280, 170, "negative offsets work properly");
        svg.remove();
    });
    it("component defaults are as expected", function () {
        var layout = c._requestedSpace(1, 1);
        assert.equal(layout.width, 0, "requested width defaults to 0");
        assert.equal(layout.height, 0, "requested height defaults to 0");
        assert.equal(layout.wantsWidth, false, "_requestedSpace().wantsWidth  defaults to false");
        assert.equal(layout.wantsHeight, false, "_requestedSpace().wantsHeight defaults to false");
        assert.equal(c._xAlignProportion, 0, "_xAlignProportion defaults to 0");
        assert.equal(c._yAlignProportion, 0, "_yAlignProportion defaults to 0");
        assert.equal(c._xOffset, 0, "xOffset defaults to 0");
        assert.equal(c._yOffset, 0, "yOffset defaults to 0");
        svg.remove();
    });
    it("clipPath works as expected", function () {
        assert.isFalse(c.clipPathEnabled, "clipPathEnabled defaults to false");
        c.clipPathEnabled = true;
        var expectedClipPathID = c._plottableID;
        c._anchor(svg)._computeLayout(0, 0, 100, 100)._render();
        var expectedClipPathURL = "url(#clipPath" + expectedClipPathID + ")";
        var normalizeClipPath = function (s) { return s.replace(/"/g, ""); };
        assert.isTrue(normalizeClipPath(c.element.attr("clip-path")) === expectedClipPathURL, "the element has clip-path url attached");
        var clipRect = c.boxContainer.select(".clip-rect");
        assert.equal(clipRect.attr("width"), 100, "the clipRect has an appropriate width");
        assert.equal(clipRect.attr("height"), 100, "the clipRect has an appropriate height");
        svg.remove();
    });
    it("componentID works as expected", function () {
        var expectedID = Plottable.Abstract.PlottableObject.nextID;
        var c1 = new Plottable.Abstract.Component();
        assert.equal(c1._plottableID, expectedID, "component id on next component was as expected");
        var c2 = new Plottable.Abstract.Component();
        assert.equal(c2._plottableID, expectedID + 1, "future components increment appropriately");
        svg.remove();
    });
    it("boxes work as expected", function () {
        assert.throws(function () { return c.addBox("pre-anchor"); }, Error, "Adding boxes before anchoring is currently disallowed");
        c.renderTo(svg);
        c.addBox("post-anchor");
        var e = c.element;
        var boxContainer = e.select(".box-container");
        var boxStrings = [".bounding-box", ".post-anchor"];
        boxStrings.forEach(function (s) {
            var box = boxContainer.select(s);
            assert.isNotNull(box.node(), s + " box was created and placed inside boxContainer");
            var bb = Plottable.Util.DOM.getBBox(box);
            assert.equal(bb.width, SVG_WIDTH, s + " width as expected");
            assert.equal(bb.height, SVG_HEIGHT, s + " height as expected");
        });
        svg.remove();
    });
    it("hitboxes are created iff there are registered interactions", function () {
        function verifyHitbox(component) {
            var hitBox = component.hitBox;
            assert.isNotNull(hitBox, "the hitbox was created");
            var hitBoxFill = hitBox.style("fill");
            var hitBoxFilled = hitBoxFill === "#ffffff" || hitBoxFill === "rgb(255, 255, 255)";
            assert.isTrue(hitBoxFilled, hitBoxFill + " <- this should be filled, so the hitbox will detect events");
            assert.equal(hitBox.style("opacity"), "0", "the hitBox is transparent, otherwise it would look weird");
        }
        c._anchor(svg);
        assert.isUndefined(c.hitBox, "no hitBox was created when there were no registered interactions");
        svg.remove();
        svg = generateSVG();
        c = new Plottable.Abstract.Component();
        var i = new Plottable.Abstract.Interaction(c).registerWithComponent();
        c._anchor(svg);
        verifyHitbox(c);
        svg.remove();
        svg = generateSVG();
        c = new Plottable.Abstract.Component();
        c._anchor(svg);
        i = new Plottable.Abstract.Interaction(c).registerWithComponent();
        verifyHitbox(c);
        svg.remove();
    });
    it("interaction registration works properly", function () {
        var hitBox1 = null;
        var hitBox2 = null;
        var interaction1 = { _anchor: function (hb) { return hitBox1 = hb.node(); } };
        var interaction2 = { _anchor: function (hb) { return hitBox2 = hb.node(); } };
        c.registerInteraction(interaction1);
        c.renderTo(svg);
        c.registerInteraction(interaction2);
        var hitNode = c.hitBox.node();
        assert.equal(hitBox1, hitNode, "hitBox1 was registerd");
        assert.equal(hitBox2, hitNode, "hitBox2 was registerd");
        svg.remove();
    });
    it("errors are thrown on bad alignments", function () {
        assert.throws(function () { return c.xAlign("foo"); }, Error, "Unsupported alignment");
        assert.throws(function () { return c.yAlign("foo"); }, Error, "Unsupported alignment");
        svg.remove();
    });
    it("css classing works as expected", function () {
        assert.isFalse(c.classed("CSS-PREANCHOR-KEEP"));
        c.classed("CSS-PREANCHOR-KEEP", true);
        assert.isTrue(c.classed("CSS-PREANCHOR-KEEP"));
        c.classed("CSS-PREANCHOR-REMOVE", true);
        assert.isTrue(c.classed("CSS-PREANCHOR-REMOVE"));
        c.classed("CSS-PREANCHOR-REMOVE", false);
        assert.isFalse(c.classed("CSS-PREANCHOR-REMOVE"));
        c._anchor(svg);
        assert.isTrue(c.classed("CSS-PREANCHOR-KEEP"));
        assert.isFalse(c.classed("CSS-PREANCHOR-REMOVE"));
        assert.isFalse(c.classed("CSS-POSTANCHOR"));
        c.classed("CSS-POSTANCHOR", true);
        assert.isTrue(c.classed("CSS-POSTANCHOR"));
        c.classed("CSS-POSTANCHOR", false);
        assert.isFalse(c.classed("CSS-POSTANCHOR"));
        assert.isFalse(c.classed(undefined), "returns false when classed called w/ undefined");
        assert.equal(c.classed(undefined, true), c, "returns this when classed called w/ undefined and true");
        svg.remove();
    });
    it("detach() works as expected", function () {
        var cbCalled = 0;
        var cb = function (b) { return cbCalled++; };
        var b = new Plottable.Core.Broadcaster(null);
        var c1 = new Plottable.Abstract.Component();
        b.registerListener(c1, cb);
        c1.renderTo(svg);
        b.broadcast();
        assert.equal(cbCalled, 1, "the callback was called");
        assert.isTrue(svg.node().hasChildNodes(), "the svg has children");
        c1.detach();
        b.broadcast();
        assert.equal(cbCalled, 2, "the callback is still attached to the component");
        assert.isFalse(svg.node().hasChildNodes(), "the svg has no children");
        svg.remove();
    });
    it("can't reuse component if it's been remove()-ed", function () {
        var c1 = new Plottable.Abstract.Component();
        c1.renderTo(svg);
        c1.remove();
        assert.throws(function () { return c1.renderTo(svg); }, "reuse");
        svg.remove();
    });
    it("_invalidateLayout works as expected", function () {
        var cg = new Plottable.Component.Group();
        var c = makeFixedSizeComponent(10, 10);
        cg._addComponent(c);
        cg.renderTo(svg);
        assert.equal(cg.availableHeight, 10, "availableHeight initially 10 for fixed-size component");
        assert.equal(cg.availableWidth, 10, "availableWidth initially 10 for fixed-size component");
        fixComponentSize(c, 50, 50);
        c._invalidateLayout();
        assert.equal(cg.availableHeight, 50, "invalidateLayout propagated to parent and caused resized height");
        assert.equal(cg.availableWidth, 50, "invalidateLayout propagated to parent and caused resized width");
        svg.remove();
    });
    it("components can be detached even if not anchored", function () {
        var c = new Plottable.Abstract.Component();
        c.detach();
        svg.remove();
    });
});

var assert = chai.assert;
describe("DataSource", function () {
    it("Updates listeners when the data is changed", function () {
        var ds = new Plottable.DataSource();
        var newData = [1, 2, 3];
        var callbackCalled = false;
        var callback = function (listenable) {
            assert.equal(listenable, ds, "Callback received the DataSource as the first argument");
            assert.deepEqual(ds.data(), newData, "DataSource arrives with correct data");
            callbackCalled = true;
        };
        ds.broadcaster.registerListener(null, callback);
        ds.data(newData);
        assert.isTrue(callbackCalled, "callback was called when the data was changed");
    });
    it("Updates listeners when the metadata is changed", function () {
        var ds = new Plottable.DataSource();
        var newMetadata = "blargh";
        var callbackCalled = false;
        var callback = function (listenable) {
            assert.equal(listenable, ds, "Callback received the DataSource as the first argument");
            assert.deepEqual(ds.metadata(), newMetadata, "DataSource arrives with correct metadata");
            callbackCalled = true;
        };
        ds.broadcaster.registerListener(null, callback);
        ds.metadata(newMetadata);
        assert.isTrue(callbackCalled, "callback was called when the metadata was changed");
    });
    it("_getExtent works as expected", function () {
        var data = [1, 2, 3, 4, 1];
        var metadata = { foo: 11 };
        var dataSource = new Plottable.DataSource(data, metadata);
        var plot = new Plottable.Abstract.Plot(dataSource);
        var apply = function (a) { return Plottable.Util.Methods._applyAccessor(a, plot); };
        var a1 = function (d, i, m) { return d + i - 2; };
        assert.deepEqual(dataSource._getExtent(apply(a1)), [-1, 5], "extent for numerical data works properly");
        var a2 = function (d, i, m) { return d + m.foo; };
        assert.deepEqual(dataSource._getExtent(apply(a2)), [12, 15], "extent uses metadata appropriately");
        dataSource.metadata({ foo: -1 });
        assert.deepEqual(dataSource._getExtent(apply(a2)), [0, 3], "metadata change is reflected in extent results");
        var a3 = function (d, i, m) { return "_" + d; };
        assert.deepEqual(dataSource._getExtent(apply(a3)), ["_1", "_2", "_3", "_4"], "extent works properly on string domains (no repeats)");
    });
});

var assert = chai.assert;
function generateBasicTable(nRows, nCols) {
    var table = new Plottable.Component.Table();
    var rows = [];
    var components = [];
    for (var i = 0; i < nRows; i++) {
        for (var j = 0; j < nCols; j++) {
            var r = new Plottable.Abstract.Component();
            table.addComponent(i, j, r);
            components.push(r);
        }
    }
    return { "table": table, "components": components };
}
describe("Tables", function () {
    it("tables are classed properly", function () {
        var table = new Plottable.Component.Table();
        assert.isTrue(table.classed("table"));
    });
    it("padTableToSize works properly", function () {
        var t = new Plottable.Component.Table();
        assert.deepEqual(t.rows, [], "the table rows is an empty list");
        t.padTableToSize(1, 1);
        var rows = t.rows;
        var row = rows[0];
        var firstComponent = row[0];
        assert.lengthOf(rows, 1, "there is one row");
        assert.lengthOf(row, 1, "the row has one element");
        assert.isNull(firstComponent, "the row only has a null component");
        t.padTableToSize(5, 2);
        assert.lengthOf(rows, 5, "there are five rows");
        rows.forEach(function (r) { return assert.lengthOf(r, 2, "there are two columsn per row"); });
        assert.equal(rows[0][0], firstComponent, "the first component is unchanged");
    });
    it("table constructor can take a list of lists of components", function () {
        var c0 = new Plottable.Abstract.Component();
        var row1 = [null, c0];
        var row2 = [new Plottable.Abstract.Component(), null];
        var table = new Plottable.Component.Table([row1, row2]);
        assert.equal(table.rows[0][1], c0, "the component is in the right spot");
        var c1 = new Plottable.Abstract.Component();
        table.addComponent(2, 2, c1);
        assert.equal(table.rows[2][2], c1, "the inserted component went to the right spot");
    });
    it("tables can be constructed by adding components in matrix style", function () {
        var table = new Plottable.Component.Table();
        var c1 = new Plottable.Abstract.Component();
        var c2 = new Plottable.Abstract.Component();
        table.addComponent(0, 0, c1);
        table.addComponent(1, 1, c2);
        var rows = table.rows;
        assert.lengthOf(rows, 2, "there are two rows");
        assert.lengthOf(rows[0], 2, "two cols in first row");
        assert.lengthOf(rows[1], 2, "two cols in second row");
        assert.equal(rows[0][0], c1, "first component added correctly");
        assert.equal(rows[1][1], c2, "second component added correctly");
        assert.isNull(rows[0][1], "component at (0, 1) is null");
        assert.isNull(rows[1][0], "component at (1, 0) is null");
    });
    it("can't add a component where one already exists", function () {
        var c1 = new Plottable.Abstract.Component();
        var c2 = new Plottable.Abstract.Component();
        var c3 = new Plottable.Abstract.Component();
        var t = new Plottable.Component.Table();
        t.addComponent(0, 2, c1);
        t.addComponent(0, 0, c2);
        assert.throws(function () { return t.addComponent(0, 2, c3); }, Error, "component already exists");
    });
    it("addComponent works even if a component is added with a high column and low row index", function () {
        var t = new Plottable.Component.Table();
        var svg = generateSVG();
        t.addComponent(1, 0, new Plottable.Abstract.Component());
        t.addComponent(0, 2, new Plottable.Abstract.Component());
        t.renderTo(svg);
        svg.remove();
    });
    it("basic table with 2 rows 2 cols lays out properly", function () {
        var tableAndcomponents = generateBasicTable(2, 2);
        var table = tableAndcomponents.table;
        var components = tableAndcomponents.components;
        var svg = generateSVG();
        table.renderTo(svg);
        var elements = components.map(function (r) { return r.element; });
        var translates = elements.map(function (e) { return getTranslate(e); });
        assert.deepEqual(translates[0], [0, 0], "first element is centered at origin");
        assert.deepEqual(translates[1], [200, 0], "second element is located properly");
        assert.deepEqual(translates[2], [0, 200], "third element is located properly");
        assert.deepEqual(translates[3], [200, 200], "fourth element is located properly");
        var bboxes = elements.map(function (e) { return Plottable.Util.DOM.getBBox(e); });
        bboxes.forEach(function (b) {
            assert.equal(b.width, 200, "bbox is 200 pixels wide");
            assert.equal(b.height, 200, "bbox is 200 pixels tall");
        });
        svg.remove();
    });
    it("table with 2 rows 2 cols and margin/padding lays out properly", function () {
        var tableAndcomponents = generateBasicTable(2, 2);
        var table = tableAndcomponents.table;
        var components = tableAndcomponents.components;
        table.padding(5, 5);
        var svg = generateSVG(415, 415);
        table.renderTo(svg);
        var elements = components.map(function (r) { return r.element; });
        var translates = elements.map(function (e) { return getTranslate(e); });
        var bboxes = elements.map(function (e) { return Plottable.Util.DOM.getBBox(e); });
        assert.deepEqual(translates[0], [0, 0], "first element is centered properly");
        assert.deepEqual(translates[1], [210, 0], "second element is located properly");
        assert.deepEqual(translates[2], [0, 210], "third element is located properly");
        assert.deepEqual(translates[3], [210, 210], "fourth element is located properly");
        bboxes.forEach(function (b) {
            assert.equal(b.width, 205, "bbox is 205 pixels wide");
            assert.equal(b.height, 205, "bbox is 205 pixels tall");
        });
        svg.remove();
    });
    it("table with fixed-size objects on every side lays out properly", function () {
        var svg = generateSVG();
        var c4 = new Plottable.Abstract.Component();
        var c1 = makeFixedSizeComponent(null, 30);
        var c7 = makeFixedSizeComponent(null, 30);
        var c3 = makeFixedSizeComponent(50, null);
        var c5 = makeFixedSizeComponent(50, null);
        var table = new Plottable.Component.Table([[null, c1, null], [c3, c4, c5], [null, c7, null]]);
        var components = [c1, c3, c4, c5, c7];
        table.renderTo(svg);
        var elements = components.map(function (r) { return r.element; });
        var translates = elements.map(function (e) { return getTranslate(e); });
        var bboxes = elements.map(function (e) { return Plottable.Util.DOM.getBBox(e); });
        assert.deepEqual(translates[0], [50, 0], "top axis translate");
        assert.deepEqual(translates[4], [50, 370], "bottom axis translate");
        assert.deepEqual(translates[1], [0, 30], "left axis translate");
        assert.deepEqual(translates[3], [350, 30], "right axis translate");
        assert.deepEqual(translates[2], [50, 30], "plot translate");
        assertBBoxEquivalence(bboxes[0], [300, 30], "top axis bbox");
        assertBBoxEquivalence(bboxes[4], [300, 30], "bottom axis bbox");
        assertBBoxEquivalence(bboxes[1], [50, 340], "left axis bbox");
        assertBBoxEquivalence(bboxes[3], [50, 340], "right axis bbox");
        assertBBoxEquivalence(bboxes[2], [300, 340], "plot bbox");
        svg.remove();
    });
    it("table space fixity calculates properly", function () {
        var tableAndcomponents = generateBasicTable(3, 3);
        var table = tableAndcomponents.table;
        var components = tableAndcomponents.components;
        components.forEach(function (c) { return fixComponentSize(c, 10, 10); });
        assert.isTrue(table._isFixedWidth(), "fixed width when all subcomponents fixed width");
        assert.isTrue(table._isFixedHeight(), "fixedHeight when all subcomponents fixed height");
        fixComponentSize(components[0], null, 10);
        assert.isFalse(table._isFixedWidth(), "width not fixed when some subcomponent width not fixed");
        assert.isTrue(table._isFixedHeight(), "the height is still fixed when some subcomponent width not fixed");
        fixComponentSize(components[8], 10, null);
        fixComponentSize(components[0], 10, 10);
        assert.isTrue(table._isFixedWidth(), "width fixed again once no subcomponent width not fixed");
        assert.isFalse(table._isFixedHeight(), "height unfixed now that a subcomponent has unfixed height");
    });
    it.skip("table._requestedSpace works properly", function () {
        var c0 = new Plottable.Abstract.Component();
        var c1 = makeFixedSizeComponent(50, 50);
        var c2 = makeFixedSizeComponent(20, 50);
        var c3 = makeFixedSizeComponent(20, 20);
        var table = new Plottable.Component.Table([[c0, c1], [c2, c3]]);
        var spaceRequest = table._requestedSpace(30, 30);
        verifySpaceRequest(spaceRequest, 30, 30, true, true, "1");
        spaceRequest = table._requestedSpace(50, 50);
        verifySpaceRequest(spaceRequest, 50, 50, true, true, "2");
        spaceRequest = table._requestedSpace(90, 90);
        verifySpaceRequest(spaceRequest, 70, 90, false, true, "3");
        spaceRequest = table._requestedSpace(200, 200);
        verifySpaceRequest(spaceRequest, 70, 100, false, false, "4");
    });
    describe("table.iterateLayout works properly", function () {
        function verifyLayoutResult(result, cPS, rPS, gW, gH, wW, wH, id) {
            assert.deepEqual(result.colProportionalSpace, cPS, "colProportionalSpace:" + id);
            assert.deepEqual(result.rowProportionalSpace, rPS, "rowProportionalSpace:" + id);
            assert.deepEqual(result.guaranteedWidths, gW, "guaranteedWidths:" + id);
            assert.deepEqual(result.guaranteedHeights, gH, "guaranteedHeights:" + id);
            assert.deepEqual(result.wantsWidth, wW, "wantsWidth:" + id);
            assert.deepEqual(result.wantsHeight, wH, "wantsHeight:" + id);
        }
        var c1 = new Plottable.Abstract.Component();
        var c2 = new Plottable.Abstract.Component();
        var c3 = new Plottable.Abstract.Component();
        var c4 = new Plottable.Abstract.Component();
        var table = new Plottable.Component.Table([
            [c1, c2],
            [c3, c4]
        ]);
        it("iterateLayout works in the easy case where there is plenty of space and everything is satisfied on first go", function () {
            fixComponentSize(c1, 50, 50);
            fixComponentSize(c4, 20, 10);
            var result = table.iterateLayout(500, 500);
            verifyLayoutResult(result, [215, 215], [220, 220], [50, 20], [50, 10], false, false, "");
        });
        it.skip("iterateLayout works in the difficult case where there is a shortage of space and layout requires iterations", function () {
            fixComponentSize(c1, 490, 50);
            var result = table.iterateLayout(500, 500);
            verifyLayoutResult(result, [0, 0], [220, 220], [480, 20], [50, 10], true, false, "");
        });
        it("iterateLayout works in the case where all components are fixed-size", function () {
            fixComponentSize(c1, 50, 50);
            fixComponentSize(c2, 50, 50);
            fixComponentSize(c3, 50, 50);
            fixComponentSize(c4, 50, 50);
            var result = table.iterateLayout(100, 100);
            verifyLayoutResult(result, [0, 0], [0, 0], [50, 50], [50, 50], false, false, "..when there's exactly enough space");
            result = table.iterateLayout(80, 80);
            verifyLayoutResult(result, [0, 0], [0, 0], [40, 40], [40, 40], true, true, "..when there's not enough space");
            result = table.iterateLayout(120, 120);
            verifyLayoutResult(result, [0, 0], [0, 0], [50, 50], [50, 50], false, false, "..when there's extra space");
        });
        it.skip("iterateLayout works in the tricky case when components can be unsatisfied but request little space", function () {
            table = new Plottable.Component.Table([[c1, c2]]);
            fixComponentSize(c1, null, null);
            c2._requestedSpace = function (w, h) {
                return {
                    width: w >= 200 ? 200 : 0,
                    height: h >= 200 ? 200 : 0,
                    wantsWidth: w < 200,
                    wantsHeight: h < 200
                };
            };
            var result = table.iterateLayout(200, 200);
            verifyLayoutResult(result, [0, 0], [0], [0, 200], [200], false, false, "when there's sufficient space");
            result = table.iterateLayout(150, 200);
            verifyLayoutResult(result, [150, 0], [0], [0, 0], [200], true, false, "when there's insufficient space");
        });
    });
    describe("table._removeComponent works properly", function () {
        var c1 = new Plottable.Abstract.Component();
        var c2 = new Plottable.Abstract.Component();
        var c3 = new Plottable.Abstract.Component();
        var c4 = new Plottable.Abstract.Component();
        var c5 = new Plottable.Abstract.Component();
        var c6 = new Plottable.Abstract.Component();
        var table;
        it("table._removeComponent works in basic case", function () {
            table = new Plottable.Component.Table([[c1, c2], [c3, c4], [c5, c6]]);
            table._removeComponent(c4);
            assert.deepEqual(table.rows, [[c1, c2], [c3, null], [c5, c6]], "remove one element");
        });
        it("table._removeComponent does nothing when component is not found", function () {
            table = new Plottable.Component.Table([[c1, c2], [c3, c4]]);
            table._removeComponent(c5);
            assert.deepEqual(table.rows, [[c1, c2], [c3, c4]], "remove nonexistent component");
        });
        it("table._removeComponent removing component twice should have same effect as removing it once", function () {
            table = new Plottable.Component.Table([[c1, c2, c3], [c4, c5, c6]]);
            table._removeComponent(c1);
            assert.deepEqual(table.rows, [[null, c2, c3], [c4, c5, c6]], "item twice");
            table._removeComponent(c1);
            assert.deepEqual(table.rows, [[null, c2, c3], [c4, c5, c6]], "item twice");
        });
        it("table._removeComponent doesn't do anything weird when called with null", function () {
            table = new Plottable.Component.Table([[c1, null], [c2, c3]]);
            table._removeComponent(null);
            assert.deepEqual(table.rows, [[c1, null], [c2, c3]]);
        });
    });
});

var assert = chai.assert;
describe("Domainer", function () {
    var scale;
    var domainer;
    beforeEach(function () {
        scale = new Plottable.Scale.Linear();
        domainer = new Plottable.Domainer();
    });
    it("pad() works in general case", function () {
        scale.updateExtent(1, "x", [100, 200]);
        scale.domainer(new Plottable.Domainer().pad(0.2));
        assert.deepEqual(scale.domain(), [90, 210]);
    });
    it("pad() works for date scales", function () {
        var timeScale = new Plottable.Scale.Time();
        var f = d3.time.format("%x");
        var d1 = f.parse("06/02/2014");
        var d2 = f.parse("06/03/2014");
        timeScale.updateExtent(1, "x", [d1, d2]);
        timeScale.domainer(new Plottable.Domainer().pad());
        var dd1 = timeScale.domain()[0];
        var dd2 = timeScale.domain()[1];
        assert.isDefined(dd1.toDateString, "padDomain produced dates");
        assert.isNotNull(dd1.toDateString, "padDomain produced dates");
        assert.notEqual(d1.valueOf(), dd1.valueOf(), "date1 changed");
        assert.notEqual(d2.valueOf(), dd2.valueOf(), "date2 changed");
        assert.equal(dd1.valueOf(), dd1.valueOf(), "date1 is not NaN");
        assert.equal(dd2.valueOf(), dd2.valueOf(), "date2 is not NaN");
    });
    it("pad() works on log scales", function () {
        var logScale = new Plottable.Scale.Log();
        logScale.updateExtent(1, "x", [10, 100]);
        logScale.range([0, 1]);
        logScale.domainer(domainer.pad(2.0));
        assert.closeTo(logScale.domain()[0], 1, 0.001);
        assert.closeTo(logScale.domain()[1], 1000, 0.001);
        logScale.range([50, 60]);
        logScale.autoDomain();
        assert.closeTo(logScale.domain()[0], 1, 0.001);
        assert.closeTo(logScale.domain()[1], 1000, 0.001);
        logScale.range([-1, -2]);
        logScale.autoDomain();
        assert.closeTo(logScale.domain()[0], 1, 0.001);
        assert.closeTo(logScale.domain()[1], 1000, 0.001);
    });
    it("pad() defaults to [v-1, v+1] if there's only one numeric value", function () {
        domainer.pad();
        var domain = domainer.computeDomain([[5, 5]], scale);
        assert.deepEqual(domain, [4, 6]);
    });
    it("pad() defaults to [v-1 day, v+1 day] if there's only one date value", function () {
        var d = new Date(2000, 5, 5);
        var dayBefore = new Date(2000, 5, 4);
        var dayAfter = new Date(2000, 5, 6);
        var timeScale = new Plottable.Scale.Time();
        timeScale.updateExtent(1, "x", [d, d]);
        timeScale.domainer(new Plottable.Domainer().pad());
        assert.deepEqual(timeScale.domain(), [dayBefore, dayAfter]);
    });
    it("pad() only takes the last value", function () {
        domainer.pad(1000).pad(4).pad(0.1);
        var domain = domainer.computeDomain([[100, 200]], scale);
        assert.deepEqual(domain, [95, 205]);
    });
    it("pad() will pad beyond 0 by default", function () {
        domainer.pad(0.1);
        var domain = domainer.computeDomain([[0, 100]], scale);
        assert.deepEqual(domain, [-5, 105]);
    });
    it("paddingException(n) will not pad beyond n", function () {
        domainer.pad(0.1).addPaddingException(0, "key").addPaddingException(200);
        var domain = domainer.computeDomain([[0, 100]], scale);
        assert.deepEqual(domain, [0, 105], "padding exceptions can be added by key");
        domain = domainer.computeDomain([[-100, 0]], scale);
        assert.deepEqual(domain, [-105, 0]);
        domain = domainer.computeDomain([[0, 200]], scale);
        assert.deepEqual(domain, [0, 200]);
        domainer.removePaddingException("key");
        domain = domainer.computeDomain([[0, 200]], scale);
        assert.deepEqual(domain, [-10, 200], "paddingExceptions can be removed by key");
        domainer.removePaddingException(200);
        domain = domainer.computeDomain([[0, 200]], scale);
        assert.notEqual(domain[1], 200, "unregistered paddingExceptions can be removed using boolean argument");
    });
    it("paddingException(n) works on dates", function () {
        var a = new Date(2000, 5, 5);
        var b = new Date(2003, 0, 1);
        domainer.pad().addPaddingException(a);
        var timeScale = new Plottable.Scale.Time();
        timeScale.updateExtent(1, "x", [a, b]);
        timeScale.domainer(domainer);
        var domain = timeScale.domain();
        assert.deepEqual(domain[0], a);
        assert.isTrue(b < domain[1]);
    });
    it("include(n) works an expected", function () {
        domainer.addIncludedValue(5);
        var domain = domainer.computeDomain([[0, 10]], scale);
        assert.deepEqual(domain, [0, 10]);
        domain = domainer.computeDomain([[0, 3]], scale);
        assert.deepEqual(domain, [0, 5]);
        domain = domainer.computeDomain([[100, 200]], scale);
        assert.deepEqual(domain, [5, 200]);
        domainer.addIncludedValue(-3).addIncludedValue(0).addIncludedValue(10, "key");
        domain = domainer.computeDomain([[100, 200]], scale);
        assert.deepEqual(domain, [-3, 200]);
        domain = domainer.computeDomain([[0, 0]], scale);
        assert.deepEqual(domain, [-3, 10]);
        domainer.removeIncludedValue("key");
        domain = domainer.computeDomain([[100, 200]], scale);
        assert.deepEqual(domain, [-3, 200]);
        domain = domainer.computeDomain([[-100, -50]], scale);
        assert.deepEqual(domain, [-100, 5]);
        domainer.addIncludedValue(10);
        domain = domainer.computeDomain([[-100, -50]], scale);
        assert.deepEqual(domain, [-100, 10], "unregistered includedValues can be added");
        domainer.removeIncludedValue(10);
        domain = domainer.computeDomain([[-100, -50]], scale);
        assert.deepEqual(domain, [-100, 5], "unregistered includedValues can be removed with addOrRemove argument");
    });
    it("include(n) works on dates", function () {
        var a = new Date(2000, 5, 4);
        var b = new Date(2000, 5, 5);
        var c = new Date(2000, 5, 6);
        var d = new Date(2003, 0, 1);
        domainer.addIncludedValue(b);
        var timeScale = new Plottable.Scale.Time();
        timeScale.updateExtent(1, "x", [c, d]);
        timeScale.domainer(domainer);
        assert.deepEqual(timeScale.domain(), [b, d]);
    });
    it("exceptions are setup properly on an area plot", function () {
        var xScale = new Plottable.Scale.Linear();
        var yScale = new Plottable.Scale.Linear();
        var domainer = yScale.domainer();
        var data = [{ x: 0, y: 0, y0: 0 }, { x: 5, y: 5, y0: 5 }];
        var r = new Plottable.Plot.Area(data, xScale, yScale);
        var svg = generateSVG();
        r.project("x", "x", xScale);
        r.project("y", "y", yScale);
        r.renderTo(svg);
        function getExceptions() {
            yScale.autoDomain();
            var yDomain = yScale.domain();
            var exceptions = [];
            if (yDomain[0] === 0) {
                exceptions.push(0);
            }
            if (yDomain[1] === 5) {
                exceptions.push(5);
            }
            return exceptions;
        }
        assert.deepEqual(getExceptions(), [0], "initializing the plot adds a padding exception at 0");
        r.project("y0", "y0", yScale);
        assert.deepEqual(getExceptions(), [], "projecting a non-constant y0 removes the padding exception");
        r.project("y0", 0, yScale);
        assert.deepEqual(getExceptions(), [0], "projecting constant y0 adds the exception back");
        r.project("y0", function () { return 5; }, yScale);
        assert.deepEqual(getExceptions(), [5], "projecting a different constant y0 removed the old exception and added a new one");
        r.project("y0", "y0", yScale);
        assert.deepEqual(getExceptions(), [], "projecting a non-constant y0 removes the padding exception");
        r.dataSource().data([{ x: 0, y: 0, y0: 0 }, { x: 5, y: 5, y0: 0 }]);
        assert.deepEqual(getExceptions(), [0], "changing to constant values via change in datasource adds exception");
        svg.remove();
    });
});

var assert = chai.assert;
describe("Coordinators", function () {
    describe("ScaleDomainCoordinator", function () {
        it("domains are coordinated", function () {
            var s1 = new Plottable.Scale.Linear();
            var s2 = new Plottable.Scale.Linear();
            var s3 = new Plottable.Scale.Linear();
            var dc = new Plottable.Util.ScaleDomainCoordinator([s1, s2, s3]);
            s1.domain([0, 100]);
            assert.deepEqual(s1.domain(), [0, 100]);
            assert.deepEqual(s1.domain(), s2.domain());
            assert.deepEqual(s1.domain(), s3.domain());
            s1.domain([-100, 5000]);
            assert.deepEqual(s1.domain(), [-100, 5000]);
            assert.deepEqual(s1.domain(), s2.domain());
            assert.deepEqual(s1.domain(), s3.domain());
        });
    });
});

var assert = chai.assert;
describe("Scales", function () {
    it("Scale's copy() works correctly", function () {
        var testCallback = function (broadcaster) {
            return true;
        };
        var scale = new Plottable.Scale.Linear();
        scale.broadcaster.registerListener(null, testCallback);
        var scaleCopy = scale.copy();
        assert.deepEqual(scale.domain(), scaleCopy.domain(), "Copied scale has the same domain as the original.");
        assert.deepEqual(scale.range(), scaleCopy.range(), "Copied scale has the same range as the original.");
        assert.notDeepEqual(scale.broadcaster, scaleCopy.broadcaster, "Broadcasters are not copied over");
    });
    it("Scale alerts listeners when its domain is updated", function () {
        var scale = new Plottable.Scale.Linear();
        var callbackWasCalled = false;
        var testCallback = function (listenable) {
            assert.equal(listenable, scale, "Callback received the calling scale as the first argument");
            callbackWasCalled = true;
        };
        scale.broadcaster.registerListener(null, testCallback);
        scale.domain([0, 10]);
        assert.isTrue(callbackWasCalled, "The registered callback was called");
        scale.autoDomainAutomatically = true;
        scale.updateExtent(1, "x", [0.08, 9.92]);
        callbackWasCalled = false;
        scale.domainer(new Plottable.Domainer().nice());
        assert.isTrue(callbackWasCalled, "The registered callback was called when nice() is used to set the domain");
        callbackWasCalled = false;
        scale.domainer(new Plottable.Domainer().pad());
        assert.isTrue(callbackWasCalled, "The registered callback was called when padDomain() is used to set the domain");
    });
    describe("autoranging behavior", function () {
        var data;
        var dataSource;
        var scale;
        beforeEach(function () {
            data = [{ foo: 2, bar: 1 }, { foo: 5, bar: -20 }, { foo: 0, bar: 0 }];
            dataSource = new Plottable.DataSource(data);
            scale = new Plottable.Scale.Linear();
        });
        it("scale autoDomain flag is not overwritten without explicitly setting the domain", function () {
            scale.updateExtent(1, "x", d3.extent(data, function (e) { return e.foo; }));
            scale.domainer(new Plottable.Domainer().pad().nice());
            assert.isTrue(scale.autoDomainAutomatically, "the autoDomain flag is still set after autoranginging and padding and nice-ing");
            scale.domain([0, 5]);
            assert.isFalse(scale.autoDomainAutomatically, "the autoDomain flag is false after domain explicitly set");
        });
        it("scale autorange works as expected with single dataSource", function () {
            var svg = generateSVG(100, 100);
            var renderer = new Plottable.Abstract.Plot().dataSource(dataSource).project("x", "foo", scale).renderTo(svg);
            assert.deepEqual(scale.domain(), [0, 5], "scale domain was autoranged properly");
            data.push({ foo: 100, bar: 200 });
            dataSource.data(data);
            assert.deepEqual(scale.domain(), [0, 100], "scale domain was autoranged properly");
            svg.remove();
        });
        it("scale reference counting works as expected", function () {
            var svg1 = generateSVG(100, 100);
            var svg2 = generateSVG(100, 100);
            var renderer1 = new Plottable.Abstract.Plot().dataSource(dataSource).project("x", "foo", scale);
            renderer1.renderTo(svg1);
            var renderer2 = new Plottable.Abstract.Plot().dataSource(dataSource).project("x", "foo", scale);
            renderer2.renderTo(svg2);
            var otherScale = new Plottable.Scale.Linear();
            renderer1.project("x", "foo", otherScale);
            dataSource.data([{ foo: 10 }, { foo: 11 }]);
            assert.deepEqual(scale.domain(), [10, 11], "scale was still listening to dataSource after one perspective deregistered");
            renderer2.project("x", "foo", otherScale);
            dataSource.data([{ foo: 99 }, { foo: 100 }]);
            assert.deepEqual(scale.domain(), [0, 1], "scale shows default values when all perspectives removed");
            svg1.remove();
            svg2.remove();
        });
        it("scale perspectives can be removed appropriately", function () {
            assert.isTrue(scale.autoDomainAutomatically, "autoDomain enabled1");
            scale.updateExtent(1, "x", d3.extent(data, function (e) { return e.foo; }));
            scale.updateExtent(2, "x", d3.extent(data, function (e) { return e.bar; }));
            assert.isTrue(scale.autoDomainAutomatically, "autoDomain enabled2");
            assert.deepEqual(scale.domain(), [-20, 5], "scale domain includes both perspectives");
            assert.isTrue(scale.autoDomainAutomatically, "autoDomain enabled3");
            scale.removeExtent(1, "x");
            assert.isTrue(scale.autoDomainAutomatically, "autoDomain enabled4");
            assert.deepEqual(scale.domain(), [-20, 1], "only the bar accessor is active");
            scale.updateExtent(2, "x", d3.extent(data, function (e) { return e.foo; }));
            assert.isTrue(scale.autoDomainAutomatically, "autoDomain enabled5");
            assert.deepEqual(scale.domain(), [0, 5], "the bar accessor was overwritten");
        });
        it("should resize when a plot is removed", function () {
            var svg = generateSVG(400, 400);
            var ds1 = [{ x: 0, y: 0 }, { x: 1, y: 1 }];
            var ds2 = [{ x: 1, y: 1 }, { x: 2, y: 2 }];
            var xScale = new Plottable.Scale.Linear();
            var yScale = new Plottable.Scale.Linear();
            xScale.domainer(new Plottable.Domainer());
            var xAxis = new Plottable.Axis.Numeric(xScale, "bottom");
            var yAxis = new Plottable.Axis.Numeric(yScale, "left");
            var renderAreaD1 = new Plottable.Plot.Line(ds1, xScale, yScale);
            var renderAreaD2 = new Plottable.Plot.Line(ds2, xScale, yScale);
            var renderAreas = renderAreaD1.merge(renderAreaD2);
            renderAreas.renderTo(svg);
            assert.deepEqual(xScale.domain(), [0, 2]);
            renderAreaD1.detach();
            assert.deepEqual(xScale.domain(), [1, 2], "resize on plot.detach()");
            renderAreas.merge(renderAreaD1);
            assert.deepEqual(xScale.domain(), [0, 2], "resize on plot.merge()");
            svg.remove();
        });
    });
    describe("Quantitative Scales", function () {
        it("autorange defaults to [0, 1] if no perspectives set", function () {
            var scale = new Plottable.Scale.Linear();
            scale.autoDomain();
            var d = scale.domain();
            assert.equal(d[0], 0);
            assert.equal(d[1], 1);
        });
        it("autorange defaults to [1, 10] on log scale", function () {
            var scale = new Plottable.Scale.Log();
            scale.autoDomain();
            assert.deepEqual(scale.domain(), [1, 10]);
        });
        it("domain can't include NaN or Infinity", function () {
            var scale = new Plottable.Scale.Linear();
            scale.domain([0, 1]);
            scale.domain([5, Infinity]);
            assert.deepEqual(scale.domain(), [0, 1], "Infinity containing domain was ignored");
            scale.domain([5, -Infinity]);
            assert.deepEqual(scale.domain(), [0, 1], "-Infinity containing domain was ignored");
            scale.domain([NaN, 7]);
            assert.deepEqual(scale.domain(), [0, 1], "NaN containing domain was ignored");
            scale.domain([-1, 5]);
            assert.deepEqual(scale.domain(), [-1, 5], "Regular domains still accepted");
        });
    });
    describe("Ordinal Scales", function () {
        it("defaults to \"bands\" range type", function () {
            var scale = new Plottable.Scale.Ordinal();
            assert.deepEqual(scale.rangeType(), "bands");
        });
        it("rangeBand returns 0 when in \"points\" mode", function () {
            var scale = new Plottable.Scale.Ordinal().rangeType("points");
            assert.deepEqual(scale.rangeType(), "points");
            assert.deepEqual(scale.rangeBand(), 0);
        });
        it("rangeBand is updated when domain changes in \"bands\" mode", function () {
            var scale = new Plottable.Scale.Ordinal();
            scale.rangeType("bands");
            assert.deepEqual(scale.rangeType(), "bands");
            scale.range([0, 2679]);
            scale.domain([1, 2, 3, 4]);
            assert.deepEqual(scale.rangeBand(), 399);
            scale.domain([1, 2, 3, 4, 5]);
            assert.deepEqual(scale.rangeBand(), 329);
        });
        it("rangeType triggers broadcast", function () {
            var scale = new Plottable.Scale.Ordinal();
            var callbackWasCalled = false;
            var testCallback = function (listenable) {
                assert.equal(listenable, scale, "Callback received the calling scale as the first argument");
                callbackWasCalled = true;
            };
            scale.broadcaster.registerListener(null, testCallback);
            scale.rangeType("points");
            assert.isTrue(callbackWasCalled, "The registered callback was called");
        });
    });
    it("OrdinalScale + BarPlot combo works as expected when the data is swapped", function () {
        var xScale = new Plottable.Scale.Ordinal();
        var yScale = new Plottable.Scale.Linear();
        var dA = { x: "A", y: 2 };
        var dB = { x: "B", y: 2 };
        var dC = { x: "C", y: 2 };
        var barPlot = new Plottable.Plot.VerticalBar([dA, dB], xScale, yScale);
        var svg = generateSVG();
        assert.deepEqual(xScale.domain(), [], "before anchoring, the bar plot doesn't proxy data to the scale");
        barPlot.renderTo(svg);
        assert.deepEqual(xScale.domain(), ["A", "B"], "after anchoring, the bar plot's data is on the scale");
        function iterateDataChanges() {
            var dataChanges = [];
            for (var _i = 0; _i < arguments.length; _i++) {
                dataChanges[_i - 0] = arguments[_i];
            }
            dataChanges.forEach(function (dataChange) {
                barPlot.dataSource().data(dataChange);
            });
        }
        iterateDataChanges([], [dA, dB, dC], []);
        assert.lengthOf(xScale.domain(), 0);
        iterateDataChanges([dA], [dB]);
        assert.lengthOf(xScale.domain(), 1);
        iterateDataChanges([], [dA, dB, dC]);
        assert.lengthOf(xScale.domain(), 3);
        svg.remove();
    });
    describe("Color Scales", function () {
        it("accepts categorical string types and ordinal domain", function () {
            var scale = new Plottable.Scale.Color("10");
            scale.domain(["yes", "no", "maybe"]);
            assert.equal("#1f77b4", scale.scale("yes"));
            assert.equal("#ff7f0e", scale.scale("no"));
            assert.equal("#2ca02c", scale.scale("maybe"));
        });
    });
    describe("Interpolated Color Scales", function () {
        it("default scale uses reds and a linear scale type", function () {
            var scale = new Plottable.Scale.InterpolatedColor();
            scale.domain([0, 16]);
            assert.equal("#ffffff", scale.scale(0));
            assert.equal("#feb24c", scale.scale(8));
            assert.equal("#b10026", scale.scale(16));
        });
        it("linearly interpolates colors in L*a*b color space", function () {
            var scale = new Plottable.Scale.InterpolatedColor("reds");
            scale.domain([0, 1]);
            assert.equal("#b10026", scale.scale(1));
            assert.equal("#d9151f", scale.scale(0.9));
        });
        it("accepts array types with color hex values", function () {
            var scale = new Plottable.Scale.InterpolatedColor(["#000", "#FFF"]);
            scale.domain([0, 16]);
            assert.equal("#000000", scale.scale(0));
            assert.equal("#ffffff", scale.scale(16));
            assert.equal("#777777", scale.scale(8));
        });
        it("accepts array types with color names", function () {
            var scale = new Plottable.Scale.InterpolatedColor(["black", "white"]);
            scale.domain([0, 16]);
            assert.equal("#000000", scale.scale(0));
            assert.equal("#ffffff", scale.scale(16));
            assert.equal("#777777", scale.scale(8));
        });
        it("overflow scale values clamp to range", function () {
            var scale = new Plottable.Scale.InterpolatedColor(["black", "white"]);
            scale.domain([0, 16]);
            assert.equal("#000000", scale.scale(0));
            assert.equal("#ffffff", scale.scale(16));
            assert.equal("#000000", scale.scale(-100));
            assert.equal("#ffffff", scale.scale(100));
        });
        it("can be converted to a different range", function () {
            var scale = new Plottable.Scale.InterpolatedColor(["black", "white"]);
            scale.domain([0, 16]);
            assert.equal("#000000", scale.scale(0));
            assert.equal("#ffffff", scale.scale(16));
            scale.colorRange("reds");
            assert.equal("#b10026", scale.scale(16));
        });
        it("can be converted to a different scale type", function () {
            var scale = new Plottable.Scale.InterpolatedColor(["black", "white"]);
            scale.domain([0, 16]);
            assert.equal("#000000", scale.scale(0));
            assert.equal("#ffffff", scale.scale(16));
            assert.equal("#777777", scale.scale(8));
            scale.scaleType("log");
            assert.equal("#000000", scale.scale(0));
            assert.equal("#ffffff", scale.scale(16));
            assert.equal("#e3e3e3", scale.scale(8));
        });
        it("doesn't use a domainer", function () {
            var scale = new Plottable.Scale.InterpolatedColor(["black", "white"]);
            var startDomain = scale.domain();
            scale.domainer().pad(1.0);
            scale.autoDomain();
            assert.equal(scale.domain(), startDomain);
        });
    });
    describe("Modified Log Scale", function () {
        var scale;
        var base = 10;
        var epsilon = 0.00001;
        beforeEach(function () {
            scale = new Plottable.Scale.ModifiedLog(base);
        });
        it("is an increasing, continuous function that can go negative", function () {
            d3.range(-base * 2, base * 2, base / 20).forEach(function (x) {
                assert.operator(scale.scale(x - epsilon), "<", scale.scale(x));
                assert.operator(scale.scale(x), "<", scale.scale(x + epsilon));
                assert.closeTo(scale.scale(x - epsilon), scale.scale(x), epsilon);
                assert.closeTo(scale.scale(x), scale.scale(x + epsilon), epsilon);
            });
            assert.closeTo(scale.scale(0), 0, epsilon);
        });
        it("is close to log() for large values", function () {
            [10, 100, 23103.4, 5].forEach(function (x) {
                assert.closeTo(scale.scale(x), Math.log(x) / Math.log(10), 0.1);
            });
        });
        it("x = invert(scale(x))", function () {
            [0, 1, base, 100, 0.001, -1, -0.3, -base, base - 0.001].forEach(function (x) {
                assert.closeTo(x, scale.invert(scale.scale(x)), epsilon);
                assert.closeTo(x, scale.scale(scale.invert(x)), epsilon);
            });
        });
        it("domain defaults to [0, 1]", function () {
            scale = new Plottable.Scale.ModifiedLog(base);
            assert.deepEqual(scale.domain(), [0, 1]);
        });
        it("works with a domainer", function () {
            scale.updateExtent(1, "x", [0, base * 2]);
            var domain = scale.domain();
            scale.domainer(new Plottable.Domainer().pad(0.1));
            assert.operator(scale.domain()[0], "<", domain[0]);
            assert.operator(domain[1], "<", scale.domain()[1]);
            scale.domainer(new Plottable.Domainer().nice());
            assert.operator(scale.domain()[0], "<=", domain[0]);
            assert.operator(domain[1], "<=", scale.domain()[1]);
            scale = new Plottable.Scale.ModifiedLog(base);
            scale.domainer(new Plottable.Domainer());
            assert.deepEqual(scale.domain(), [0, 1]);
        });
        it("gives reasonable values for ticks()", function () {
            scale.updateExtent(1, "x", [0, base / 2]);
            var ticks = scale.ticks();
            assert.operator(ticks.length, ">", 0);
            scale.updateExtent(1, "x", [-base * 2, base * 2]);
            ticks = scale.ticks();
            var beforePivot = ticks.filter(function (x) { return x <= -base; });
            var afterPivot = ticks.filter(function (x) { return base <= x; });
            var betweenPivots = ticks.filter(function (x) { return -base < x && x < base; });
            assert.operator(beforePivot.length, ">", 0, "should be ticks before -base");
            assert.operator(afterPivot.length, ">", 0, "should be ticks after base");
            assert.operator(betweenPivots.length, ">", 0, "should be ticks between -base and base");
        });
        it("works on inverted domain", function () {
            scale.updateExtent(1, "x", [200, -100]);
            var range = scale.range();
            assert.closeTo(scale.scale(-100), range[1], epsilon);
            assert.closeTo(scale.scale(200), range[0], epsilon);
            var a = [-100, -10, -3, 0, 1, 3.64, 50, 60, 200];
            var b = a.map(function (x) { return scale.scale(x); });
            assert.deepEqual(b.slice().reverse(), b.slice().sort(function (x, y) { return x - y; }));
            var ticks = scale.ticks();
            assert.deepEqual(ticks, ticks.slice().sort(function (x, y) { return x - y; }), "ticks should be sorted");
            assert.deepEqual(ticks, Plottable.Util.Methods.uniqNumbers(ticks), "ticks should not be repeated");
            var beforePivot = ticks.filter(function (x) { return x <= -base; });
            var afterPivot = ticks.filter(function (x) { return base <= x; });
            var betweenPivots = ticks.filter(function (x) { return -base < x && x < base; });
            assert.operator(beforePivot.length, ">", 0, "should be ticks before -base");
            assert.operator(afterPivot.length, ">", 0, "should be ticks after base");
            assert.operator(betweenPivots.length, ">", 0, "should be ticks between -base and base");
        });
    });
});

var assert = chai.assert;
describe("TimeScale tests", function () {
    it("parses reasonable formats for dates", function () {
        var scale = new Plottable.Scale.Time();
        var firstDate = new Date(2014, 9, 1, 0, 0, 0, 0).valueOf();
        var secondDate = new Date(2014, 10, 1, 0, 0, 0).valueOf();
        function checkDomain(domain) {
            scale.domain(domain);
            var time1 = scale.domain()[0].valueOf();
            assert.equal(time1, firstDate, "first value of domain set correctly");
            var time2 = scale.domain()[1].valueOf();
            assert.equal(time2, secondDate, "first value of domain set correctly");
        }
        checkDomain(["10/1/2014", "11/1/2014"]);
        checkDomain(["October 1, 2014", "November 1, 2014"]);
        checkDomain(["Oct 1, 2014", "Nov 1, 2014"]);
    });
    it("tickInterval produces correct number of ticks", function () {
        var scale = new Plottable.Scale.Time();
        scale.domain([new Date(2000, 0, 1, 0, 0, 0, 0), new Date(2100, 0, 1, 0, 0, 0, 0)]);
        var ticks = scale.tickInterval(d3.time.year);
        assert.equal(ticks.length, 101, "generated correct number of ticks");
        scale.domain([new Date(2000, 0, 1, 0, 0, 0, 0), new Date(2000, 11, 31, 0, 0, 0, 0)]);
        ticks = scale.tickInterval(d3.time.month);
        assert.equal(ticks.length, 12, "generated correct number of ticks");
        ticks = scale.tickInterval(d3.time.month, 3);
        assert.equal(ticks.length, 4, "generated correct number of ticks");
        scale.domain([new Date(2000, 0, 1, 0, 0, 0, 0), new Date(2000, 1, 1, 0, 0, 0, 0)]);
        ticks = scale.tickInterval(d3.time.day);
        assert.equal(ticks.length, 32, "generated correct number of ticks");
        scale.domain([new Date(2000, 0, 1, 0, 0, 0, 0), new Date(2000, 0, 1, 23, 0, 0, 0)]);
        ticks = scale.tickInterval(d3.time.hour);
        assert.equal(ticks.length, 24, "generated correct number of ticks");
        scale.domain([new Date(2000, 0, 1, 0, 0, 0, 0), new Date(2000, 0, 1, 1, 0, 0, 0)]);
        ticks = scale.tickInterval(d3.time.minute);
        assert.equal(ticks.length, 61, "generated correct number of ticks");
        ticks = scale.tickInterval(d3.time.minute, 10);
        assert.equal(ticks.length, 7, "generated correct number of ticks");
        scale.domain([new Date(2000, 0, 1, 0, 0, 0, 0), new Date(2000, 0, 1, 0, 1, 0, 0)]);
        ticks = scale.tickInterval(d3.time.second);
        assert.equal(ticks.length, 61, "generated correct number of ticks");
    });
});

var assert = chai.assert;
describe("Util.DOM", function () {
    it("getBBox works properly", function () {
        var svg = generateSVG();
        var rect = svg.append("rect").attr("x", 0).attr("y", 0).attr("width", 5).attr("height", 5);
        var bb1 = Plottable.Util.DOM.getBBox(rect);
        var bb2 = rect.node().getBBox();
        assert.deepEqual(bb1, bb2);
        svg.remove();
    });
    describe("getElementWidth, getElementHeight", function () {
        it("can get a plain element's size", function () {
            var parent = getSVGParent();
            parent.style("width", "300px");
            parent.style("height", "200px");
            var parentElem = parent[0][0];
            var width = Plottable.Util.DOM.getElementWidth(parentElem);
            assert.equal(width, 300, "measured width matches set width");
            var height = Plottable.Util.DOM.getElementHeight(parentElem);
            assert.equal(height, 200, "measured height matches set height");
        });
        it("can get the svg's size", function () {
            var svg = generateSVG(450, 120);
            var svgElem = svg[0][0];
            var width = Plottable.Util.DOM.getElementWidth(svgElem);
            assert.equal(width, 450, "measured width matches set width");
            var height = Plottable.Util.DOM.getElementHeight(svgElem);
            assert.equal(height, 120, "measured height matches set height");
            svg.remove();
        });
        it("can accept multiple units and convert to pixels", function () {
            var parent = getSVGParent();
            var parentElem = parent[0][0];
            var child = parent.append("div");
            var childElem = child[0][0];
            parent.style("width", "200px");
            parent.style("height", "50px");
            assert.equal(Plottable.Util.DOM.getElementWidth(parentElem), 200, "width is correct");
            assert.equal(Plottable.Util.DOM.getElementHeight(parentElem), 50, "height is correct");
            child.style("width", "20px");
            child.style("height", "10px");
            assert.equal(Plottable.Util.DOM.getElementWidth(childElem), 20, "width is correct");
            assert.equal(Plottable.Util.DOM.getElementHeight(childElem), 10, "height is correct");
            child.style("width", "100%");
            child.style("height", "100%");
            assert.equal(Plottable.Util.DOM.getElementWidth(childElem), 200, "width is correct");
            assert.equal(Plottable.Util.DOM.getElementHeight(childElem), 50, "height is correct");
            child.style("width", "50%");
            child.style("height", "50%");
            assert.equal(Plottable.Util.DOM.getElementWidth(childElem), 100, "width is correct");
            assert.equal(Plottable.Util.DOM.getElementHeight(childElem), 25, "height is correct");
            parent.style("width", "auto");
            parent.style("height", "auto");
            child.remove();
        });
    });
});

var assert = chai.assert;
describe("Formatters", function () {
    describe("fixed", function () {
        it("shows exactly [precision] digits", function () {
            var fixed3 = new Plottable.Formatter.Fixed();
            var result = fixed3.format(1);
            assert.strictEqual(result, "1.000", "defaults to three decimal places");
            result = fixed3.format(1.234);
            assert.strictEqual(result, "1.234", "shows three decimal places");
            result = fixed3.format(1.2345);
            assert.strictEqual(result, "", "changed values are not shown (get turned into empty strings)");
        });
        it("precision can be changed", function () {
            var fixed2 = new Plottable.Formatter.Fixed();
            fixed2.precision(2);
            var result = fixed2.format(1);
            assert.strictEqual(result, "1.00", "formatter was changed to show only two decimal places");
        });
        it("can be set to show rounded values", function () {
            var fixed3 = new Plottable.Formatter.Fixed();
            fixed3.showOnlyUnchangedValues(false);
            var result = fixed3.format(1.2349);
            assert.strictEqual(result, "1.235", "long values are rounded correctly");
        });
    });
    describe("general", function () {
        it("formats number to show at most [precision] digits", function () {
            var general = new Plottable.Formatter.General();
            var result = general.format(1);
            assert.strictEqual(result, "1", "shows no decimals if formatting an integer");
            result = general.format(1.234);
            assert.strictEqual(result, "1.234", "shows up to three decimal places");
            result = general.format(1.2345);
            assert.strictEqual(result, "", "(changed) values with more than three decimal places are not shown");
        });
        it("stringifies non-number values", function () {
            var general = new Plottable.Formatter.General();
            var result = general.format("blargh");
            assert.strictEqual(result, "blargh", "string values are passed through unchanged");
            result = general.format(null);
            assert.strictEqual(result, "null", "non-number inputs are stringified");
        });
        it("throws an error on strange precision", function () {
            assert.throws(function () {
                var general = new Plottable.Formatter.General(-1);
                var result = general.format(5);
            });
            assert.throws(function () {
                var general = new Plottable.Formatter.General(100);
                var result = general.format(5);
            });
        });
    });
    describe("identity", function () {
        it("stringifies inputs", function () {
            var identity = new Plottable.Formatter.Identity();
            var result = identity.format(1);
            assert.strictEqual(result, "1", "numbers are stringified");
            result = identity.format(0.999999);
            assert.strictEqual(result, "0.999999", "long numbers are stringified");
            result = identity.format(null);
            assert.strictEqual(result, "null", "formats null");
            result = identity.format(undefined);
            assert.strictEqual(result, "undefined", "formats undefined");
        });
    });
    describe("currency", function () {
        it("uses reasonable defaults", function () {
            var currencyFormatter = new Plottable.Formatter.Currency();
            var result = currencyFormatter.format(1);
            assert.strictEqual(result.charAt(0), "$", "defaults to $ for currency symbol");
            var decimals = result.substring(result.indexOf(".") + 1, result.length);
            assert.strictEqual(decimals.length, 2, "defaults to 2 decimal places");
            result = currencyFormatter.format(-1);
            assert.strictEqual(result.charAt(0), "-", "prefixes negative values with \"-\"");
            assert.strictEqual(result.charAt(1), "$", "places the currency symbol after the negative sign");
        });
        it("can change the type and position of the currency symbol", function () {
            var centsFormatter = new Plottable.Formatter.Currency(0, "c", false);
            var result = centsFormatter.format(1);
            assert.strictEqual(result.charAt(result.length - 1), "c", "The specified currency symbol was appended");
        });
    });
    describe("time", function () {
        it("uses reasonable defaults", function () {
            var timeFormatter = new Plottable.Formatter.Time();
            var result = timeFormatter.format(new Date(2000, 0, 1, 0, 0, 0, 0));
            assert.strictEqual(result, "2000", "only the year was displayed");
            result = timeFormatter.format(new Date(2000, 2, 1, 0, 0, 0, 0));
            assert.strictEqual(result, "Mar", "only the month was displayed");
            result = timeFormatter.format(new Date(2000, 2, 2, 0, 0, 0, 0));
            assert.strictEqual(result, "Thu 02", "month and date displayed");
            result = timeFormatter.format(new Date(2000, 2, 1, 20, 0, 0, 0));
            assert.strictEqual(result, "08 PM", "only hour was displayed");
            result = timeFormatter.format(new Date(2000, 2, 1, 20, 34, 0, 0));
            assert.strictEqual(result, "08:34", "hour and minute was displayed");
            result = timeFormatter.format(new Date(2000, 2, 1, 20, 34, 53, 0));
            assert.strictEqual(result, ":53", "seconds was displayed");
            result = timeFormatter.format(new Date(2000, 0, 1, 0, 0, 0, 950));
            assert.strictEqual(result, ".950", "milliseconds was displayed");
        });
    });
    describe("percentage", function () {
        it("uses reasonable defaults", function () {
            var percentFormatter = new Plottable.Formatter.Percentage();
            var result = percentFormatter.format(1);
            assert.strictEqual(result, "100%", "the value was multiplied by 100, a percent sign was appended, and no decimal places are shown by default");
        });
    });
    describe("time", function () {
        it("uses reasonable defaults", function () {
            var timeFormatter = new Plottable.Formatter.Time();
            var result = timeFormatter.format(new Date(2000, 0, 1, 0, 0, 0, 0));
            assert.strictEqual(result, "2000", "only the year was displayed");
            result = timeFormatter.format(new Date(2000, 2, 1, 0, 0, 0, 0));
            assert.strictEqual(result, "Mar", "only the month was displayed");
            result = timeFormatter.format(new Date(2000, 2, 2, 0, 0, 0, 0));
            assert.strictEqual(result, "Thu 02", "month and date displayed");
            result = timeFormatter.format(new Date(2000, 2, 1, 20, 0, 0, 0));
            assert.strictEqual(result, "08 PM", "only hour was displayed");
            result = timeFormatter.format(new Date(2000, 2, 1, 20, 34, 0, 0));
            assert.strictEqual(result, "08:34", "hour and minute was displayed");
            result = timeFormatter.format(new Date(2000, 2, 1, 20, 34, 53, 0));
            assert.strictEqual(result, ":53", "seconds was displayed");
            result = timeFormatter.format(new Date(2000, 0, 1, 0, 0, 0, 950));
            assert.strictEqual(result, ".950", "milliseconds was displayed");
        });
    });
    describe("custom", function () {
        it("can take a custom formatting function", function () {
            var customFormatter;
            var blargify = function (d, f) {
                assert.strictEqual(f, customFormatter, "Formatter itself was supplied as second argument");
                return String(d) + "-blargh";
            };
            customFormatter = new Plottable.Formatter.Custom(blargify);
            var result = customFormatter.format(1);
            assert.strictEqual(result, "1-blargh", "it uses the custom formatting function");
        });
    });
    describe("SISuffix", function () {
        it("shortens long numbers", function () {
            var lnFormatter = new Plottable.Formatter.SISuffix();
            var result = lnFormatter.format(1);
            assert.strictEqual(result, "1.00", "shows 3 signifigicant figures by default");
            result = lnFormatter.format(Math.pow(10, 12));
            assert.operator(result.length, "<=", 5, "large number was formatted to a short string");
            result = lnFormatter.format(Math.pow(10, -12));
            assert.operator(result.length, "<=", 5, "small number was formatted to a short string");
        });
    });
});

var assert = chai.assert;
describe("IDCounter", function () {
    it("IDCounter works as expected", function () {
        var i = new Plottable.Util.IDCounter();
        assert.equal(i.get("f"), 0);
        assert.equal(i.increment("f"), 1);
        assert.equal(i.increment("g"), 1);
        assert.equal(i.increment("f"), 2);
        assert.equal(i.decrement("f"), 1);
        assert.equal(i.get("f"), 1);
        assert.equal(i.get("f"), 1);
        assert.equal(i.decrement(2), -1);
    });
});

var assert = chai.assert;
describe("StrictEqualityAssociativeArray", function () {
    it("StrictEqualityAssociativeArray works as expected", function () {
        var s = new Plottable.Util.StrictEqualityAssociativeArray();
        var o1 = {};
        var o2 = {};
        assert.isFalse(s.has(o1));
        assert.isFalse(s.delete(o1));
        assert.isUndefined(s.get(o1));
        assert.isFalse(s.set(o1, "foo"));
        assert.equal(s.get(o1), "foo");
        assert.isTrue(s.set(o1, "bar"));
        assert.equal(s.get(o1), "bar");
        s.set(o2, "baz");
        s.set(3, "bam");
        s.set("3", "ball");
        assert.equal(s.get(o1), "bar");
        assert.equal(s.get(o2), "baz");
        assert.equal(s.get(3), "bam");
        assert.equal(s.get("3"), "ball");
        assert.isTrue(s.delete(3));
        assert.isUndefined(s.get(3));
        assert.equal(s.get(o2), "baz");
        assert.equal(s.get("3"), "ball");
    });
    it("Array-level operations (retrieve keys, vals, and map)", function () {
        var s = new Plottable.Util.StrictEqualityAssociativeArray();
        s.set(2, "foo");
        s.set(3, "bar");
        s.set(4, "baz");
        assert.deepEqual(s.values(), ["foo", "bar", "baz"]);
        assert.deepEqual(s.keys(), [2, 3, 4]);
        assert.deepEqual(s.map(function (k, v, i) { return [k, v, i]; }), [[2, "foo", 0], [3, "bar", 1], [4, "baz", 2]]);
    });
});

var assert = chai.assert;
describe("CachingCharacterMeasurer", function () {
    var g;
    var measurer;
    var svg;
    beforeEach(function () {
        svg = generateSVG(100, 100);
        g = svg.append("g");
        measurer = new Plottable.Util.Text.CachingCharacterMeasurer(g);
    });
    afterEach(function () {
        svg.remove();
    });
    it("empty string has non-zero size", function () {
        var a = measurer.measure("x x").width;
        var b = measurer.measure("xx").width;
        assert.operator(a, ">", b, "'x x' is longer than 'xx'");
    });
    it("should repopulate cache if it changes size and clear() is called", function () {
        var a = measurer.measure("x").width;
        g.style("font-size", "40px");
        var b = measurer.measure("x").width;
        assert.equal(a, b, "cached result doesn't reflect changes");
        measurer.clear();
        var c = measurer.measure("x").width;
        assert.operator(a, "<", c, "cache reset after font size changed");
    });
    it("multiple spaces take up same area as one space", function () {
        var a = measurer.measure("x x").width;
        var b = measurer.measure("x  \t \n x").width;
        assert.equal(a, b);
    });
});

var assert = chai.assert;
describe("Cache", function () {
    var callbackCalled = false;
    var f = function (s) {
        callbackCalled = true;
        return s + s;
    };
    var cache;
    beforeEach(function () {
        callbackCalled = false;
        cache = new Plottable.Util.Cache(f);
    });
    it("Doesn't call its function if it already called", function () {
        assert.equal(cache.get("hello"), "hellohello");
        assert.isTrue(callbackCalled);
        callbackCalled = false;
        assert.equal(cache.get("hello"), "hellohello");
        assert.isFalse(callbackCalled);
    });
    it("Clears its cache when .clear() is called", function () {
        var prefix = "hello";
        cache = new Plottable.Util.Cache(function (s) {
            callbackCalled = true;
            return prefix + s;
        });
        assert.equal(cache.get("world"), "helloworld");
        assert.isTrue(callbackCalled);
        callbackCalled = false;
        assert.equal(cache.get("world"), "helloworld");
        assert.isFalse(callbackCalled);
        prefix = "hola";
        cache.clear();
        assert.equal(cache.get("world"), "holaworld");
        assert.isTrue(callbackCalled);
    });
    it("Doesn't clear the cache when canonicalKey doesn't change", function () {
        cache = new Plottable.Util.Cache(f, "x");
        assert.equal(cache.get("hello"), "hellohello");
        assert.isTrue(callbackCalled);
        cache.clear();
        callbackCalled = false;
        assert.equal(cache.get("hello"), "hellohello");
        assert.isFalse(callbackCalled);
    });
    it("Clears the cache when canonicalKey changes", function () {
        var prefix = "hello";
        cache = new Plottable.Util.Cache(function (s) {
            callbackCalled = true;
            return prefix + s;
        });
        cache.get("world");
        assert.isTrue(callbackCalled);
        prefix = "hola";
        cache.clear();
        callbackCalled = false;
        cache.get("world");
        assert.isTrue(callbackCalled);
    });
    it("uses valueEq to check if it should clear", function () {
        var decider = true;
        cache = new Plottable.Util.Cache(f, "x", function (a, b) { return decider; });
        cache.get("hello");
        assert.isTrue(callbackCalled);
        cache.clear();
        callbackCalled = false;
        cache.get("hello");
        assert.isFalse(callbackCalled);
        decider = false;
        cache.clear();
        cache.get("hello");
        assert.isTrue(callbackCalled);
    });
});

var assert = chai.assert;
describe("Util.Text", function () {
    it("getTruncatedText works properly", function () {
        var svg = generateSVG();
        var textEl = svg.append("text").attr("x", 20).attr("y", 50);
        textEl.text("foobar");
        var measure = Plottable.Util.Text.getTextMeasure(textEl);
        var fullText = Plottable.Util.Text.getTruncatedText("hellom world!", 200, measure);
        assert.equal(fullText, "hellom world!", "text untruncated");
        var partialText = Plottable.Util.Text.getTruncatedText("hellom world!", 70, measure);
        assert.equal(partialText, "hello...", "text truncated");
        var tinyText = Plottable.Util.Text.getTruncatedText("hellom world!", 5, measure);
        assert.equal(tinyText, "", "empty string for tiny text");
        assert.equal(textEl.text(), "foobar", "truncate had no side effect on textEl");
        svg.remove();
    });
    it("getTextHeight works properly", function () {
        var svg = generateSVG();
        var textEl = svg.append("text").attr("x", 20).attr("y", 50);
        textEl.style("font-size", "20pt");
        textEl.text("hello, world");
        var height1 = Plottable.Util.Text.getTextHeight(textEl);
        textEl.style("font-size", "30pt");
        var height2 = Plottable.Util.Text.getTextHeight(textEl);
        assert.operator(height1, "<", height2, "measured height is greater when font size is increased");
        assert.equal(textEl.text(), "hello, world", "getTextHeight did not modify the text in the element");
        textEl.text("");
        assert.equal(Plottable.Util.Text.getTextHeight(textEl), height2, "works properly if there is no text in the element");
        assert.equal(textEl.text(), "", "getTextHeight did not modify the text in the element");
        textEl.text(" ");
        assert.equal(Plottable.Util.Text.getTextHeight(textEl), height2, "works properly if there is just a space in the element");
        assert.equal(textEl.text(), " ", "getTextHeight did not modify the text in the element");
        svg.remove();
    });
    describe("_addEllipsesToLine", function () {
        var svg;
        var measure;
        var e;
        before(function () {
            svg = generateSVG();
            measure = Plottable.Util.Text.getTextMeasure(svg);
            e = function (text, width) { return Plottable.Util.Text._addEllipsesToLine(text, width, measure); };
        });
        it("works on an empty string", function () {
            assert.equal(e("", 200), "...", "produced \"...\" with plenty of space");
        });
        it("works as expected when given no width", function () {
            assert.equal(e("this wont fit", 0), "", "returned empty string when width is 0");
        });
        it("works as expected when given only one periods worth of space", function () {
            var w = measure(".").width;
            assert.equal(e("this won't fit", w), ".", "returned a single period");
        });
        it("works as expected with plenty of space", function () {
            assert.equal(e("this will fit", 400), "this will fit...");
        });
        it("works as expected with insufficient space", function () {
            var w = measure("this won't fit").width;
            assert.equal(e("this won't fit", w), "this won't...");
        });
        it("handles spaces intelligently", function () {
            var spacey = "this            xx";
            var w = measure(spacey).width - 1;
            assert.equal(e(spacey, w), "this...");
        });
        after(function () {
            assert.lengthOf(svg.node().childNodes, 0, "this was all without side-effects");
            svg.remove();
        });
    });
    describe("writeText", function () {
        it("behaves appropriately when there is too little height and width to fit any text", function () {
            var svg = generateSVG();
            var width = 1;
            var height = 1;
            var measure = Plottable.Util.Text.getTextMeasure(svg);
            var results = Plottable.Util.Text.writeText("hello world", width, height, measure, true);
            assert.isFalse(results.textFits, "measurement mode: text doesn't fit");
            assert.equal(0, results.usedWidth, "measurement mode: no width used");
            assert.equal(0, results.usedHeight, "measurement mode: no height used");
            var writeOptions = { g: svg, xAlign: "center", yAlign: "center" };
            results = Plottable.Util.Text.writeText("hello world", width, height, measure, true, writeOptions);
            assert.isFalse(results.textFits, "write mode: text doesn't fit");
            assert.equal(0, results.usedWidth, "write mode: no width used");
            assert.equal(0, results.usedHeight, "write mode: no height used");
            assert.lengthOf(svg.selectAll("text")[0], 0, "no text was written");
            svg.remove();
        });
        it("behaves appropriately when there is plenty of width but too little height to fit text", function () {
            var svg = generateSVG();
            var width = 500;
            var height = 1;
            var measure = Plottable.Util.Text.getTextMeasure(svg);
            var results = Plottable.Util.Text.writeText("hello world", width, height, measure, true);
            assert.isFalse(results.textFits, "measurement mode: text doesn't fit");
            assert.equal(0, results.usedWidth, "measurement mode: no width used");
            assert.equal(0, results.usedHeight, "measurement mode: no height used");
            var writeOptions = { g: svg, xAlign: "center", yAlign: "center" };
            results = Plottable.Util.Text.writeText("hello world", width, height, measure, true, writeOptions);
            assert.isFalse(results.textFits, "write mode: text doesn't fit");
            assert.equal(0, results.usedWidth, "write mode: no width used");
            assert.equal(0, results.usedHeight, "write mode: no height used");
            assert.lengthOf(svg.selectAll("text")[0], 0, "no text was written");
            svg.remove();
        });
    });
    describe("getTextMeasure", function () {
        var svg;
        var t;
        var canonicalBB;
        var canonicalResult;
        before(function () {
            svg = generateSVG(200, 200);
            t = svg.append("text");
            t.text("hi there");
            canonicalBB = Plottable.Util.DOM.getBBox(t);
            canonicalResult = { width: canonicalBB.width, height: canonicalBB.height };
            t.text("bla bla bla");
        });
        it("works on empty string", function () {
            var measure = Plottable.Util.Text.getTextMeasure(t);
            var result = measure("");
            assert.deepEqual(result, { width: 0, height: 0 }, "empty string has 0 width and height");
        });
        it("works on non-empty string and has no side effects", function () {
            var measure = Plottable.Util.Text.getTextMeasure(t);
            var result2 = measure("hi there");
            assert.deepEqual(result2, canonicalResult, "measurement is as expected");
            assert.equal(t.text(), "bla bla bla", "the text was unchanged");
        });
        it("works when operating on the top svg instead of text selection, and has no side effects", function () {
            var measure2 = Plottable.Util.Text.getTextMeasure(svg);
            var result3 = measure2("hi there");
            assert.deepEqual(result3, canonicalResult, "measurement is as expected for svg measure");
            assert.lengthOf(svg.node().childNodes, 1, "no nodes were added to the svg");
        });
        after(function () {
            svg.remove();
        });
    });
    describe("writeLine", function () {
        var svg;
        var g;
        var text = "hello world ARE YOU THERE?";
        var hideResults = true;
        describe("writeLineHorizontally", function () {
            it("writes no text if there is insufficient space", function () {
                svg = generateSVG(20, 20);
                g = svg.append("g");
                var wh = Plottable.Util.Text.writeLineHorizontally(text, g, 20, 20);
                assert.equal(wh.width, 0, "no width used");
                assert.equal(wh.height, 0, "no height used");
                var textEl = g.select("text");
                assert.equal(g.text(), "", "no text written");
                svg.remove();
            });
            it("performs basic functionality and defaults to left, top", function () {
                svg = generateSVG(400, 400);
                g = svg.append("g");
                var wh = Plottable.Util.Text.writeLineHorizontally(text, g, 400, 400);
                var textEl = g.select("text");
                var bb = Plottable.Util.DOM.getBBox(textEl);
                var x = bb.x + Plottable.Util.DOM.translate(g.select("g"))[0];
                var y = bb.y + Plottable.Util.DOM.translate(g.select("g"))[1];
                if (hideResults) {
                    svg.remove();
                }
                ;
            });
            it("center, center alignment works", function () {
                svg = generateSVG(400, 400);
                g = svg.append("g");
                var wh = Plottable.Util.Text.writeLineHorizontally(text, g, 400, 400, "center", "center");
                svg.append("circle").attr({ cx: 200, cy: 200, r: 5 });
                var textEl = g.select("text");
                var bb = Plottable.Util.DOM.getBBox(textEl);
                var x = bb.x + Plottable.Util.DOM.translate(g.select("g"))[0] + bb.width / 2;
                var y = bb.y + Plottable.Util.DOM.translate(g.select("g"))[1] + bb.height / 2;
                if (hideResults) {
                    svg.remove();
                }
                ;
            });
            it("right, bottom alignment works", function () {
                svg = generateSVG(400, 400);
                g = svg.append("g");
                var wh = Plottable.Util.Text.writeLineHorizontally(text, g, 400, 400, "right", "bottom");
                var textEl = g.select("text");
                var bb = Plottable.Util.DOM.getBBox(textEl);
                var x = bb.x + Plottable.Util.DOM.translate(g.select("g"))[0] + bb.width;
                var y = bb.y + Plottable.Util.DOM.translate(g.select("g"))[1] + bb.height;
                if (hideResults) {
                    svg.remove();
                }
                ;
            });
            it("throws an error if there's too little space", function () {
                svg = generateSVG(20, 20);
                g = svg.append("g");
                if (hideResults) {
                    svg.remove();
                }
                ;
            });
        });
        describe("writeLineVertically", function () {
            it("performs basic functionality and defaults to right, left, top", function () {
                svg = generateSVG(60, 400);
                g = svg.append("g");
                var wh = Plottable.Util.Text.writeLineVertically(text, g, 60, 400);
                var bb = Plottable.Util.DOM.getBBox(g.select("g"));
                if (hideResults) {
                    svg.remove();
                }
                ;
            });
            it("right, center, center", function () {
                svg = generateSVG(60, 400);
                g = svg.append("g");
                var wh = Plottable.Util.Text.writeLineVertically("x", g, 60, 400, "center", "center", "right");
                var bb = Plottable.Util.DOM.getBBox(g.select("g"));
                if (hideResults) {
                    svg.remove();
                }
                ;
            });
            it("right, right, bottom", function () {
                svg = generateSVG(60, 400);
                g = svg.append("g");
                var wh = Plottable.Util.Text.writeLineVertically(text, g, 60, 400, "right", "bottom", "right");
                var bb = Plottable.Util.DOM.getBBox(g.select("g"));
                if (hideResults) {
                    svg.remove();
                }
                ;
            });
            it("left, left, top", function () {
                svg = generateSVG(60, 400);
                g = svg.append("g");
                var wh = Plottable.Util.Text.writeLineVertically(text, g, 60, 400, "left", "top", "left");
                var bb = Plottable.Util.DOM.getBBox(g.select("g"));
                if (hideResults) {
                    svg.remove();
                }
                ;
            });
            it("left, center, center", function () {
                svg = generateSVG(60, 400);
                g = svg.append("g");
                var wh = Plottable.Util.Text.writeLineVertically(text, g, 60, 400, "center", "center", "left");
                if (hideResults) {
                    svg.remove();
                }
                ;
            });
            it("left, right, bottom", function () {
                svg = generateSVG(60, 400);
                g = svg.append("g");
                var wh = Plottable.Util.Text.writeLineVertically(text, g, 60, 400, "right", "bottom", "left");
                if (hideResults) {
                    svg.remove();
                }
                ;
            });
        });
    });
});

var assert = chai.assert;
describe("Util.s", function () {
    it("inRange works correct", function () {
        assert.isTrue(Plottable.Util.Methods.inRange(0, -1, 1), "basic functionality works");
        assert.isTrue(Plottable.Util.Methods.inRange(0, 0, 1), "it is a closed interval");
        assert.isTrue(!Plottable.Util.Methods.inRange(0, 1, 2), "returns false when false");
    });
    it("sortedIndex works properly", function () {
        var a = [1, 2, 3, 4, 5];
        var si = Plottable.Util.OpenSource.sortedIndex;
        assert.equal(si(0, a), 0, "return 0 when val is <= arr[0]");
        assert.equal(si(6, a), a.length, "returns a.length when val >= arr[arr.length-1]");
        assert.equal(si(1.5, a), 1, "returns 1 when val is between the first and second elements");
    });
    it("accessorize works properly", function () {
        var datum = { "foo": 2, "bar": 3, "key": 4 };
        var f = function (d, i, m) { return d + i; };
        var a1 = Plottable.Util.Methods._accessorize(f);
        assert.equal(f, a1, "function passes through accessorize unchanged");
        var a2 = Plottable.Util.Methods._accessorize("key");
        assert.equal(a2(datum, 0, null), 4, "key accessor works appropriately");
        var a3 = Plottable.Util.Methods._accessorize("#aaaa");
        assert.equal(a3(datum, 0, null), "#aaaa", "strings beginning with # are returned as final value");
        var a4 = Plottable.Util.Methods._accessorize(33);
        assert.equal(a4(datum, 0, null), 33, "numbers are return as final value");
        var a5 = Plottable.Util.Methods._accessorize(datum);
        assert.equal(a5(datum, 0, null), datum, "objects are return as final value");
    });
    it("uniq works as expected", function () {
        var strings = ["foo", "bar", "foo", "foo", "baz", "bam"];
        assert.deepEqual(Plottable.Util.Methods.uniq(strings), ["foo", "bar", "baz", "bam"]);
    });
    it("objEq works as expected", function () {
        assert.isTrue(Plottable.Util.Methods.objEq({}, {}));
        assert.isTrue(Plottable.Util.Methods.objEq({ a: 5 }, { a: 5 }));
        assert.isFalse(Plottable.Util.Methods.objEq({ a: 5, b: 6 }, { a: 5 }));
        assert.isFalse(Plottable.Util.Methods.objEq({ a: 5 }, { a: 5, b: 6 }));
        assert.isTrue(Plottable.Util.Methods.objEq({ a: "hello" }, { a: "hello" }));
        assert.isFalse(Plottable.Util.Methods.objEq({ constructor: {}.constructor }, {}), "using \"constructor\" isn't hidden");
    });
});

var assert = chai.assert;
function makeFakeEvent(x, y) {
    return {
        dx: 0,
        dy: 0,
        clientX: x,
        clientY: y,
        translate: [x, y],
        scale: 1,
        sourceEvent: null,
        x: x,
        y: y,
        keyCode: 0,
        altKey: false
    };
}
function fakeDragSequence(anyedInteraction, startX, startY, endX, endY) {
    anyedInteraction._dragstart();
    d3.event = makeFakeEvent(startX, startY);
    anyedInteraction._drag();
    d3.event = makeFakeEvent(endX, endY);
    anyedInteraction._drag();
    anyedInteraction._dragend();
    d3.event = null;
}
describe("Interactions", function () {
    describe("PanZoomInteraction", function () {
        it("Pans properly", function () {
            var xScale = new Plottable.Scale.Linear().domain([0, 11]);
            var yScale = new Plottable.Scale.Linear().domain([11, 0]);
            var svg = generateSVG();
            var dataset = makeLinearSeries(11);
            var renderer = new Plottable.Plot.Scatter(dataset, xScale, yScale);
            renderer.renderTo(svg);
            var xDomainBefore = xScale.domain();
            var yDomainBefore = yScale.domain();
            var interaction = new Plottable.Interaction.PanZoom(renderer, xScale, yScale);
            interaction.registerWithComponent();
            var hb = renderer.element.select(".hit-box").node();
            var dragDistancePixelX = 10;
            var dragDistancePixelY = 20;
            $(hb).simulate("drag", {
                dx: dragDistancePixelX,
                dy: dragDistancePixelY
            });
            var xDomainAfter = xScale.domain();
            var yDomainAfter = yScale.domain();
            assert.notDeepEqual(xDomainAfter, xDomainBefore, "x domain was changed by panning");
            assert.notDeepEqual(yDomainAfter, yDomainBefore, "y domain was changed by panning");
            function getSlope(scale) {
                var range = scale.range();
                var domain = scale.domain();
                return (domain[1] - domain[0]) / (range[1] - range[0]);
            }
            ;
            var expectedXDragChange = -dragDistancePixelX * getSlope(xScale);
            var expectedYDragChange = -dragDistancePixelY * getSlope(yScale);
            assert.closeTo(xDomainAfter[0] - xDomainBefore[0], expectedXDragChange, 1, "x domain changed by the correct amount");
            assert.closeTo(yDomainAfter[0] - yDomainBefore[0], expectedYDragChange, 1, "y domain changed by the correct amount");
            svg.remove();
        });
    });
    describe("XYDragBoxInteraction", function () {
        var svgWidth = 400;
        var svgHeight = 400;
        var svg;
        var dataset;
        var xScale;
        var yScale;
        var renderer;
        var interaction;
        var dragstartX = 20;
        var dragstartY = svgHeight - 100;
        var dragendX = 100;
        var dragendY = svgHeight - 20;
        before(function () {
            svg = generateSVG(svgWidth, svgHeight);
            dataset = new Plottable.DataSource(makeLinearSeries(10));
            xScale = new Plottable.Scale.Linear();
            yScale = new Plottable.Scale.Linear();
            renderer = new Plottable.Plot.Scatter(dataset, xScale, yScale);
            renderer.renderTo(svg);
            interaction = new Plottable.Interaction.XYDragBox(renderer);
            interaction.registerWithComponent();
        });
        afterEach(function () {
            interaction.callback();
            interaction.clearBox();
        });
        it("All callbacks are notified with appropriate data when a drag finishes", function () {
            var timesCalled = 0;
            var areaCallback = function (a) {
                timesCalled++;
                if (timesCalled === 1) {
                    assert.deepEqual(a, null, "areaCallback called with null arg on dragstart");
                }
                if (timesCalled === 2) {
                    var expectedPixelArea = {
                        xMin: dragstartX,
                        xMax: dragendX,
                        yMin: dragstartY,
                        yMax: dragendY
                    };
                    assert.deepEqual(a, expectedPixelArea, "areaCallback was passed the correct pixel area");
                }
            };
            interaction.callback(areaCallback);
            fakeDragSequence(interaction, dragstartX, dragstartY, dragendX, dragendY);
            assert.equal(timesCalled, 2, "areaCallback was called twice");
        });
        it("Highlights and un-highlights areas appropriately", function () {
            fakeDragSequence(interaction, dragstartX, dragstartY, dragendX, dragendY);
            var dragBoxClass = "." + Plottable.Interaction.XYDragBox.CLASS_DRAG_BOX;
            var dragBox = renderer.foregroundContainer.select(dragBoxClass);
            assert.isNotNull(dragBox, "the dragbox was created");
            var actualStartPosition = { x: parseFloat(dragBox.attr("x")), y: parseFloat(dragBox.attr("y")) };
            var expectedStartPosition = { x: Math.min(dragstartX, dragendX), y: Math.min(dragstartY, dragendY) };
            assert.deepEqual(actualStartPosition, expectedStartPosition, "highlighted box is positioned correctly");
            assert.equal(parseFloat(dragBox.attr("width")), Math.abs(dragstartX - dragendX), "highlighted box has correct width");
            assert.equal(parseFloat(dragBox.attr("height")), Math.abs(dragstartY - dragendY), "highlighted box has correct height");
            interaction.clearBox();
            var boxGone = dragBox.attr("width") === "0" && dragBox.attr("height") === "0";
            assert.isTrue(boxGone, "highlighted box disappears when clearBox is called");
        });
        after(function () {
            svg.remove();
        });
    });
    describe("YDragBoxInteraction", function () {
        var svgWidth = 400;
        var svgHeight = 400;
        var svg;
        var dataset;
        var xScale;
        var yScale;
        var renderer;
        var interaction;
        var dragstartX = 20;
        var dragstartY = svgHeight - 100;
        var dragendX = 100;
        var dragendY = svgHeight - 20;
        before(function () {
            svg = generateSVG(svgWidth, svgHeight);
            dataset = new Plottable.DataSource(makeLinearSeries(10));
            xScale = new Plottable.Scale.Linear();
            yScale = new Plottable.Scale.Linear();
            renderer = new Plottable.Plot.Scatter(dataset, xScale, yScale);
            renderer.renderTo(svg);
            interaction = new Plottable.Interaction.YDragBox(renderer);
            interaction.registerWithComponent();
        });
        afterEach(function () {
            interaction.callback();
            interaction.clearBox();
        });
        it("All callbacks are notified with appropriate data when a drag finishes", function () {
            var timesCalled = 0;
            var areaCallback = function (a) {
                timesCalled++;
                if (timesCalled === 1) {
                    assert.deepEqual(a, null, "areaCallback called with null arg on dragstart");
                }
                if (timesCalled === 2) {
                    var expectedPixelArea = {
                        yMin: dragstartY,
                        yMax: dragendY
                    };
                    assert.deepEqual(a, expectedPixelArea, "areaCallback was passed the correct pixel area");
                }
            };
            interaction.callback(areaCallback);
            fakeDragSequence(interaction, dragstartX, dragstartY, dragendX, dragendY);
            assert.equal(timesCalled, 2, "areaCallback was called twice");
        });
        it("Highlights and un-highlights areas appropriately", function () {
            fakeDragSequence(interaction, dragstartX, dragstartY, dragendX, dragendY);
            var dragBoxClass = "." + Plottable.Interaction.XYDragBox.CLASS_DRAG_BOX;
            var dragBox = renderer.foregroundContainer.select(dragBoxClass);
            assert.isNotNull(dragBox, "the dragbox was created");
            var actualStartPosition = { x: parseFloat(dragBox.attr("x")), y: parseFloat(dragBox.attr("y")) };
            var expectedStartPosition = { x: 0, y: Math.min(dragstartY, dragendY) };
            assert.deepEqual(actualStartPosition, expectedStartPosition, "highlighted box is positioned correctly");
            assert.equal(parseFloat(dragBox.attr("width")), svgWidth, "highlighted box has correct width");
            assert.equal(parseFloat(dragBox.attr("height")), Math.abs(dragstartY - dragendY), "highlighted box has correct height");
            interaction.clearBox();
            var boxGone = dragBox.attr("width") === "0" && dragBox.attr("height") === "0";
            assert.isTrue(boxGone, "highlighted box disappears when clearBox is called");
        });
        after(function () {
            svg.remove();
        });
    });
    describe("KeyInteraction", function () {
        it("Triggers the callback only when the Component is moused over and appropriate key is pressed", function () {
            var svg = generateSVG(400, 400);
            var component = new Plottable.Abstract.Component();
            component.renderTo(svg);
            var code = 65;
            var ki = new Plottable.Interaction.Key(component, code);
            var callbackCalled = false;
            var callback = function () {
                callbackCalled = true;
            };
            ki.callback(callback);
            ki.registerWithComponent();
            var $hitbox = $(component.hitBox.node());
            $hitbox.simulate("keydown", { keyCode: code });
            assert.isFalse(callbackCalled, "callback is not called if component does not have mouse focus (before mouseover)");
            $hitbox.simulate("mouseover");
            $hitbox.simulate("keydown", { keyCode: code });
            assert.isTrue(callbackCalled, "callback gets called if the appropriate key is pressed while the component has mouse focus");
            callbackCalled = false;
            $hitbox.simulate("keydown", { keyCode: (code + 1) });
            assert.isFalse(callbackCalled, "callback is not called if the wrong key is pressed");
            $hitbox.simulate("mouseout");
            $hitbox.simulate("keydown", { keyCode: code });
            assert.isFalse(callbackCalled, "callback is not called if component does not have mouse focus (after mouseout)");
            svg.remove();
        });
    });
});<|MERGE_RESOLUTION|>--- conflicted
+++ resolved
@@ -754,14 +754,11 @@
         });
         svg.remove();
     });
-<<<<<<< HEAD
-
     it("icon radius is not too small or too big", function () {
         color.domain(["foo"]);
         legend.renderTo(svg);
         var style = legend.element.append("style");
         style.attr("type", "text/css");
-
         function verifyCircleHeight() {
             var text = legend.content.select("text");
             var circle = legend.content.select("circle");
@@ -770,22 +767,15 @@
             assert.operator(circleHeight, "<", textHeight, "icons are too big. iconHeight = " + circleHeight + " vs circleHeight = " + circleHeight);
             assert.operator(circleHeight, ">", textHeight / 2, "icons are too small. iconHeight = " + circleHeight + " vs circleHeight = " + circleHeight);
         }
-
         verifyCircleHeight();
-
         style.text(".plottable .legend text { font-size: 60px; }");
         legend._computeLayout()._render();
         verifyCircleHeight();
-
         style.text(".plottable .legend text { font-size: 10px; }");
         legend._computeLayout()._render();
         verifyCircleHeight();
-
-        svg.remove();
-    });
-
-=======
->>>>>>> 3628a247
+        svg.remove();
+    });
     describe("Legend toggle tests", function () {
         var toggleLegend;
         beforeEach(function () {
