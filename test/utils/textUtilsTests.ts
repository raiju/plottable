///<reference path="../testReference.ts" />

var assert = chai.assert;
describe("_Util.Text", () => {
  it("getTruncatedText works properly", () => {
    var svg = generateSVG();
    var textEl = svg.append("text").attr("x", 20).attr("y", 50);
    textEl.text("foobar");
<<<<<<< HEAD
    var measure = Plottable._Util.Text.getTextMeasure(textEl);
    var fullText = Plottable._Util.Text.getTruncatedText("hellom world!", 200, measure);
=======
    var measure = Plottable.Util.Text.getTextMeasurer(textEl);
    var fullText = Plottable.Util.Text.getTruncatedText("hellom world!", 200, measure);
>>>>>>> 8e8118b9
    assert.equal(fullText, "hellom world!", "text untruncated");
    var partialText = Plottable._Util.Text.getTruncatedText("hellom world!", 70, measure);
    assert.equal(partialText, "hello...", "text truncated");
    var tinyText = Plottable._Util.Text.getTruncatedText("hellom world!", 5, measure);
    assert.equal(tinyText, "", "empty string for tiny text");

<<<<<<< HEAD
    assert.equal(textEl.text(), "foobar", "truncate had no side effect on textEl");
    svg.remove();
  });

  it("getTextHeight works properly", () => {
    var svg = generateSVG();
    var textEl = svg.append("text").attr("x", 20).attr("y", 50);
    textEl.style("font-size", "20pt");
    textEl.text("hello, world");
    var height1 = Plottable._Util.Text.getTextHeight(textEl);
    textEl.style("font-size", "30pt");
    var height2 = Plottable._Util.Text.getTextHeight(textEl);
    assert.operator(height1, "<", height2, "measured height is greater when font size is increased");
    assert.equal(textEl.text(), "hello, world", "getTextHeight did not modify the text in the element");
    textEl.text("");
    assert.equal(Plottable._Util.Text.getTextHeight(textEl), height2, "works properly if there is no text in the element");
    assert.equal(textEl.text(), "", "getTextHeight did not modify the text in the element");
    textEl.text(" ");
    assert.equal(Plottable._Util.Text.getTextHeight(textEl), height2, "works properly if there is just a space in the element");
    assert.equal(textEl.text(), " ", "getTextHeight did not modify the text in the element");
=======
>>>>>>> 8e8118b9
    svg.remove();
  });

  describe("addEllipsesToLine", () => {
    var svg: D3.Selection;
    var measure: any;
    var e: any;
    var textSelection: D3.Selection;

    before(() => {
      svg = generateSVG();
<<<<<<< HEAD
      measure = Plottable._Util.Text.getTextMeasure(svg);
      e = (text: string, width: number) => Plottable._Util.Text.addEllipsesToLine(text, width, measure);
=======
      textSelection = svg.append("text");
      measure = Plottable.Util.Text.getTextMeasurer(textSelection);
      e = (text: string, width: number) => Plottable.Util.Text._addEllipsesToLine(text, width, measure);
>>>>>>> 8e8118b9
    });
    it("works on an empty string" ,() => {
      assert.equal(e("", 200), "...", "produced \"...\" with plenty of space");
    });

    it("works as expected when given no width", () => {
      assert.equal(e("this wont fit", 0), "", "returned empty string when width is 0");
    });

    it("works as expected when given only one periods worth of space", () => {
      var w = measure(".").width;
      assert.equal(e("this won't fit", w), ".", "returned a single period");
    });

    it("works as expected with plenty of space", () => {
      assert.equal(e("this will fit", 400), "this will fit...");
    });

    it("works as expected with insufficient space", () => {
      var w = measure("this won't fit").width;
      assert.equal(e("this won't fit", w), "this won't...");
    });

    it("handles spaces intelligently", () => {
      var spacey = "this            xx";
      var w = measure(spacey).width - 1;
      assert.equal(e(spacey, w), "this...");
    });

    after(() => {
      assert.lengthOf(svg.node().childNodes, 0, "this was all without side-effects");
      svg.remove();
    });
  });

  describe("writeText", () => {
    it("behaves appropriately when there is too little height and width to fit any text", () => {
      var svg = generateSVG();
      var width = 1;
      var height = 1;
<<<<<<< HEAD
      var measure = Plottable._Util.Text.getTextMeasure(svg);
      var results = Plottable._Util.Text.writeText("hello world", width, height, measure, true);
=======
      var textSelection = svg.append("text");
      var measure = Plottable.Util.Text.getTextMeasurer(textSelection);
      var results = Plottable.Util.Text.writeText("hello world", width, height, measure, true);
>>>>>>> 8e8118b9
      assert.isFalse(results.textFits,    "measurement mode: text doesn't fit");
      assert.equal(0, results.usedWidth,  "measurement mode: no width used");
      assert.equal(0, results.usedHeight, "measurement mode: no height used");

      var writeOptions = {g: svg, xAlign: "center", yAlign: "center"};
      results = Plottable._Util.Text.writeText("hello world", width, height, measure, true, writeOptions);
      assert.isFalse(results.textFits,    "write mode: text doesn't fit");
      assert.equal(0, results.usedWidth,  "write mode: no width used");
      assert.equal(0, results.usedHeight, "write mode: no height used");
      textSelection.remove();
      assert.lengthOf(svg.selectAll("text")[0], 0, "no text was written");
      svg.remove();
    });

    it("behaves appropriately when there is plenty of width but too little height to fit text", () => {
      var svg = generateSVG();
      var width = 500;
      var height = 1;
<<<<<<< HEAD
      var measure = Plottable._Util.Text.getTextMeasure(svg);
      var results = Plottable._Util.Text.writeText("hello world", width, height, measure, true);
=======
      var textSelection = svg.append("text");
      var measure = Plottable.Util.Text.getTextMeasurer(textSelection);
      var results = Plottable.Util.Text.writeText("hello world", width, height, measure, true);
>>>>>>> 8e8118b9
      assert.isFalse(results.textFits,    "measurement mode: text doesn't fit");
      assert.equal(0, results.usedWidth,  "measurement mode: no width used");
      assert.equal(0, results.usedHeight, "measurement mode: no height used");

      var writeOptions = {g: svg, xAlign: "center", yAlign: "center"};
      results = Plottable._Util.Text.writeText("hello world", width, height, measure, true, writeOptions);
      assert.isFalse(results.textFits,    "write mode: text doesn't fit");
      assert.equal(0, results.usedWidth,  "write mode: no width used");
      assert.equal(0, results.usedHeight, "write mode: no height used");
      textSelection.remove();
      assert.lengthOf(svg.selectAll("text")[0], 0, "no text was written");
      svg.remove();
    });
  });

  describe("getTextMeasurer", () => {
    var svg: D3.Selection;
    var measurer: Plottable.Util.Text.TextMeasurer;
    var canonicalBB: any;
    var canonicalResult: Plottable._Util.Text.Dimensions;

    before(() => {
      svg = generateSVG(200, 200);
      var t = svg.append("text");
      t.text("hi there");
      canonicalBB = Plottable._Util.DOM.getBBox(t);
      canonicalResult = {width: canonicalBB.width, height: canonicalBB.height};
      t.text("bla bla bla");
      measurer = Plottable.Util.Text.getTextMeasurer(t);
    });


    it("works on empty string", () => {
<<<<<<< HEAD
      var measure = Plottable._Util.Text.getTextMeasure(t);
      var result = measure("");
      assert.deepEqual(result, {width: 0, height: 0}, "empty string has 0 width and height");
    });
    it("works on non-empty string and has no side effects", () => {
      var measure = Plottable._Util.Text.getTextMeasure(t);
      var result2 = measure("hi there");
      assert.deepEqual(result2, canonicalResult, "measurement is as expected");
      assert.equal(t.text(), "bla bla bla", "the text was unchanged");
    });

    it("works when operating on the top svg instead of text selection, and has no side effects", () => {
      var measure2 = Plottable._Util.Text.getTextMeasure(svg);
      var result3 = measure2("hi there");
      assert.deepEqual(result3, canonicalResult, "measurement is as expected for svg measure");
      assert.lengthOf(svg.node().childNodes, 1, "no nodes were added to the svg");
=======
      var result = measurer("");
      assert.deepEqual(result, {width: 0, height: 0}, "empty string has 0 width and height");
    });
    it("works on non-empty string and has no side effects", () => {
      var result2 = measurer("hi there");
      assert.deepEqual(result2, canonicalResult, "measurement is as expected");
>>>>>>> 8e8118b9
    });
    after(() => {
      svg.remove();
    });
  });

  describe("writeLine", () => {
    var svg: D3.Selection;
    var g: D3.Selection;
    var text = "hello world ARE YOU THERE?";
    var hideResults = true;

    describe("writeLineHorizontally", () => {

      it("writes no text if there is insufficient space", () => {
        svg = generateSVG(20, 20);
        g = svg.append("g");
        var wh = Plottable._Util.Text.writeLineHorizontally(text, g, 20, 20);
        assert.equal(wh.width, 0, "no width used");
        assert.equal(wh.height, 0, "no height used");
        var textEl = g.select("text");
        assert.equal(g.text(), "", "no text written");
        svg.remove();
      });

      it("performs basic functionality and defaults to left, top", () => {
        svg = generateSVG(400, 400);
        g = svg.append("g");
        var wh = Plottable._Util.Text.writeLineHorizontally(text, g, 400, 400);
        var textEl = g.select("text");
        var bb = Plottable._Util.DOM.getBBox(textEl);
        var x = bb.x + Plottable._Util.DOM.translate(g.select("g"))[0];
        var y = bb.y + Plottable._Util.DOM.translate(g.select("g"))[1];
        if (hideResults) {
          svg.remove();
        };
      });
      it("center, center alignment works", () => {
        svg = generateSVG(400, 400);
        g = svg.append("g");
        var wh = Plottable._Util.Text.writeLineHorizontally(text, g, 400, 400, "center", "center");
        svg.append("circle").attr({cx: 200, cy: 200, r: 5});
        var textEl = g.select("text");
        var bb = Plottable._Util.DOM.getBBox(textEl);
        var x = bb.x + Plottable._Util.DOM.translate(g.select("g"))[0] + bb.width/2;
        var y = bb.y + Plottable._Util.DOM.translate(g.select("g"))[1] + bb.height/2;

        if (hideResults) {
          svg.remove();
        };
      });
      it("right, bottom alignment works", () => {
        svg = generateSVG(400, 400);
        g = svg.append("g");
        var wh = Plottable._Util.Text.writeLineHorizontally(text, g, 400, 400, "right", "bottom");
        var textEl = g.select("text");
        var bb = Plottable._Util.DOM.getBBox(textEl);
        var x = bb.x + Plottable._Util.DOM.translate(g.select("g"))[0] + bb.width;
        var y = bb.y + Plottable._Util.DOM.translate(g.select("g"))[1] + bb.height;

        if (hideResults) {
          svg.remove();
        };
      });

      it("throws an error if there's too little space", () => {
        svg = generateSVG(20, 20);
        g = svg.append("g");
        if (hideResults) {
          svg.remove();
        };
      });
    });

    describe("writeLineVertically", () => {
      it("performs basic functionality and defaults to right, left, top", () => {
        svg = generateSVG(60, 400);
        g = svg.append("g");
        var wh = Plottable._Util.Text.writeLineVertically(text, g, 60, 400);
        var bb = Plottable._Util.DOM.getBBox(g.select("g"));

        if (hideResults) {
          svg.remove();
        };
      });
      it("right, center, center", () => {
        svg = generateSVG(60, 400);
        g = svg.append("g");
        var wh = Plottable._Util.Text.writeLineVertically("x", g, 60, 400, "center", "center", "right");
        var bb = Plottable._Util.DOM.getBBox(g.select("g"));
        if (hideResults) {
          svg.remove();
        };
      });
      it("right, right, bottom", () => {
        svg = generateSVG(60, 400);
        g = svg.append("g");
        var wh = Plottable._Util.Text.writeLineVertically(text, g, 60, 400, "right", "bottom", "right");
        var bb = Plottable._Util.DOM.getBBox(g.select("g"));
        if (hideResults) {
          svg.remove();
        };
      });
      it("left, left, top", () => {
        svg = generateSVG(60, 400);
        g = svg.append("g");
        var wh = Plottable._Util.Text.writeLineVertically(text, g, 60, 400, "left", "top", "left");
        var bb = Plottable._Util.DOM.getBBox(g.select("g"));
        if (hideResults) {
          svg.remove();
        };
      });

      it("left, center, center", () => {
        svg = generateSVG(60, 400);
        g = svg.append("g");
        var wh = Plottable._Util.Text.writeLineVertically(text, g, 60, 400, "center", "center", "left");
        if (hideResults) {
          svg.remove();
        };
      });

      it("left, right, bottom", () => {
        svg = generateSVG(60, 400);
        g = svg.append("g");
        var wh = Plottable._Util.Text.writeLineVertically(text, g, 60, 400, "right", "bottom", "left");
        if (hideResults) {
          svg.remove();
        };
      });
    });
  });
});<|MERGE_RESOLUTION|>--- conflicted
+++ resolved
@@ -6,42 +6,14 @@
     var svg = generateSVG();
     var textEl = svg.append("text").attr("x", 20).attr("y", 50);
     textEl.text("foobar");
-<<<<<<< HEAD
-    var measure = Plottable._Util.Text.getTextMeasure(textEl);
+    var measure = Plottable._Util.Text.getTextMeasurer(textEl);
     var fullText = Plottable._Util.Text.getTruncatedText("hellom world!", 200, measure);
-=======
-    var measure = Plottable.Util.Text.getTextMeasurer(textEl);
-    var fullText = Plottable.Util.Text.getTruncatedText("hellom world!", 200, measure);
->>>>>>> 8e8118b9
     assert.equal(fullText, "hellom world!", "text untruncated");
     var partialText = Plottable._Util.Text.getTruncatedText("hellom world!", 70, measure);
     assert.equal(partialText, "hello...", "text truncated");
     var tinyText = Plottable._Util.Text.getTruncatedText("hellom world!", 5, measure);
     assert.equal(tinyText, "", "empty string for tiny text");
-
-<<<<<<< HEAD
     assert.equal(textEl.text(), "foobar", "truncate had no side effect on textEl");
-    svg.remove();
-  });
-
-  it("getTextHeight works properly", () => {
-    var svg = generateSVG();
-    var textEl = svg.append("text").attr("x", 20).attr("y", 50);
-    textEl.style("font-size", "20pt");
-    textEl.text("hello, world");
-    var height1 = Plottable._Util.Text.getTextHeight(textEl);
-    textEl.style("font-size", "30pt");
-    var height2 = Plottable._Util.Text.getTextHeight(textEl);
-    assert.operator(height1, "<", height2, "measured height is greater when font size is increased");
-    assert.equal(textEl.text(), "hello, world", "getTextHeight did not modify the text in the element");
-    textEl.text("");
-    assert.equal(Plottable._Util.Text.getTextHeight(textEl), height2, "works properly if there is no text in the element");
-    assert.equal(textEl.text(), "", "getTextHeight did not modify the text in the element");
-    textEl.text(" ");
-    assert.equal(Plottable._Util.Text.getTextHeight(textEl), height2, "works properly if there is just a space in the element");
-    assert.equal(textEl.text(), " ", "getTextHeight did not modify the text in the element");
-=======
->>>>>>> 8e8118b9
     svg.remove();
   });
 
@@ -53,14 +25,9 @@
 
     before(() => {
       svg = generateSVG();
-<<<<<<< HEAD
-      measure = Plottable._Util.Text.getTextMeasure(svg);
+      textSelection = svg.append("text");
+      measure = Plottable._Util.Text.getTextMeasurer(textSelection);
       e = (text: string, width: number) => Plottable._Util.Text.addEllipsesToLine(text, width, measure);
-=======
-      textSelection = svg.append("text");
-      measure = Plottable.Util.Text.getTextMeasurer(textSelection);
-      e = (text: string, width: number) => Plottable.Util.Text._addEllipsesToLine(text, width, measure);
->>>>>>> 8e8118b9
     });
     it("works on an empty string" ,() => {
       assert.equal(e("", 200), "...", "produced \"...\" with plenty of space");
@@ -101,14 +68,9 @@
       var svg = generateSVG();
       var width = 1;
       var height = 1;
-<<<<<<< HEAD
-      var measure = Plottable._Util.Text.getTextMeasure(svg);
+      var textSelection = svg.append("text");
+      var measure = Plottable._Util.Text.getTextMeasurer(textSelection);
       var results = Plottable._Util.Text.writeText("hello world", width, height, measure, true);
-=======
-      var textSelection = svg.append("text");
-      var measure = Plottable.Util.Text.getTextMeasurer(textSelection);
-      var results = Plottable.Util.Text.writeText("hello world", width, height, measure, true);
->>>>>>> 8e8118b9
       assert.isFalse(results.textFits,    "measurement mode: text doesn't fit");
       assert.equal(0, results.usedWidth,  "measurement mode: no width used");
       assert.equal(0, results.usedHeight, "measurement mode: no height used");
@@ -127,14 +89,9 @@
       var svg = generateSVG();
       var width = 500;
       var height = 1;
-<<<<<<< HEAD
-      var measure = Plottable._Util.Text.getTextMeasure(svg);
+      var textSelection = svg.append("text");
+      var measure = Plottable._Util.Text.getTextMeasurer(textSelection);
       var results = Plottable._Util.Text.writeText("hello world", width, height, measure, true);
-=======
-      var textSelection = svg.append("text");
-      var measure = Plottable.Util.Text.getTextMeasurer(textSelection);
-      var results = Plottable.Util.Text.writeText("hello world", width, height, measure, true);
->>>>>>> 8e8118b9
       assert.isFalse(results.textFits,    "measurement mode: text doesn't fit");
       assert.equal(0, results.usedWidth,  "measurement mode: no width used");
       assert.equal(0, results.usedHeight, "measurement mode: no height used");
@@ -152,7 +109,7 @@
 
   describe("getTextMeasurer", () => {
     var svg: D3.Selection;
-    var measurer: Plottable.Util.Text.TextMeasurer;
+    var measurer: Plottable._Util.Text.TextMeasurer;
     var canonicalBB: any;
     var canonicalResult: Plottable._Util.Text.Dimensions;
 
@@ -163,36 +120,17 @@
       canonicalBB = Plottable._Util.DOM.getBBox(t);
       canonicalResult = {width: canonicalBB.width, height: canonicalBB.height};
       t.text("bla bla bla");
-      measurer = Plottable.Util.Text.getTextMeasurer(t);
+      measurer = Plottable._Util.Text.getTextMeasurer(t);
     });
 
 
     it("works on empty string", () => {
-<<<<<<< HEAD
-      var measure = Plottable._Util.Text.getTextMeasure(t);
-      var result = measure("");
-      assert.deepEqual(result, {width: 0, height: 0}, "empty string has 0 width and height");
-    });
-    it("works on non-empty string and has no side effects", () => {
-      var measure = Plottable._Util.Text.getTextMeasure(t);
-      var result2 = measure("hi there");
-      assert.deepEqual(result2, canonicalResult, "measurement is as expected");
-      assert.equal(t.text(), "bla bla bla", "the text was unchanged");
-    });
-
-    it("works when operating on the top svg instead of text selection, and has no side effects", () => {
-      var measure2 = Plottable._Util.Text.getTextMeasure(svg);
-      var result3 = measure2("hi there");
-      assert.deepEqual(result3, canonicalResult, "measurement is as expected for svg measure");
-      assert.lengthOf(svg.node().childNodes, 1, "no nodes were added to the svg");
-=======
       var result = measurer("");
       assert.deepEqual(result, {width: 0, height: 0}, "empty string has 0 width and height");
     });
     it("works on non-empty string and has no side effects", () => {
       var result2 = measurer("hi there");
       assert.deepEqual(result2, canonicalResult, "measurement is as expected");
->>>>>>> 8e8118b9
     });
     after(() => {
       svg.remove();
