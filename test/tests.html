<!DOCTYPE html>
<html>
  <head>
    <meta name="google" value="notranslate">
    <title>Plottable.js Tests</title>
    <link rel="stylesheet" href="../bower_components/mocha/mocha.css">
    <link href="../dist/plottable.css" type="text/css" rel="stylesheet" />
    <style>
      svg {
        background-color : #DEF;
      }
    </style>

    <script>
      window.PlottableTestCode = true;
    </script>
    <script src="../bower_components/d3/d3.min.js"></script>
    <script src="../bower_components/chai/chai.js"></script>
    <script src="../bower_components/mocha/mocha.js"></script>
    <script src="../bower_components/jQuery/dist/jquery.js"></script>
    <script src="../bower_components/jquery.simulate/libs/jquery.simulate.js"></script>
    <script src="../bower_components/jquery.simulate/src/jquery.simulate.ext.js"></script>
<<<<<<< HEAD
    <script src="blanket_mocha.js"></script>
    <script src="../build/plottable_multifile.js"></script>
  </head>
  <body>
    <div id="mocha"></div>
=======
    <script src="../plottable_multifile.js"></script>
>>>>>>> 67d1004b
    <script>
      mocha.setup({
        globals: ["LiveReload", "Pixel_CloseTo_Requirement"],
        ui: "bdd"
      }).timeout(1500);
    </script>

    <script src="../test/tests_multifile.js"></script>
    <script>
        if (window.PHANTOMJS) {
            blanket.options("reporter", "../node_modules/grunt-blanket-mocha/support/grunt-reporter.js");
        }
    </script>
  </head>

  <body>
    <div id="mocha"></div>
    <script>
      // mocha.checkLeaks();
    onload=function() {
      var runner;
      if (window.mochaPhantomJS) {
        runner = mochaPhantomJS.run();
      } else {
        runner = mocha.run();
      }
      var failedTests = [];
        runner.on('end', function(){
          window.mochaResults = runner.stats;
          window.mochaResults.reports = failedTests;
        });

        runner.on('fail', logFailure);

        function logFailure(test, err){

          var flattenTitles = function(test){
            var titles = [];
            while (test.parent.title){
              titles.push(test.parent.title);
              test = test.parent;
            }
            return titles.reverse();
          };

          failedTests.push({name: test.title, result: false, message: err.message, stack: err.stack, titles: flattenTitles(test) });
        };
      }
    </script>
  </body>
</html><|MERGE_RESOLUTION|>--- conflicted
+++ resolved
@@ -20,15 +20,7 @@
     <script src="../bower_components/jQuery/dist/jquery.js"></script>
     <script src="../bower_components/jquery.simulate/libs/jquery.simulate.js"></script>
     <script src="../bower_components/jquery.simulate/src/jquery.simulate.ext.js"></script>
-<<<<<<< HEAD
-    <script src="blanket_mocha.js"></script>
-    <script src="../build/plottable_multifile.js"></script>
-  </head>
-  <body>
-    <div id="mocha"></div>
-=======
-    <script src="../plottable_multifile.js"></script>
->>>>>>> 67d1004b
+    <script src="..build//plottable_multifile.js"></script>
     <script>
       mocha.setup({
         globals: ["LiveReload", "Pixel_CloseTo_Requirement"],
