--- conflicted
+++ resolved
@@ -14,6 +14,114 @@
   } else {
     return d3.select("body");
   }
+}
+
+function verifySpaceRequest(sr: Plottable._SpaceRequest, w: number, h: number, ww: boolean, wh: boolean, id: string) {
+  assert.equal(sr.width,  w, "width requested is as expected #"  + id);
+  assert.equal(sr.height, h, "height requested is as expected #" + id);
+  assert.equal(sr.wantsWidth , ww, "needs more width is as expected #"  + id);
+  assert.equal(sr.wantsHeight, wh, "needs more height is as expected #" + id);
+}
+
+function fixComponentSize(c: Plottable.Component.AbstractComponent, fixedWidth?: number, fixedHeight?: number) {
+  c._requestedSpace = function(w, h) {
+    return {
+      width:  fixedWidth  == null ? 0 : fixedWidth,
+      height: fixedHeight == null ? 0 : fixedHeight,
+      wantsWidth : fixedWidth  == null ? false : w < fixedWidth ,
+      wantsHeight: fixedHeight == null ? false : h < fixedHeight
+    };
+  };
+  (<any> c)._fixedWidthFlag  = fixedWidth  == null ? false : true;
+  (<any> c)._fixedHeightFlag = fixedHeight == null ? false : true;
+  return c;
+}
+
+function makeFixedSizeComponent(fixedWidth?: number, fixedHeight?: number) {
+  return fixComponentSize(new Plottable.Component.AbstractComponent(), fixedWidth, fixedHeight);
+}
+
+function getTranslate(element: D3.Selection) {
+  return d3.transform(element.attr("transform")).translate;
+}
+
+function assertBBoxEquivalence(bbox: SVGRect, widthAndHeightPair: number[], message: string) {
+  var width = widthAndHeightPair[0];
+  var height = widthAndHeightPair[1];
+  assert.equal(bbox.width, width, "width: " + message);
+  assert.equal(bbox.height, height, "height: " + message);
+}
+
+function assertBBoxInclusion(outerEl: D3.Selection, innerEl: D3.Selection) {
+  var outerBox = outerEl.node().getBoundingClientRect();
+  var innerBox = innerEl.node().getBoundingClientRect();
+  assert.operator(Math.floor(outerBox.left), "<=", Math.ceil(innerBox.left) + window.Pixel_CloseTo_Requirement,
+          "bounding rect left included");
+  assert.operator(Math.floor(outerBox.top), "<=", Math.ceil(innerBox.top) + window.Pixel_CloseTo_Requirement,
+          "bounding rect top included");
+  assert.operator(Math.ceil(outerBox.right) + window.Pixel_CloseTo_Requirement, ">=", Math.floor(innerBox.right),
+          "bounding rect right included");
+  assert.operator(Math.ceil(outerBox.bottom) + window.Pixel_CloseTo_Requirement, ">=", Math.floor(innerBox.bottom),
+          "bounding rect bottom included");
+}
+
+function assertBBoxNonIntersection(firstEl: D3.Selection, secondEl: D3.Selection) {
+  var firstBox = firstEl.node().getBoundingClientRect();
+  var secondBox = secondEl.node().getBoundingClientRect();
+
+  var intersectionBox = {
+    left: Math.max(firstBox.left, secondBox.left),
+    right: Math.min(firstBox.right, secondBox.right),
+    bottom: Math.min(firstBox.bottom, secondBox.bottom),
+    top: Math.max(firstBox.top, secondBox.top)
+  };
+
+  // +1 for inaccuracy in IE
+  assert.isTrue(intersectionBox.left + 1 >= intersectionBox.right || intersectionBox.bottom + 1 >= intersectionBox.top,
+          "bounding rects are not intersecting");
+}
+
+function assertPointsClose(actual: Plottable.Point, expected: Plottable.Point, epsilon: number, message: String) {
+  assert.closeTo(actual.x, expected.x, epsilon, message + " (x)");
+  assert.closeTo(actual.y, expected.y, epsilon, message + " (y)");
+};
+
+function assertXY(el: D3.Selection, xExpected: number, yExpected: number, message: string) {
+  var x = el.attr("x");
+  var y = el.attr("y");
+  assert.equal(x, xExpected, "x: " + message);
+  assert.equal(y, yExpected, "y: " + message);
+}
+
+function assertWidthHeight(el: D3.Selection, widthExpected: number, heightExpected: number, message: string) {
+  var width = el.attr("width");
+  var height = el.attr("height");
+  assert.equal(width, widthExpected, "width: " + message);
+  assert.equal(height, heightExpected, "height: " + message);
+}
+
+
+function makeLinearSeries(n: number): {x: number; y: number;}[] {
+  function makePoint(x: number) {
+    return {x: x, y: x};
+  }
+  return d3.range(n).map(makePoint);
+}
+
+function makeQuadraticSeries(n: number): {x: number; y: number;}[] {
+  function makeQuadraticPoint(x: number) {
+    return {x: x, y: x*x};
+  }
+  return d3.range(n).map(makeQuadraticPoint);
+}
+
+// for IE, whose paths look like "M 0 500 L" instead of "M0,500L"
+function normalizePath(pathString: string) {
+  return pathString.replace(/ *([A-Z]) */g, "$1").replace(/ /g, ",");
+}
+
+function numAttr(s: D3.Selection, a: string) {
+  return parseFloat(s.attr(a));
 }
 
 function triggerFakeUIEvent(type: string, target: D3.Selection) {
@@ -33,6 +141,23 @@
                     false, false, false, false,
                     1, null);
   target.node().dispatchEvent(e);
+}
+
+function triggerFakeWheelEvent(type: string, target: D3.Selection, relativeX: number, relativeY: number, deltaY: number) {
+  var clientRect = target.node().getBoundingClientRect();
+  var xPos = clientRect.left + relativeX;
+  var yPos = clientRect.top + relativeY;
+  var event: WheelEvent;
+  // Use the WheelEvent Constructor semantics if possible
+  if (typeof WheelEvent === "function") {
+    // HACKHACK anycasting constructor to allow for the dictionary argument
+    // https://github.com/Microsoft/TypeScript/issues/2416
+    event = new (<any> WheelEvent)("wheel", { bubbles: true, clientX: xPos, clientY: yPos, deltaY: deltaY });
+  } else {
+    event = document.createEvent("WheelEvent");
+    event.initWheelEvent("wheel", true, true, window, 1, xPos, yPos, xPos, yPos, 0, null, null, 0, deltaY, 0, 0);
+  }
+  target.node().dispatchEvent(event);
 }
 
 function triggerFakeTouchEvent(type: string, target: D3.Selection, relativeX: number, relativeY: number) {
@@ -66,184 +191,6 @@
   target.node().dispatchEvent(e);
 }
 
-function verifySpaceRequest(sr: Plottable._SpaceRequest, w: number, h: number, ww: boolean, wh: boolean, id: string) {
-  assert.equal(sr.width,  w, "width requested is as expected #"  + id);
-  assert.equal(sr.height, h, "height requested is as expected #" + id);
-  assert.equal(sr.wantsWidth , ww, "needs more width is as expected #"  + id);
-  assert.equal(sr.wantsHeight, wh, "needs more height is as expected #" + id);
-}
-
-function fixComponentSize(c: Plottable.Component.AbstractComponent, fixedWidth?: number, fixedHeight?: number) {
-  c._requestedSpace = function(w, h) {
-    return {
-      width:  fixedWidth  == null ? 0 : fixedWidth,
-      height: fixedHeight == null ? 0 : fixedHeight,
-      wantsWidth : fixedWidth  == null ? false : w < fixedWidth ,
-      wantsHeight: fixedHeight == null ? false : h < fixedHeight
-    };
-  };
-  (<any> c)._fixedWidthFlag  = fixedWidth  == null ? false : true;
-  (<any> c)._fixedHeightFlag = fixedHeight == null ? false : true;
-  return c;
-}
-
-function makeFixedSizeComponent(fixedWidth?: number, fixedHeight?: number) {
-  return fixComponentSize(new Plottable.Component.AbstractComponent(), fixedWidth, fixedHeight);
-}
-
-function getTranslate(element: D3.Selection) {
-  return d3.transform(element.attr("transform")).translate;
-}
-
-function assertBBoxEquivalence(bbox: SVGRect, widthAndHeightPair: number[], message: string) {
-  var width = widthAndHeightPair[0];
-  var height = widthAndHeightPair[1];
-  assert.equal(bbox.width, width, "width: " + message);
-  assert.equal(bbox.height, height, "height: " + message);
-}
-
-function assertBBoxInclusion(outerEl: D3.Selection, innerEl: D3.Selection) {
-  var outerBox = outerEl.node().getBoundingClientRect();
-  var innerBox = innerEl.node().getBoundingClientRect();
-  assert.operator(Math.floor(outerBox.left), "<=", Math.ceil(innerBox.left) + window.Pixel_CloseTo_Requirement,
-          "bounding rect left included");
-  assert.operator(Math.floor(outerBox.top), "<=", Math.ceil(innerBox.top) + window.Pixel_CloseTo_Requirement,
-          "bounding rect top included");
-  assert.operator(Math.ceil(outerBox.right) + window.Pixel_CloseTo_Requirement, ">=", Math.floor(innerBox.right),
-          "bounding rect right included");
-  assert.operator(Math.ceil(outerBox.bottom) + window.Pixel_CloseTo_Requirement, ">=", Math.floor(innerBox.bottom),
-          "bounding rect bottom included");
-}
-
-function assertBBoxNonIntersection(firstEl: D3.Selection, secondEl: D3.Selection) {
-  var firstBox = firstEl.node().getBoundingClientRect();
-  var secondBox = secondEl.node().getBoundingClientRect();
-
-  var intersectionBox = {
-    left: Math.max(firstBox.left, secondBox.left),
-    right: Math.min(firstBox.right, secondBox.right),
-    bottom: Math.min(firstBox.bottom, secondBox.bottom),
-    top: Math.max(firstBox.top, secondBox.top)
-  };
-
-  // +1 for inaccuracy in IE
-  assert.isTrue(intersectionBox.left + 1 >= intersectionBox.right || intersectionBox.bottom + 1 >= intersectionBox.top,
-          "bounding rects are not intersecting");
-}
-
-function assertPointsClose(actual: Plottable.Point, expected: Plottable.Point, epsilon: number, message: String) {
-  assert.closeTo(actual.x, expected.x, epsilon, message + " (x)");
-  assert.closeTo(actual.y, expected.y, epsilon, message + " (y)");
-};
-
-function assertXY(el: D3.Selection, xExpected: number, yExpected: number, message: string) {
-  var x = el.attr("x");
-  var y = el.attr("y");
-  assert.equal(x, xExpected, "x: " + message);
-  assert.equal(y, yExpected, "y: " + message);
-}
-
-function assertWidthHeight(el: D3.Selection, widthExpected: number, heightExpected: number, message: string) {
-  var width = el.attr("width");
-  var height = el.attr("height");
-  assert.equal(width, widthExpected, "width: " + message);
-  assert.equal(height, heightExpected, "height: " + message);
-}
-
-
-function makeLinearSeries(n: number): {x: number; y: number;}[] {
-  function makePoint(x: number) {
-    return {x: x, y: x};
-  }
-  return d3.range(n).map(makePoint);
-}
-
-function makeQuadraticSeries(n: number): {x: number; y: number;}[] {
-  function makeQuadraticPoint(x: number) {
-    return {x: x, y: x*x};
-  }
-  return d3.range(n).map(makeQuadraticPoint);
-}
-
-// for IE, whose paths look like "M 0 500 L" instead of "M0,500L"
-function normalizePath(pathString: string) {
-  return pathString.replace(/ *([A-Z]) */g, "$1").replace(/ /g, ",");
-}
-
-function numAttr(s: D3.Selection, a: string) {
-  return parseFloat(s.attr(a));
-}
-
-<<<<<<< HEAD
-=======
-function triggerFakeUIEvent(type: string, target: D3.Selection) {
-  var e = <UIEvent> document.createEvent("UIEvents");
-  e.initUIEvent(type, true, true, window, 1);
-  target.node().dispatchEvent(e);
-}
-
-function triggerFakeMouseEvent(type: string, target: D3.Selection, relativeX: number, relativeY: number) {
-  var clientRect = target.node().getBoundingClientRect();
-  var xPos = clientRect.left + relativeX;
-  var yPos = clientRect.top + relativeY;
-  var e = <MouseEvent> document.createEvent("MouseEvents");
-  e.initMouseEvent(type, true, true, window, 1,
-                    xPos, yPos,
-                    xPos, yPos,
-                    false, false, false, false,
-                    1, null);
-  target.node().dispatchEvent(e);
-}
-
-function triggerFakeWheelEvent(type: string, target: D3.Selection, relativeX: number, relativeY: number, deltaY: number) {
-  var clientRect = target.node().getBoundingClientRect();
-  var xPos = clientRect.left + relativeX;
-  var yPos = clientRect.top + relativeY;
-  var event: WheelEvent;
-  // Use the WheelEvent Constructor semantics if possible
-  if (typeof WheelEvent === "function") {
-    // HACKHACK anycasting constructor to allow for the dictionary argument
-    // https://github.com/Microsoft/TypeScript/issues/2416
-    event = new (<any> WheelEvent)("wheel", { bubbles: true, clientX: xPos, clientY: yPos, deltaY: deltaY });
-  } else {
-    event = document.createEvent("WheelEvent");
-    event.initWheelEvent("wheel", true, true, window, 1, xPos, yPos, xPos, yPos, 0, null, null, 0, deltaY, 0, 0);
-  }
-  target.node().dispatchEvent(event);
-}
-
-function triggerFakeTouchEvent(type: string, target: D3.Selection, relativeX: number, relativeY: number) {
-  var targetNode = target.node();
-  var clientRect = targetNode.getBoundingClientRect();
-  var xPos = clientRect.left + relativeX;
-  var yPos = clientRect.top + relativeY;
-  var e = <TouchEvent> document.createEvent("UIEvent");
-  e.initUIEvent(type, true, true, window, 1);
-  var fakeTouch: Touch = {
-    identifier: 0,
-    target: targetNode,
-    screenX: xPos,
-    screenY: yPos,
-    clientX: xPos,
-    clientY: yPos,
-    pageX: xPos,
-    pageY: yPos
-  };
-
-  var fakeTouchList: any = [fakeTouch];
-  fakeTouchList.item = (index: number) => fakeTouchList[index];
-  e.touches = <TouchList> fakeTouchList;
-  e.targetTouches = <TouchList> fakeTouchList;
-  e.changedTouches = <TouchList> fakeTouchList;
-
-  e.altKey = false;
-  e.metaKey = false;
-  e.ctrlKey = false;
-  e.shiftKey = false;
-  target.node().dispatchEvent(e);
-}
-
->>>>>>> 3faad56a
 function assertAreaPathCloseTo(actualPath: string, expectedPath: string, precision: number, msg: string) {
   var actualAreaPathStrings = actualPath.split("Z");
   var expectedAreaPathStrings = expectedPath.split("Z");
