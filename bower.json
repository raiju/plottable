--- conflicted
+++ resolved
@@ -1,10 +1,6 @@
 {
   "name": "plottable",
-<<<<<<< HEAD
-  "version": "0.13.0",
-=======
   "version": "0.13.1",
->>>>>>> 0ffb667f
   "ignore": [
     "**/*",
     "!plottable.js",
